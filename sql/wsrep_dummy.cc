/* Copyright (C) 2014 SkySQL Ab.

   This program is free software; you can redistribute it and/or modify
   it under the terms of the GNU General Public License as published by
   the Free Software Foundation; version 2 of the License.

   This program is distributed in the hope that it will be useful,
   but WITHOUT ANY WARRANTY; without even the implied warranty of
   MERCHANTABILITY or FITNESS FOR A PARTICULAR PURPOSE.  See the
   GNU General Public License for more details.

   You should have received a copy of the GNU General Public License along
   with this program; if not, write to the Free Software Foundation, Inc.,
   51 Franklin Street, Fifth Floor, Boston, MA 02110-1301 USA. */

#include <my_global.h>
#include <sql_class.h>
#include <mysql/service_wsrep.h>

my_bool wsrep_thd_is_BF(THD *, my_bool)
{ return 0; }

int wsrep_trx_order_before(THD *, THD *)
{ return 0; }

enum wsrep_conflict_state wsrep_thd_conflict_state(THD *, my_bool)
{ return NO_CONFLICT; }

int wsrep_is_wsrep_xid(const XID*)
{ return 0; }

bool wsrep_prepare_key(const uchar*, size_t, const uchar*, size_t, struct wsrep_buf*, size_t*)
{ return 0; }

struct wsrep *get_wsrep()
{ return 0; }

my_bool get_wsrep_certify_nonPK()
{ return 0; }

my_bool get_wsrep_debug()
{ return 0; }

my_bool get_wsrep_drupal_282555_workaround()
{ return 0; }

my_bool get_wsrep_load_data_splitting()
{ return 0; }

my_bool get_wsrep_recovery()
{ return 0; }

my_bool get_wsrep_log_conflicts()
{ return 0; }

long get_wsrep_protocol_version()
{ return 0; }

my_bool wsrep_aborting_thd_contains(THD *)
{ return 0; }

void wsrep_aborting_thd_enqueue(THD *)
{ }

bool wsrep_consistency_check(THD *)
{ return 0; }

void wsrep_lock_rollback()
{ }

int wsrep_on(THD *thd)
{ return 0; }

void wsrep_post_commit(THD*, bool)
{ }

enum wsrep_trx_status wsrep_run_wsrep_commit(THD *, bool)
{ return WSREP_TRX_ERROR; }

void wsrep_thd_LOCK(THD *)
{ }

void wsrep_thd_UNLOCK(THD *)
{ }

void wsrep_thd_awake(THD *, my_bool)
{ }

const char *wsrep_thd_conflict_state_str(THD *)
{ return 0; }

enum wsrep_exec_mode wsrep_thd_exec_mode(THD *)
{ return LOCAL_STATE; }

const char *wsrep_thd_exec_mode_str(THD *)
{ return NULL; }

enum wsrep_conflict_state wsrep_thd_get_conflict_state(THD *)
{ return NO_CONFLICT; }

my_bool wsrep_thd_is_wsrep(THD *)
{ return 0; }

char *wsrep_thd_query(THD *)
{ return 0; }

enum wsrep_query_state wsrep_thd_query_state(THD *)
{ return QUERY_IDLE; }

const char *wsrep_thd_query_state_str(THD *)
{ return 0; }

int wsrep_thd_retry_counter(THD *)
{ return 0; }

void wsrep_thd_set_conflict_state(THD *, enum wsrep_conflict_state)
{ }

bool wsrep_thd_ignore_table(THD *)
{ return 0; }

longlong wsrep_thd_trx_seqno(THD *)
{ return -1; }

struct wsrep_ws_handle* wsrep_thd_ws_handle(THD *)
{ return 0; }

<<<<<<< HEAD
void wsrep_thd_auto_increment_variables(THD *thd,
                                        unsigned long long *offset,
                                        unsigned long long *increment)
{
  *offset= thd->variables.auto_increment_offset;
  *increment= thd->variables.auto_increment_increment;
}
=======
void wsrep_set_load_multi_commit(THD *thd, bool split)
{ }

bool wsrep_is_load_multi_commit(THD *thd)
{ return false; }
>>>>>>> 85fb868e

int wsrep_trx_is_aborting(THD *)
{ return 0; }

void wsrep_unlock_rollback()
{ }

void wsrep_set_data_home_dir(const char *)
{ }

my_bool wsrep_thd_is_applier(MYSQL_THD thd)
{ return false; }<|MERGE_RESOLUTION|>--- conflicted
+++ resolved
@@ -125,7 +125,6 @@
 struct wsrep_ws_handle* wsrep_thd_ws_handle(THD *)
 { return 0; }
 
-<<<<<<< HEAD
 void wsrep_thd_auto_increment_variables(THD *thd,
                                         unsigned long long *offset,
                                         unsigned long long *increment)
@@ -133,13 +132,12 @@
   *offset= thd->variables.auto_increment_offset;
   *increment= thd->variables.auto_increment_increment;
 }
-=======
+
 void wsrep_set_load_multi_commit(THD *thd, bool split)
 { }
 
 bool wsrep_is_load_multi_commit(THD *thd)
 { return false; }
->>>>>>> 85fb868e
 
 int wsrep_trx_is_aborting(THD *)
 { return 0; }
