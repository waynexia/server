--- conflicted
+++ resolved
@@ -678,7 +678,15 @@
   return thd->mdl_context.has_explicit_locks();
 }
 
-<<<<<<< HEAD
+void wsrep_set_load_multi_commit(THD *thd, bool split)
+{
+   thd->wsrep_split_flag= split;
+}
+
+bool wsrep_is_load_multi_commit(THD *thd)
+{
+   return thd->wsrep_split_flag;
+}
 /*
   Get auto increment variables for THD. Use global settings for
   applier threads.
@@ -708,14 +716,4 @@
     is_applier= true;
 
   return (is_applier);
-=======
-void wsrep_set_load_multi_commit(THD *thd, bool split)
-{
-   thd->wsrep_split_flag= split;
-}
-
-bool wsrep_is_load_multi_commit(THD *thd)
-{
-   return thd->wsrep_split_flag;
->>>>>>> 85fb868e
 }