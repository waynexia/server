--- conflicted
+++ resolved
@@ -412,25 +412,8 @@
     *increment= global_system_variables.auto_increment_increment;
     return;
   }
-<<<<<<< HEAD
   *offset= thd->variables.auto_increment_offset;
   *increment= thd->variables.auto_increment_increment;
-=======
-  else
-  {
-    *offset= thd->variables.auto_increment_offset;
-    *increment= thd->variables.auto_increment_increment;
-  }
-}
-
-my_bool wsrep_thd_is_applier(MYSQL_THD thd)
-{
-  my_bool is_applier= false;
-
-  if (thd && thd->wsrep_applier)
-    is_applier= true;
-
-  return (is_applier);
 }
 
 void wsrep_set_load_multi_commit(THD *thd, bool split)
@@ -441,5 +424,4 @@
 bool wsrep_is_load_multi_commit(THD *thd)
 {
    return thd->wsrep_split_flag;
->>>>>>> 117291db
 }