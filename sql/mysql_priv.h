--- conflicted
+++ resolved
@@ -803,7 +803,6 @@
 bool check_string_char_length(LEX_STRING *str, const char *err_msg,
                               uint max_char_length, CHARSET_INFO *cs,
                               bool no_error);
-bool test_if_data_home_dir(const char *dir);
 
 bool parse_sql(THD *thd,
                Parser_state *parser_state,
@@ -2409,7 +2408,6 @@
 #define check_stack_overrun(A, B, C) 0
 #endif
 
-<<<<<<< HEAD
 /* Used by handlers to store things in schema tables */
 #define IS_FILES_FILE_ID              0
 #define IS_FILES_FILE_NAME            1
@@ -2475,10 +2473,8 @@
                     CHARSET_INFO **cl);
 
 #endif /* MYSQL_SERVER */
-=======
 extern "C" int test_if_data_home_dir(const char *dir);
 
->>>>>>> ec524d50
 #endif /* MYSQL_CLIENT */
 
 #endif /* MYSQL_PRIV_H */