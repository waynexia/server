/* Copyright 2000-2008 MySQL AB, 2008 Sun Microsystems, Inc.

   This program is free software; you can redistribute it and/or modify
   it under the terms of the GNU General Public License as published by
   the Free Software Foundation; version 2 of the License.

   This program is distributed in the hope that it will be useful,
   but WITHOUT ANY WARRANTY; without even the implied warranty of
   MERCHANTABILITY or FITNESS FOR A PARTICULAR PURPOSE.  See the
   GNU General Public License for more details.

   You should have received a copy of the GNU General Public License
   along with this program; if not, write to the Free Software
   Foundation, Inc., 59 Temple Place, Suite 330, Boston, MA  02111-1307  USA */

#define MYSQL_LEX 1
#include "mysql_priv.h"
#include "sql_repl.h"
#include "rpl_filter.h"
#include "repl_failsafe.h"
#include <m_ctype.h>
#include <myisam.h>
#include <my_dir.h>

#include "sp_head.h"
#include "sp.h"
#include "sp_cache.h"
#include "events.h"
#include "sql_trigger.h"

/**
  @defgroup Runtime_Environment Runtime Environment
  @{
*/

/* Used in error handling only */
#define SP_TYPE_STRING(LP) \
  ((LP)->sphead->m_type == TYPE_ENUM_FUNCTION ? "FUNCTION" : "PROCEDURE")
#define SP_COM_STRING(LP) \
  ((LP)->sql_command == SQLCOM_CREATE_SPFUNCTION || \
   (LP)->sql_command == SQLCOM_ALTER_FUNCTION || \
   (LP)->sql_command == SQLCOM_SHOW_CREATE_FUNC || \
   (LP)->sql_command == SQLCOM_DROP_FUNCTION ? \
   "FUNCTION" : "PROCEDURE")

static bool execute_sqlcom_select(THD *thd, TABLE_LIST *all_tables);
static bool check_show_create_table_access(THD *thd, TABLE_LIST *table);

const char *any_db="*any*";	// Special symbol for check_access

const LEX_STRING command_name[]={
  { C_STRING_WITH_LEN("Sleep") },
  { C_STRING_WITH_LEN("Quit") },
  { C_STRING_WITH_LEN("Init DB") },
  { C_STRING_WITH_LEN("Query") },
  { C_STRING_WITH_LEN("Field List") },
  { C_STRING_WITH_LEN("Create DB") },
  { C_STRING_WITH_LEN("Drop DB") },
  { C_STRING_WITH_LEN("Refresh") },
  { C_STRING_WITH_LEN("Shutdown") },
  { C_STRING_WITH_LEN("Statistics") },
  { C_STRING_WITH_LEN("Processlist") },
  { C_STRING_WITH_LEN("Connect") },
  { C_STRING_WITH_LEN("Kill") },
  { C_STRING_WITH_LEN("Debug") },
  { C_STRING_WITH_LEN("Ping") },
  { C_STRING_WITH_LEN("Time") },
  { C_STRING_WITH_LEN("Delayed insert") },
  { C_STRING_WITH_LEN("Change user") },
  { C_STRING_WITH_LEN("Binlog Dump") },
  { C_STRING_WITH_LEN("Table Dump") },
  { C_STRING_WITH_LEN("Connect Out") },
  { C_STRING_WITH_LEN("Register Slave") },
  { C_STRING_WITH_LEN("Prepare") },
  { C_STRING_WITH_LEN("Execute") },
  { C_STRING_WITH_LEN("Long Data") },
  { C_STRING_WITH_LEN("Close stmt") },
  { C_STRING_WITH_LEN("Reset stmt") },
  { C_STRING_WITH_LEN("Set option") },
  { C_STRING_WITH_LEN("Fetch") },
  { C_STRING_WITH_LEN("Daemon") },
  { C_STRING_WITH_LEN("Error") }  // Last command number
};

const char *xa_state_names[]={
  "NON-EXISTING", "ACTIVE", "IDLE", "PREPARED", "ROLLBACK ONLY"
};

/**
  Mark a XA transaction as rollback-only if the RM unilaterally
  rolled back the transaction branch.

  @note If a rollback was requested by the RM, this function sets
        the appropriate rollback error code and transits the state
        to XA_ROLLBACK_ONLY.

  @return TRUE if transaction was rolled back or if the transaction
          state is XA_ROLLBACK_ONLY. FALSE otherwise.
*/
static bool xa_trans_rolled_back(XID_STATE *xid_state)
{
  if (xid_state->rm_error)
  {
    switch (xid_state->rm_error) {
    case ER_LOCK_WAIT_TIMEOUT:
      my_error(ER_XA_RBTIMEOUT, MYF(0));
      break;
    case ER_LOCK_DEADLOCK:
      my_error(ER_XA_RBDEADLOCK, MYF(0));
      break;
    default:
      my_error(ER_XA_RBROLLBACK, MYF(0));
    }
    xid_state->xa_state= XA_ROLLBACK_ONLY;
  }

  return (xid_state->xa_state == XA_ROLLBACK_ONLY);
}

/**
  Rollback work done on behalf of at ransaction branch.
*/
static bool xa_trans_rollback(THD *thd)
{
  /*
    Resource Manager error is meaningless at this point, as we perform
    explicit rollback request by user. We must reset rm_error before
    calling ha_rollback(), so thd->transaction.xid structure gets reset
    by ha_rollback()/THD::transaction::cleanup().
  */
  thd->transaction.xid_state.rm_error= 0;

  bool status= test(ha_rollback(thd));

  thd->options&= ~(ulong) OPTION_BEGIN;
  thd->transaction.all.modified_non_trans_table= FALSE;
  thd->server_status&= ~SERVER_STATUS_IN_TRANS;
  xid_cache_delete(&thd->transaction.xid_state);
  thd->transaction.xid_state.xa_state= XA_NOTR;

  return status;
}

static void unlock_locked_tables(THD *thd)
{
  if (thd->locked_tables)
  {
    thd->lock=thd->locked_tables;
    thd->locked_tables=0;			// Will be automatically closed
    close_thread_tables(thd);			// Free tables
  }
}


bool end_active_trans(THD *thd)
{
  int error=0;
  DBUG_ENTER("end_active_trans");
  if (unlikely(thd->in_sub_stmt))
  {
    my_error(ER_COMMIT_NOT_ALLOWED_IN_SF_OR_TRG, MYF(0));
    DBUG_RETURN(1);
  }
  if (thd->transaction.xid_state.xa_state != XA_NOTR)
  {
    my_error(ER_XAER_RMFAIL, MYF(0),
             xa_state_names[thd->transaction.xid_state.xa_state]);
    DBUG_RETURN(1);
  }
  if (thd->options & (OPTION_NOT_AUTOCOMMIT | OPTION_BEGIN |
		      OPTION_TABLE_LOCK))
  {
    DBUG_PRINT("info",("options: 0x%llx", thd->options));
    /* Safety if one did "drop table" on locked tables */
    if (!thd->locked_tables)
      thd->options&= ~OPTION_TABLE_LOCK;
    thd->server_status&= ~SERVER_STATUS_IN_TRANS;
    if (ha_commit(thd))
      error=1;
  }
  thd->options&= ~(OPTION_BEGIN | OPTION_KEEP_LOG);
  thd->transaction.all.modified_non_trans_table= FALSE;
  DBUG_RETURN(error);
}


bool begin_trans(THD *thd)
{
  int error=0;
  if (unlikely(thd->in_sub_stmt))
  {
    my_error(ER_COMMIT_NOT_ALLOWED_IN_SF_OR_TRG, MYF(0));
    return 1;
  }
  if (thd->locked_tables)
  {
    thd->lock=thd->locked_tables;
    thd->locked_tables=0;			// Will be automatically closed
    close_thread_tables(thd);			// Free tables
  }
  if (end_active_trans(thd))
    error= -1;
  else
  {
    thd->options|= OPTION_BEGIN;
    thd->server_status|= SERVER_STATUS_IN_TRANS;
  }
  return error;
}

#ifdef HAVE_REPLICATION
/**
  Returns true if all tables should be ignored.
*/
inline bool all_tables_not_ok(THD *thd, TABLE_LIST *tables)
{
  return rpl_filter->is_on() && tables && !thd->spcont &&
         !rpl_filter->tables_ok(thd->db, tables);
}
#endif


static bool some_non_temp_table_to_be_updated(THD *thd, TABLE_LIST *tables)
{
  for (TABLE_LIST *table= tables; table; table= table->next_global)
  {
    DBUG_ASSERT(table->db && table->table_name);
    if (table->updating &&
        !find_temporary_table(thd, table->db, table->table_name))
      return 1;
  }
  return 0;
}


/**
  Mark all commands that somehow changes a table.

  This is used to check number of updates / hour.

  sql_command is actually set to SQLCOM_END sometimes
  so we need the +1 to include it in the array.

  See COMMAND_FLAG_xxx for different type of commands
     2  - query that returns meaningful ROW_COUNT() -
          a number of modified rows
*/

uint sql_command_flags[SQLCOM_END+1];

void init_update_queries(void)
{
  bzero((uchar*) &sql_command_flags, sizeof(sql_command_flags));

  sql_command_flags[SQLCOM_CREATE_TABLE]=   CF_CHANGES_DATA | CF_REEXECUTION_FRAGILE;
  sql_command_flags[SQLCOM_CREATE_INDEX]=   CF_CHANGES_DATA;
  sql_command_flags[SQLCOM_ALTER_TABLE]=    CF_CHANGES_DATA | CF_WRITE_LOGS_COMMAND;
  sql_command_flags[SQLCOM_TRUNCATE]=       CF_CHANGES_DATA | CF_WRITE_LOGS_COMMAND;
  sql_command_flags[SQLCOM_DROP_TABLE]=     CF_CHANGES_DATA;
  sql_command_flags[SQLCOM_LOAD]=           CF_CHANGES_DATA | CF_REEXECUTION_FRAGILE;
  sql_command_flags[SQLCOM_CREATE_DB]=      CF_CHANGES_DATA;
  sql_command_flags[SQLCOM_DROP_DB]=        CF_CHANGES_DATA;
  sql_command_flags[SQLCOM_RENAME_TABLE]=   CF_CHANGES_DATA;
  sql_command_flags[SQLCOM_BACKUP_TABLE]=   CF_CHANGES_DATA;
  sql_command_flags[SQLCOM_RESTORE_TABLE]=  CF_CHANGES_DATA;
  sql_command_flags[SQLCOM_DROP_INDEX]=     CF_CHANGES_DATA;
  sql_command_flags[SQLCOM_CREATE_VIEW]=    CF_CHANGES_DATA | CF_REEXECUTION_FRAGILE;
  sql_command_flags[SQLCOM_DROP_VIEW]=      CF_CHANGES_DATA;
  sql_command_flags[SQLCOM_CREATE_EVENT]=   CF_CHANGES_DATA;
  sql_command_flags[SQLCOM_ALTER_EVENT]=    CF_CHANGES_DATA;
  sql_command_flags[SQLCOM_DROP_EVENT]=     CF_CHANGES_DATA;

  sql_command_flags[SQLCOM_UPDATE]=	    CF_CHANGES_DATA | CF_HAS_ROW_COUNT |
                                            CF_REEXECUTION_FRAGILE;
  sql_command_flags[SQLCOM_UPDATE_MULTI]=   CF_CHANGES_DATA | CF_HAS_ROW_COUNT |
                                            CF_REEXECUTION_FRAGILE;
  sql_command_flags[SQLCOM_INSERT]=	    CF_CHANGES_DATA | CF_HAS_ROW_COUNT |
                                            CF_REEXECUTION_FRAGILE;
  sql_command_flags[SQLCOM_INSERT_SELECT]=  CF_CHANGES_DATA | CF_HAS_ROW_COUNT |
                                            CF_REEXECUTION_FRAGILE;
  sql_command_flags[SQLCOM_DELETE]=         CF_CHANGES_DATA | CF_HAS_ROW_COUNT |
                                            CF_REEXECUTION_FRAGILE;
  sql_command_flags[SQLCOM_DELETE_MULTI]=   CF_CHANGES_DATA | CF_HAS_ROW_COUNT |
                                            CF_REEXECUTION_FRAGILE;
  sql_command_flags[SQLCOM_REPLACE]=        CF_CHANGES_DATA | CF_HAS_ROW_COUNT |
                                            CF_REEXECUTION_FRAGILE;
  sql_command_flags[SQLCOM_REPLACE_SELECT]= CF_CHANGES_DATA | CF_HAS_ROW_COUNT |
                                            CF_REEXECUTION_FRAGILE;
  sql_command_flags[SQLCOM_SELECT]=         CF_REEXECUTION_FRAGILE;
  sql_command_flags[SQLCOM_SET_OPTION]=     CF_REEXECUTION_FRAGILE;
  sql_command_flags[SQLCOM_DO]=             CF_REEXECUTION_FRAGILE;

  sql_command_flags[SQLCOM_SHOW_STATUS_PROC]= CF_STATUS_COMMAND | CF_REEXECUTION_FRAGILE;
  sql_command_flags[SQLCOM_SHOW_STATUS]=      CF_STATUS_COMMAND | CF_REEXECUTION_FRAGILE;
  sql_command_flags[SQLCOM_SHOW_DATABASES]=   CF_STATUS_COMMAND | CF_REEXECUTION_FRAGILE;
  sql_command_flags[SQLCOM_SHOW_TRIGGERS]=    CF_STATUS_COMMAND | CF_REEXECUTION_FRAGILE;
  sql_command_flags[SQLCOM_SHOW_EVENTS]=      CF_STATUS_COMMAND | CF_REEXECUTION_FRAGILE;
  sql_command_flags[SQLCOM_SHOW_OPEN_TABLES]= CF_STATUS_COMMAND | CF_REEXECUTION_FRAGILE;
  sql_command_flags[SQLCOM_SHOW_PLUGINS]=     CF_STATUS_COMMAND;
  sql_command_flags[SQLCOM_SHOW_FIELDS]=      CF_STATUS_COMMAND | CF_REEXECUTION_FRAGILE;
  sql_command_flags[SQLCOM_SHOW_KEYS]=        CF_STATUS_COMMAND | CF_REEXECUTION_FRAGILE;
  sql_command_flags[SQLCOM_SHOW_VARIABLES]=   CF_STATUS_COMMAND | CF_REEXECUTION_FRAGILE;
  sql_command_flags[SQLCOM_SHOW_CHARSETS]=    CF_STATUS_COMMAND | CF_REEXECUTION_FRAGILE;
  sql_command_flags[SQLCOM_SHOW_COLLATIONS]=  CF_STATUS_COMMAND | CF_REEXECUTION_FRAGILE;
  sql_command_flags[SQLCOM_SHOW_NEW_MASTER]= CF_STATUS_COMMAND;
  sql_command_flags[SQLCOM_SHOW_BINLOGS]= CF_STATUS_COMMAND;
  sql_command_flags[SQLCOM_SHOW_SLAVE_HOSTS]= CF_STATUS_COMMAND;
  sql_command_flags[SQLCOM_SHOW_BINLOG_EVENTS]= CF_STATUS_COMMAND;
  sql_command_flags[SQLCOM_SHOW_COLUMN_TYPES]= CF_STATUS_COMMAND;
  sql_command_flags[SQLCOM_SHOW_STORAGE_ENGINES]= CF_STATUS_COMMAND;
  sql_command_flags[SQLCOM_SHOW_AUTHORS]= CF_STATUS_COMMAND;
  sql_command_flags[SQLCOM_SHOW_CONTRIBUTORS]= CF_STATUS_COMMAND;
  sql_command_flags[SQLCOM_SHOW_PRIVILEGES]= CF_STATUS_COMMAND;
  sql_command_flags[SQLCOM_SHOW_WARNS]= CF_STATUS_COMMAND;
  sql_command_flags[SQLCOM_SHOW_ERRORS]= CF_STATUS_COMMAND;
  sql_command_flags[SQLCOM_SHOW_ENGINE_STATUS]= CF_STATUS_COMMAND;
  sql_command_flags[SQLCOM_SHOW_ENGINE_MUTEX]= CF_STATUS_COMMAND;
  sql_command_flags[SQLCOM_SHOW_ENGINE_LOGS]= CF_STATUS_COMMAND;
  sql_command_flags[SQLCOM_SHOW_PROCESSLIST]= CF_STATUS_COMMAND;
  sql_command_flags[SQLCOM_SHOW_GRANTS]=  CF_STATUS_COMMAND;
  sql_command_flags[SQLCOM_SHOW_CREATE_DB]=  CF_STATUS_COMMAND;
  sql_command_flags[SQLCOM_SHOW_CREATE]=  CF_STATUS_COMMAND;
  sql_command_flags[SQLCOM_SHOW_MASTER_STAT]=  CF_STATUS_COMMAND;
  sql_command_flags[SQLCOM_SHOW_SLAVE_STAT]=  CF_STATUS_COMMAND;
  sql_command_flags[SQLCOM_SHOW_CREATE_PROC]=  CF_STATUS_COMMAND;
  sql_command_flags[SQLCOM_SHOW_CREATE_FUNC]=  CF_STATUS_COMMAND;
  sql_command_flags[SQLCOM_SHOW_CREATE_TRIGGER]=  CF_STATUS_COMMAND;
  sql_command_flags[SQLCOM_SHOW_STATUS_FUNC]=  CF_STATUS_COMMAND | CF_REEXECUTION_FRAGILE;
  sql_command_flags[SQLCOM_SHOW_PROC_CODE]=  CF_STATUS_COMMAND;
  sql_command_flags[SQLCOM_SHOW_FUNC_CODE]=  CF_STATUS_COMMAND;
  sql_command_flags[SQLCOM_SHOW_CREATE_EVENT]=  CF_STATUS_COMMAND;
  sql_command_flags[SQLCOM_SHOW_PROFILES]= CF_STATUS_COMMAND;
  sql_command_flags[SQLCOM_SHOW_PROFILE]= CF_STATUS_COMMAND;

   sql_command_flags[SQLCOM_SHOW_TABLES]=       (CF_STATUS_COMMAND |
                                                 CF_SHOW_TABLE_COMMAND |
                                                 CF_REEXECUTION_FRAGILE);
  sql_command_flags[SQLCOM_SHOW_TABLE_STATUS]= (CF_STATUS_COMMAND |
                                                CF_SHOW_TABLE_COMMAND |
                                                CF_REEXECUTION_FRAGILE);

  /*
    The following is used to preserver CF_ROW_COUNT during the
    a CALL or EXECUTE statement, so the value generated by the
    last called (or executed) statement is preserved.
    See mysql_execute_command() for how CF_ROW_COUNT is used.
  */
  sql_command_flags[SQLCOM_CALL]= 		CF_HAS_ROW_COUNT | CF_REEXECUTION_FRAGILE;
  sql_command_flags[SQLCOM_EXECUTE]= 		CF_HAS_ROW_COUNT;

  /*
    The following admin table operations are allowed
    on log tables.
  */
  sql_command_flags[SQLCOM_REPAIR]=           CF_WRITE_LOGS_COMMAND;
  sql_command_flags[SQLCOM_OPTIMIZE]=         CF_WRITE_LOGS_COMMAND;
  sql_command_flags[SQLCOM_ANALYZE]=          CF_WRITE_LOGS_COMMAND;
}


bool is_update_query(enum enum_sql_command command)
{
  DBUG_ASSERT(command >= 0 && command <= SQLCOM_END);
  return (sql_command_flags[command] & CF_CHANGES_DATA) != 0;
}

/**
  Check if a sql command is allowed to write to log tables.
  @param command The SQL command
  @return true if writing is allowed
*/
bool is_log_table_write_query(enum enum_sql_command command)
{
  DBUG_ASSERT(command >= 0 && command <= SQLCOM_END);
  return (sql_command_flags[command] & CF_WRITE_LOGS_COMMAND) != 0;
}

void execute_init_command(THD *thd, sys_var_str *init_command_var,
			  rw_lock_t *var_mutex)
{
  Vio* save_vio;
  ulong save_client_capabilities;

#if defined(ENABLED_PROFILING) && defined(COMMUNITY_SERVER)
  thd->profiling.start_new_query();
  thd->profiling.set_query_source(init_command_var->value,
                                  init_command_var->value_length);
#endif

  thd_proc_info(thd, "Execution of init_command");
  /*
    We need to lock init_command_var because
    during execution of init_command_var query
    values of init_command_var can't be changed
  */
  rw_rdlock(var_mutex);
  save_client_capabilities= thd->client_capabilities;
  thd->client_capabilities|= CLIENT_MULTI_QUERIES;
  /*
    We don't need return result of execution to client side.
    To forbid this we should set thd->net.vio to 0.
  */
  save_vio= thd->net.vio;
  thd->net.vio= 0;
  dispatch_command(COM_QUERY, thd,
                   init_command_var->value,
                   init_command_var->value_length);
  rw_unlock(var_mutex);
  thd->client_capabilities= save_client_capabilities;
  thd->net.vio= save_vio;

#if defined(ENABLED_PROFILING) && defined(COMMUNITY_SERVER)
  thd->profiling.finish_current_query();
#endif
}


static void handle_bootstrap_impl(THD *thd)
{
  FILE *file=bootstrap_file;
  char *buff;
  const char* found_semicolon= NULL;

  DBUG_ENTER("handle_bootstrap");

#ifndef EMBEDDED_LIBRARY
  pthread_detach_this_thread();
  thd->thread_stack= (char*) &thd;
#endif /* EMBEDDED_LIBRARY */

  if (thd->variables.max_join_size == HA_POS_ERROR)
    thd->options |= OPTION_BIG_SELECTS;

  thd_proc_info(thd, 0);
  thd->version=refresh_version;
  thd->security_ctx->priv_user=
    thd->security_ctx->user= (char*) my_strdup("boot", MYF(MY_WME));
  thd->security_ctx->priv_host[0]=0;
  /*
    Make the "client" handle multiple results. This is necessary
    to enable stored procedures with SELECTs and Dynamic SQL
    in init-file.
  */
  thd->client_capabilities|= CLIENT_MULTI_RESULTS;

  buff= (char*) thd->net.buff;
  thd->init_for_queries();
  while (fgets(buff, thd->net.max_packet, file))
  {
    char *query, *res;
    /* strlen() can't be deleted because fgets() doesn't return length */
    ulong length= (ulong) strlen(buff);
    while (buff[length-1] != '\n' && !feof(file))
    {
      /*
        We got only a part of the current string. Will try to increase
        net buffer then read the rest of the current string.
      */
      /* purecov: begin tested */
      if (net_realloc(&(thd->net), 2 * thd->net.max_packet))
      {
        net_end_statement(thd);
        bootstrap_error= 1;
        break;
      }
      buff= (char*) thd->net.buff;
      res= fgets(buff + length, thd->net.max_packet - length, file);
      length+= (ulong) strlen(buff + length);
      /* purecov: end */
    }
    if (bootstrap_error)
      break;                                    /* purecov: inspected */

    while (length && (my_isspace(thd->charset(), buff[length-1]) ||
                      buff[length-1] == ';'))
      length--;
    buff[length]=0;

    /* Skip lines starting with delimiter */
    if (strncmp(buff, STRING_WITH_LEN("delimiter")) == 0)
      continue;

    query= (char *) thd->memdup_w_gap(buff, length + 1,
                                      thd->db_length + 1 +
                                      QUERY_CACHE_FLAGS_SIZE);
    thd->set_query(query, length);
    DBUG_PRINT("query",("%-.4096s", thd->query()));
#if defined(ENABLED_PROFILING) && defined(COMMUNITY_SERVER)
    thd->profiling.start_new_query();
    thd->profiling.set_query_source(thd->query(), length);
#endif

    /*
      We don't need to obtain LOCK_thread_count here because in bootstrap
      mode we have only one thread.
    */
    thd->query_id=next_query_id();
    thd->set_time();
    mysql_parse(thd, thd->query(), length, & found_semicolon);
    close_thread_tables(thd);			// Free tables

    bootstrap_error= thd->is_error();
    net_end_statement(thd);

#if defined(ENABLED_PROFILING) && defined(COMMUNITY_SERVER)
    thd->profiling.finish_current_query();
#endif

    if (bootstrap_error)
      break;

    free_root(thd->mem_root,MYF(MY_KEEP_PREALLOC));
#ifdef USING_TRANSACTIONS
    free_root(&thd->transaction.mem_root,MYF(MY_KEEP_PREALLOC));
#endif
  }

  DBUG_VOID_RETURN;
}


/**
  Execute commands from bootstrap_file.

  Used when creating the initial grant tables.
*/

pthread_handler_t handle_bootstrap(void *arg)
{
  THD *thd=(THD*) arg;

  /* The following must be called before DBUG_ENTER */
  thd->thread_stack= (char*) &thd;
  if (my_thread_init() || thd->store_globals())
  {
#ifndef EMBEDDED_LIBRARY
    close_connection(thd, ER_OUT_OF_RESOURCES, 1);
#endif
    thd->fatal_error();
    goto end;
  }

  handle_bootstrap_impl(thd);

end:
  net_end(&thd->net);
  thd->cleanup();
  delete thd;

#ifndef EMBEDDED_LIBRARY
  (void) pthread_mutex_lock(&LOCK_thread_count);
  thread_count--;
  in_bootstrap= FALSE;
  (void) pthread_cond_broadcast(&COND_thread_count);
  (void) pthread_mutex_unlock(&LOCK_thread_count);
  my_thread_end();
  pthread_exit(0);
#endif

  return 0;
}


/**
  @brief Check access privs for a MERGE table and fix children lock types.

  @param[in]        thd         thread handle
  @param[in]        db          database name
  @param[in,out]    table_list  list of child tables (merge_list)
                                lock_type and optionally db set per table

  @return           status
    @retval         0           OK
    @retval         != 0        Error

  @detail
    This function is used for write access to MERGE tables only
    (CREATE TABLE, ALTER TABLE ... UNION=(...)). Set TL_WRITE for
    every child. Set 'db' for every child if not present.
*/
#ifndef NO_EMBEDDED_ACCESS_CHECKS
static bool check_merge_table_access(THD *thd, char *db,
                                     TABLE_LIST *table_list)
{
  int error= 0;

  if (table_list)
  {
    /* Check that all tables use the current database */
    TABLE_LIST *tlist;

    for (tlist= table_list; tlist; tlist= tlist->next_local)
    {
      if (!tlist->db || !tlist->db[0])
        tlist->db= db; /* purecov: inspected */
    }
    error= check_table_access(thd, SELECT_ACL | UPDATE_ACL | DELETE_ACL,
                              table_list, UINT_MAX, FALSE);
  }
  return error;
}
#endif

/* This works because items are allocated with sql_alloc() */

void free_items(Item *item)
{
  Item *next;
  DBUG_ENTER("free_items");
  for (; item ; item=next)
  {
    next=item->next;
    item->delete_self();
  }
  DBUG_VOID_RETURN;
}

/**
   This works because items are allocated with sql_alloc().
   @note The function also handles null pointers (empty list).
*/
void cleanup_items(Item *item)
{
  DBUG_ENTER("cleanup_items");  
  for (; item ; item=item->next)
    item->cleanup();
  DBUG_VOID_RETURN;
}

/**
  Handle COM_TABLE_DUMP command.

  @param thd           thread handle
  @param db            database name or an empty string. If empty,
                       the current database of the connection is used
  @param tbl_name      name of the table to dump

  @note
    This function is written to handle one specific command only.

  @retval
    0               success
  @retval
    1               error, the error message is set in THD
*/

static
int mysql_table_dump(THD *thd, LEX_STRING *db, LEX_STRING *table_name)
{
  TABLE* table;
  TABLE_LIST* table_list;
  int error = 0;
  DBUG_ENTER("mysql_table_dump");
  if (db->length == 0)
  {
    db->str= thd->db;            /* purecov: inspected */
    db->length= thd->db_length;  /* purecov: inspected */
  }
  if (!(table_list = (TABLE_LIST*) thd->calloc(sizeof(TABLE_LIST))))
    DBUG_RETURN(1); // out of memory
  table_list->db= db->str;
  table_list->table_name= table_list->alias= table_name->str;
  table_list->lock_type= TL_READ_NO_INSERT;
  table_list->prev_global= &table_list;	// can be removed after merge with 4.1

  if (check_db_name(db))
  {
    /* purecov: begin inspected */
    my_error(ER_WRONG_DB_NAME ,MYF(0), db->str ? db->str : "NULL");
    goto err;
    /* purecov: end */
  }
  if (!table_name->length ||
      check_table_name(table_name->str, table_name->length, TRUE))
  {
    my_error(ER_WRONG_TABLE_NAME, MYF(0),
             table_name->str ? table_name->str : "NULL");
    error= 1;
    goto err;
  }
  if (lower_case_table_names)
    my_casedn_str(files_charset_info, table_name->str);

  if (!(table=open_ltable(thd, table_list, TL_READ_NO_INSERT, 0)))
    DBUG_RETURN(1);

  if (check_one_table_access(thd, SELECT_ACL, table_list))
    goto err;
  thd->free_list = 0;
  thd->set_query(table_name->str, table_name->length);
  if ((error = mysqld_dump_create_info(thd, table_list, -1)))
  {
    my_error(ER_GET_ERRNO, MYF(0), my_errno);
    goto err;
  }
  net_flush(&thd->net);
  if ((error= table->file->dump(thd,-1)))
    my_error(ER_GET_ERRNO, MYF(0), error);

err:
  DBUG_RETURN(error);
}

/**
  Ends the current transaction and (maybe) begin the next.

  @param thd            Current thread
  @param completion     Completion type

  @retval
    0   OK
*/

int end_trans(THD *thd, enum enum_mysql_completiontype completion)
{
  bool do_release= 0;
  int res= 0;
  DBUG_ENTER("end_trans");

  if (unlikely(thd->in_sub_stmt))
  {
    my_error(ER_COMMIT_NOT_ALLOWED_IN_SF_OR_TRG, MYF(0));
    DBUG_RETURN(1);
  }
  if (thd->transaction.xid_state.xa_state != XA_NOTR)
  {
    my_error(ER_XAER_RMFAIL, MYF(0),
             xa_state_names[thd->transaction.xid_state.xa_state]);
    DBUG_RETURN(1);
  }
  switch (completion) {
  case COMMIT:
    /*
     We don't use end_active_trans() here to ensure that this works
     even if there is a problem with the OPTION_AUTO_COMMIT flag
     (Which of course should never happen...)
    */
    thd->server_status&= ~SERVER_STATUS_IN_TRANS;
    res= ha_commit(thd);
    thd->options&= ~(OPTION_BEGIN | OPTION_KEEP_LOG);
    thd->transaction.all.modified_non_trans_table= FALSE;
    break;
  case COMMIT_RELEASE:
    do_release= 1; /* fall through */
  case COMMIT_AND_CHAIN:
    res= end_active_trans(thd);
    if (!res && completion == COMMIT_AND_CHAIN)
      res= begin_trans(thd);
    break;
  case ROLLBACK_RELEASE:
    do_release= 1; /* fall through */
  case ROLLBACK:
  case ROLLBACK_AND_CHAIN:
  {
    thd->server_status&= ~SERVER_STATUS_IN_TRANS;
    if (ha_rollback(thd))
      res= -1;
    thd->options&= ~(OPTION_BEGIN | OPTION_KEEP_LOG);
    thd->transaction.all.modified_non_trans_table= FALSE;
    if (!res && (completion == ROLLBACK_AND_CHAIN))
      res= begin_trans(thd);
    break;
  }
  default:
    res= -1;
    my_error(ER_UNKNOWN_COM_ERROR, MYF(0));
    DBUG_RETURN(-1);
  }

  if (res < 0)
    my_error(thd->killed_errno(), MYF(0));
  else if ((res == 0) && do_release)
    thd->killed= THD::KILL_CONNECTION;

  DBUG_RETURN(res);
}

#ifndef EMBEDDED_LIBRARY

/**
  Read one command from connection and execute it (query or simple command).
  This function is called in loop from thread function.

  For profiling to work, it must never be called recursively.

  @retval
    0  success
  @retval
    1  request of thread shutdown (see dispatch_command() description)
*/

bool do_command(THD *thd)
{
  bool return_value;
  char *packet= 0;
  ulong packet_length;
  NET *net= &thd->net;
  enum enum_server_command command;
  DBUG_ENTER("do_command");

  /*
    indicator of uninitialized lex => normal flow of errors handling
    (see my_message_sql)
  */
  thd->lex->current_select= 0;

  /*
    This thread will do a blocking read from the client which
    will be interrupted when the next command is received from
    the client, the connection is closed or "net_wait_timeout"
    number of seconds has passed
  */
  my_net_set_read_timeout(net, thd->variables.net_wait_timeout);

  /*
    XXX: this code is here only to clear possible errors of init_connect. 
    Consider moving to init_connect() instead.
  */
  thd->clear_error();				// Clear error message
  thd->main_da.reset_diagnostics_area();

  net_new_transaction(net);

  packet_length= my_net_read(net);
#if defined(ENABLED_PROFILING) && defined(COMMUNITY_SERVER)
  thd->profiling.start_new_query();
#endif
  if (packet_length == packet_error)
  {
    DBUG_PRINT("info",("Got error %d reading command from socket %s",
		       net->error,
		       vio_description(net->vio)));

    /* Check if we can continue without closing the connection */

    /* The error must be set. */
    DBUG_ASSERT(thd->is_error());
    net_end_statement(thd);

    if (net->error != 3)
    {
      return_value= TRUE;                       // We have to close it.
      goto out;
    }

    net->error= 0;
    return_value= FALSE;
    goto out;
  }

  packet= (char*) net->read_pos;
  /*
    'packet_length' contains length of data, as it was stored in packet
    header. In case of malformed header, my_net_read returns zero.
    If packet_length is not zero, my_net_read ensures that the returned
    number of bytes was actually read from network.
    There is also an extra safety measure in my_net_read:
    it sets packet[packet_length]= 0, but only for non-zero packets.
  */
  if (packet_length == 0)                       /* safety */
  {
    /* Initialize with COM_SLEEP packet */
    packet[0]= (uchar) COM_SLEEP;
    packet_length= 1;
  }
  /* Do not rely on my_net_read, extra safety against programming errors. */
  packet[packet_length]= '\0';                  /* safety */

  command= (enum enum_server_command) (uchar) packet[0];

  if (command >= COM_END)
    command= COM_END;				// Wrong command

  DBUG_PRINT("info",("Command on %s = %d (%s)",
                     vio_description(net->vio), command,
                     command_name[command].str));

  /* Restore read timeout value */
  my_net_set_read_timeout(net, thd->variables.net_read_timeout);

  DBUG_ASSERT(packet_length);
  return_value= dispatch_command(command, thd, packet+1, (uint) (packet_length-1));

out:
#if defined(ENABLED_PROFILING) && defined(COMMUNITY_SERVER)
  thd->profiling.finish_current_query();
#endif
  DBUG_RETURN(return_value);
}
#endif  /* EMBEDDED_LIBRARY */

/**
  @brief Determine if an attempt to update a non-temporary table while the
    read-only option was enabled has been made.

  This is a helper function to mysql_execute_command.

  @note SQLCOM_MULTI_UPDATE is an exception and delt with elsewhere.

  @see mysql_execute_command
  @returns Status code
    @retval TRUE The statement should be denied.
    @retval FALSE The statement isn't updating any relevant tables.
*/

static my_bool deny_updates_if_read_only_option(THD *thd,
                                                TABLE_LIST *all_tables)
{
  DBUG_ENTER("deny_updates_if_read_only_option");

  if (!opt_readonly)
    DBUG_RETURN(FALSE);

  LEX *lex= thd->lex;

  const my_bool user_is_super=
    ((ulong)(thd->security_ctx->master_access & SUPER_ACL) ==
     (ulong)SUPER_ACL);

  if (user_is_super)
    DBUG_RETURN(FALSE);

  if (!(sql_command_flags[lex->sql_command] & CF_CHANGES_DATA))
    DBUG_RETURN(FALSE);

  /* Multi update is an exception and is dealt with later. */
  if (lex->sql_command == SQLCOM_UPDATE_MULTI)
    DBUG_RETURN(FALSE);

  const my_bool create_temp_tables= 
    (lex->sql_command == SQLCOM_CREATE_TABLE) &&
    (lex->create_info.options & HA_LEX_CREATE_TMP_TABLE);

  const my_bool drop_temp_tables= 
    (lex->sql_command == SQLCOM_DROP_TABLE) &&
    lex->drop_temporary;

  const my_bool update_real_tables=
    some_non_temp_table_to_be_updated(thd, all_tables) &&
    !(create_temp_tables || drop_temp_tables);


  const my_bool create_or_drop_databases=
    (lex->sql_command == SQLCOM_CREATE_DB) ||
    (lex->sql_command == SQLCOM_DROP_DB);

  if (update_real_tables || create_or_drop_databases)
  {
      /*
        An attempt was made to modify one or more non-temporary tables.
      */
      DBUG_RETURN(TRUE);
  }


  /* Assuming that only temporary tables are modified. */
  DBUG_RETURN(FALSE);
}

/**
  Perform one connection-level (COM_XXXX) command.

  @param command         type of command to perform
  @param thd             connection handle
  @param packet          data for the command, packet is always null-terminated
  @param packet_length   length of packet + 1 (to show that data is
                         null-terminated) except for COM_SLEEP, where it
                         can be zero.

  @todo
    set thd->lex->sql_command to SQLCOM_END here.
  @todo
    The following has to be changed to an 8 byte integer

  @retval
    0   ok
  @retval
    1   request of thread shutdown, i. e. if command is
        COM_QUIT/COM_SHUTDOWN
*/
bool dispatch_command(enum enum_server_command command, THD *thd,
		      char* packet, uint packet_length)
{
  NET *net= &thd->net;
  bool error= 0;
  DBUG_ENTER("dispatch_command");
  DBUG_PRINT("info",("packet: '%*.s'; command: %d", packet_length, packet, command));

  thd->command=command;
  /*
    Commands which always take a long time are logged into
    the slow log only if opt_log_slow_admin_statements is set.
  */
  thd->enable_slow_log= TRUE;
  thd->lex->sql_command= SQLCOM_END; /* to avoid confusing VIEW detectors */
  thd->set_time();
  if (!thd->is_valid_time())
  {
    /*
     If the time has got past 2038 we need to shut this server down
     We do this by making sure every command is a shutdown and we 
     have enough privileges to shut the server down

     TODO: remove this when we have full 64 bit my_time_t support
    */
    thd->security_ctx->master_access|= SHUTDOWN_ACL;
    command= COM_SHUTDOWN;
  }

  VOID(pthread_mutex_lock(&LOCK_thread_count));
  thd->query_id= global_query_id;

  switch( command ) {
  /* Ignore these statements. */
  case COM_STATISTICS:
  case COM_PING:
    break;
  /* Only increase id on these statements but don't count them. */
  case COM_STMT_PREPARE: 
  case COM_STMT_CLOSE:
  case COM_STMT_RESET:
    next_query_id();
    break;
  /* Increase id and count all other statements. */
  default:
    statistic_increment(thd->status_var.questions, &LOCK_status);
    next_query_id();
  }

  thread_running++;
  /* TODO: set thd->lex->sql_command to SQLCOM_END here */
  VOID(pthread_mutex_unlock(&LOCK_thread_count));

  /**
    Clear the set of flags that are expected to be cleared at the
    beginning of each command.
  */
  thd->server_status&= ~SERVER_STATUS_CLEAR_SET;
  switch (command) {
  case COM_INIT_DB:
  {
    LEX_STRING tmp;
    status_var_increment(thd->status_var.com_stat[SQLCOM_CHANGE_DB]);
    thd->convert_string(&tmp, system_charset_info,
			packet, packet_length, thd->charset());
    if (!mysql_change_db(thd, &tmp, FALSE))
    {
      general_log_write(thd, command, thd->db, thd->db_length);
      my_ok(thd);
    }
    break;
  }
#ifdef HAVE_REPLICATION
  case COM_REGISTER_SLAVE:
  {
    if (!register_slave(thd, (uchar*)packet, packet_length))
      my_ok(thd);
    break;
  }
#endif
  case COM_TABLE_DUMP:
  {
    LEX_STRING db, table;
    /* Safe because there is always a trailing \0 at the end of the packet */
    uint db_len= *(uchar*) packet;
    if (db_len + 1 > packet_length || db_len > NAME_LEN)
    {
      my_message(ER_UNKNOWN_COM_ERROR, ER(ER_UNKNOWN_COM_ERROR), MYF(0));
      break;
    }
    /* Safe because there is always a trailing \0 at the end of the packet */
    uint tbl_len= *(uchar*) (packet + db_len + 1);
    if (db_len + tbl_len + 2 > packet_length || tbl_len > NAME_LEN)
    {
      my_message(ER_UNKNOWN_COM_ERROR, ER(ER_UNKNOWN_COM_ERROR), MYF(0));
      break;
    }

    status_var_increment(thd->status_var.com_other);
    thd->enable_slow_log= opt_log_slow_admin_statements;
    db.str= (char*) thd->alloc(db_len + tbl_len + 2);
    if (!db.str)
    {
      my_message(ER_OUT_OF_RESOURCES, ER(ER_OUT_OF_RESOURCES), MYF(0));
      break;
    }
    db.length= db_len;
    table.length= tbl_len;
    table.str= strmake(db.str, packet + 1, db_len) + 1;
    strmake(table.str, packet + db_len + 2, tbl_len);
    if (mysql_table_dump(thd, &db, &table) == 0)
      thd->main_da.disable_status();
    break;
  }
  case COM_CHANGE_USER:
  {
    status_var_increment(thd->status_var.com_other);
    char *user= (char*) packet, *packet_end= packet + packet_length;
    /* Safe because there is always a trailing \0 at the end of the packet */
    char *passwd= strend(user)+1;

    thd->change_user();
    thd->clear_error();                         // if errors from rollback

    /*
      Old clients send null-terminated string ('\0' for empty string) for
      password.  New clients send the size (1 byte) + string (not null
      terminated, so also '\0' for empty string).

      Cast *passwd to an unsigned char, so that it doesn't extend the sign
      for *passwd > 127 and become 2**32-127 after casting to uint.
    */
    char db_buff[NAME_LEN+1];                 // buffer to store db in utf8
    char *db= passwd;
    char *save_db;
    /*
      If there is no password supplied, the packet must contain '\0',
      in any type of handshake (4.1 or pre-4.1).
     */
    if (passwd >= packet_end)
    {
      my_message(ER_UNKNOWN_COM_ERROR, ER(ER_UNKNOWN_COM_ERROR), MYF(0));
      break;
    }
    uint passwd_len= (thd->client_capabilities & CLIENT_SECURE_CONNECTION ?
                      (uchar)(*passwd++) : strlen(passwd));
    uint dummy_errors, save_db_length, db_length;
    int res;
    Security_context save_security_ctx= *thd->security_ctx;
    USER_CONN *save_user_connect;

    db+= passwd_len + 1;
    /*
      Database name is always NUL-terminated, so in case of empty database
      the packet must contain at least the trailing '\0'.
    */
    if (db >= packet_end)
    {
      my_message(ER_UNKNOWN_COM_ERROR, ER(ER_UNKNOWN_COM_ERROR), MYF(0));
      break;
    }
    db_length= strlen(db);

    char *ptr= db + db_length + 1;
    uint cs_number= 0;

    if (ptr < packet_end)
    {
      if (ptr + 2 > packet_end)
      {
        my_message(ER_UNKNOWN_COM_ERROR, ER(ER_UNKNOWN_COM_ERROR), MYF(0));
        break;
      }

      cs_number= uint2korr(ptr);
    }

    /* Convert database name to utf8 */
    db_buff[copy_and_convert(db_buff, sizeof(db_buff)-1,
                             system_charset_info, db, db_length,
                             thd->charset(), &dummy_errors)]= 0;
    db= db_buff;

    /* Save user and privileges */
    save_db_length= thd->db_length;
    save_db= thd->db;
    save_user_connect= thd->user_connect;

    if (!(thd->security_ctx->user= my_strdup(user, MYF(0))))
    {
      thd->security_ctx->user= save_security_ctx.user;
      my_message(ER_OUT_OF_RESOURCES, ER(ER_OUT_OF_RESOURCES), MYF(0));
      break;
    }

    /* Clear variables that are allocated */
    thd->user_connect= 0;
    thd->security_ctx->priv_user= thd->security_ctx->user;
    res= check_user(thd, COM_CHANGE_USER, passwd, passwd_len, db, FALSE);

    if (res)
    {
      x_free(thd->security_ctx->user);
      *thd->security_ctx= save_security_ctx;
      thd->user_connect= save_user_connect;
      thd->db= save_db;
      thd->db_length= save_db_length;
    }
    else
    {
#ifndef NO_EMBEDDED_ACCESS_CHECKS
      /* we've authenticated new user */
      if (save_user_connect)
	decrease_user_connections(save_user_connect);
#endif /* NO_EMBEDDED_ACCESS_CHECKS */
      x_free(save_db);
      x_free(save_security_ctx.user);

      if (cs_number)
      {
        thd_init_client_charset(thd, cs_number);
        thd->update_charset();
      }
    }
    break;
  }
  case COM_STMT_EXECUTE:
  {
    mysqld_stmt_execute(thd, packet, packet_length);
    break;
  }
  case COM_STMT_FETCH:
  {
    mysqld_stmt_fetch(thd, packet, packet_length);
    break;
  }
  case COM_STMT_SEND_LONG_DATA:
  {
    mysql_stmt_get_longdata(thd, packet, packet_length);
    break;
  }
  case COM_STMT_PREPARE:
  {
    mysqld_stmt_prepare(thd, packet, packet_length);
    break;
  }
  case COM_STMT_CLOSE:
  {
    mysqld_stmt_close(thd, packet);
    break;
  }
  case COM_STMT_RESET:
  {
    mysqld_stmt_reset(thd, packet);
    break;
  }
  case COM_QUERY:
  {
    if (alloc_query(thd, packet, packet_length))
      break;					// fatal error is set
    char *packet_end= thd->query() + thd->query_length();
    /* 'b' stands for 'buffer' parameter', special for 'my_snprintf' */
    const char* end_of_stmt= NULL;

    general_log_write(thd, command, thd->query(), thd->query_length());
    DBUG_PRINT("query",("%-.4096s",thd->query()));
#if defined(ENABLED_PROFILING) && defined(COMMUNITY_SERVER)
    thd->profiling.set_query_source(thd->query(), thd->query_length());
#endif

    if (!(specialflag & SPECIAL_NO_PRIOR))
      my_pthread_setprio(pthread_self(),QUERY_PRIOR);

    mysql_parse(thd, thd->query(), thd->query_length(), &end_of_stmt);

    while (!thd->killed && (end_of_stmt != NULL) && ! thd->is_error())
    {
      char *beginning_of_next_stmt= (char*) end_of_stmt;

      net_end_statement(thd);
      query_cache_end_of_result(thd);
      /*
        Multiple queries exits, execute them individually
      */
      close_thread_tables(thd);
      ulong length= (ulong)(packet_end - beginning_of_next_stmt);

      log_slow_statement(thd);

      /* Remove garbage at start of query */
      while (length > 0 && my_isspace(thd->charset(), *beginning_of_next_stmt))
      {
        beginning_of_next_stmt++;
        length--;
      }

#if defined(ENABLED_PROFILING) && defined(COMMUNITY_SERVER)
      thd->profiling.finish_current_query();
      thd->profiling.start_new_query("continuing");
      thd->profiling.set_query_source(beginning_of_next_stmt, length);
#endif

      thd->set_query(beginning_of_next_stmt, length);
      VOID(pthread_mutex_lock(&LOCK_thread_count));
      /*
        Count each statement from the client.
      */
      statistic_increment(thd->status_var.questions, &LOCK_status);
      thd->query_id= next_query_id();
      thd->set_time(); /* Reset the query start time. */
      /* TODO: set thd->lex->sql_command to SQLCOM_END here */
      VOID(pthread_mutex_unlock(&LOCK_thread_count));
      mysql_parse(thd, beginning_of_next_stmt, length, &end_of_stmt);
    }

    if (!(specialflag & SPECIAL_NO_PRIOR))
      my_pthread_setprio(pthread_self(),WAIT_PRIOR);
    DBUG_PRINT("info",("query ready"));
    break;
  }
  case COM_FIELD_LIST:				// This isn't actually needed
#ifdef DONT_ALLOW_SHOW_COMMANDS
    my_message(ER_NOT_ALLOWED_COMMAND, ER(ER_NOT_ALLOWED_COMMAND),
               MYF(0));	/* purecov: inspected */
    break;
#else
  {
    char *fields, *packet_end= packet + packet_length, *arg_end;
    /* Locked closure of all tables */
    TABLE_LIST table_list;
    LEX_STRING conv_name;

    /* used as fields initializator */
    lex_start(thd);

    status_var_increment(thd->status_var.com_stat[SQLCOM_SHOW_FIELDS]);
    bzero((char*) &table_list,sizeof(table_list));
    if (thd->copy_db_to(&table_list.db, &table_list.db_length))
      break;
    /*
      We have name + wildcard in packet, separated by endzero
    */
    arg_end= strend(packet);
    uint arg_length= arg_end - packet;
    
    /* Check given table name length. */
    if (arg_length >= packet_length || arg_length > NAME_LEN)
    {
      my_message(ER_UNKNOWN_COM_ERROR, ER(ER_UNKNOWN_COM_ERROR), MYF(0));
      break;
    }
    thd->convert_string(&conv_name, system_charset_info,
			packet, arg_length, thd->charset());
    if (check_table_name(conv_name.str, conv_name.length, FALSE))
    {
      /* this is OK due to convert_string() null-terminating the string */
      my_error(ER_WRONG_TABLE_NAME, MYF(0), conv_name.str);
      break;
    }

    table_list.alias= table_list.table_name= conv_name.str;
    packet= arg_end + 1;

    if (is_schema_db(table_list.db, table_list.db_length))
    {
      ST_SCHEMA_TABLE *schema_table= find_schema_table(thd, table_list.alias);
      if (schema_table)
        table_list.schema_table= schema_table;
    }

    uint query_length= (uint) (packet_end - packet); // Don't count end \0
    if (!(fields= (char *) thd->memdup(packet, query_length + 1)))
      break;
    thd->set_query(fields, query_length);
    general_log_print(thd, command, "%s %s", table_list.table_name, fields);
    if (lower_case_table_names)
      my_casedn_str(files_charset_info, table_list.table_name);

    if (check_access(thd,SELECT_ACL,table_list.db,&table_list.grant.privilege,
		     0, 0, test(table_list.schema_table)))
      break;
    if (check_grant(thd, SELECT_ACL, &table_list, 2, UINT_MAX, 0))
      break;
    /* init structures for VIEW processing */
    table_list.select_lex= &(thd->lex->select_lex);

    lex_start(thd);
    mysql_reset_thd_for_next_command(thd);

    thd->lex->
      select_lex.table_list.link_in_list(&table_list,
                                         &table_list.next_local);
    thd->lex->add_to_query_tables(&table_list);

    /* switch on VIEW optimisation: do not fill temporary tables */
    thd->lex->sql_command= SQLCOM_SHOW_FIELDS;
    mysqld_list_fields(thd,&table_list,fields);
    thd->lex->unit.cleanup();
    thd->cleanup_after_query();
    break;
  }
#endif
  case COM_QUIT:
    /* We don't calculate statistics for this command */
    general_log_print(thd, command, NullS);
    net->error=0;				// Don't give 'abort' message
    thd->main_da.disable_status();              // Don't send anything back
    error=TRUE;					// End server
    break;

#ifdef REMOVED
  case COM_CREATE_DB:				// QQ: To be removed
    {
      LEX_STRING db, alias;
      HA_CREATE_INFO create_info;

      status_var_increment(thd->status_var.com_stat[SQLCOM_CREATE_DB]);
      if (thd->make_lex_string(&db, packet, packet_length, FALSE) ||
          thd->make_lex_string(&alias, db.str, db.length, FALSE) ||
          check_db_name(&db))
      {
	my_error(ER_WRONG_DB_NAME, MYF(0), db.str ? db.str : "NULL");
	break;
      }
      if (check_access(thd, CREATE_ACL, db.str , 0, 1, 0,
                       is_schema_db(db.str, db.length)))
	break;
      general_log_print(thd, command, "%.*s", db.length, db.str);
      bzero(&create_info, sizeof(create_info));
      mysql_create_db(thd, (lower_case_table_names == 2 ? alias.str : db.str),
                      &create_info, 0);
      break;
    }
  case COM_DROP_DB:				// QQ: To be removed
    {
      status_var_increment(thd->status_var.com_stat[SQLCOM_DROP_DB]);
      LEX_STRING db;

      if (thd->make_lex_string(&db, packet, packet_length, FALSE) ||
          check_db_name(&db))
      {
	my_error(ER_WRONG_DB_NAME, MYF(0), db.str ? db.str : "NULL");
	break;
      }
      if (check_access(thd, DROP_ACL, db.str, 0, 1, 0,
                            is_schema_db(db.str, db.length)))
	break;
      if (thd->locked_tables || thd->active_transaction())
      {
	my_message(ER_LOCK_OR_ACTIVE_TRANSACTION,
                   ER(ER_LOCK_OR_ACTIVE_TRANSACTION), MYF(0));
	break;
      }
      general_log_write(thd, command, "%.*s", db.length, db.str);
      mysql_rm_db(thd, db.str, 0, 0);
      break;
    }
#endif
#ifndef EMBEDDED_LIBRARY
  case COM_BINLOG_DUMP:
    {
      ulong pos;
      ushort flags;
      uint32 slave_server_id;

      status_var_increment(thd->status_var.com_other);
      thd->enable_slow_log= opt_log_slow_admin_statements;
      if (check_global_access(thd, REPL_SLAVE_ACL))
	break;

      /* TODO: The following has to be changed to an 8 byte integer */
      pos = uint4korr(packet);
      flags = uint2korr(packet + 4);
      thd->server_id=0; /* avoid suicide */
      if ((slave_server_id= uint4korr(packet+6))) // mysqlbinlog.server_id==0
	kill_zombie_dump_threads(slave_server_id);
      thd->server_id = slave_server_id;

      general_log_print(thd, command, "Log: '%s'  Pos: %ld", packet+10,
                      (long) pos);
      mysql_binlog_send(thd, thd->strdup(packet + 10), (my_off_t) pos, flags);
      unregister_slave(thd,1,1);
      /*  fake COM_QUIT -- if we get here, the thread needs to terminate */
      error = TRUE;
      break;
    }
#endif
  case COM_REFRESH:
  {
    bool not_used;
    status_var_increment(thd->status_var.com_stat[SQLCOM_FLUSH]);
    ulong options= (ulong) (uchar) packet[0];
    if (check_global_access(thd,RELOAD_ACL))
      break;
    general_log_print(thd, command, NullS);
#ifndef DBUG_OFF
    bool debug_simulate= FALSE;
    DBUG_EXECUTE_IF("simulate_detached_thread_refresh", debug_simulate= TRUE;);
    if (debug_simulate)
    {
      /*
        Simulate a reload without a attached thread session.
        Provides a environment similar to that of when the
        server receives a SIGHUP signal and reloads caches
        and flushes tables.
      */
      bool res;
      my_pthread_setspecific_ptr(THR_THD, NULL);
      res= reload_acl_and_cache(NULL, options | REFRESH_FAST,
                                NULL, &not_used);
      my_pthread_setspecific_ptr(THR_THD, thd);
      if (!res)
        my_ok(thd);
      break;
    }
#endif
    if (!reload_acl_and_cache(thd, options, NULL, &not_used))
      my_ok(thd);
    break;
  }
#ifndef EMBEDDED_LIBRARY
  case COM_SHUTDOWN:
  {
    status_var_increment(thd->status_var.com_other);
    if (check_global_access(thd,SHUTDOWN_ACL))
      break; /* purecov: inspected */
    /*
      If the client is < 4.1.3, it is going to send us no argument; then
      packet_length is 0, packet[0] is the end 0 of the packet. Note that
      SHUTDOWN_DEFAULT is 0. If client is >= 4.1.3, the shutdown level is in
      packet[0].
    */
    enum mysql_enum_shutdown_level level;
    if (!thd->is_valid_time())
      level= SHUTDOWN_DEFAULT;
    else
      level= (enum mysql_enum_shutdown_level) (uchar) packet[0];
    if (level == SHUTDOWN_DEFAULT)
      level= SHUTDOWN_WAIT_ALL_BUFFERS; // soon default will be configurable
    else if (level != SHUTDOWN_WAIT_ALL_BUFFERS)
    {
      my_error(ER_NOT_SUPPORTED_YET, MYF(0), "this shutdown level");
      break;
    }
    DBUG_PRINT("quit",("Got shutdown command for level %u", level));
    general_log_print(thd, command, NullS);
    my_eof(thd);
    close_thread_tables(thd);			// Free before kill
    kill_mysql();
    error=TRUE;
    break;
  }
#endif
  case COM_STATISTICS:
  {
    STATUS_VAR current_global_status_var;
    ulong uptime;
    uint length;
    ulonglong queries_per_second1000;
    char buff[250];
    uint buff_len= sizeof(buff);

    general_log_print(thd, command, NullS);
    status_var_increment(thd->status_var.com_stat[SQLCOM_SHOW_STATUS]);
    calc_sum_of_all_status(&current_global_status_var);
    if (!(uptime= (ulong) (thd->start_time - server_start_time)))
      queries_per_second1000= 0;
    else
      queries_per_second1000= thd->query_id * LL(1000) / uptime;

    length= my_snprintf((char*) buff, buff_len - 1,
                        "Uptime: %lu  Threads: %d  Questions: %lu  "
                        "Slow queries: %lu  Opens: %lu  Flush tables: %lu  "
                        "Open tables: %u  Queries per second avg: %u.%u",
                        uptime,
                        (int) thread_count, (ulong) thd->query_id,
                        current_global_status_var.long_query_count,
                        current_global_status_var.opened_tables,
                        refresh_version,
                        cached_open_tables(),
                        (uint) (queries_per_second1000 / 1000),
                        (uint) (queries_per_second1000 % 1000));
#ifdef EMBEDDED_LIBRARY
    /* Store the buffer in permanent memory */
    my_ok(thd, 0, 0, buff);
#endif
#ifdef SAFEMALLOC
    if (sf_malloc_cur_memory)				// Using SAFEMALLOC
    {
      char *end= buff + length;
      length+= my_snprintf(end, buff_len - length - 1,
                           end,"  Memory in use: %ldK  Max memory used: %ldK",
                           (sf_malloc_cur_memory+1023L)/1024L,
                           (sf_malloc_max_memory+1023L)/1024L);
    }
#endif
#ifndef EMBEDDED_LIBRARY
    VOID(my_net_write(net, (uchar*) buff, length));
    VOID(net_flush(net));
    thd->main_da.disable_status();
#endif
    break;
  }
  case COM_PING:
    status_var_increment(thd->status_var.com_other);
    my_ok(thd);				// Tell client we are alive
    break;
  case COM_PROCESS_INFO:
    status_var_increment(thd->status_var.com_stat[SQLCOM_SHOW_PROCESSLIST]);
    if (!thd->security_ctx->priv_user[0] &&
        check_global_access(thd, PROCESS_ACL))
      break;
    general_log_print(thd, command, NullS);
    mysqld_list_processes(thd,
			  thd->security_ctx->master_access & PROCESS_ACL ? 
			  NullS : thd->security_ctx->priv_user, 0);
    break;
  case COM_PROCESS_KILL:
  {
    status_var_increment(thd->status_var.com_stat[SQLCOM_KILL]);
    ulong id=(ulong) uint4korr(packet);
    sql_kill(thd,id,false);
    break;
  }
  case COM_SET_OPTION:
  {
    status_var_increment(thd->status_var.com_stat[SQLCOM_SET_OPTION]);
    uint opt_command= uint2korr(packet);

    switch (opt_command) {
    case (int) MYSQL_OPTION_MULTI_STATEMENTS_ON:
      thd->client_capabilities|= CLIENT_MULTI_STATEMENTS;
      my_eof(thd);
      break;
    case (int) MYSQL_OPTION_MULTI_STATEMENTS_OFF:
      thd->client_capabilities&= ~CLIENT_MULTI_STATEMENTS;
      my_eof(thd);
      break;
    default:
      my_message(ER_UNKNOWN_COM_ERROR, ER(ER_UNKNOWN_COM_ERROR), MYF(0));
      break;
    }
    break;
  }
  case COM_DEBUG:
    status_var_increment(thd->status_var.com_other);
    if (check_global_access(thd, SUPER_ACL))
      break;					/* purecov: inspected */
    mysql_print_status();
    general_log_print(thd, command, NullS);
    my_eof(thd);
    break;
  case COM_SLEEP:
  case COM_CONNECT:				// Impossible here
  case COM_TIME:				// Impossible from client
  case COM_DELAYED_INSERT:
  case COM_END:
  default:
    my_message(ER_UNKNOWN_COM_ERROR, ER(ER_UNKNOWN_COM_ERROR), MYF(0));
    break;
  }

  /* report error issued during command execution */
  if (thd->killed_errno())
  {
    if (! thd->main_da.is_set())
      thd->send_kill_message();
  }
  if (thd->killed == THD::KILL_QUERY || thd->killed == THD::KILL_BAD_DATA)
  {
    thd->killed= THD::NOT_KILLED;
    thd->mysys_var->abort= 0;
  }

  /* If commit fails, we should be able to reset the OK status. */
  thd->main_da.can_overwrite_status= TRUE;
  ha_autocommit_or_rollback(thd, thd->is_error());
  thd->main_da.can_overwrite_status= FALSE;

  thd->transaction.stmt.reset();

  net_end_statement(thd);
  query_cache_end_of_result(thd);

  thd->proc_info= "closing tables";
  /* Free tables */
  close_thread_tables(thd);

  log_slow_statement(thd);

  thd_proc_info(thd, "cleaning up");
  thd->set_query(NULL, 0);
  thd->command=COM_SLEEP;
  VOID(pthread_mutex_lock(&LOCK_thread_count)); // For process list
  thread_running--;
  VOID(pthread_mutex_unlock(&LOCK_thread_count));
  thd_proc_info(thd, 0);
  thd->packet.shrink(thd->variables.net_buffer_length);	// Reclaim some memory
  free_root(thd->mem_root,MYF(MY_KEEP_PREALLOC));
  DBUG_RETURN(error);
}


void log_slow_statement(THD *thd)
{
  DBUG_ENTER("log_slow_statement");

  /*
    The following should never be true with our current code base,
    but better to keep this here so we don't accidently try to log a
    statement in a trigger or stored function
  */
  if (unlikely(thd->in_sub_stmt))
    DBUG_VOID_RETURN;                           // Don't set time for sub stmt

  /*
    Do not log administrative statements unless the appropriate option is
    set.
  */
  if (thd->enable_slow_log)
  {
    ulonglong end_utime_of_query= thd->current_utime();
    thd_proc_info(thd, "logging slow query");

    if (((end_utime_of_query - thd->utime_after_lock) >
         thd->variables.long_query_time ||
         ((thd->server_status &
           (SERVER_QUERY_NO_INDEX_USED | SERVER_QUERY_NO_GOOD_INDEX_USED)) &&
          opt_log_queries_not_using_indexes &&
           !(sql_command_flags[thd->lex->sql_command] & CF_STATUS_COMMAND))) &&
        thd->examined_row_count >= thd->variables.min_examined_row_limit)
    {
      thd_proc_info(thd, "logging slow query");
      thd->status_var.long_query_count++;
      slow_log_print(thd, thd->query(), thd->query_length(), 
                     end_utime_of_query);
    }
  }
  DBUG_VOID_RETURN;
}


/**
  Create a TABLE_LIST object for an INFORMATION_SCHEMA table.

    This function is used in the parser to convert a SHOW or DESCRIBE
    table_name command to a SELECT from INFORMATION_SCHEMA.
    It prepares a SELECT_LEX and a TABLE_LIST object to represent the
    given command as a SELECT parse tree.

  @param thd              thread handle
  @param lex              current lex
  @param table_ident      table alias if it's used
  @param schema_table_idx the type of the INFORMATION_SCHEMA table to be
                          created

  @note
    Due to the way this function works with memory and LEX it cannot
    be used outside the parser (parse tree transformations outside
    the parser break PS and SP).

  @retval
    0                 success
  @retval
    1                 out of memory or SHOW commands are not allowed
                      in this version of the server.
*/

int prepare_schema_table(THD *thd, LEX *lex, Table_ident *table_ident,
                         enum enum_schema_tables schema_table_idx)
{
  SELECT_LEX *schema_select_lex= NULL;
  DBUG_ENTER("prepare_schema_table");

  switch (schema_table_idx) {
  case SCH_SCHEMATA:
#if defined(DONT_ALLOW_SHOW_COMMANDS)
    my_message(ER_NOT_ALLOWED_COMMAND,
               ER(ER_NOT_ALLOWED_COMMAND), MYF(0));   /* purecov: inspected */
    DBUG_RETURN(1);
#else
    break;
#endif

  case SCH_TABLE_NAMES:
  case SCH_TABLES:
  case SCH_VIEWS:
  case SCH_TRIGGERS:
  case SCH_EVENTS:
#ifdef DONT_ALLOW_SHOW_COMMANDS
    my_message(ER_NOT_ALLOWED_COMMAND,
               ER(ER_NOT_ALLOWED_COMMAND), MYF(0)); /* purecov: inspected */
    DBUG_RETURN(1);
#else
    {
      LEX_STRING db;
      size_t dummy;
      if (lex->select_lex.db == NULL &&
          lex->copy_db_to(&lex->select_lex.db, &dummy))
      {
        DBUG_RETURN(1);
      }
      schema_select_lex= new SELECT_LEX();
      db.str= schema_select_lex->db= lex->select_lex.db;
      schema_select_lex->table_list.first= NULL;
      db.length= strlen(db.str);

      if (check_db_name(&db))
      {
        my_error(ER_WRONG_DB_NAME, MYF(0), db.str);
        DBUG_RETURN(1);
      }
      break;
    }
#endif
  case SCH_COLUMNS:
  case SCH_STATISTICS:
  {
#ifdef DONT_ALLOW_SHOW_COMMANDS
    my_message(ER_NOT_ALLOWED_COMMAND,
               ER(ER_NOT_ALLOWED_COMMAND), MYF(0)); /* purecov: inspected */
    DBUG_RETURN(1);
#else
    DBUG_ASSERT(table_ident);
    TABLE_LIST **query_tables_last= lex->query_tables_last;
    schema_select_lex= new SELECT_LEX();
    /* 'parent_lex' is used in init_query() so it must be before it. */
    schema_select_lex->parent_lex= lex;
    schema_select_lex->init_query();
    if (!schema_select_lex->add_table_to_list(thd, table_ident, 0, 0, TL_READ))
      DBUG_RETURN(1);
    lex->query_tables_last= query_tables_last;
    break;
  }
#endif
  case SCH_PROFILES:
    /* 
      Mark this current profiling record to be discarded.  We don't
      wish to have SHOW commands show up in profiling.
    */
#if defined(ENABLED_PROFILING) && defined(COMMUNITY_SERVER)
    thd->profiling.discard_current_query();
#endif
    break;
  case SCH_OPEN_TABLES:
  case SCH_VARIABLES:
  case SCH_STATUS:
  case SCH_PROCEDURES:
  case SCH_CHARSETS:
  case SCH_ENGINES:
  case SCH_COLLATIONS:
  case SCH_COLLATION_CHARACTER_SET_APPLICABILITY:
  case SCH_USER_PRIVILEGES:
  case SCH_SCHEMA_PRIVILEGES:
  case SCH_TABLE_PRIVILEGES:
  case SCH_COLUMN_PRIVILEGES:
  case SCH_TABLE_CONSTRAINTS:
  case SCH_KEY_COLUMN_USAGE:
  default:
    break;
  }
  
  SELECT_LEX *select_lex= lex->current_select;
  if (make_schema_select(thd, select_lex, schema_table_idx))
  {
    DBUG_RETURN(1);
  }
  TABLE_LIST *table_list= select_lex->table_list.first;
  table_list->schema_select_lex= schema_select_lex;
  table_list->schema_table_reformed= 1;
  DBUG_RETURN(0);
}


/**
  Read query from packet and store in thd->query.
  Used in COM_QUERY and COM_STMT_PREPARE.

    Sets the following THD variables:
  - query
  - query_length

  @retval
    FALSE ok
  @retval
    TRUE  error;  In this case thd->fatal_error is set
*/

bool alloc_query(THD *thd, const char *packet, uint packet_length)
{
  char *query;
  /* Remove garbage at start and end of query */
  while (packet_length > 0 && my_isspace(thd->charset(), packet[0]))
  {
    packet++;
    packet_length--;
  }
  const char *pos= packet + packet_length;     // Point at end null
  while (packet_length > 0 &&
	 (pos[-1] == ';' || my_isspace(thd->charset() ,pos[-1])))
  {
    pos--;
    packet_length--;
  }
  /* We must allocate some extra memory for query cache */
  if (! (query= (char*) thd->memdup_w_gap(packet,
                                          packet_length,
                                          1 + thd->db_length +
                                          QUERY_CACHE_FLAGS_SIZE)))
      return TRUE;
  query[packet_length]= '\0';
  thd->set_query(query, packet_length);

  /* Reclaim some memory */
  thd->packet.shrink(thd->variables.net_buffer_length);
  thd->convert_buffer.shrink(thd->variables.net_buffer_length);

  return FALSE;
}

static void reset_one_shot_variables(THD *thd) 
{
  thd->variables.character_set_client=
    global_system_variables.character_set_client;
  thd->variables.collation_connection=
    global_system_variables.collation_connection;
  thd->variables.collation_database=
    global_system_variables.collation_database;
  thd->variables.collation_server=
    global_system_variables.collation_server;
  thd->update_charset();
  thd->variables.time_zone=
    global_system_variables.time_zone;
  thd->variables.lc_time_names= &my_locale_en_US;
  thd->one_shot_set= 0;
}


static
bool sp_process_definer(THD *thd)
{
  DBUG_ENTER("sp_process_definer");

  LEX *lex= thd->lex;

  /*
    If the definer is not specified, this means that CREATE-statement missed
    DEFINER-clause. DEFINER-clause can be missed in two cases:

      - The user submitted a statement w/o the clause. This is a normal
        case, we should assign CURRENT_USER as definer.

      - Our slave received an updated from the master, that does not
        replicate definer for stored rountines. We should also assign
        CURRENT_USER as definer here, but also we should mark this routine
        as NON-SUID. This is essential for the sake of backward
        compatibility.

        The problem is the slave thread is running under "special" user (@),
        that actually does not exist. In the older versions we do not fail
        execution of a stored routine if its definer does not exist and
        continue the execution under the authorization of the invoker
        (BUG#13198). And now if we try to switch to slave-current-user (@),
        we will fail.

        Actually, this leads to the inconsistent state of master and
        slave (different definers, different SUID behaviour), but it seems,
        this is the best we can do.
  */

  if (!lex->definer)
  {
    Query_arena original_arena;
    Query_arena *ps_arena= thd->activate_stmt_arena_if_needed(&original_arena);

    lex->definer= create_default_definer(thd);

    if (ps_arena)
      thd->restore_active_arena(ps_arena, &original_arena);

    /* Error has been already reported. */
    if (lex->definer == NULL)
      DBUG_RETURN(TRUE);

    if (thd->slave_thread && lex->sphead)
      lex->sphead->m_chistics->suid= SP_IS_NOT_SUID;
  }
  else
  {
    /*
      If the specified definer differs from the current user, we
      should check that the current user has SUPER privilege (in order
      to create a stored routine under another user one must have
      SUPER privilege).
    */
    if ((strcmp(lex->definer->user.str, thd->security_ctx->priv_user) ||
         my_strcasecmp(system_charset_info, lex->definer->host.str,
                       thd->security_ctx->priv_host)) &&
        check_global_access(thd, SUPER_ACL))
    {
      my_error(ER_SPECIFIC_ACCESS_DENIED_ERROR, MYF(0), "SUPER");
      DBUG_RETURN(TRUE);
    }
  }

  /* Check that the specified definer exists. Emit a warning if not. */

#ifndef NO_EMBEDDED_ACCESS_CHECKS
  if (!is_acl_user(lex->definer->host.str, lex->definer->user.str))
  {
    push_warning_printf(thd,
                        MYSQL_ERROR::WARN_LEVEL_NOTE,
                        ER_NO_SUCH_USER,
                        ER(ER_NO_SUCH_USER),
                        lex->definer->user.str,
                        lex->definer->host.str);
  }
#endif /* NO_EMBEDDED_ACCESS_CHECKS */

  DBUG_RETURN(FALSE);
}


/**
  Execute command saved in thd and lex->sql_command.

    Before every operation that can request a write lock for a table
    wait if a global read lock exists. However do not wait if this
    thread has locked tables already. No new locks can be requested
    until the other locks are released. The thread that requests the
    global read lock waits for write locked tables to become unlocked.

    Note that wait_if_global_read_lock() sets a protection against a new
    global read lock when it succeeds. This needs to be released by
    start_waiting_global_read_lock() after the operation.

  @param thd                       Thread handle

  @todo
    - Invalidate the table in the query cache if something changed
    after unlocking when changes become visible.
    TODO: this is workaround. right way will be move invalidating in
    the unlock procedure.
    - TODO: use check_change_password()
    - JOIN is not supported yet. TODO
    - SUSPEND and FOR MIGRATE are not supported yet. TODO

  @retval
    FALSE       OK
  @retval
    TRUE        Error
*/

int
mysql_execute_command(THD *thd)
{
  int res= FALSE;
  bool need_start_waiting= FALSE; // have protection against global read lock
  int  up_result= 0;
  LEX  *lex= thd->lex;
  /* first SELECT_LEX (have special meaning for many of non-SELECTcommands) */
  SELECT_LEX *select_lex= &lex->select_lex;
  /* first table of first SELECT_LEX */
  TABLE_LIST *first_table= select_lex->table_list.first;
  /* list of all tables in query */
  TABLE_LIST *all_tables;
  /* most outer SELECT_LEX_UNIT of query */
  SELECT_LEX_UNIT *unit= &lex->unit;
#ifdef HAVE_REPLICATION
  /* have table map for update for multi-update statement (BUG#37051) */
  bool have_table_map_for_update= FALSE;
#endif
  /* Saved variable value */
  DBUG_ENTER("mysql_execute_command");
#ifdef WITH_PARTITION_STORAGE_ENGINE
  thd->work_part_info= 0;
#endif

  /*
    In many cases first table of main SELECT_LEX have special meaning =>
    check that it is first table in global list and relink it first in 
    queries_tables list if it is necessary (we need such relinking only
    for queries with subqueries in select list, in this case tables of
    subqueries will go to global list first)

    all_tables will differ from first_table only if most upper SELECT_LEX
    do not contain tables.

    Because of above in place where should be at least one table in most
    outer SELECT_LEX we have following check:
    DBUG_ASSERT(first_table == all_tables);
    DBUG_ASSERT(first_table == all_tables && first_table != 0);
  */
  lex->first_lists_tables_same();
  /* should be assigned after making first tables same */
  all_tables= lex->query_tables;
  /* set context for commands which do not use setup_tables */
  select_lex->
    context.resolve_in_table_list_only(select_lex->
                                       table_list.first);

  /*
    Reset warning count for each query that uses tables
    A better approach would be to reset this for any commands
    that is not a SHOW command or a select that only access local
    variables, but for now this is probably good enough.
    Don't reset warnings when executing a stored routine.
  */
  if ((all_tables || !lex->is_single_level_stmt()) && !thd->spcont)
    mysql_reset_errors(thd, 0);

#ifdef HAVE_REPLICATION
  if (unlikely(thd->slave_thread))
  {
    if (lex->sql_command == SQLCOM_DROP_TRIGGER)
    {
      /*
        When dropping a trigger, we need to load its table name
        before checking slave filter rules.
      */
      add_table_for_trigger(thd, thd->lex->spname, 1, &all_tables);
      
      if (!all_tables)
      {
        /*
          If table name cannot be loaded,
          it means the trigger does not exists possibly because
          CREATE TRIGGER was previously skipped for this trigger
          according to slave filtering rules.
          Returning success without producing any errors in this case.
        */
        DBUG_RETURN(0);
      }
      
      // force searching in slave.cc:tables_ok() 
      all_tables->updating= 1;
    }

    /*
      For fix of BUG#37051, the master stores the table map for update
      in the Query_log_event, and the value is assigned to
      thd->variables.table_map_for_update before executing the update
      query.

      If thd->variables.table_map_for_update is set, then we are
      replicating from a new master, we can use this value to apply
      filter rules without opening all the tables. However If
      thd->variables.table_map_for_update is not set, then we are
      replicating from an old master, so we just skip this and
      continue with the old method. And of course, the bug would still
      exist for old masters.
    */
    if (lex->sql_command == SQLCOM_UPDATE_MULTI &&
        thd->table_map_for_update)
    {
      have_table_map_for_update= TRUE;
      table_map table_map_for_update= thd->table_map_for_update;
      uint nr= 0;
      TABLE_LIST *table;
      for (table=all_tables; table; table=table->next_global, nr++)
      {
        if (table_map_for_update & ((table_map)1 << nr))
          table->updating= TRUE;
        else
          table->updating= FALSE;
      }

      if (all_tables_not_ok(thd, all_tables))
      {
        /* we warn the slave SQL thread */
        my_message(ER_SLAVE_IGNORED_TABLE, ER(ER_SLAVE_IGNORED_TABLE), MYF(0));
        if (thd->one_shot_set)
          reset_one_shot_variables(thd);
        DBUG_RETURN(0);
      }
      
      for (table=all_tables; table; table=table->next_global)
        table->updating= TRUE;
    }
    
    /*
      Check if statment should be skipped because of slave filtering
      rules

      Exceptions are:
      - UPDATE MULTI: For this statement, we want to check the filtering
        rules later in the code
      - SET: we always execute it (Not that many SET commands exists in
        the binary log anyway -- only 4.1 masters write SET statements,
	in 5.0 there are no SET statements in the binary log)
      - DROP TEMPORARY TABLE IF EXISTS: we always execute it (otherwise we
        have stale files on slave caused by exclusion of one tmp table).
    */
    if (!(lex->sql_command == SQLCOM_UPDATE_MULTI) &&
	!(lex->sql_command == SQLCOM_SET_OPTION) &&
	!(lex->sql_command == SQLCOM_DROP_TABLE &&
          lex->drop_temporary && lex->drop_if_exists) &&
        all_tables_not_ok(thd, all_tables))
    {
      /* we warn the slave SQL thread */
      my_message(ER_SLAVE_IGNORED_TABLE, ER(ER_SLAVE_IGNORED_TABLE), MYF(0));
      if (thd->one_shot_set)
      {
        /*
          It's ok to check thd->one_shot_set here:

          The charsets in a MySQL 5.0 slave can change by both a binlogged
          SET ONE_SHOT statement and the event-internal charset setting, 
          and these two ways to change charsets do not seems to work
          together.

          At least there seems to be problems in the rli cache for
          charsets if we are using ONE_SHOT.  Note that this is normally no
          problem because either the >= 5.0 slave reads a 4.1 binlog (with
          ONE_SHOT) *or* or 5.0 binlog (without ONE_SHOT) but never both."
        */
        reset_one_shot_variables(thd);
      }
      DBUG_RETURN(0);
    }
  }
  else
  {
#endif /* HAVE_REPLICATION */
    /*
      When option readonly is set deny operations which change non-temporary
      tables. Except for the replication thread and the 'super' users.
    */
    if (deny_updates_if_read_only_option(thd, all_tables))
    {
      my_error(ER_OPTION_PREVENTS_STATEMENT, MYF(0), "--read-only");
      DBUG_RETURN(-1);
    }
#ifdef HAVE_REPLICATION
  } /* endif unlikely slave */
#endif
  status_var_increment(thd->status_var.com_stat[lex->sql_command]);

  DBUG_ASSERT(thd->transaction.stmt.modified_non_trans_table == FALSE);
  
  switch (lex->sql_command) {

  case SQLCOM_SHOW_EVENTS:
#ifndef HAVE_EVENT_SCHEDULER
    my_error(ER_NOT_SUPPORTED_YET, MYF(0), "embedded server");
    break;
#endif
  case SQLCOM_SHOW_STATUS_PROC:
  case SQLCOM_SHOW_STATUS_FUNC:
    if (!(res= check_table_access(thd, SELECT_ACL, all_tables, UINT_MAX, FALSE)))
      res= execute_sqlcom_select(thd, all_tables);
    break;
  case SQLCOM_SHOW_STATUS:
  {
    system_status_var old_status_var= thd->status_var;
    thd->initial_status_var= &old_status_var;
    if (!(res= check_table_access(thd, SELECT_ACL, all_tables, UINT_MAX, FALSE)))
      res= execute_sqlcom_select(thd, all_tables);
    /* Don't log SHOW STATUS commands to slow query log */
    thd->server_status&= ~(SERVER_QUERY_NO_INDEX_USED |
                           SERVER_QUERY_NO_GOOD_INDEX_USED);
    /*
      restore status variables, as we don't want 'show status' to cause
      changes
    */
    pthread_mutex_lock(&LOCK_status);
    add_diff_to_status(&global_status_var, &thd->status_var,
                       &old_status_var);
    thd->status_var= old_status_var;
    pthread_mutex_unlock(&LOCK_status);
    break;
  }
  case SQLCOM_SHOW_DATABASES:
  case SQLCOM_SHOW_TABLES:
  case SQLCOM_SHOW_TRIGGERS:
  case SQLCOM_SHOW_TABLE_STATUS:
  case SQLCOM_SHOW_OPEN_TABLES:
  case SQLCOM_SHOW_PLUGINS:
  case SQLCOM_SHOW_FIELDS:
  case SQLCOM_SHOW_KEYS:
  case SQLCOM_SHOW_VARIABLES:
  case SQLCOM_SHOW_CHARSETS:
  case SQLCOM_SHOW_COLLATIONS:
  case SQLCOM_SHOW_STORAGE_ENGINES:
  case SQLCOM_SHOW_PROFILE:
  case SQLCOM_SELECT:
    thd->status_var.last_query_cost= 0.0;
    if (all_tables)
    {
      res= check_table_access(thd,
                              lex->exchange ? SELECT_ACL | FILE_ACL :
                              SELECT_ACL,
                              all_tables, UINT_MAX, FALSE);
    }
    else
      res= check_access(thd,
                        lex->exchange ? SELECT_ACL | FILE_ACL : SELECT_ACL,
                        any_db, 0, 0, 0, 0);

    if (res)
      break;

    if (!thd->locked_tables && lex->protect_against_global_read_lock &&
        !(need_start_waiting= !wait_if_global_read_lock(thd, 0, 1)))
      break;

    res= execute_sqlcom_select(thd, all_tables);
    break;
  case SQLCOM_PREPARE:
  {
    mysql_sql_stmt_prepare(thd);
    break;
  }
  case SQLCOM_EXECUTE:
  {
    mysql_sql_stmt_execute(thd);
    break;
  }
  case SQLCOM_DEALLOCATE_PREPARE:
  {
    mysql_sql_stmt_close(thd);
    break;
  }
  case SQLCOM_DO:
    if (check_table_access(thd, SELECT_ACL, all_tables, UINT_MAX, FALSE) ||
        open_and_lock_tables(thd, all_tables))
      goto error;

    res= mysql_do(thd, *lex->insert_list);
    break;

  case SQLCOM_EMPTY_QUERY:
    my_ok(thd);
    break;

  case SQLCOM_HELP:
    res= mysqld_help(thd,lex->help_arg);
    break;

#ifndef EMBEDDED_LIBRARY
  case SQLCOM_PURGE:
  {
    if (check_global_access(thd, SUPER_ACL))
      goto error;
    /* PURGE MASTER LOGS TO 'file' */
    res = purge_master_logs(thd, lex->to_log);
    break;
  }
  case SQLCOM_PURGE_BEFORE:
  {
    Item *it;

    if (check_global_access(thd, SUPER_ACL))
      goto error;
    /* PURGE MASTER LOGS BEFORE 'data' */
    it= (Item *)lex->value_list.head();
    if ((!it->fixed && it->fix_fields(lex->thd, &it)) ||
        it->check_cols(1))
    {
      my_error(ER_WRONG_ARGUMENTS, MYF(0), "PURGE LOGS BEFORE");
      goto error;
    }
    it= new Item_func_unix_timestamp(it);
    /*
      it is OK only emulate fix_fieds, because we need only
      value of constant
    */
    it->quick_fix_field();
    res = purge_master_logs_before_date(thd, (ulong)it->val_int());
    break;
  }
#endif
  case SQLCOM_SHOW_WARNS:
  {
    res= mysqld_show_warnings(thd, (ulong)
			      ((1L << (uint) MYSQL_ERROR::WARN_LEVEL_NOTE) |
			       (1L << (uint) MYSQL_ERROR::WARN_LEVEL_WARN) |
			       (1L << (uint) MYSQL_ERROR::WARN_LEVEL_ERROR)
			       ));
    break;
  }
  case SQLCOM_SHOW_ERRORS:
  {
    res= mysqld_show_warnings(thd, (ulong)
			      (1L << (uint) MYSQL_ERROR::WARN_LEVEL_ERROR));
    break;
  }
  case SQLCOM_SHOW_PROFILES:
  {
#if defined(ENABLED_PROFILING) && defined(COMMUNITY_SERVER)
    thd->profiling.discard_current_query();
    res= thd->profiling.show_profiles();
    if (res)
      goto error;
#else
    my_error(ER_FEATURE_DISABLED, MYF(0), "SHOW PROFILES", "enable-profiling");
    goto error;
#endif
    break;
  }
  case SQLCOM_SHOW_NEW_MASTER:
  {
    if (check_global_access(thd, REPL_SLAVE_ACL))
      goto error;
    /* This query don't work now. See comment in repl_failsafe.cc */
#ifndef WORKING_NEW_MASTER
    my_error(ER_NOT_SUPPORTED_YET, MYF(0), "SHOW NEW MASTER");
    goto error;
#else
    res = show_new_master(thd);
    break;
#endif
  }

#ifdef HAVE_REPLICATION
  case SQLCOM_SHOW_SLAVE_HOSTS:
  {
    if (check_global_access(thd, REPL_SLAVE_ACL))
      goto error;
    res = show_slave_hosts(thd);
    break;
  }
  case SQLCOM_SHOW_BINLOG_EVENTS:
  {
    if (check_global_access(thd, REPL_SLAVE_ACL))
      goto error;
    res = mysql_show_binlog_events(thd);
    break;
  }
#endif

  case SQLCOM_BACKUP_TABLE:
  {
    DBUG_ASSERT(first_table == all_tables && first_table != 0);
    if (check_table_access(thd, SELECT_ACL, all_tables, UINT_MAX, FALSE) ||
	check_global_access(thd, FILE_ACL))
      goto error; /* purecov: inspected */
    thd->enable_slow_log= opt_log_slow_admin_statements;
    res = mysql_backup_table(thd, first_table);
    select_lex->table_list.first= first_table;
    lex->query_tables=all_tables;
    break;
  }
  case SQLCOM_RESTORE_TABLE:
  {
    DBUG_ASSERT(first_table == all_tables && first_table != 0);
    if (check_table_access(thd, INSERT_ACL, all_tables, UINT_MAX, FALSE) ||
	check_global_access(thd, FILE_ACL))
      goto error; /* purecov: inspected */
    thd->enable_slow_log= opt_log_slow_admin_statements;
    res = mysql_restore_table(thd, first_table);
    select_lex->table_list.first= first_table;
    lex->query_tables=all_tables;
    break;
  }
  case SQLCOM_ASSIGN_TO_KEYCACHE:
  {
    DBUG_ASSERT(first_table == all_tables && first_table != 0);
    if (check_access(thd, INDEX_ACL, first_table->db,
                     &first_table->grant.privilege, 0, 0,
                     test(first_table->schema_table)))
      goto error;
    res= mysql_assign_to_keycache(thd, first_table, &lex->ident);
    break;
  }
  case SQLCOM_PRELOAD_KEYS:
  {
    DBUG_ASSERT(first_table == all_tables && first_table != 0);
    if (check_access(thd, INDEX_ACL, first_table->db,
                     &first_table->grant.privilege, 0, 0,
                     test(first_table->schema_table)))
      goto error;
    res = mysql_preload_keys(thd, first_table);
    break;
  }
#ifdef HAVE_REPLICATION
  case SQLCOM_CHANGE_MASTER:
  {
    if (check_global_access(thd, SUPER_ACL))
      goto error;
    pthread_mutex_lock(&LOCK_active_mi);
    res = change_master(thd,active_mi);
    pthread_mutex_unlock(&LOCK_active_mi);
    break;
  }
  case SQLCOM_SHOW_SLAVE_STAT:
  {
    /* Accept one of two privileges */
    if (check_global_access(thd, SUPER_ACL | REPL_CLIENT_ACL))
      goto error;
    pthread_mutex_lock(&LOCK_active_mi);
    if (active_mi != NULL)
    {
      res = show_master_info(thd, active_mi);
    }
    else
    {
      push_warning(thd, MYSQL_ERROR::WARN_LEVEL_WARN,
                   WARN_NO_MASTER_INFO, ER(WARN_NO_MASTER_INFO));
      my_ok(thd);
    }
    pthread_mutex_unlock(&LOCK_active_mi);
    break;
  }
  case SQLCOM_SHOW_MASTER_STAT:
  {
    /* Accept one of two privileges */
    if (check_global_access(thd, SUPER_ACL | REPL_CLIENT_ACL))
      goto error;
    res = show_binlog_info(thd);
    break;
  }

  case SQLCOM_LOAD_MASTER_DATA: // sync with master
    if (check_global_access(thd, SUPER_ACL))
      goto error;
    if (end_active_trans(thd))
      goto error;
    res = load_master_data(thd);
    break;
#endif /* HAVE_REPLICATION */
  case SQLCOM_SHOW_ENGINE_STATUS:
    {
      if (check_global_access(thd, PROCESS_ACL))
        goto error;
      res = ha_show_status(thd, lex->create_info.db_type, HA_ENGINE_STATUS);
      break;
    }
  case SQLCOM_SHOW_ENGINE_MUTEX:
    {
      if (check_global_access(thd, PROCESS_ACL))
        goto error;
      res = ha_show_status(thd, lex->create_info.db_type, HA_ENGINE_MUTEX);
      break;
    }
#ifdef HAVE_REPLICATION
  case SQLCOM_LOAD_MASTER_TABLE:
  {
    DBUG_ASSERT(first_table == all_tables && first_table != 0);
    DBUG_ASSERT(first_table->db); /* Must be set in the parser */

    if (check_access(thd, CREATE_ACL, first_table->db,
		     &first_table->grant.privilege, 0, 0,
                     test(first_table->schema_table)))
      goto error;				/* purecov: inspected */
    /* Check that the first table has CREATE privilege */
    if (check_grant(thd, CREATE_ACL, all_tables, 0, 1, 0))
      goto error;

    pthread_mutex_lock(&LOCK_active_mi);
    /*
      fetch_master_table will send the error to the client on failure.
      Give error if the table already exists.
    */
    if (!fetch_master_table(thd, first_table->db, first_table->table_name,
			    active_mi, 0, 0))
    {
      my_ok(thd);
    }
    pthread_mutex_unlock(&LOCK_active_mi);
    break;
  }
#endif /* HAVE_REPLICATION */

  case SQLCOM_CREATE_TABLE:
  {
    /* If CREATE TABLE of non-temporary table, do implicit commit */
    if (!(lex->create_info.options & HA_LEX_CREATE_TMP_TABLE))
    {
      if (end_active_trans(thd))
      {
	res= -1;
	break;
      }
    }
    DBUG_ASSERT(first_table == all_tables && first_table != 0);
    bool link_to_local;
    // Skip first table, which is the table we are creating
    TABLE_LIST *create_table= lex->unlink_first_table(&link_to_local);
    TABLE_LIST *select_tables= lex->query_tables;
    /*
      Code below (especially in mysql_create_table() and select_create
      methods) may modify HA_CREATE_INFO structure in LEX, so we have to
      use a copy of this structure to make execution prepared statement-
      safe. A shallow copy is enough as this code won't modify any memory
      referenced from this structure.
    */
    HA_CREATE_INFO create_info(lex->create_info);
    /*
      We need to copy alter_info for the same reasons of re-execution
      safety, only in case of Alter_info we have to do (almost) a deep
      copy.
    */
    Alter_info alter_info(lex->alter_info, thd->mem_root);

    if (thd->is_fatal_error)
    {
      /* If out of memory when creating a copy of alter_info. */
      res= 1;
      goto end_with_restore_list;
    }

    if ((res= create_table_precheck(thd, select_tables, create_table)))
      goto end_with_restore_list;

    /* Might have been updated in create_table_precheck */
    create_info.alias= create_table->alias;

#ifdef HAVE_READLINK
    /* Fix names if symlinked tables */
    if (append_file_to_dir(thd, &create_info.data_file_name,
			   create_table->table_name) ||
	append_file_to_dir(thd, &create_info.index_file_name,
			   create_table->table_name))
      goto end_with_restore_list;
#endif
    /*
      If we are using SET CHARSET without DEFAULT, add an implicit
      DEFAULT to not confuse old users. (This may change).
    */
    if ((create_info.used_fields &
	 (HA_CREATE_USED_DEFAULT_CHARSET | HA_CREATE_USED_CHARSET)) ==
	HA_CREATE_USED_CHARSET)
    {
      create_info.used_fields&= ~HA_CREATE_USED_CHARSET;
      create_info.used_fields|= HA_CREATE_USED_DEFAULT_CHARSET;
      create_info.default_table_charset= create_info.table_charset;
      create_info.table_charset= 0;
    }
    /*
      The create-select command will open and read-lock the select table
      and then create, open and write-lock the new table. If a global
      read lock steps in, we get a deadlock. The write lock waits for
      the global read lock, while the global read lock waits for the
      select table to be closed. So we wait until the global readlock is
      gone before starting both steps. Note that
      wait_if_global_read_lock() sets a protection against a new global
      read lock when it succeeds. This needs to be released by
      start_waiting_global_read_lock(). We protect the normal CREATE
      TABLE in the same way. That way we avoid that a new table is
      created during a gobal read lock.
    */
    if (!thd->locked_tables &&
        !(need_start_waiting= !wait_if_global_read_lock(thd, 0, 1)))
    {
      res= 1;
      goto end_with_restore_list;
    }
#ifdef WITH_PARTITION_STORAGE_ENGINE
    {
      partition_info *part_info= thd->lex->part_info;
      if (part_info && !(part_info= thd->lex->part_info->get_clone()))
      {
        res= -1;
        goto end_with_restore_list;
      }
      thd->work_part_info= part_info;
    }
#endif
    if (select_lex->item_list.elements)		// With select
    {
      select_result *result;

      /*
        If:
        a) we inside an SP and there was NAME_CONST substitution,
        b) binlogging is on (STMT mode),
        c) we log the SP as separate statements
        raise a warning, as it may cause problems
        (see 'NAME_CONST issues' in 'Binary Logging of Stored Programs')
       */
      if (thd->query_name_consts && 
          mysql_bin_log.is_open() &&
          thd->variables.binlog_format == BINLOG_FORMAT_STMT &&
          !mysql_bin_log.is_query_in_union(thd, thd->query_id))
      {
        List_iterator_fast<Item> it(select_lex->item_list);
        Item *item;
        uint splocal_refs= 0;
        /* Count SP local vars in the top-level SELECT list */
        while ((item= it++))
        {
          if (item->is_splocal())
            splocal_refs++;
        }
        /*
          If it differs from number of NAME_CONST substitution applied,
          we may have a SOME_FUNC(NAME_CONST()) in the SELECT list,
          that may cause a problem with binary log (see BUG#35383),
          raise a warning. 
        */
        if (splocal_refs != thd->query_name_consts)
          push_warning(thd, 
                       MYSQL_ERROR::WARN_LEVEL_WARN,
                       ER_UNKNOWN_ERROR,
"Invoked routine ran a statement that may cause problems with "
"binary log, see 'NAME_CONST issues' in 'Binary Logging of Stored Programs' "
"section of the manual.");
      }
      
      select_lex->options|= SELECT_NO_UNLOCK;
      unit->set_limit(select_lex);

      /*
        Disable non-empty MERGE tables with CREATE...SELECT. Too
        complicated. See Bug #26379. Empty MERGE tables are read-only
        and don't allow CREATE...SELECT anyway.
      */
      if (create_info.used_fields & HA_CREATE_USED_UNION)
      {
        my_error(ER_WRONG_OBJECT, MYF(0), create_table->db,
                 create_table->table_name, "BASE TABLE");
        res= 1;
        goto end_with_restore_list;
      }

      if (!(create_info.options & HA_LEX_CREATE_TMP_TABLE))
      {
        lex->link_first_table_back(create_table, link_to_local);
        create_table->create= TRUE;
        /* Base table and temporary table are not in the same name space. */
        create_table->skip_temporary= 1;
      }

      if (!(res= open_and_lock_tables(thd, lex->query_tables)))
      {
        /*
          Is table which we are changing used somewhere in other parts
          of query
        */
        if (!(create_info.options & HA_LEX_CREATE_TMP_TABLE))
        {
          TABLE_LIST *duplicate;
          create_table= lex->unlink_first_table(&link_to_local);
          if ((duplicate= unique_table(thd, create_table, select_tables, 0)))
          {
            update_non_unique_table_error(create_table, "CREATE", duplicate);
            res= 1;
            goto end_with_restore_list;
          }
        }
        /* If we create merge table, we have to test tables in merge, too */
        if (create_info.used_fields & HA_CREATE_USED_UNION)
        {
          TABLE_LIST *tab;
          for (tab= create_info.merge_list.first;
               tab;
               tab= tab->next_local)
          {
            TABLE_LIST *duplicate;
            if ((duplicate= unique_table(thd, tab, select_tables, 0)))
            {
              update_non_unique_table_error(tab, "CREATE", duplicate);
              res= 1;
              goto end_with_restore_list;
            }
          }
        }

        /*
          select_create is currently not re-execution friendly and
          needs to be created for every execution of a PS/SP.
        */
        if ((result= new select_create(create_table,
                                       &create_info,
                                       &alter_info,
                                       select_lex->item_list,
                                       lex->duplicates,
                                       lex->ignore,
                                       select_tables)))
        {
          /*
            CREATE from SELECT give its SELECT_LEX for SELECT,
            and item_list belong to SELECT
          */
          res= handle_select(thd, lex, result, 0);
          delete result;
        }
      }
      else if (!(create_info.options & HA_LEX_CREATE_TMP_TABLE))
        create_table= lex->unlink_first_table(&link_to_local);

    }
    else
    {
      /* So that CREATE TEMPORARY TABLE gets to binlog at commit/rollback */
      if (create_info.options & HA_LEX_CREATE_TMP_TABLE)
        thd->options|= OPTION_KEEP_LOG;
      /* regular create */
      if (create_info.options & HA_LEX_CREATE_TABLE_LIKE)
        res= mysql_create_like_table(thd, create_table, select_tables,
                                     &create_info);
      else
      {
        res= mysql_create_table(thd, create_table->db,
                                create_table->table_name, &create_info,
                                &alter_info, 0, 0);
      }
      if (!res)
	my_ok(thd);
    }

    /* put tables back for PS rexecuting */
end_with_restore_list:
    lex->link_first_table_back(create_table, link_to_local);
    break;
  }
  case SQLCOM_CREATE_INDEX:
    /* Fall through */
  case SQLCOM_DROP_INDEX:
  /*
    CREATE INDEX and DROP INDEX are implemented by calling ALTER
    TABLE with proper arguments.

    In the future ALTER TABLE will notice that the request is to
    only add indexes and create these one by one for the existing
    table without having to do a full rebuild.
  */
  {
    /* Prepare stack copies to be re-execution safe */
    HA_CREATE_INFO create_info;
    Alter_info alter_info(lex->alter_info, thd->mem_root);

    if (thd->is_fatal_error) /* out of memory creating a copy of alter_info */
      goto error;

    DBUG_ASSERT(first_table == all_tables && first_table != 0);
    if (check_one_table_access(thd, INDEX_ACL, all_tables))
      goto error; /* purecov: inspected */
    if (end_active_trans(thd))
      goto error;
    /*
      Currently CREATE INDEX or DROP INDEX cause a full table rebuild
      and thus classify as slow administrative statements just like
      ALTER TABLE.
    */
    thd->enable_slow_log= opt_log_slow_admin_statements;

    bzero((char*) &create_info, sizeof(create_info));
    create_info.db_type= 0;
    create_info.row_type= ROW_TYPE_NOT_USED;
    create_info.default_table_charset= thd->variables.collation_database;

    res= mysql_alter_table(thd, first_table->db, first_table->table_name,
                           &create_info, first_table, &alter_info,
                           0, (ORDER*) 0, 0);
    break;
  }
#ifdef HAVE_REPLICATION
  case SQLCOM_SLAVE_START:
  {
    pthread_mutex_lock(&LOCK_active_mi);
    start_slave(thd,active_mi,1 /* net report*/);
    pthread_mutex_unlock(&LOCK_active_mi);
    break;
  }
  case SQLCOM_SLAVE_STOP:
  /*
    If the client thread has locked tables, a deadlock is possible.
    Assume that
    - the client thread does LOCK TABLE t READ.
    - then the master updates t.
    - then the SQL slave thread wants to update t,
      so it waits for the client thread because t is locked by it.
    - then the client thread does SLAVE STOP.
      SLAVE STOP waits for the SQL slave thread to terminate its
      update t, which waits for the client thread because t is locked by it.
    To prevent that, refuse SLAVE STOP if the
    client thread has locked tables
  */
  if (thd->locked_tables || thd->active_transaction() || thd->global_read_lock)
  {
    my_message(ER_LOCK_OR_ACTIVE_TRANSACTION,
               ER(ER_LOCK_OR_ACTIVE_TRANSACTION), MYF(0));
    goto error;
  }
  {
    pthread_mutex_lock(&LOCK_active_mi);
    stop_slave(thd,active_mi,1/* net report*/);
    pthread_mutex_unlock(&LOCK_active_mi);
    break;
  }
#endif /* HAVE_REPLICATION */

  case SQLCOM_ALTER_TABLE:
    DBUG_ASSERT(first_table == all_tables && first_table != 0);
    {
      ulong priv=0;
      ulong priv_needed= ALTER_ACL;
      /*
        Code in mysql_alter_table() may modify its HA_CREATE_INFO argument,
        so we have to use a copy of this structure to make execution
        prepared statement- safe. A shallow copy is enough as no memory
        referenced from this structure will be modified.
      */
      HA_CREATE_INFO create_info(lex->create_info);
      Alter_info alter_info(lex->alter_info, thd->mem_root);

      if (thd->is_fatal_error) /* out of memory creating a copy of alter_info */
        goto error;
      /*
        We also require DROP priv for ALTER TABLE ... DROP PARTITION, as well
        as for RENAME TO, as being done by SQLCOM_RENAME_TABLE
      */
      if (alter_info.flags & (ALTER_DROP_PARTITION | ALTER_RENAME))
        priv_needed|= DROP_ACL;

      /* Must be set in the parser */
      DBUG_ASSERT(select_lex->db);
      if (check_access(thd, priv_needed, first_table->db,
		       &first_table->grant.privilege, 0, 0,
                       test(first_table->schema_table)) ||
	  check_access(thd,INSERT_ACL | CREATE_ACL,select_lex->db,&priv,0,0,
                       is_schema_db(select_lex->db))||
	  check_merge_table_access(thd, first_table->db,
				   create_info.merge_list.first))
	goto error;				/* purecov: inspected */
      if (check_grant(thd, priv_needed, all_tables, 0, UINT_MAX, 0))
        goto error;
      if (lex->name.str && !test_all_bits(priv,INSERT_ACL | CREATE_ACL))
      { // Rename of table
          TABLE_LIST tmp_table;
          bzero((char*) &tmp_table,sizeof(tmp_table));
          tmp_table.table_name= lex->name.str;
          tmp_table.db=select_lex->db;
          tmp_table.grant.privilege=priv;
          if (check_grant(thd, INSERT_ACL | CREATE_ACL, &tmp_table, 0,
              UINT_MAX, 0))
            goto error;
      }

      /* Don't yet allow changing of symlinks with ALTER TABLE */
      if (create_info.data_file_name)
        push_warning_printf(thd, MYSQL_ERROR::WARN_LEVEL_WARN,
                            WARN_OPTION_IGNORED, ER(WARN_OPTION_IGNORED),
                            "DATA DIRECTORY");
      if (create_info.index_file_name)
        push_warning_printf(thd, MYSQL_ERROR::WARN_LEVEL_WARN,
                            WARN_OPTION_IGNORED, ER(WARN_OPTION_IGNORED),
                            "INDEX DIRECTORY");
      create_info.data_file_name= create_info.index_file_name= NULL;
      /* ALTER TABLE ends previous transaction */
      if (end_active_trans(thd))
	goto error;

      if (!thd->locked_tables &&
          !(need_start_waiting= !wait_if_global_read_lock(thd, 0, 1)))
      {
        res= 1;
        break;
      }

      thd->enable_slow_log= opt_log_slow_admin_statements;
      res= mysql_alter_table(thd, select_lex->db, lex->name.str,
                             &create_info,
                             first_table,
                             &alter_info,
                             select_lex->order_list.elements,
                             (ORDER *) select_lex->order_list.first,
                             lex->ignore);
      break;
    }
  case SQLCOM_RENAME_TABLE:
  {
    DBUG_ASSERT(first_table == all_tables && first_table != 0);
    TABLE_LIST *table;
    for (table= first_table; table; table= table->next_local->next_local)
    {
      if (check_access(thd, ALTER_ACL | DROP_ACL, table->db,
		       &table->grant.privilege,0,0, test(table->schema_table)) ||
	  check_access(thd, INSERT_ACL | CREATE_ACL, table->next_local->db,
		       &table->next_local->grant.privilege, 0, 0,
                       test(table->next_local->schema_table)))
	goto error;
      TABLE_LIST old_list, new_list;
      /*
        we do not need initialize old_list and new_list because we will
        come table[0] and table->next[0] there
      */
      old_list= table[0];
      new_list= table->next_local[0];
      if (check_grant(thd, ALTER_ACL | DROP_ACL, &old_list, 0, 1, 0) ||
         (!test_all_bits(table->next_local->grant.privilege,
                         INSERT_ACL | CREATE_ACL) &&
          check_grant(thd, INSERT_ACL | CREATE_ACL, &new_list, 0, 1, 0)))
        goto error;
    }

    if (end_active_trans(thd) || mysql_rename_tables(thd, first_table, 0))
      goto error;
    break;
  }
#ifndef EMBEDDED_LIBRARY
  case SQLCOM_SHOW_BINLOGS:
#ifdef DONT_ALLOW_SHOW_COMMANDS
    my_message(ER_NOT_ALLOWED_COMMAND, ER(ER_NOT_ALLOWED_COMMAND),
               MYF(0)); /* purecov: inspected */
    goto error;
#else
    {
      if (check_global_access(thd, SUPER_ACL))
	goto error;
      res = show_binlogs(thd);
      break;
    }
#endif
#endif /* EMBEDDED_LIBRARY */
  case SQLCOM_SHOW_CREATE:
    DBUG_ASSERT(first_table == all_tables && first_table != 0);
#ifdef DONT_ALLOW_SHOW_COMMANDS
    my_message(ER_NOT_ALLOWED_COMMAND, ER(ER_NOT_ALLOWED_COMMAND),
               MYF(0)); /* purecov: inspected */
    goto error;
#else
    {
      /* Ignore temporary tables if this is "SHOW CREATE VIEW" */
      if (lex->only_view)
        first_table->skip_temporary= 1;
      if (check_show_create_table_access(thd, first_table))
	goto error;
      res= mysqld_show_create(thd, first_table);
      break;
    }
#endif
  case SQLCOM_CHECKSUM:
  {
    DBUG_ASSERT(first_table == all_tables && first_table != 0);
    if (check_table_access(thd, SELECT_ACL | EXTRA_ACL, all_tables,
                           UINT_MAX, FALSE))
      goto error; /* purecov: inspected */
    res = mysql_checksum_table(thd, first_table, &lex->check_opt);
    break;
  }
  case SQLCOM_REPAIR:
  {
    DBUG_ASSERT(first_table == all_tables && first_table != 0);
    if (check_table_access(thd, SELECT_ACL | INSERT_ACL, all_tables,
                           UINT_MAX, FALSE))
      goto error; /* purecov: inspected */
    thd->enable_slow_log= opt_log_slow_admin_statements;
    res= mysql_repair_table(thd, first_table, &lex->check_opt);
    /* ! we write after unlocking the table */
    if (!res && !lex->no_write_to_binlog)
    {
      /*
        Presumably, REPAIR and binlog writing doesn't require synchronization
      */
      res= write_bin_log(thd, TRUE, thd->query(), thd->query_length());
    }
    select_lex->table_list.first= first_table;
    lex->query_tables=all_tables;
    break;
  }
  case SQLCOM_CHECK:
  {
    DBUG_ASSERT(first_table == all_tables && first_table != 0);
    if (check_table_access(thd, SELECT_ACL | EXTRA_ACL , all_tables,
                           UINT_MAX, FALSE))
      goto error; /* purecov: inspected */
    thd->enable_slow_log= opt_log_slow_admin_statements;
    res = mysql_check_table(thd, first_table, &lex->check_opt);
    select_lex->table_list.first= first_table;
    lex->query_tables=all_tables;
    break;
  }
  case SQLCOM_ANALYZE:
  {
    DBUG_ASSERT(first_table == all_tables && first_table != 0);
    if (check_table_access(thd, SELECT_ACL | INSERT_ACL, all_tables,
                           UINT_MAX, FALSE))
      goto error; /* purecov: inspected */
    thd->enable_slow_log= opt_log_slow_admin_statements;
    res= mysql_analyze_table(thd, first_table, &lex->check_opt);
    /* ! we write after unlocking the table */
    if (!res && !lex->no_write_to_binlog)
    {
      /*
        Presumably, ANALYZE and binlog writing doesn't require synchronization
      */
      res= write_bin_log(thd, TRUE, thd->query(), thd->query_length());
    }
    select_lex->table_list.first= first_table;
    lex->query_tables=all_tables;
    break;
  }

  case SQLCOM_OPTIMIZE:
  {
    DBUG_ASSERT(first_table == all_tables && first_table != 0);
    if (check_table_access(thd, SELECT_ACL | INSERT_ACL, all_tables,
                           UINT_MAX, FALSE))
      goto error; /* purecov: inspected */
    thd->enable_slow_log= opt_log_slow_admin_statements;
    res= (specialflag & (SPECIAL_SAFE_MODE | SPECIAL_NO_NEW_FUNC)) ?
      mysql_recreate_table(thd, first_table) :
      mysql_optimize_table(thd, first_table, &lex->check_opt);
    /* ! we write after unlocking the table */
    if (!res && !lex->no_write_to_binlog)
    {
      /*
        Presumably, OPTIMIZE and binlog writing doesn't require synchronization
      */
      res= write_bin_log(thd, TRUE, thd->query(), thd->query_length());
    }
    select_lex->table_list.first= first_table;
    lex->query_tables=all_tables;
    break;
  }
  case SQLCOM_UPDATE:
    DBUG_ASSERT(first_table == all_tables && first_table != 0);
    if (update_precheck(thd, all_tables))
      break;
    if (!thd->locked_tables &&
        !(need_start_waiting= !wait_if_global_read_lock(thd, 0, 1)))
      goto error;
    DBUG_ASSERT(select_lex->offset_limit == 0);
    unit->set_limit(select_lex);
    res= (up_result= mysql_update(thd, all_tables,
                                  select_lex->item_list,
                                  lex->value_list,
                                  select_lex->where,
                                  select_lex->order_list.elements,
                                  select_lex->order_list.first,
                                  unit->select_limit_cnt,
                                  lex->duplicates, lex->ignore));
    /* mysql_update return 2 if we need to switch to multi-update */
    if (up_result != 2)
      break;
    /* Fall through */
  case SQLCOM_UPDATE_MULTI:
  {
    DBUG_ASSERT(first_table == all_tables && first_table != 0);
    /* if we switched from normal update, rights are checked */
    if (up_result != 2)
    {
      if ((res= multi_update_precheck(thd, all_tables)))
        break;
    }
    else
      res= 0;

    /*
      Protection might have already been risen if its a fall through
      from the SQLCOM_UPDATE case above.
    */
    if (!thd->locked_tables &&
        lex->sql_command == SQLCOM_UPDATE_MULTI &&
        !(need_start_waiting= !wait_if_global_read_lock(thd, 0, 1)))
      goto error;

    res= mysql_multi_update_prepare(thd);

#ifdef HAVE_REPLICATION
    /* Check slave filtering rules */
    if (unlikely(thd->slave_thread && !have_table_map_for_update))
    {
      if (all_tables_not_ok(thd, all_tables))
      {
        if (res!= 0)
        {
          res= 0;             /* don't care of prev failure  */
          thd->clear_error(); /* filters are of highest prior */
        }
        /* we warn the slave SQL thread */
        my_error(ER_SLAVE_IGNORED_TABLE, MYF(0));
        break;
      }
      if (res)
        break;
    }
    else
    {
#endif /* HAVE_REPLICATION */
      if (res)
        break;
      if (opt_readonly &&
	  !(thd->security_ctx->master_access & SUPER_ACL) &&
	  some_non_temp_table_to_be_updated(thd, all_tables))
      {
	my_error(ER_OPTION_PREVENTS_STATEMENT, MYF(0), "--read-only");
	break;
      }
#ifdef HAVE_REPLICATION
    }  /* unlikely */
#endif

    res= mysql_multi_update(thd, all_tables,
                            &select_lex->item_list,
                            &lex->value_list,
                            select_lex->where,
                            select_lex->options,
                            lex->duplicates, lex->ignore, unit, select_lex);
    break;
  }
  case SQLCOM_REPLACE:
#ifndef DBUG_OFF
    if (mysql_bin_log.is_open())
    {
      /*
        Generate an incident log event before writing the real event
        to the binary log.  We put this event is before the statement
        since that makes it simpler to check that the statement was
        not executed on the slave (since incidents usually stop the
        slave).

        Observe that any row events that are generated will be
        generated before.

        This is only for testing purposes and will not be present in a
        release build.
      */

      Incident incident= INCIDENT_NONE;
      DBUG_PRINT("debug", ("Just before generate_incident()"));
      DBUG_EXECUTE_IF("incident_database_resync_on_replace",
                      incident= INCIDENT_LOST_EVENTS;);
      if (incident)
      {
        Incident_log_event ev(thd, incident);
        (void) mysql_bin_log.write(&ev);        /* error is ignored */
        mysql_bin_log.rotate_and_purge(RP_FORCE_ROTATE);
      }
      DBUG_PRINT("debug", ("Just after generate_incident()"));
    }
#endif
  case SQLCOM_INSERT:
  {
    DBUG_ASSERT(first_table == all_tables && first_table != 0);
    if ((res= insert_precheck(thd, all_tables)))
      break;

    if (!thd->locked_tables &&
        !(need_start_waiting= !wait_if_global_read_lock(thd, 0, 1)))
    {
      res= 1;
      break;
    }

    res= mysql_insert(thd, all_tables, lex->field_list, lex->many_values,
		      lex->update_list, lex->value_list,
                      lex->duplicates, lex->ignore);

    /*
      If we have inserted into a VIEW, and the base table has
      AUTO_INCREMENT column, but this column is not accessible through
      a view, then we should restore LAST_INSERT_ID to the value it
      had before the statement.
    */
    if (first_table->view && !first_table->contain_auto_increment)
      thd->first_successful_insert_id_in_cur_stmt=
        thd->first_successful_insert_id_in_prev_stmt;

    break;
  }
  case SQLCOM_REPLACE_SELECT:
  case SQLCOM_INSERT_SELECT:
  {
    select_result *sel_result;
    DBUG_ASSERT(first_table == all_tables && first_table != 0);
    if ((res= insert_precheck(thd, all_tables)))
      break;

    /* Fix lock for first table */
    if (first_table->lock_type == TL_WRITE_DELAYED)
      first_table->lock_type= TL_WRITE;

    /* Don't unlock tables until command is written to binary log */
    select_lex->options|= SELECT_NO_UNLOCK;

    unit->set_limit(select_lex);

    if (! thd->locked_tables &&
        ! (need_start_waiting= ! wait_if_global_read_lock(thd, 0, 1)))
    {
      res= 1;
      break;
    }

    if (!(res= open_and_lock_tables(thd, all_tables)))
    {
      /* Skip first table, which is the table we are inserting in */
      TABLE_LIST *second_table= first_table->next_local;
      select_lex->table_list.first= second_table;
      select_lex->context.table_list= 
        select_lex->context.first_name_resolution_table= second_table;
      res= mysql_insert_select_prepare(thd);
      if (!res && (sel_result= new select_insert(first_table,
                                                 first_table->table,
                                                 &lex->field_list,
                                                 &lex->update_list,
                                                 &lex->value_list,
                                                 lex->duplicates,
                                                 lex->ignore)))
      {
	res= handle_select(thd, lex, sel_result, OPTION_SETUP_TABLES_DONE);
        /*
          Invalidate the table in the query cache if something changed
          after unlocking when changes become visible.
          TODO: this is workaround. right way will be move invalidating in
          the unlock procedure.
        */
        if (!res && first_table->lock_type ==  TL_WRITE_CONCURRENT_INSERT &&
            thd->lock)
        {
          /* INSERT ... SELECT should invalidate only the very first table */
          TABLE_LIST *save_table= first_table->next_local;
          first_table->next_local= 0;
          query_cache_invalidate3(thd, first_table, 1);
          first_table->next_local= save_table;
        }
        delete sel_result;
      }
      /* revert changes for SP */
      select_lex->table_list.first= first_table;
    }

    /*
      If we have inserted into a VIEW, and the base table has
      AUTO_INCREMENT column, but this column is not accessible through
      a view, then we should restore LAST_INSERT_ID to the value it
      had before the statement.
    */
    if (first_table->view && !first_table->contain_auto_increment)
      thd->first_successful_insert_id_in_cur_stmt=
        thd->first_successful_insert_id_in_prev_stmt;

    break;
  }
  case SQLCOM_TRUNCATE:
    if (end_active_trans(thd))
    {
      res= -1;
      break;
    }
    DBUG_ASSERT(first_table == all_tables && first_table != 0);
    if (check_one_table_access(thd, DROP_ACL, all_tables))
      goto error;
    /*
      Don't allow this within a transaction because we want to use
      re-generate table
    */
    if (thd->locked_tables || thd->active_transaction())
    {
      my_message(ER_LOCK_OR_ACTIVE_TRANSACTION,
                 ER(ER_LOCK_OR_ACTIVE_TRANSACTION), MYF(0));
      goto error;
    }
    if (!(need_start_waiting= !wait_if_global_read_lock(thd, 0, 1)))
      goto error;
    res= mysql_truncate(thd, first_table, 0);
    break;
  case SQLCOM_DELETE:
  {
    DBUG_ASSERT(first_table == all_tables && first_table != 0);
    if ((res= delete_precheck(thd, all_tables)))
      break;
    DBUG_ASSERT(select_lex->offset_limit == 0);
    unit->set_limit(select_lex);

    if (!thd->locked_tables &&
        !(need_start_waiting= !wait_if_global_read_lock(thd, 0, 1)))
    {
      res= 1;
      break;
    }

    res = mysql_delete(thd, all_tables, select_lex->where,
                       &select_lex->order_list,
                       unit->select_limit_cnt, select_lex->options,
                       FALSE);
    break;
  }
  case SQLCOM_DELETE_MULTI:
  {
    DBUG_ASSERT(first_table == all_tables && first_table != 0);
    TABLE_LIST *aux_tables= thd->lex->auxiliary_table_list.first;
    multi_delete *del_result;

    if (!thd->locked_tables &&
        !(need_start_waiting= !wait_if_global_read_lock(thd, 0, 1)))
    {
      res= 1;
      break;
    }

    if ((res= multi_delete_precheck(thd, all_tables)))
      break;

    /* condition will be TRUE on SP re-excuting */
    if (select_lex->item_list.elements != 0)
      select_lex->item_list.empty();
    if (add_item_to_list(thd, new Item_null()))
      goto error;

    thd_proc_info(thd, "init");
    if ((res= open_and_lock_tables(thd, all_tables)))
      break;

    if ((res= mysql_multi_delete_prepare(thd)))
      goto error;

    if (!thd->is_fatal_error &&
        (del_result= new multi_delete(aux_tables, lex->table_count)))
    {
      res= mysql_select(thd, &select_lex->ref_pointer_array,
			select_lex->get_table_list(),
			select_lex->with_wild,
			select_lex->item_list,
			select_lex->where,
			0, (ORDER *)NULL, (ORDER *)NULL, (Item *)NULL,
			(ORDER *)NULL,
			(select_lex->options | thd->options |
			SELECT_NO_JOIN_CACHE | SELECT_NO_UNLOCK |
                        OPTION_SETUP_TABLES_DONE) & ~OPTION_BUFFER_RESULT,
			del_result, unit, select_lex);
      res|= thd->is_error();
      if (res)
        del_result->abort();
      delete del_result;
    }
    else
      res= TRUE;                                // Error
    break;
  }
  case SQLCOM_DROP_TABLE:
  {
    DBUG_ASSERT(first_table == all_tables && first_table != 0);
    if (!lex->drop_temporary)
    {
      if (check_table_access(thd, DROP_ACL, all_tables, UINT_MAX, FALSE))
	goto error;				/* purecov: inspected */
      if (end_active_trans(thd))
        goto error;
    }
    else
    {
      /* So that DROP TEMPORARY TABLE gets to binlog at commit/rollback */
      thd->options|= OPTION_KEEP_LOG;
    }
    /* DDL and binlog write order protected by LOCK_open */
    res= mysql_rm_table(thd, first_table, lex->drop_if_exists,
			lex->drop_temporary);
  }
  break;
  case SQLCOM_SHOW_PROCESSLIST:
    if (!thd->security_ctx->priv_user[0] &&
        check_global_access(thd,PROCESS_ACL))
      break;
    mysqld_list_processes(thd,
			  (thd->security_ctx->master_access & PROCESS_ACL ?
                           NullS :
                           thd->security_ctx->priv_user),
                          lex->verbose);
    break;
  case SQLCOM_SHOW_AUTHORS:
    res= mysqld_show_authors(thd);
    break;
  case SQLCOM_SHOW_CONTRIBUTORS:
    res= mysqld_show_contributors(thd);
    break;
  case SQLCOM_SHOW_PRIVILEGES:
    res= mysqld_show_privileges(thd);
    break;
  case SQLCOM_SHOW_COLUMN_TYPES:
    res= mysqld_show_column_types(thd);
    break;
  case SQLCOM_SHOW_ENGINE_LOGS:
#ifdef DONT_ALLOW_SHOW_COMMANDS
    my_message(ER_NOT_ALLOWED_COMMAND, ER(ER_NOT_ALLOWED_COMMAND),
               MYF(0));	/* purecov: inspected */
    goto error;
#else
    {
      if (check_access(thd, FILE_ACL, any_db,0,0,0,0))
	goto error;
      res= ha_show_status(thd, lex->create_info.db_type, HA_ENGINE_LOGS);
      break;
    }
#endif
  case SQLCOM_CHANGE_DB:
  {
    LEX_STRING db_str= { (char *) select_lex->db, strlen(select_lex->db) };

    if (!mysql_change_db(thd, &db_str, FALSE))
      my_ok(thd);

    break;
  }

  case SQLCOM_LOAD:
  {
    DBUG_ASSERT(first_table == all_tables && first_table != 0);
    uint privilege= (lex->duplicates == DUP_REPLACE ?
		     INSERT_ACL | DELETE_ACL : INSERT_ACL) |
                    (lex->local_file ? 0 : FILE_ACL);

    if (lex->local_file)
    {
      if (!(thd->client_capabilities & CLIENT_LOCAL_FILES) ||
          !opt_local_infile)
      {
	my_message(ER_NOT_ALLOWED_COMMAND, ER(ER_NOT_ALLOWED_COMMAND), MYF(0));
	goto error;
      }
    }

    if (check_one_table_access(thd, privilege, all_tables))
      goto error;

    if (!thd->locked_tables &&
        !(need_start_waiting= !wait_if_global_read_lock(thd, 0, 1)))
      goto error;

    res= mysql_load(thd, lex->exchange, first_table, lex->field_list,
                    lex->update_list, lex->value_list, lex->duplicates,
                    lex->ignore, (bool) lex->local_file);
    break;
  }

  case SQLCOM_SET_OPTION:
  {
    List<set_var_base> *lex_var_list= &lex->var_list;

    if (lex->autocommit && end_active_trans(thd))
      goto error;

    if ((check_table_access(thd, SELECT_ACL, all_tables, UINT_MAX, FALSE) ||
	 open_and_lock_tables(thd, all_tables)))
      goto error;
    if (lex->one_shot_set && not_all_support_one_shot(lex_var_list))
    {
      my_error(ER_RESERVED_SYNTAX, MYF(0), "SET ONE_SHOT");
      goto error;
    }
    if (!(res= sql_set_variables(thd, lex_var_list)))
    {
      /*
        If the previous command was a SET ONE_SHOT, we don't want to forget
        about the ONE_SHOT property of that SET. So we use a |= instead of = .
      */
      thd->one_shot_set|= lex->one_shot_set;
      my_ok(thd);
    }
    else
    {
      /*
        We encountered some sort of error, but no message was sent.
        Send something semi-generic here since we don't know which
        assignment in the list caused the error.
      */
      if (!thd->is_error())
        my_error(ER_WRONG_ARGUMENTS,MYF(0),"SET");
      goto error;
    }

    break;
  }

  case SQLCOM_UNLOCK_TABLES:
    /*
      It is critical for mysqldump --single-transaction --master-data that
      UNLOCK TABLES does not implicitely commit a connection which has only
      done FLUSH TABLES WITH READ LOCK + BEGIN. If this assumption becomes
      false, mysqldump will not work.
    */
    unlock_locked_tables(thd);
    if (thd->options & OPTION_TABLE_LOCK)
    {
      end_active_trans(thd);
      thd->options&= ~(OPTION_TABLE_LOCK);
    }
    if (thd->global_read_lock)
      unlock_global_read_lock(thd);
    my_ok(thd);
    break;
  case SQLCOM_LOCK_TABLES:
    unlock_locked_tables(thd);
    /* we must end the trasaction first, regardless of anything */
    if (end_active_trans(thd))
      goto error;
    if (check_table_access(thd, LOCK_TABLES_ACL | SELECT_ACL, all_tables,
                           UINT_MAX, FALSE))
      goto error;
    if (lex->protect_against_global_read_lock &&
        !(need_start_waiting= !wait_if_global_read_lock(thd, 0, 1)))
      goto error;
    thd->in_lock_tables=1;
    thd->options|= OPTION_TABLE_LOCK;

    if (!(res= simple_open_n_lock_tables(thd, all_tables)))
    {
#ifdef HAVE_QUERY_CACHE
      if (thd->variables.query_cache_wlock_invalidate)
	query_cache.invalidate_locked_for_write(first_table);
#endif /*HAVE_QUERY_CACHE*/
      thd->locked_tables=thd->lock;
      thd->lock=0;
      my_ok(thd);
    }
    else
    {
      /* 
        Need to end the current transaction, so the storage engine (InnoDB)
        can free its locks if LOCK TABLES locked some tables before finding
        that it can't lock a table in its list
      */
      ha_autocommit_or_rollback(thd, 1);
      end_active_trans(thd);
      thd->options&= ~(OPTION_TABLE_LOCK);
    }
    thd->in_lock_tables=0;
    break;
  case SQLCOM_CREATE_DB:
  {
    /*
      As mysql_create_db() may modify HA_CREATE_INFO structure passed to
      it, we need to use a copy of LEX::create_info to make execution
      prepared statement- safe.
    */
    HA_CREATE_INFO create_info(lex->create_info);
    if (end_active_trans(thd))
    {
      res= -1;
      break;
    }
    char *alias;
    if (!(alias=thd->strmake(lex->name.str, lex->name.length)) ||
        check_db_name(&lex->name))
    {
      my_error(ER_WRONG_DB_NAME, MYF(0), lex->name.str);
      break;
    }
    /*
      If in a slave thread :
      CREATE DATABASE DB was certainly not preceded by USE DB.
      For that reason, db_ok() in sql/slave.cc did not check the
      do_db/ignore_db. And as this query involves no tables, tables_ok()
      above was not called. So we have to check rules again here.
    */
#ifdef HAVE_REPLICATION
    if (thd->slave_thread && 
	(!rpl_filter->db_ok(lex->name.str) ||
	 !rpl_filter->db_ok_with_wild_table(lex->name.str)))
    {
      my_message(ER_SLAVE_IGNORED_TABLE, ER(ER_SLAVE_IGNORED_TABLE), MYF(0));
      break;
    }
#endif
    if (check_access(thd,CREATE_ACL,lex->name.str, 0, 1, 0,
                     is_schema_db(lex->name.str, lex->name.length)))
      break;
    res= mysql_create_db(thd,(lower_case_table_names == 2 ? alias :
                              lex->name.str), &create_info, 0);
    break;
  }
  case SQLCOM_DROP_DB:
  {
    if (end_active_trans(thd))
    {
      res= -1;
      break;
    }
    if (check_db_name(&lex->name))
    {
      my_error(ER_WRONG_DB_NAME, MYF(0), lex->name.str);
      break;
    }
    /*
      If in a slave thread :
      DROP DATABASE DB may not be preceded by USE DB.
      For that reason, maybe db_ok() in sql/slave.cc did not check the 
      do_db/ignore_db. And as this query involves no tables, tables_ok()
      above was not called. So we have to check rules again here.
    */
#ifdef HAVE_REPLICATION
    if (thd->slave_thread && 
	(!rpl_filter->db_ok(lex->name.str) ||
	 !rpl_filter->db_ok_with_wild_table(lex->name.str)))
    {
      my_message(ER_SLAVE_IGNORED_TABLE, ER(ER_SLAVE_IGNORED_TABLE), MYF(0));
      break;
    }
#endif
    if (check_access(thd,DROP_ACL,lex->name.str,0,1,0,
                     is_schema_db(lex->name.str, lex->name.length)))
      break;
    if (thd->locked_tables || thd->active_transaction())
    {
      my_message(ER_LOCK_OR_ACTIVE_TRANSACTION,
                 ER(ER_LOCK_OR_ACTIVE_TRANSACTION), MYF(0));
      goto error;
    }
    res= mysql_rm_db(thd, lex->name.str, lex->drop_if_exists, 0);
    break;
  }
  case SQLCOM_ALTER_DB_UPGRADE:
  {
    LEX_STRING *db= & lex->name;
    if (end_active_trans(thd))
    {
      res= 1;
      break;
    }
#ifdef HAVE_REPLICATION
    if (thd->slave_thread && 
       (!rpl_filter->db_ok(db->str) ||
        !rpl_filter->db_ok_with_wild_table(db->str)))
    {
      res= 1;
      my_message(ER_SLAVE_IGNORED_TABLE, ER(ER_SLAVE_IGNORED_TABLE), MYF(0));
      break;
    }
#endif
    if (check_db_name(db))
    {
      my_error(ER_WRONG_DB_NAME, MYF(0), db->str);
      break;
    }
    if (check_access(thd, ALTER_ACL, db->str, 0, 1, 0,
                     is_schema_db(db->str, db->length)) ||
        check_access(thd, DROP_ACL, db->str, 0, 1, 0,
                     is_schema_db(db->str, db->length)) ||
        check_access(thd, CREATE_ACL, db->str, 0, 1, 0,
                     is_schema_db(db->str, db->length)))
    {
      res= 1;
      break;
    }
    if (thd->locked_tables || thd->active_transaction())
    {
      res= 1;
      my_message(ER_LOCK_OR_ACTIVE_TRANSACTION,
                 ER(ER_LOCK_OR_ACTIVE_TRANSACTION), MYF(0));
      goto error;
    }

    res= mysql_upgrade_db(thd, db);
    if (!res)
      my_ok(thd);
    break;
  }
  case SQLCOM_ALTER_DB:
  {
    LEX_STRING *db= &lex->name;
    HA_CREATE_INFO create_info(lex->create_info);
    if (check_db_name(db))
    {
      my_error(ER_WRONG_DB_NAME, MYF(0), db->str);
      break;
    }
    /*
      If in a slave thread :
      ALTER DATABASE DB may not be preceded by USE DB.
      For that reason, maybe db_ok() in sql/slave.cc did not check the
      do_db/ignore_db. And as this query involves no tables, tables_ok()
      above was not called. So we have to check rules again here.
    */
#ifdef HAVE_REPLICATION
    if (thd->slave_thread &&
	(!rpl_filter->db_ok(db->str) ||
	 !rpl_filter->db_ok_with_wild_table(db->str)))
    {
      my_message(ER_SLAVE_IGNORED_TABLE, ER(ER_SLAVE_IGNORED_TABLE), MYF(0));
      break;
    }
#endif
    if (check_access(thd, ALTER_ACL, db->str, 0, 1, 0,
                     is_schema_db(db->str, db->length)))
      break;
    if (thd->locked_tables || thd->active_transaction())
    {
      my_message(ER_LOCK_OR_ACTIVE_TRANSACTION,
                 ER(ER_LOCK_OR_ACTIVE_TRANSACTION), MYF(0));
      goto error;
    }
    res= mysql_alter_db(thd, db->str, &create_info);
    break;
  }
  case SQLCOM_SHOW_CREATE_DB:
  {
    DBUG_EXECUTE_IF("4x_server_emul",
                    my_error(ER_UNKNOWN_ERROR, MYF(0)); goto error;);
    if (check_db_name(&lex->name))
    {
      my_error(ER_WRONG_DB_NAME, MYF(0), lex->name.str);
      break;
    }
    res= mysqld_show_create_db(thd, lex->name.str, &lex->create_info);
    break;
  }
  case SQLCOM_CREATE_EVENT:
  case SQLCOM_ALTER_EVENT:
  #ifdef HAVE_EVENT_SCHEDULER
  do
  {
    DBUG_ASSERT(lex->event_parse_data);
    if (lex->table_or_sp_used())
    {
      my_error(ER_NOT_SUPPORTED_YET, MYF(0), "Usage of subqueries or stored "
               "function calls as part of this statement");
      break;
    }

    res= sp_process_definer(thd);
    if (res)
      break;

    switch (lex->sql_command) {
    case SQLCOM_CREATE_EVENT:
    {
      bool if_not_exists= (lex->create_info.options &
                           HA_LEX_CREATE_IF_NOT_EXISTS);
      res= Events::create_event(thd, lex->event_parse_data, if_not_exists);
      break;
    }
    case SQLCOM_ALTER_EVENT:
      res= Events::update_event(thd, lex->event_parse_data,
                                lex->spname ? &lex->spname->m_db : NULL,
                                lex->spname ? &lex->spname->m_name : NULL);
      break;
    default:
      DBUG_ASSERT(0);
    }
    DBUG_PRINT("info",("DDL error code=%d", res));
    if (!res)
      my_ok(thd);

  } while (0);
  /* Don't do it, if we are inside a SP */
  if (!thd->spcont)
  {
    delete lex->sphead;
    lex->sphead= NULL;
  }
  /* lex->unit.cleanup() is called outside, no need to call it here */
  break;
  case SQLCOM_SHOW_CREATE_EVENT:
    res= Events::show_create_event(thd, lex->spname->m_db,
                                   lex->spname->m_name);
    break;
  case SQLCOM_DROP_EVENT:
    if (!(res= Events::drop_event(thd,
                                  lex->spname->m_db, lex->spname->m_name,
                                  lex->drop_if_exists)))
      my_ok(thd);
    break;
#else
    my_error(ER_NOT_SUPPORTED_YET,MYF(0),"embedded server");
    break;
#endif
  case SQLCOM_CREATE_FUNCTION:                  // UDF function
  {
    if (check_access(thd,INSERT_ACL,"mysql",0,1,0,0))
      break;
#ifdef HAVE_DLOPEN
    if (!(res = mysql_create_function(thd, &lex->udf)))
      my_ok(thd);
#else
    my_error(ER_CANT_OPEN_LIBRARY, MYF(0), lex->udf.dl, 0, "feature disabled");
    res= TRUE;
#endif
    break;
  }
#ifndef NO_EMBEDDED_ACCESS_CHECKS
  case SQLCOM_CREATE_USER:
  {
    if (check_access(thd, INSERT_ACL, "mysql", 0, 1, 1, 0) &&
        check_global_access(thd,CREATE_USER_ACL))
      break;
    if (end_active_trans(thd))
      goto error;
    /* Conditionally writes to binlog */
    if (!(res= mysql_create_user(thd, lex->users_list)))
      my_ok(thd);
    break;
  }
  case SQLCOM_DROP_USER:
  {
    if (check_access(thd, DELETE_ACL, "mysql", 0, 1, 1, 0) &&
        check_global_access(thd,CREATE_USER_ACL))
      break;
    if (end_active_trans(thd))
      goto error;
    /* Conditionally writes to binlog */
    if (!(res= mysql_drop_user(thd, lex->users_list)))
      my_ok(thd);
    break;
  }
  case SQLCOM_RENAME_USER:
  {
    if (check_access(thd, UPDATE_ACL, "mysql", 0, 1, 1, 0) &&
        check_global_access(thd,CREATE_USER_ACL))
      break;
    if (end_active_trans(thd))
      goto error;
    /* Conditionally writes to binlog */
    if (!(res= mysql_rename_user(thd, lex->users_list)))
      my_ok(thd);
    break;
  }
  case SQLCOM_REVOKE_ALL:
  {
    if (end_active_trans(thd))
      goto error;
    if (check_access(thd, UPDATE_ACL, "mysql", 0, 1, 1, 0) &&
        check_global_access(thd,CREATE_USER_ACL))
      break;
    /* Conditionally writes to binlog */
    if (!(res = mysql_revoke_all(thd, lex->users_list)))
      my_ok(thd);
    break;
  }
  case SQLCOM_REVOKE:
  case SQLCOM_GRANT:
  {
    if (end_active_trans(thd))
      goto error;

    if (check_access(thd, lex->grant | lex->grant_tot_col | GRANT_ACL,
		     first_table ?  first_table->db : select_lex->db,
		     first_table ? &first_table->grant.privilege : 0,
		     first_table ? 0 : 1, 0,
                     first_table ? (bool) first_table->schema_table :
                     select_lex->db ?
                     is_schema_db(select_lex->db) : 0))
      goto error;

    if (thd->security_ctx->user)              // If not replication
    {
      LEX_USER *user, *tmp_user;

      List_iterator <LEX_USER> user_list(lex->users_list);
      while ((tmp_user= user_list++))
      {
        if (!(user= get_current_user(thd, tmp_user)))
          goto error;
        if (specialflag & SPECIAL_NO_RESOLVE &&
            hostname_requires_resolving(user->host.str))
          push_warning_printf(thd, MYSQL_ERROR::WARN_LEVEL_WARN,
                              ER_WARN_HOSTNAME_WONT_WORK,
                              ER(ER_WARN_HOSTNAME_WONT_WORK),
                              user->host.str);
        // Are we trying to change a password of another user
        DBUG_ASSERT(user->host.str != 0);
        if (strcmp(thd->security_ctx->user, user->user.str) ||
            my_strcasecmp(system_charset_info,
                          user->host.str, thd->security_ctx->host_or_ip))
        {
          // TODO: use check_change_password()
          if (is_acl_user(user->host.str, user->user.str) &&
              user->password.str &&
              check_access(thd, UPDATE_ACL,"mysql",0,1,1,0))
          {
            my_message(ER_PASSWORD_NOT_ALLOWED,
                       ER(ER_PASSWORD_NOT_ALLOWED), MYF(0));
            goto error;
          }
        }
      }
    }
    if (first_table)
    {
      if (lex->type == TYPE_ENUM_PROCEDURE ||
          lex->type == TYPE_ENUM_FUNCTION)
      {
        uint grants= lex->all_privileges 
		   ? (PROC_ACLS & ~GRANT_ACL) | (lex->grant & GRANT_ACL)
		   : lex->grant;
        if (check_grant_routine(thd, grants | GRANT_ACL, all_tables,
                                lex->type == TYPE_ENUM_PROCEDURE, 0))
	  goto error;
        /* Conditionally writes to binlog */
        res= mysql_routine_grant(thd, all_tables,
                                 lex->type == TYPE_ENUM_PROCEDURE, 
                                 lex->users_list, grants,
                                 lex->sql_command == SQLCOM_REVOKE, TRUE);
        if (!res)
          my_ok(thd);
      }
      else
      {
	if (check_grant(thd,(lex->grant | lex->grant_tot_col | GRANT_ACL),
                        all_tables, 0, UINT_MAX, 0))
	  goto error;
        /* Conditionally writes to binlog */
        res= mysql_table_grant(thd, all_tables, lex->users_list,
			       lex->columns, lex->grant,
			       lex->sql_command == SQLCOM_REVOKE);
      }
    }
    else
    {
      if (lex->columns.elements || lex->type)
      {
	my_message(ER_ILLEGAL_GRANT_FOR_TABLE, ER(ER_ILLEGAL_GRANT_FOR_TABLE),
                   MYF(0));
        goto error;
      }
      else
	/* Conditionally writes to binlog */
	res = mysql_grant(thd, select_lex->db, lex->users_list, lex->grant,
			  lex->sql_command == SQLCOM_REVOKE);
      if (!res)
      {
	if (lex->sql_command == SQLCOM_GRANT)
	{
	  List_iterator <LEX_USER> str_list(lex->users_list);
	  LEX_USER *user, *tmp_user;
	  while ((tmp_user=str_list++))
          {
            if (!(user= get_current_user(thd, tmp_user)))
              goto error;
	    reset_mqh(user, 0);
          }
	}
      }
    }
    break;
  }
#endif /*!NO_EMBEDDED_ACCESS_CHECKS*/
  case SQLCOM_RESET:
    /*
      RESET commands are never written to the binary log, so we have to
      initialize this variable because RESET shares the same code as FLUSH
    */
    lex->no_write_to_binlog= 1;
  case SQLCOM_FLUSH:
  {
    bool write_to_binlog;
    if (check_global_access(thd,RELOAD_ACL))
      goto error;

    /*
      reload_acl_and_cache() will tell us if we are allowed to write to the
      binlog or not.
    */
    if (!reload_acl_and_cache(thd, lex->type, first_table, &write_to_binlog))
    {
      /*
        We WANT to write and we CAN write.
        ! we write after unlocking the table.
      */
      /*
        Presumably, RESET and binlog writing doesn't require synchronization
      */
      if (!lex->no_write_to_binlog && write_to_binlog)
      {
        if ((res= write_bin_log(thd, FALSE, thd->query(), thd->query_length())))
          break;
      }
      my_ok(thd);
    } 
    
    break;
  }
  case SQLCOM_KILL:
  {
    Item *it= (Item *)lex->value_list.head();

    if (lex->table_or_sp_used())
    {
      my_error(ER_NOT_SUPPORTED_YET, MYF(0), "Usage of subqueries or stored "
               "function calls as part of this statement");
      break;
    }

    if ((!it->fixed && it->fix_fields(lex->thd, &it)) || it->check_cols(1))
    {
      my_message(ER_SET_CONSTANTS_ONLY, ER(ER_SET_CONSTANTS_ONLY),
		 MYF(0));
      goto error;
    }
    sql_kill(thd, (ulong)it->val_int(), lex->type & ONLY_KILL_QUERY);
    break;
  }
#ifndef NO_EMBEDDED_ACCESS_CHECKS
  case SQLCOM_SHOW_GRANTS:
  {
    LEX_USER *grant_user= get_current_user(thd, lex->grant_user);
    if (!grant_user)
      goto error;
    if ((thd->security_ctx->priv_user &&
	 !strcmp(thd->security_ctx->priv_user, grant_user->user.str)) ||
	!check_access(thd, SELECT_ACL, "mysql",0,1,0,0))
    {
      res = mysql_show_grants(thd, grant_user);
    }
    break;
  }
#endif
  case SQLCOM_HA_OPEN:
    DBUG_ASSERT(first_table == all_tables && first_table != 0);
    if (check_table_access(thd, SELECT_ACL, all_tables, UINT_MAX, FALSE))
      goto error;
    res= mysql_ha_open(thd, first_table, 0);
    break;
  case SQLCOM_HA_CLOSE:
    DBUG_ASSERT(first_table == all_tables && first_table != 0);
    res= mysql_ha_close(thd, first_table);
    break;
  case SQLCOM_HA_READ:
    DBUG_ASSERT(first_table == all_tables && first_table != 0);
    /*
      There is no need to check for table permissions here, because
      if a user has no permissions to read a table, he won't be
      able to open it (with SQLCOM_HA_OPEN) in the first place.
    */
    unit->set_limit(select_lex);
    res= mysql_ha_read(thd, first_table, lex->ha_read_mode, lex->ident.str,
                       lex->insert_list, lex->ha_rkey_mode, select_lex->where,
                       unit->select_limit_cnt, unit->offset_limit_cnt);
    break;

  case SQLCOM_BEGIN:
    if (thd->transaction.xid_state.xa_state != XA_NOTR)
    {
      my_error(ER_XAER_RMFAIL, MYF(0),
               xa_state_names[thd->transaction.xid_state.xa_state]);
      break;
    }
    if (begin_trans(thd))
      goto error;
    if (lex->start_transaction_opt & MYSQL_START_TRANS_OPT_WITH_CONS_SNAPSHOT)
    {
      if (ha_start_consistent_snapshot(thd))
        goto error;
    }
    my_ok(thd);
    break;
  case SQLCOM_COMMIT:
    if (end_trans(thd, lex->tx_release ? COMMIT_RELEASE :
                              lex->tx_chain ? COMMIT_AND_CHAIN : COMMIT))
      goto error;
    my_ok(thd);
    break;
  case SQLCOM_ROLLBACK:
    if (end_trans(thd, lex->tx_release ? ROLLBACK_RELEASE :
                              lex->tx_chain ? ROLLBACK_AND_CHAIN : ROLLBACK))
      goto error;
    my_ok(thd);
    break;
  case SQLCOM_RELEASE_SAVEPOINT:
  {
    SAVEPOINT *sv;
    for (sv=thd->transaction.savepoints; sv; sv=sv->prev)
    {
      if (my_strnncoll(system_charset_info,
                       (uchar *)lex->ident.str, lex->ident.length,
                       (uchar *)sv->name, sv->length) == 0)
        break;
    }
    if (sv)
    {
      if (ha_release_savepoint(thd, sv))
        res= TRUE; // cannot happen
      else
        my_ok(thd);
      thd->transaction.savepoints=sv->prev;
    }
    else
      my_error(ER_SP_DOES_NOT_EXIST, MYF(0), "SAVEPOINT", lex->ident.str);
    break;
  }
  case SQLCOM_ROLLBACK_TO_SAVEPOINT:
  {
    SAVEPOINT *sv;
    for (sv=thd->transaction.savepoints; sv; sv=sv->prev)
    {
      if (my_strnncoll(system_charset_info,
                       (uchar *)lex->ident.str, lex->ident.length,
                       (uchar *)sv->name, sv->length) == 0)
        break;
    }
    if (sv)
    {
      if (ha_rollback_to_savepoint(thd, sv))
        res= TRUE; // cannot happen
      else
      {
        if (((thd->options & OPTION_KEEP_LOG) || 
             thd->transaction.all.modified_non_trans_table) &&
            !thd->slave_thread)
          push_warning(thd, MYSQL_ERROR::WARN_LEVEL_WARN,
                       ER_WARNING_NOT_COMPLETE_ROLLBACK,
                       ER(ER_WARNING_NOT_COMPLETE_ROLLBACK));
        my_ok(thd);
      }
      thd->transaction.savepoints=sv;
    }
    else
      my_error(ER_SP_DOES_NOT_EXIST, MYF(0), "SAVEPOINT", lex->ident.str);
    break;
  }
  case SQLCOM_SAVEPOINT:
    if (!(thd->options & (OPTION_NOT_AUTOCOMMIT | OPTION_BEGIN) ||
          thd->in_sub_stmt) || !opt_using_transactions)
      my_ok(thd);
    else
    {
      SAVEPOINT **sv, *newsv;
      for (sv=&thd->transaction.savepoints; *sv; sv=&(*sv)->prev)
      {
        if (my_strnncoll(system_charset_info,
                         (uchar *)lex->ident.str, lex->ident.length,
                         (uchar *)(*sv)->name, (*sv)->length) == 0)
          break;
      }
      if (*sv) /* old savepoint of the same name exists */
      {
        newsv=*sv;
        ha_release_savepoint(thd, *sv); // it cannot fail
        *sv=(*sv)->prev;
      }
      else if ((newsv=(SAVEPOINT *) alloc_root(&thd->transaction.mem_root,
                                               savepoint_alloc_size)) == 0)
      {
        my_error(ER_OUT_OF_RESOURCES, MYF(0));
        break;
      }
      newsv->name=strmake_root(&thd->transaction.mem_root,
                               lex->ident.str, lex->ident.length);
      newsv->length=lex->ident.length;
      /*
        if we'll get an error here, don't add new savepoint to the list.
        we'll lose a little bit of memory in transaction mem_root, but it'll
        be free'd when transaction ends anyway
      */
      if (ha_savepoint(thd, newsv))
        res= TRUE;
      else
      {
        newsv->prev=thd->transaction.savepoints;
        thd->transaction.savepoints=newsv;
        my_ok(thd);
      }
    }
    break;
  case SQLCOM_CREATE_PROCEDURE:
  case SQLCOM_CREATE_SPFUNCTION:
  {
    uint namelen;
    char *name;
    int sp_result= SP_INTERNAL_ERROR;

    DBUG_ASSERT(lex->sphead != 0);
    DBUG_ASSERT(lex->sphead->m_db.str); /* Must be initialized in the parser */
    /*
      Verify that the database name is allowed, optionally
      lowercase it.
    */
    if (check_db_name(&lex->sphead->m_db))
    {
      my_error(ER_WRONG_DB_NAME, MYF(0), lex->sphead->m_db.str);
      goto create_sp_error;
    }

    /*
      Check that a database directory with this name
      exists. Design note: This won't work on virtual databases
      like information_schema.
    */
    if (check_db_dir_existence(lex->sphead->m_db.str))
    {
      my_error(ER_BAD_DB_ERROR, MYF(0), lex->sphead->m_db.str);
      goto create_sp_error;
    }

    if (check_access(thd, CREATE_PROC_ACL, lex->sphead->m_db.str, 0, 0, 0,
                     is_schema_db(lex->sphead->m_db.str,
                                  lex->sphead->m_db.length)))
      goto create_sp_error;

    if (end_active_trans(thd))
      goto create_sp_error;

    name= lex->sphead->name(&namelen);
#ifdef HAVE_DLOPEN
    if (lex->sphead->m_type == TYPE_ENUM_FUNCTION)
    {
      udf_func *udf = find_udf(name, namelen);

      if (udf)
      {
        my_error(ER_UDF_EXISTS, MYF(0), name);
        goto create_sp_error;
      }
    }
#endif

    if (sp_process_definer(thd))
      goto create_sp_error;

    res= (sp_result= lex->sphead->create(thd));
    switch (sp_result) {
    case SP_OK: {
#ifndef NO_EMBEDDED_ACCESS_CHECKS
      /* only add privileges if really neccessary */

      Security_context security_context;
      bool restore_backup_context= false;
      Security_context *backup= NULL;
      LEX_USER *definer= thd->lex->definer;
      /*
        Check if the definer exists on slave, 
        then use definer privilege to insert routine privileges to mysql.procs_priv.

        For current user of SQL thread has GLOBAL_ACL privilege, 
        which doesn't any check routine privileges, 
        so no routine privilege record  will insert into mysql.procs_priv.
      */
      if (thd->slave_thread && is_acl_user(definer->host.str, definer->user.str))
      {
        security_context.change_security_context(thd, 
                                                 &thd->lex->definer->user,
                                                 &thd->lex->definer->host,
                                                 &thd->lex->sphead->m_db,
                                                 &backup);
        restore_backup_context= true;
      }

      if (sp_automatic_privileges && !opt_noacl &&
          check_routine_access(thd, DEFAULT_CREATE_PROC_ACLS,
                               lex->sphead->m_db.str, name,
                               lex->sql_command == SQLCOM_CREATE_PROCEDURE, 1))
      {
        if (sp_grant_privileges(thd, lex->sphead->m_db.str, name,
                                lex->sql_command == SQLCOM_CREATE_PROCEDURE))
          push_warning(thd, MYSQL_ERROR::WARN_LEVEL_WARN,
                       ER_PROC_AUTO_GRANT_FAIL,
                       ER(ER_PROC_AUTO_GRANT_FAIL));
      }

      /*
        Restore current user with GLOBAL_ACL privilege of SQL thread
      */ 
      if (restore_backup_context)
      {
        DBUG_ASSERT(thd->slave_thread == 1);
        thd->security_ctx->restore_security_context(thd, backup);
      }

#endif
    break;
    }
    case SP_WRITE_ROW_FAILED:
      my_error(ER_SP_ALREADY_EXISTS, MYF(0), SP_TYPE_STRING(lex), name);
    break;
    case SP_BAD_IDENTIFIER:
      my_error(ER_TOO_LONG_IDENT, MYF(0), name);
    break;
    case SP_BODY_TOO_LONG:
      my_error(ER_TOO_LONG_BODY, MYF(0), name);
    break;
    case SP_FLD_STORE_FAILED:
      my_error(ER_CANT_CREATE_SROUTINE, MYF(0), name);
      break;
    default:
      my_error(ER_SP_STORE_FAILED, MYF(0), SP_TYPE_STRING(lex), name);
    break;
    } /* end switch */

    /*
      Capture all errors within this CASE and
      clean up the environment.
    */
create_sp_error:
    if (sp_result != SP_OK )
      goto error;
    my_ok(thd);
    break; /* break super switch */
  } /* end case group bracket */
  case SQLCOM_CALL:
    {
      sp_head *sp;

      /*
        This will cache all SP and SF and open and lock all tables
        required for execution.
      */
      if (check_table_access(thd, SELECT_ACL, all_tables, UINT_MAX, FALSE) ||
	  open_and_lock_tables(thd, all_tables))
       goto error;

      /*
        By this moment all needed SPs should be in cache so no need to look 
        into DB. 
      */
      if (!(sp= sp_find_routine(thd, TYPE_ENUM_PROCEDURE, lex->spname,
                                &thd->sp_proc_cache, TRUE)))
      {
	my_error(ER_SP_DOES_NOT_EXIST, MYF(0), "PROCEDURE",
                 lex->spname->m_qname.str);
	goto error;
      }
      else
      {
	ha_rows select_limit;
        /* bits that should be cleared in thd->server_status */
	uint bits_to_be_cleared= 0;
        /*
          Check that the stored procedure doesn't contain Dynamic SQL
          and doesn't return result sets: such stored procedures can't
          be called from a function or trigger.
        */
        if (thd->in_sub_stmt)
        {
          const char *where= (thd->in_sub_stmt & SUB_STMT_TRIGGER ?
                              "trigger" : "function");
          if (sp->is_not_allowed_in_function(where))
            goto error;
        }

	if (sp->m_flags & sp_head::MULTI_RESULTS)
	{
	  if (! (thd->client_capabilities & CLIENT_MULTI_RESULTS))
	  {
            /*
              The client does not support multiple result sets being sent
              back
            */
	    my_error(ER_SP_BADSELECT, MYF(0), sp->m_qname.str);
	    goto error;
	  }
          /*
            If SERVER_MORE_RESULTS_EXISTS is not set,
            then remember that it should be cleared
          */
	  bits_to_be_cleared= (~thd->server_status &
                               SERVER_MORE_RESULTS_EXISTS);
	  thd->server_status|= SERVER_MORE_RESULTS_EXISTS;
	}

	if (check_routine_access(thd, EXECUTE_ACL,
				 sp->m_db.str, sp->m_name.str, TRUE, FALSE))
	{
	  goto error;
	}
	select_limit= thd->variables.select_limit;
	thd->variables.select_limit= HA_POS_ERROR;

        /* 
          We never write CALL statements into binlog:
           - If the mode is non-prelocked, each statement will be logged
             separately.
           - If the mode is prelocked, the invoking statement will care
             about writing into binlog.
          So just execute the statement.
        */
	res= sp->execute_procedure(thd, &lex->value_list);
	/*
          If warnings have been cleared, we have to clear total_warn_count
          too, otherwise the clients get confused.
	 */
	if (thd->warn_list.is_empty())
	  thd->total_warn_count= 0;

	thd->variables.select_limit= select_limit;

        thd->server_status&= ~bits_to_be_cleared;

	if (!res)
          my_ok(thd, (ulong) (thd->row_count_func < 0 ? 0 :
                              thd->row_count_func));
	else
        {
          DBUG_ASSERT(thd->is_error() || thd->killed);
	  goto error;		// Substatement should already have sent error
        }
      }
      break;
    }
  case SQLCOM_ALTER_PROCEDURE:
  case SQLCOM_ALTER_FUNCTION:
    {
      int sp_result;
      sp_head *sp;
      st_sp_chistics chistics;

      memcpy(&chistics, &lex->sp_chistics, sizeof(chistics));
      if (lex->sql_command == SQLCOM_ALTER_PROCEDURE)
        sp= sp_find_routine(thd, TYPE_ENUM_PROCEDURE, lex->spname,
                            &thd->sp_proc_cache, FALSE);
      else
        sp= sp_find_routine(thd, TYPE_ENUM_FUNCTION, lex->spname,
                            &thd->sp_func_cache, FALSE);
      mysql_reset_errors(thd, 0);
      if (! sp)
      {
	if (lex->spname->m_db.str)
	  sp_result= SP_KEY_NOT_FOUND;
	else
	{
	  my_message(ER_NO_DB_ERROR, ER(ER_NO_DB_ERROR), MYF(0));
	  goto error;
	}
      }
      else
      {
        if (check_routine_access(thd, ALTER_PROC_ACL, sp->m_db.str, 
				 sp->m_name.str,
                                 lex->sql_command == SQLCOM_ALTER_PROCEDURE, 0))
	  goto error;

        if (end_active_trans(thd)) 
          goto error;
	memcpy(&lex->sp_chistics, &chistics, sizeof(lex->sp_chistics));
        if ((sp->m_type == TYPE_ENUM_FUNCTION) &&
            !trust_function_creators &&  mysql_bin_log.is_open() &&
            !sp->m_chistics->detistic &&
            (chistics.daccess == SP_CONTAINS_SQL ||
             chistics.daccess == SP_MODIFIES_SQL_DATA))
        {
          my_message(ER_BINLOG_UNSAFE_ROUTINE,
		     ER(ER_BINLOG_UNSAFE_ROUTINE), MYF(0));
          sp_result= SP_INTERNAL_ERROR;
        }
        else
        {
          /*
            Note that if you implement the capability of ALTER FUNCTION to
            alter the body of the function, this command should be made to
            follow the restrictions that log-bin-trust-function-creators=0
            already puts on CREATE FUNCTION.
          */
          /* Conditionally writes to binlog */

          int type= lex->sql_command == SQLCOM_ALTER_PROCEDURE ?
                    TYPE_ENUM_PROCEDURE :
                    TYPE_ENUM_FUNCTION;

          sp_result= sp_update_routine(thd,
                                       type,
                                       lex->spname,
                                       &lex->sp_chistics);
        }
      }
      switch (sp_result)
      {
      case SP_OK:
	my_ok(thd);
	break;
      case SP_KEY_NOT_FOUND:
	my_error(ER_SP_DOES_NOT_EXIST, MYF(0),
                 SP_COM_STRING(lex), lex->spname->m_qname.str);
	goto error;
      default:
	my_error(ER_SP_CANT_ALTER, MYF(0),
                 SP_COM_STRING(lex), lex->spname->m_qname.str);
	goto error;
      }
      break;
    }
  case SQLCOM_DROP_PROCEDURE:
  case SQLCOM_DROP_FUNCTION:
    {
      int sp_result;
      int type= (lex->sql_command == SQLCOM_DROP_PROCEDURE ?
                 TYPE_ENUM_PROCEDURE : TYPE_ENUM_FUNCTION);

      sp_result= sp_routine_exists_in_table(thd, type, lex->spname);
      mysql_reset_errors(thd, 0);
      if (sp_result == SP_OK)
      {
        char *db= lex->spname->m_db.str;
	char *name= lex->spname->m_name.str;

	if (check_routine_access(thd, ALTER_PROC_ACL, db, name,
                                 lex->sql_command == SQLCOM_DROP_PROCEDURE, 0))
          goto error;

        if (end_active_trans(thd)) 
          goto error;
#ifndef NO_EMBEDDED_ACCESS_CHECKS
	if (sp_automatic_privileges && !opt_noacl &&
	    sp_revoke_privileges(thd, db, name, 
                                 lex->sql_command == SQLCOM_DROP_PROCEDURE))
	{
	  push_warning(thd, MYSQL_ERROR::WARN_LEVEL_WARN, 
		       ER_PROC_AUTO_REVOKE_FAIL,
		       ER(ER_PROC_AUTO_REVOKE_FAIL));
	}
#endif
        /* Conditionally writes to binlog */

        int type= lex->sql_command == SQLCOM_DROP_PROCEDURE ?
                  TYPE_ENUM_PROCEDURE :
                  TYPE_ENUM_FUNCTION;

        sp_result= sp_drop_routine(thd, type, lex->spname);
      }
      else
      {
#ifdef HAVE_DLOPEN
	if (lex->sql_command == SQLCOM_DROP_FUNCTION)
	{
          udf_func *udf = find_udf(lex->spname->m_name.str,
                                   lex->spname->m_name.length);
          if (udf)
          {
	    if (check_access(thd, DELETE_ACL, "mysql", 0, 1, 0, 0))
	      goto error;

	    if (!(res = mysql_drop_function(thd, &lex->spname->m_name)))
	    {
	      my_ok(thd);
	      break;
	    }
	  }
	}
#endif
	if (lex->spname->m_db.str)
	  sp_result= SP_KEY_NOT_FOUND;
	else
	{
	  my_message(ER_NO_DB_ERROR, ER(ER_NO_DB_ERROR), MYF(0));
	  goto error;
	}
      }
      res= sp_result;
      switch (sp_result) {
      case SP_OK:
	my_ok(thd);
	break;
      case SP_KEY_NOT_FOUND:
	if (lex->drop_if_exists)
	{
          res= write_bin_log(thd, TRUE, thd->query(), thd->query_length());
	  push_warning_printf(thd, MYSQL_ERROR::WARN_LEVEL_NOTE,
			      ER_SP_DOES_NOT_EXIST, ER(ER_SP_DOES_NOT_EXIST),
			      SP_COM_STRING(lex), lex->spname->m_name.str);
          if (!res)
            my_ok(thd);
	  break;
	}
	my_error(ER_SP_DOES_NOT_EXIST, MYF(0),
                 SP_COM_STRING(lex), lex->spname->m_qname.str);
	goto error;
      default:
	my_error(ER_SP_DROP_FAILED, MYF(0),
                 SP_COM_STRING(lex), lex->spname->m_qname.str);
	goto error;
      }
      break;
    }
  case SQLCOM_SHOW_CREATE_PROC:
    {
      if (sp_show_create_routine(thd, TYPE_ENUM_PROCEDURE, lex->spname))
      {
	my_error(ER_SP_DOES_NOT_EXIST, MYF(0),
                 SP_COM_STRING(lex), lex->spname->m_name.str);
	goto error;
      }
      break;
    }
  case SQLCOM_SHOW_CREATE_FUNC:
    {
      if (sp_show_create_routine(thd, TYPE_ENUM_FUNCTION, lex->spname))
      {
	my_error(ER_SP_DOES_NOT_EXIST, MYF(0),
                 SP_COM_STRING(lex), lex->spname->m_name.str);
	goto error;
      }
      break;
    }
#ifndef DBUG_OFF
  case SQLCOM_SHOW_PROC_CODE:
  case SQLCOM_SHOW_FUNC_CODE:
    {
      sp_head *sp;

      if (lex->sql_command == SQLCOM_SHOW_PROC_CODE)
        sp= sp_find_routine(thd, TYPE_ENUM_PROCEDURE, lex->spname,
                            &thd->sp_proc_cache, FALSE);
      else
        sp= sp_find_routine(thd, TYPE_ENUM_FUNCTION, lex->spname,
                            &thd->sp_func_cache, FALSE);
      if (!sp || sp->show_routine_code(thd))
      {
        /* We don't distinguish between errors for now */
        my_error(ER_SP_DOES_NOT_EXIST, MYF(0),
                 SP_COM_STRING(lex), lex->spname->m_name.str);
        goto error;
      }
      break;
    }
#endif // ifndef DBUG_OFF
  case SQLCOM_SHOW_CREATE_TRIGGER:
    {
      if (lex->spname->m_name.length > NAME_LEN)
      {
        my_error(ER_TOO_LONG_IDENT, MYF(0), lex->spname->m_name.str);
        goto error;
      }

      if (show_create_trigger(thd, lex->spname))
        goto error; /* Error has been already logged. */

      break;
    }
  case SQLCOM_CREATE_VIEW:
    {
      /*
        Note: SQLCOM_CREATE_VIEW also handles 'ALTER VIEW' commands
        as specified through the thd->lex->create_view_mode flag.
      */
      if (end_active_trans(thd))
        goto error;

      res= mysql_create_view(thd, first_table, thd->lex->create_view_mode);
      break;
    }
  case SQLCOM_DROP_VIEW:
    {
      if (check_table_access(thd, DROP_ACL, all_tables, UINT_MAX, FALSE) ||
          end_active_trans(thd))
        goto error;
      /* Conditionally writes to binlog. */
      res= mysql_drop_view(thd, first_table, thd->lex->drop_mode);
      break;
    }
  case SQLCOM_CREATE_TRIGGER:
  {
    if (end_active_trans(thd))
      goto error;

    /* Conditionally writes to binlog. */
    res= mysql_create_or_drop_trigger(thd, all_tables, 1);

    break;
  }
  case SQLCOM_DROP_TRIGGER:
  {
    if (end_active_trans(thd))
      goto error;

    /* Conditionally writes to binlog. */
    res= mysql_create_or_drop_trigger(thd, all_tables, 0);
    break;
  }
  case SQLCOM_XA_START:
    if (thd->transaction.xid_state.xa_state == XA_IDLE &&
        thd->lex->xa_opt == XA_RESUME)
    {
      if (! thd->transaction.xid_state.xid.eq(thd->lex->xid))
      {
        my_error(ER_XAER_NOTA, MYF(0));
        break;
      }
      thd->transaction.xid_state.xa_state=XA_ACTIVE;
      my_ok(thd);
      break;
    }
    if (thd->lex->xa_opt != XA_NONE)
    { // JOIN is not supported yet. TODO
      my_error(ER_XAER_INVAL, MYF(0));
      break;
    }
    if (thd->transaction.xid_state.xa_state != XA_NOTR)
    {
      my_error(ER_XAER_RMFAIL, MYF(0),
               xa_state_names[thd->transaction.xid_state.xa_state]);
      break;
    }
    if (thd->active_transaction() || thd->locked_tables)
    {
      my_error(ER_XAER_OUTSIDE, MYF(0));
      break;
    }
    if (xid_cache_search(thd->lex->xid))
    {
      my_error(ER_XAER_DUPID, MYF(0));
      break;
    }
    DBUG_ASSERT(thd->transaction.xid_state.xid.is_null());
    thd->transaction.xid_state.xa_state=XA_ACTIVE;
    thd->transaction.xid_state.rm_error= 0;
    thd->transaction.xid_state.xid.set(thd->lex->xid);
    xid_cache_insert(&thd->transaction.xid_state);
    thd->transaction.all.modified_non_trans_table= FALSE;
    thd->options= ((thd->options & ~(OPTION_KEEP_LOG)) | OPTION_BEGIN);
    thd->server_status|= SERVER_STATUS_IN_TRANS;
    my_ok(thd);
    break;
  case SQLCOM_XA_END:
    /* fake it */
    if (thd->lex->xa_opt != XA_NONE)
    { // SUSPEND and FOR MIGRATE are not supported yet. TODO
      my_error(ER_XAER_INVAL, MYF(0));
      break;
    }
    if (thd->transaction.xid_state.xa_state != XA_ACTIVE)
    {
      my_error(ER_XAER_RMFAIL, MYF(0),
               xa_state_names[thd->transaction.xid_state.xa_state]);
      break;
    }
    if (!thd->transaction.xid_state.xid.eq(thd->lex->xid))
    {
      my_error(ER_XAER_NOTA, MYF(0));
      break;
    }
    if (xa_trans_rolled_back(&thd->transaction.xid_state))
      break;
    thd->transaction.xid_state.xa_state=XA_IDLE;
    my_ok(thd);
    break;
  case SQLCOM_XA_PREPARE:
    if (thd->transaction.xid_state.xa_state != XA_IDLE)
    {
      my_error(ER_XAER_RMFAIL, MYF(0),
               xa_state_names[thd->transaction.xid_state.xa_state]);
      break;
    }
    if (!thd->transaction.xid_state.xid.eq(thd->lex->xid))
    {
      my_error(ER_XAER_NOTA, MYF(0));
      break;
    }
    if (ha_prepare(thd))
    {
      my_error(ER_XA_RBROLLBACK, MYF(0));
      xid_cache_delete(&thd->transaction.xid_state);
      thd->transaction.xid_state.xa_state=XA_NOTR;
      break;
    }
    thd->transaction.xid_state.xa_state=XA_PREPARED;
    my_ok(thd);
    break;
  case SQLCOM_XA_COMMIT:
    if (!thd->transaction.xid_state.xid.eq(thd->lex->xid))
    {
      XID_STATE *xs=xid_cache_search(thd->lex->xid);
      if (!xs || xs->in_thd)
        my_error(ER_XAER_NOTA, MYF(0));
      else if (xa_trans_rolled_back(xs))
      {
        ha_commit_or_rollback_by_xid(thd->lex->xid, 0);
        xid_cache_delete(xs);
        break;
      }
      else
      {
        ha_commit_or_rollback_by_xid(thd->lex->xid, 1);
        xid_cache_delete(xs);
        my_ok(thd);
      }
      break;
    }
    if (xa_trans_rolled_back(&thd->transaction.xid_state))
    {
      xa_trans_rollback(thd);
      break;
    }
    if (thd->transaction.xid_state.xa_state == XA_IDLE &&
        thd->lex->xa_opt == XA_ONE_PHASE)
    {
      int r;
      if ((r= ha_commit(thd)))
        my_error(r == 1 ? ER_XA_RBROLLBACK : ER_XAER_RMERR, MYF(0));
      else
        my_ok(thd);
    }
    else if (thd->transaction.xid_state.xa_state == XA_PREPARED &&
             thd->lex->xa_opt == XA_NONE)
    {
      if (wait_if_global_read_lock(thd, 0, 0))
      {
        ha_rollback(thd);
        my_error(ER_XAER_RMERR, MYF(0));
      }
      else
      {
        if (ha_commit_one_phase(thd, 1))
          my_error(ER_XAER_RMERR, MYF(0));
        else
          my_ok(thd);
        start_waiting_global_read_lock(thd);
      }
    }
    else
    {
      my_error(ER_XAER_RMFAIL, MYF(0),
               xa_state_names[thd->transaction.xid_state.xa_state]);
      break;
    }
    thd->options&= ~(OPTION_BEGIN | OPTION_KEEP_LOG);
    thd->transaction.all.modified_non_trans_table= FALSE;
    thd->server_status&= ~SERVER_STATUS_IN_TRANS;
    xid_cache_delete(&thd->transaction.xid_state);
    thd->transaction.xid_state.xa_state=XA_NOTR;
    break;
  case SQLCOM_XA_ROLLBACK:
    if (!thd->transaction.xid_state.xid.eq(thd->lex->xid))
    {
      XID_STATE *xs=xid_cache_search(thd->lex->xid);
      if (!xs || xs->in_thd)
        my_error(ER_XAER_NOTA, MYF(0));
      else
      {
        bool ok= !xa_trans_rolled_back(xs);
        ha_commit_or_rollback_by_xid(thd->lex->xid, 0);
        xid_cache_delete(xs);
        if (ok)
          my_ok(thd);
      }
      break;
    }
    if (thd->transaction.xid_state.xa_state != XA_IDLE &&
        thd->transaction.xid_state.xa_state != XA_PREPARED &&
        thd->transaction.xid_state.xa_state != XA_ROLLBACK_ONLY)
    {
      my_error(ER_XAER_RMFAIL, MYF(0),
               xa_state_names[thd->transaction.xid_state.xa_state]);
      break;
    }
    if (xa_trans_rollback(thd))
      my_error(ER_XAER_RMERR, MYF(0));
    else
      my_ok(thd);
    break;
  case SQLCOM_XA_RECOVER:
    res= mysql_xa_recover(thd);
    break;
  case SQLCOM_ALTER_TABLESPACE:
    if (check_access(thd, ALTER_ACL, thd->db, 0, 1, 0,
                     thd->db ? is_schema_db(thd->db, thd->db_length) : 0))
      break;
    if (!(res= mysql_alter_tablespace(thd, lex->alter_tablespace_info)))
      my_ok(thd);
    break;
  case SQLCOM_INSTALL_PLUGIN:
    if (! (res= mysql_install_plugin(thd, &thd->lex->comment,
                                     &thd->lex->ident)))
      my_ok(thd);
    break;
  case SQLCOM_UNINSTALL_PLUGIN:
    if (! (res= mysql_uninstall_plugin(thd, &thd->lex->comment)))
      my_ok(thd);
    break;
  case SQLCOM_BINLOG_BASE64_EVENT:
  {
#ifndef EMBEDDED_LIBRARY
    mysql_client_binlog_statement(thd);
#else /* EMBEDDED_LIBRARY */
    my_error(ER_OPTION_PREVENTS_STATEMENT, MYF(0), "embedded");
#endif /* EMBEDDED_LIBRARY */
    break;
  }
  case SQLCOM_CREATE_SERVER:
  {
    int error;
    LEX *lex= thd->lex;
    DBUG_PRINT("info", ("case SQLCOM_CREATE_SERVER"));

    if (check_global_access(thd, SUPER_ACL))
      break;

    if ((error= create_server(thd, &lex->server_options)))
    {
      DBUG_PRINT("info", ("problem creating server <%s>",
                          lex->server_options.server_name));
      my_error(error, MYF(0), lex->server_options.server_name);
      break;
    }
    my_ok(thd, 1);
    break;
  }
  case SQLCOM_ALTER_SERVER:
  {
    int error;
    LEX *lex= thd->lex;
    DBUG_PRINT("info", ("case SQLCOM_ALTER_SERVER"));

    if (check_global_access(thd, SUPER_ACL))
      break;

    if ((error= alter_server(thd, &lex->server_options)))
    {
      DBUG_PRINT("info", ("problem altering server <%s>",
                          lex->server_options.server_name));
      my_error(error, MYF(0), lex->server_options.server_name);
      break;
    }
    my_ok(thd, 1);
    break;
  }
  case SQLCOM_DROP_SERVER:
  {
    int err_code;
    LEX *lex= thd->lex;
    DBUG_PRINT("info", ("case SQLCOM_DROP_SERVER"));

    if (check_global_access(thd, SUPER_ACL))
      break;

    if ((err_code= drop_server(thd, &lex->server_options)))
    {
      if (! lex->drop_if_exists && err_code == ER_FOREIGN_SERVER_DOESNT_EXIST)
      {
        DBUG_PRINT("info", ("problem dropping server %s",
                            lex->server_options.server_name));
        my_error(err_code, MYF(0), lex->server_options.server_name);
      }
      else
      {
        my_ok(thd, 0);
      }
      break;
    }
    my_ok(thd, 1);
    break;
  }
  default:
#ifndef EMBEDDED_LIBRARY
    DBUG_ASSERT(0);                             /* Impossible */
#endif
    my_ok(thd);
    break;
  }
  thd_proc_info(thd, "query end");

  /*
    Binlog-related cleanup:
    Reset system variables temporarily modified by SET ONE SHOT.

    Exception: If this is a SET, do nothing. This is to allow
    mysqlbinlog to print many SET commands (in this case we want the
    charset temp setting to live until the real query). This is also
    needed so that SET CHARACTER_SET_CLIENT... does not cancel itself
    immediately.
  */
  if (thd->one_shot_set && lex->sql_command != SQLCOM_SET_OPTION)
    reset_one_shot_variables(thd);

  /*
    The return value for ROW_COUNT() is "implementation dependent" if the
    statement is not DELETE, INSERT or UPDATE, but -1 is what JDBC and ODBC
    wants. We also keep the last value in case of SQLCOM_CALL or
    SQLCOM_EXECUTE.
  */
  if (!(sql_command_flags[lex->sql_command] & CF_HAS_ROW_COUNT))
    thd->row_count_func= -1;

  goto finish;

error:
  res= TRUE;

finish:
  if (need_start_waiting)
  {
    /*
      Release the protection against the global read lock and wake
      everyone, who might want to set a global read lock.
    */
    start_waiting_global_read_lock(thd);
  }
  DBUG_RETURN(res || thd->is_error());
}


static bool execute_sqlcom_select(THD *thd, TABLE_LIST *all_tables)
{
  LEX	*lex= thd->lex;
  select_result *result=lex->result;
  bool res;
  /* assign global limit variable if limit is not given */
  {
    SELECT_LEX *param= lex->unit.global_parameters;
    if (!param->explicit_limit)
      param->select_limit=
        new Item_int((ulonglong) thd->variables.select_limit);
  }
  if (!(res= open_and_lock_tables(thd, all_tables)))
  {
    if (lex->describe)
    {
      /*
        We always use select_send for EXPLAIN, even if it's an EXPLAIN
        for SELECT ... INTO OUTFILE: a user application should be able
        to prepend EXPLAIN to any query and receive output for it,
        even if the query itself redirects the output.
      */
      if (!(result= new select_send()))
        return 1;                               /* purecov: inspected */
      thd->send_explain_fields(result);
      res= mysql_explain_union(thd, &thd->lex->unit, result);
      if (lex->describe & DESCRIBE_EXTENDED)
      {
        char buff[1024];
        String str(buff,(uint32) sizeof(buff), system_charset_info);
        str.length(0);
        thd->lex->unit.print(&str, QT_ORDINARY);
        str.append('\0');
        push_warning(thd, MYSQL_ERROR::WARN_LEVEL_NOTE,
                     ER_YES, str.ptr());
      }
      if (res)
        result->abort();
      else
        result->send_eof();
      delete result;
    }
    else
    {
      if (!result && !(result= new select_send()))
        return 1;                               /* purecov: inspected */
      query_cache_store_query(thd, all_tables);
      res= handle_select(thd, lex, result, 0);
      if (result != lex->result)
        delete result;
    }
  }
  return res;
}


#ifndef NO_EMBEDDED_ACCESS_CHECKS
/**
  Check grants for commands which work only with one table.

  @param thd                    Thread handler
  @param privilege              requested privilege
  @param all_tables             global table list of query
  @param no_errors              FALSE/TRUE - report/don't report error to
                            the client (using my_error() call).

  @retval
    0   OK
  @retval
    1   access denied, error is sent to client
*/

bool check_single_table_access(THD *thd, ulong privilege, 
                               TABLE_LIST *all_tables, bool no_errors)
{
  Security_context * backup_ctx= thd->security_ctx;

  /* we need to switch to the saved context (if any) */
  if (all_tables->security_ctx)
    thd->security_ctx= all_tables->security_ctx;

  const char *db_name;
  if ((all_tables->view || all_tables->field_translation) &&
      !all_tables->schema_table)
    db_name= all_tables->view_db.str;
  else
    db_name= all_tables->db;

  if (check_access(thd, privilege, db_name,
		   &all_tables->grant.privilege, 0, no_errors,
                   test(all_tables->schema_table)))
    goto deny;

  /* Show only 1 table for check_grant */
  if (!(all_tables->belong_to_view &&
        (thd->lex->sql_command == SQLCOM_SHOW_FIELDS)) &&
      check_grant(thd, privilege, all_tables, 0, 1, no_errors))
    goto deny;

  thd->security_ctx= backup_ctx;
  return 0;

deny:
  thd->security_ctx= backup_ctx;
  return 1;
}

/**
  Check grants for commands which work only with one table and all other
  tables belonging to subselects or implicitly opened tables.

  @param thd			Thread handler
  @param privilege		requested privilege
  @param all_tables		global table list of query

  @retval
    0   OK
  @retval
    1   access denied, error is sent to client
*/

bool check_one_table_access(THD *thd, ulong privilege, TABLE_LIST *all_tables)
{
  if (check_single_table_access (thd,privilege,all_tables, FALSE))
    return 1;

  /* Check rights on tables of subselects and implictly opened tables */
  TABLE_LIST *subselects_tables, *view= all_tables->view ? all_tables : 0;
  if ((subselects_tables= all_tables->next_global))
  {
    /*
      Access rights asked for the first table of a view should be the same
      as for the view
    */
    if (view && subselects_tables->belong_to_view == view)
    {
      if (check_single_table_access (thd, privilege, subselects_tables, FALSE))
        return 1;
      subselects_tables= subselects_tables->next_global;
    }
    if (subselects_tables &&
        (check_table_access(thd, SELECT_ACL, subselects_tables, UINT_MAX, FALSE)))
      return 1;
  }
  return 0;
}


/**
  Get the user (global) and database privileges for all used tables.

  @param save_priv    In this we store global and db level grants for the
                      table. Note that we don't store db level grants if the
                      global grants is enough to satisfy the request and the
                      global grants contains a SELECT grant.

  @note
    The idea of EXTRA_ACL is that one will be granted access to the table if
    one has the asked privilege on any column combination of the table; For
    example to be able to check a table one needs to have SELECT privilege on
    any column of the table.

  @retval
    0  ok
  @retval
    1  If we can't get the privileges and we don't use table/column
    grants.
*/
bool
check_access(THD *thd, ulong want_access, const char *db, ulong *save_priv,
	     bool dont_check_global_grants, bool no_errors, bool schema_db)
{
  Security_context *sctx= thd->security_ctx;
  ulong db_access;
  /*
    GRANT command:
    In case of database level grant the database name may be a pattern,
    in case of table|column level grant the database name can not be a pattern.
    We use 'dont_check_global_grants' as a flag to determine
    if it's database level grant command 
    (see SQLCOM_GRANT case, mysql_execute_command() function) and
    set db_is_pattern according to 'dont_check_global_grants' value.
  */
  bool  db_is_pattern= (test(want_access & GRANT_ACL) &&
                        dont_check_global_grants);
  ulong dummy;
  DBUG_ENTER("check_access");
  DBUG_PRINT("enter",("db: %s  want_access: %lu  master_access: %lu",
                      db ? db : "", want_access, sctx->master_access));
  if (save_priv)
    *save_priv=0;
  else
    save_priv= &dummy;

  thd_proc_info(thd, "checking permissions");
  if ((!db || !db[0]) && !thd->db && !dont_check_global_grants)
  {
    DBUG_PRINT("error",("No database"));
    if (!no_errors)
      my_message(ER_NO_DB_ERROR, ER(ER_NO_DB_ERROR),
                 MYF(0));                       /* purecov: tested */
    DBUG_RETURN(TRUE);				/* purecov: tested */
  }

  if (schema_db)
  {
    if ((!(sctx->master_access & FILE_ACL) && (want_access & FILE_ACL)) ||
        (want_access & ~(SELECT_ACL | EXTRA_ACL | FILE_ACL)))
    {
      if (!no_errors)
      {
        const char *db_name= db ? db : thd->db;
        my_error(ER_DBACCESS_DENIED_ERROR, MYF(0),
                 sctx->priv_user, sctx->priv_host, db_name);
      }
      DBUG_RETURN(TRUE);
    }
    else
    {
      *save_priv= SELECT_ACL;
      DBUG_RETURN(FALSE);
    }
  }

  if ((sctx->master_access & want_access) == want_access)
  {
    /*
      If we don't have a global SELECT privilege, we have to get the database
      specific access rights to be able to handle queries of type
      UPDATE t1 SET a=1 WHERE b > 0
    */
    db_access= sctx->db_access;
    if (!(sctx->master_access & SELECT_ACL) &&
	(db && (!thd->db || db_is_pattern || strcmp(db,thd->db))))
      db_access=acl_get(sctx->host, sctx->ip, sctx->priv_user, db,
                        db_is_pattern);
    *save_priv=sctx->master_access | db_access;
    DBUG_RETURN(FALSE);
  }
  if (((want_access & ~sctx->master_access) & ~(DB_ACLS | EXTRA_ACL)) ||
      (! db && dont_check_global_grants))
  {						// We can never grant this
    DBUG_PRINT("error",("No possible access"));
    if (!no_errors)
      my_error(ER_ACCESS_DENIED_ERROR, MYF(0),
               sctx->priv_user,
               sctx->priv_host,
               (thd->password ?
                ER(ER_YES) :
                ER(ER_NO)));                    /* purecov: tested */
    DBUG_RETURN(TRUE);				/* purecov: tested */
  }

  if (db == any_db)
    DBUG_RETURN(FALSE);				// Allow select on anything

  if (db && (!thd->db || db_is_pattern || strcmp(db,thd->db)))
    db_access= acl_get(sctx->host, sctx->ip, sctx->priv_user, db,
                       db_is_pattern);
  else
    db_access= sctx->db_access;
  DBUG_PRINT("info",("db_access: %lu", db_access));
  /* Remove SHOW attribute and access rights we already have */
  want_access &= ~(sctx->master_access | EXTRA_ACL);
  DBUG_PRINT("info",("db_access: %lu  want_access: %lu",
                     db_access, want_access));
  db_access= ((*save_priv=(db_access | sctx->master_access)) & want_access);

  if (db_access == want_access ||
      (!dont_check_global_grants &&
       !(want_access & ~(db_access | TABLE_ACLS | PROC_ACLS))))
    DBUG_RETURN(FALSE);				/* Ok */

  DBUG_PRINT("error",("Access denied"));
  if (!no_errors)
    my_error(ER_DBACCESS_DENIED_ERROR, MYF(0),
             sctx->priv_user, sctx->priv_host,
             (db ? db : (thd->db ?
                         thd->db :
                         "unknown")));          /* purecov: tested */
  DBUG_RETURN(TRUE);				/* purecov: tested */
}


static bool check_show_access(THD *thd, TABLE_LIST *table)
{
  switch (get_schema_table_idx(table->schema_table)) {
  case SCH_SCHEMATA:
    return (specialflag & SPECIAL_SKIP_SHOW_DB) &&
      check_global_access(thd, SHOW_DB_ACL);

  case SCH_TABLE_NAMES:
  case SCH_TABLES:
  case SCH_VIEWS:
  case SCH_TRIGGERS:
  case SCH_EVENTS:
  {
    const char *dst_db_name= table->schema_select_lex->db;

    DBUG_ASSERT(dst_db_name);

    if (check_access(thd, SELECT_ACL, dst_db_name,
                     &thd->col_access, FALSE, FALSE,
                     is_schema_db(dst_db_name)))
      return TRUE;

    if (!thd->col_access && check_grant_db(thd, dst_db_name))
    {
      my_error(ER_DBACCESS_DENIED_ERROR, MYF(0),
               thd->security_ctx->priv_user,
               thd->security_ctx->priv_host,
               dst_db_name);
      return TRUE;
    }

    return FALSE;
  }

  case SCH_COLUMNS:
  case SCH_STATISTICS:
  {
    TABLE_LIST *dst_table;
    dst_table= table->schema_select_lex->table_list.first;

    DBUG_ASSERT(dst_table);

    if (check_access(thd, SELECT_ACL | EXTRA_ACL,
                     dst_table->db,
                     &dst_table->grant.privilege,
                     FALSE, FALSE,
                     test(dst_table->schema_table)))
      return FALSE;

    return (check_grant(thd, SELECT_ACL, dst_table, 2, UINT_MAX, FALSE));
  }
  default:
    break;
  }

  return FALSE;
}


/**
  Check the privilege for all used tables.

  @param    thd          Thread context
  @param    want_access  Privileges requested
  @param    tables       List of tables to be checked
  @param    number       Check at most this number of tables.
  @param    no_errors    FALSE/TRUE - report/don't report error to
                         the client (using my_error() call).

  @note
    Table privileges are cached in the table list for GRANT checking.
    This functions assumes that table list used and
    thd->lex->query_tables_own_last value correspond to each other
    (the latter should be either 0 or point to next_global member
    of one of elements of this table list).

  @retval  FALSE   OK
  @retval  TRUE    Access denied
*/

bool
check_table_access(THD *thd, ulong want_access,TABLE_LIST *tables,
		   uint number, bool no_errors)
{
  TABLE_LIST *org_tables= tables;
  TABLE_LIST *first_not_own_table= thd->lex->first_not_own_table();
  uint i= 0;
  Security_context *sctx= thd->security_ctx, *backup_ctx= thd->security_ctx;
  /*
    The check that first_not_own_table is not reached is for the case when
    the given table list refers to the list for prelocking (contains tables
    of other queries). For simple queries first_not_own_table is 0.
  */
  for (; i < number && tables != first_not_own_table;
       tables= tables->next_global, i++)
  {
    if (tables->security_ctx)
      sctx= tables->security_ctx;
    else
      sctx= backup_ctx;

    if (tables->schema_table && 
        (want_access & ~(SELECT_ACL | EXTRA_ACL | FILE_ACL)))
    {
      if (!no_errors)
        my_error(ER_DBACCESS_DENIED_ERROR, MYF(0),
                 sctx->priv_user, sctx->priv_host,
                 INFORMATION_SCHEMA_NAME.str);
      return TRUE;
    }
    /*
       Register access for view underlying table.
       Remove SHOW_VIEW_ACL, because it will be checked during making view
     */
    tables->grant.orig_want_privilege= (want_access & ~SHOW_VIEW_ACL);

    if (tables->schema_table_reformed)
    {
      if (check_show_access(thd, tables))
        goto deny;

      continue;
    }

    if (tables->is_anonymous_derived_table() ||
        (tables->table && (int)tables->table->s->tmp_table))
      continue;
    thd->security_ctx= sctx;
    if ((sctx->master_access & want_access) ==
        (want_access & ~EXTRA_ACL) &&
	thd->db)
      tables->grant.privilege= want_access;
    else if (tables->db && thd->db && strcmp(tables->db, thd->db) == 0)
    {
      if (check_access(thd, want_access, tables->get_db_name(),
                       &tables->grant.privilege, 0, no_errors, 
                       test(tables->schema_table)))
        goto deny;                            // Access denied
    }
    else if (check_access(thd, want_access, tables->get_db_name(),
                          &tables->grant.privilege, 0, no_errors, 
                          test(tables->schema_table)))
      goto deny;
  }
  thd->security_ctx= backup_ctx;
  return check_grant(thd,want_access & ~EXTRA_ACL,org_tables,
		       test(want_access & EXTRA_ACL), number, no_errors);
deny:
  thd->security_ctx= backup_ctx;
  return TRUE;
}


bool
check_routine_access(THD *thd, ulong want_access,char *db, char *name,
		     bool is_proc, bool no_errors)
{
  TABLE_LIST tables[1];
  
  bzero((char *)tables, sizeof(TABLE_LIST));
  tables->db= db;
  tables->table_name= tables->alias= name;
  
  /*
    The following test is just a shortcut for check_access() (to avoid
    calculating db_access) under the assumption that it's common to
    give persons global right to execute all stored SP (but not
    necessary to create them).
  */
  if ((thd->security_ctx->master_access & want_access) == want_access)
    tables->grant.privilege= want_access;
  else if (check_access(thd,want_access,db,&tables->grant.privilege,
			0, no_errors, 0))
    return TRUE;
  
    return check_grant_routine(thd, want_access, tables, is_proc, no_errors);
}


/**
  Check if the routine has any of the routine privileges.

  @param thd	       Thread handler
  @param db           Database name
  @param name         Routine name

  @retval
    0            ok
  @retval
    1            error
*/

bool check_some_routine_access(THD *thd, const char *db, const char *name,
                               bool is_proc)
{
  ulong save_priv;
  if (thd->security_ctx->master_access & SHOW_PROC_ACLS)
    return FALSE;
  /*
    There are no routines in information_schema db. So we can safely
    pass zero to last paramter of check_access function
  */
  if (!check_access(thd, SHOW_PROC_ACLS, db, &save_priv, 0, 1, 0) ||
      (save_priv & SHOW_PROC_ACLS))
    return FALSE;
  return check_routine_level_acl(thd, db, name, is_proc);
}


/*
  Check if the given table has any of the asked privileges

  @param thd		 Thread handler
  @param want_access	 Bitmap of possible privileges to check for

  @retval
    0  ok
  @retval
    1  error
*/

bool check_some_access(THD *thd, ulong want_access, TABLE_LIST *table)
{
  ulong access;
  DBUG_ENTER("check_some_access");

  /* This loop will work as long as we have less than 32 privileges */
  for (access= 1; access < want_access ; access<<= 1)
  {
    if (access & want_access)
    {
      if (!check_access(thd, access, table->db,
                        &table->grant.privilege, 0, 1,
                        test(table->schema_table)) &&
           !check_grant(thd, access, table, 0, 1, 1))
        DBUG_RETURN(0);
    }
  }
  DBUG_PRINT("exit",("no matching access rights"));
  DBUG_RETURN(1);
}

#endif /*NO_EMBEDDED_ACCESS_CHECKS*/


/**
  check for global access and give descriptive error message if it fails.

  @param thd			Thread handler
  @param want_access		Use should have any of these global rights

  @warning
    One gets access right if one has ANY of the rights in want_access.
    This is useful as one in most cases only need one global right,
    but in some case we want to check if the user has SUPER or
    REPL_CLIENT_ACL rights.

  @retval
    0	ok
  @retval
    1	Access denied.  In this case an error is sent to the client
*/

bool check_global_access(THD *thd, ulong want_access)
{
#ifndef NO_EMBEDDED_ACCESS_CHECKS
  char command[128];
  if ((thd->security_ctx->master_access & want_access))
    return 0;
  get_privilege_desc(command, sizeof(command), want_access);
  my_error(ER_SPECIFIC_ACCESS_DENIED_ERROR, MYF(0), command);
  return 1;
#else
  return 0;
#endif
}

/****************************************************************************
	Check stack size; Send error if there isn't enough stack to continue
****************************************************************************/

#ifndef EMBEDDED_LIBRARY

#if STACK_DIRECTION < 0
#define used_stack(A,B) (long) (A - B)
#else
#define used_stack(A,B) (long) (B - A)
#endif

#ifndef DBUG_OFF
long max_stack_used;
#endif

/**
  @note
  Note: The 'buf' parameter is necessary, even if it is unused here.
  - fix_fields functions has a "dummy" buffer large enough for the
    corresponding exec. (Thus we only have to check in fix_fields.)
  - Passing to check_stack_overrun() prevents the compiler from removing it.
*/
bool check_stack_overrun(THD *thd, long margin,
			 uchar *buf __attribute__((unused)))
{
  long stack_used;
  DBUG_ASSERT(thd == current_thd);
  if ((stack_used=used_stack(thd->thread_stack,(char*) &stack_used)) >=
      (long) (my_thread_stack_size - margin))
  {
    char ebuff[MYSQL_ERRMSG_SIZE];
    my_snprintf(ebuff, sizeof(ebuff), ER(ER_STACK_OVERRUN_NEED_MORE),
                stack_used, my_thread_stack_size, margin);
    my_message(ER_STACK_OVERRUN_NEED_MORE, ebuff, MYF(ME_FATALERROR));
    thd->fatal_error();
    return 1;
  }
#ifndef DBUG_OFF
  max_stack_used= max(max_stack_used, stack_used);
#endif
  return 0;
}
#endif /* EMBEDDED_LIBRARY */

#define MY_YACC_INIT 1000			// Start with big alloc
#define MY_YACC_MAX  32000			// Because of 'short'

bool my_yyoverflow(short **yyss, YYSTYPE **yyvs, ulong *yystacksize)
{
  Yacc_state *state= & current_thd->m_parser_state->m_yacc;
  ulong old_info=0;
  DBUG_ASSERT(state);
  if ((uint) *yystacksize >= MY_YACC_MAX)
    return 1;
  if (!state->yacc_yyvs)
    old_info= *yystacksize;
  *yystacksize= set_zone((*yystacksize)*2,MY_YACC_INIT,MY_YACC_MAX);
  if (!(state->yacc_yyvs= (uchar*)
        my_realloc(state->yacc_yyvs,
                   *yystacksize*sizeof(**yyvs),
                   MYF(MY_ALLOW_ZERO_PTR | MY_FREE_ON_ERROR))) ||
      !(state->yacc_yyss= (uchar*)
        my_realloc(state->yacc_yyss,
                   *yystacksize*sizeof(**yyss),
                   MYF(MY_ALLOW_ZERO_PTR | MY_FREE_ON_ERROR))))
    return 1;
  if (old_info)
  {
    /*
      Only copy the old stack on the first call to my_yyoverflow(),
      when replacing a static stack (YYINITDEPTH) by a dynamic stack.
      For subsequent calls, my_realloc already did preserve the old stack.
    */
    memcpy(state->yacc_yyss, *yyss, old_info*sizeof(**yyss));
    memcpy(state->yacc_yyvs, *yyvs, old_info*sizeof(**yyvs));
  }
  *yyss= (short*) state->yacc_yyss;
  *yyvs= (YYSTYPE*) state->yacc_yyvs;
  return 0;
}


/**
 Reset THD part responsible for command processing state.

   This needs to be called before execution of every statement
   (prepared or conventional).
   It is not called by substatements of routines.

  @todo
   Make it a method of THD and align its name with the rest of
   reset/end/start/init methods.
  @todo
   Call it after we use THD for queries, not before.
*/

void mysql_reset_thd_for_next_command(THD *thd)
{
  DBUG_ENTER("mysql_reset_thd_for_next_command");
  DBUG_ASSERT(!thd->spcont); /* not for substatements of routines */
  DBUG_ASSERT(! thd->in_sub_stmt);
  thd->free_list= 0;
  thd->select_number= 1;
  /*
    Those two lines below are theoretically unneeded as
    THD::cleanup_after_query() should take care of this already.
  */
  thd->auto_inc_intervals_in_cur_stmt_for_binlog.empty();
  thd->stmt_depends_on_first_successful_insert_id_in_prev_stmt= 0;

  thd->query_start_used= 0;
  thd->is_fatal_error= thd->time_zone_used= 0;
  /*
    Clear the status flag that are expected to be cleared at the
    beginning of each SQL statement.
  */
  thd->server_status&= ~SERVER_STATUS_CLEAR_SET;
  /*
    If in autocommit mode and not in a transaction, reset
    OPTION_STATUS_NO_TRANS_UPDATE | OPTION_KEEP_LOG to not get warnings
    in ha_rollback_trans() about some tables couldn't be rolled back.
  */
  if (!(thd->options & (OPTION_NOT_AUTOCOMMIT | OPTION_BEGIN)))
  {
    thd->options&= ~OPTION_KEEP_LOG;
    thd->transaction.all.modified_non_trans_table= FALSE;
  }
  DBUG_ASSERT(thd->security_ctx== &thd->main_security_ctx);
  thd->thread_specific_used= FALSE;

  if (opt_bin_log)
  {
    reset_dynamic(&thd->user_var_events);
    thd->user_var_events_alloc= thd->mem_root;
  }
  thd->clear_error();
  thd->main_da.reset_diagnostics_area();
  thd->total_warn_count=0;			// Warnings for this query
  thd->rand_used= 0;
  thd->sent_row_count= thd->examined_row_count= 0;

  /*
    Because we come here only for start of top-statements, binlog format is
    constant inside a complex statement (using stored functions) etc.
  */
  thd->reset_current_stmt_binlog_row_based();

  DBUG_PRINT("debug",
             ("current_stmt_binlog_row_based: %d",
              thd->current_stmt_binlog_row_based));

  DBUG_VOID_RETURN;
}


/**
  Resets the lex->current_select object.
  @note It is assumed that lex->current_select != NULL

  This function is a wrapper around select_lex->init_select() with an added
  check for the special situation when using INTO OUTFILE and LOAD DATA.
*/

void
mysql_init_select(LEX *lex)
{
  SELECT_LEX *select_lex= lex->current_select;
  select_lex->init_select();
  lex->wild= 0;
  if (select_lex == &lex->select_lex)
  {
    DBUG_ASSERT(lex->result == 0);
    lex->exchange= 0;
  }
}


/**
  Used to allocate a new SELECT_LEX object on the current thd mem_root and
  link it into the relevant lists.

  This function is always followed by mysql_init_select.

  @see mysql_init_select

  @retval TRUE An error occurred
  @retval FALSE The new SELECT_LEX was successfully allocated.
*/

bool
mysql_new_select(LEX *lex, bool move_down)
{
  SELECT_LEX *select_lex;
  THD *thd= lex->thd;
  DBUG_ENTER("mysql_new_select");

  if (!(select_lex= new (thd->mem_root) SELECT_LEX()))
    DBUG_RETURN(1);
  select_lex->select_number= ++thd->select_number;
  select_lex->parent_lex= lex; /* Used in init_query. */
  select_lex->init_query();
  select_lex->init_select();
  lex->nest_level++;
  if (lex->nest_level > (int) MAX_SELECT_NESTING)
  {
    my_error(ER_TOO_HIGH_LEVEL_OF_NESTING_FOR_SELECT,MYF(0),MAX_SELECT_NESTING);
    DBUG_RETURN(1);
  }
  select_lex->nest_level= lex->nest_level;
  /*
    Don't evaluate this subquery during statement prepare even if
    it's a constant one. The flag is switched off in the end of
    mysqld_stmt_prepare.
  */
  if (thd->stmt_arena->is_stmt_prepare())
    select_lex->uncacheable|= UNCACHEABLE_PREPARE;
  if (move_down)
  {
    SELECT_LEX_UNIT *unit;
    lex->subqueries= TRUE;
    /* first select_lex of subselect or derived table */
    if (!(unit= new (thd->mem_root) SELECT_LEX_UNIT()))
      DBUG_RETURN(1);

    unit->init_query();
    unit->init_select();
    unit->thd= thd;
    unit->include_down(lex->current_select);
    unit->link_next= 0;
    unit->link_prev= 0;
    unit->return_to= lex->current_select;
    select_lex->include_down(unit);
    /*
      By default we assume that it is usual subselect and we have outer name
      resolution context, if no we will assign it to 0 later
    */
    select_lex->context.outer_context= &select_lex->outer_select()->context;
  }
  else
  {
    if (lex->current_select->order_list.first && !lex->current_select->braces)
    {
      my_error(ER_WRONG_USAGE, MYF(0), "UNION", "ORDER BY");
      DBUG_RETURN(1);
    }
    select_lex->include_neighbour(lex->current_select);
    SELECT_LEX_UNIT *unit= select_lex->master_unit();                              
    if (!unit->fake_select_lex && unit->add_fake_select_lex(lex->thd))
      DBUG_RETURN(1);
    select_lex->context.outer_context= 
                unit->first_select()->context.outer_context;
  }

  select_lex->master_unit()->global_parameters= select_lex;
  select_lex->include_global((st_select_lex_node**)&lex->all_selects_list);
  lex->current_select= select_lex;
  /*
    in subquery is SELECT query and we allow resolution of names in SELECT
    list
  */
  select_lex->context.resolve_in_select_list= TRUE;
  DBUG_RETURN(0);
}

/**
  Create a select to return the same output as 'SELECT @@var_name'.

  Used for SHOW COUNT(*) [ WARNINGS | ERROR].

  This will crash with a core dump if the variable doesn't exists.

  @param var_name		Variable name
*/

void create_select_for_variable(const char *var_name)
{
  THD *thd;
  LEX *lex;
  LEX_STRING tmp, null_lex_string;
  Item *var;
  char buff[MAX_SYS_VAR_LENGTH*2+4+8], *end;
  DBUG_ENTER("create_select_for_variable");

  thd= current_thd;
  lex= thd->lex;
  mysql_init_select(lex);
  lex->sql_command= SQLCOM_SELECT;
  tmp.str= (char*) var_name;
  tmp.length=strlen(var_name);
  bzero((char*) &null_lex_string.str, sizeof(null_lex_string));
  /*
    We set the name of Item to @@session.var_name because that then is used
    as the column name in the output.
  */
  if ((var= get_system_var(thd, OPT_SESSION, tmp, null_lex_string)))
  {
    end= strxmov(buff, "@@session.", var_name, NullS);
    var->set_name(buff, end-buff, system_charset_info);
    add_item_to_list(thd, var);
  }
  DBUG_VOID_RETURN;
}


void mysql_init_multi_delete(LEX *lex)
{
  lex->sql_command=  SQLCOM_DELETE_MULTI;
  mysql_init_select(lex);
  lex->select_lex.select_limit= 0;
  lex->unit.select_limit_cnt= HA_POS_ERROR;
  lex->select_lex.table_list.save_and_clear(&lex->auxiliary_table_list);
  lex->lock_option= TL_READ_DEFAULT;
  lex->query_tables= 0;
  lex->query_tables_last= &lex->query_tables;
}


/*
  When you modify mysql_parse(), you may need to mofify
  mysql_test_parse_for_slave() in this same file.
*/

/**
  Parse a query.

  @param       thd     Current thread
  @param       inBuf   Begining of the query text
  @param       length  Length of the query text
  @param[out]  found_semicolon For multi queries, position of the character of
                               the next query in the query text.
*/

void mysql_parse(THD *thd, const char *inBuf, uint length,
                 const char ** found_semicolon)
{
  DBUG_ENTER("mysql_parse");

  DBUG_EXECUTE_IF("parser_debug", turn_parser_debug_on(););

  /*
    Warning.
    The purpose of query_cache_send_result_to_client() is to lookup the
    query in the query cache first, to avoid parsing and executing it.
    So, the natural implementation would be to:
    - first, call query_cache_send_result_to_client,
    - second, if caching failed, initialise the lexical and syntactic parser.
    The problem is that the query cache depends on a clean initialization
    of (among others) lex->safe_to_cache_query and thd->server_status,
    which are reset respectively in
    - lex_start()
    - mysql_reset_thd_for_next_command()
    So, initializing the lexical analyser *before* using the query cache
    is required for the cache to work properly.
    FIXME: cleanup the dependencies in the code to simplify this.
  */
  lex_start(thd);
  mysql_reset_thd_for_next_command(thd);

  if (query_cache_send_result_to_client(thd, (char*) inBuf, length) <= 0)
  {
    LEX *lex= thd->lex;

    sp_cache_flush_obsolete(&thd->sp_proc_cache);
    sp_cache_flush_obsolete(&thd->sp_func_cache);

    Parser_state parser_state;
    bool err;
    if (!(err= parser_state.init(thd, inBuf, length)))
    {
      err= parse_sql(thd, & parser_state, NULL);
      *found_semicolon= parser_state.m_lip.found_semicolon;
    }
    else
      *found_semicolon= NULL;

    if (!err)
    {
#ifndef NO_EMBEDDED_ACCESS_CHECKS
      if (mqh_used && thd->user_connect &&
	  check_mqh(thd, lex->sql_command))
      {
	thd->net.error = 0;
      }
      else
#endif
      {
	if (! thd->is_error())
	{
          /*
            Binlog logs a string starting from thd->query and having length
            thd->query_length; so we set thd->query_length correctly (to not
            log several statements in one event, when we executed only first).
            We set it to not see the ';' (otherwise it would get into binlog
            and Query_log_event::print() would give ';;' output).
            This also helps display only the current query in SHOW
            PROCESSLIST.
            Note that we don't need LOCK_thread_count to modify query_length.
          */
          if (*found_semicolon && (ulong) (*found_semicolon - thd->query()))
            thd->set_query_inner(thd->query(),
                                 (uint32) (*found_semicolon -
                                           thd->query() - 1));
          /* Actually execute the query */
          if (*found_semicolon)
          {
            lex->safe_to_cache_query= 0;
            thd->server_status|= SERVER_MORE_RESULTS_EXISTS;
          }
          lex->set_trg_event_type_for_tables();
          mysql_execute_command(thd);
	}
      }
    }
    else
    {
      DBUG_ASSERT(thd->is_error());
      DBUG_PRINT("info",("Command aborted. Fatal_error: %d",
			 thd->is_fatal_error));

      query_cache_abort(&thd->net);
    }
    if (thd->lex->sphead)
    {
      delete thd->lex->sphead;
      thd->lex->sphead= 0;
    }
    lex->unit.cleanup();
    thd_proc_info(thd, "freeing items");
    thd->end_statement();
    thd->cleanup_after_query();
    DBUG_ASSERT(thd->change_list.is_empty());
  }
  else
  {
    /* There are no multi queries in the cache. */
    *found_semicolon= NULL;
  }

  DBUG_VOID_RETURN;
}


#ifdef HAVE_REPLICATION
/*
  Usable by the replication SQL thread only: just parse a query to know if it
  can be ignored because of replicate-*-table rules.

  @retval
    0	cannot be ignored
  @retval
    1	can be ignored
*/

bool mysql_test_parse_for_slave(THD *thd, char *inBuf, uint length)
{
  LEX *lex= thd->lex;
  bool error= 0;
  DBUG_ENTER("mysql_test_parse_for_slave");

  Parser_state parser_state;
  if (!(error= parser_state.init(thd, inBuf, length)))
  {
    lex_start(thd);
    mysql_reset_thd_for_next_command(thd);

<<<<<<< HEAD
  if (!parse_sql(thd, & parser_state, NULL) &&
      all_tables_not_ok(thd, lex->select_lex.table_list.first))
    error= 1;                  /* Ignore question */
  thd->end_statement();
=======
    if (!parse_sql(thd, & parser_state, NULL) &&
        all_tables_not_ok(thd,(TABLE_LIST*) lex->select_lex.table_list.first))
      error= 1;                  /* Ignore question */
    thd->end_statement();
  }
>>>>>>> 779e2a96
  thd->cleanup_after_query();
  DBUG_RETURN(error);
}
#endif



/**
  Store field definition for create.

  @return
    Return 0 if ok
*/

bool add_field_to_list(THD *thd, LEX_STRING *field_name, enum_field_types type,
		       char *length, char *decimals,
		       uint type_modifier,
		       Item *default_value, Item *on_update_value,
                       LEX_STRING *comment,
		       char *change,
                       List<String> *interval_list, CHARSET_INFO *cs,
		       uint uint_geom_type)
{
  register Create_field *new_field;
  LEX  *lex= thd->lex;
  DBUG_ENTER("add_field_to_list");

  if (check_string_char_length(field_name, "", NAME_CHAR_LEN,
                               system_charset_info, 1))
  {
    my_error(ER_TOO_LONG_IDENT, MYF(0), field_name->str); /* purecov: inspected */
    DBUG_RETURN(1);				/* purecov: inspected */
  }
  if (type_modifier & PRI_KEY_FLAG)
  {
    Key *key;
    lex->col_list.push_back(new Key_part_spec(field_name->str, 0));
    key= new Key(Key::PRIMARY, NullS,
                      &default_key_create_info,
                      0, lex->col_list);
    lex->alter_info.key_list.push_back(key);
    lex->col_list.empty();
  }
  if (type_modifier & (UNIQUE_FLAG | UNIQUE_KEY_FLAG))
  {
    Key *key;
    lex->col_list.push_back(new Key_part_spec(field_name->str, 0));
    key= new Key(Key::UNIQUE, NullS,
                 &default_key_create_info, 0,
                 lex->col_list);
    lex->alter_info.key_list.push_back(key);
    lex->col_list.empty();
  }

  if (default_value)
  {
    /* 
      Default value should be literal => basic constants =>
      no need fix_fields()
      
      We allow only one function as part of default value - 
      NOW() as default for TIMESTAMP type.
    */
    if (default_value->type() == Item::FUNC_ITEM && 
        !(((Item_func*)default_value)->functype() == Item_func::NOW_FUNC &&
         type == MYSQL_TYPE_TIMESTAMP))
    {
      my_error(ER_INVALID_DEFAULT, MYF(0), field_name->str);
      DBUG_RETURN(1);
    }
    else if (default_value->type() == Item::NULL_ITEM)
    {
      default_value= 0;
      if ((type_modifier & (NOT_NULL_FLAG | AUTO_INCREMENT_FLAG)) ==
	  NOT_NULL_FLAG)
      {
	my_error(ER_INVALID_DEFAULT, MYF(0), field_name->str);
	DBUG_RETURN(1);
      }
    }
    else if (type_modifier & AUTO_INCREMENT_FLAG)
    {
      my_error(ER_INVALID_DEFAULT, MYF(0), field_name->str);
      DBUG_RETURN(1);
    }
  }

  if (on_update_value && type != MYSQL_TYPE_TIMESTAMP)
  {
    my_error(ER_INVALID_ON_UPDATE, MYF(0), field_name->str);
    DBUG_RETURN(1);
  }

  if (type == MYSQL_TYPE_TIMESTAMP && length)
  {
    /* Display widths are no longer supported for TIMSTAMP as of MySQL 4.1.
       In other words, for declarations such as TIMESTAMP(2), TIMESTAMP(4),
       and so on, the display width is ignored.
    */
    char buf[32];
    my_snprintf(buf, sizeof(buf), "TIMESTAMP(%s)", length);
    WARN_DEPRECATED(thd, "6.0", buf, "'TIMESTAMP'");
  }

  if (!(new_field= new Create_field()) ||
      new_field->init(thd, field_name->str, type, length, decimals, type_modifier,
                      default_value, on_update_value, comment, change,
                      interval_list, cs, uint_geom_type))
    DBUG_RETURN(1);

  lex->alter_info.create_list.push_back(new_field);
  lex->last_field=new_field;
  DBUG_RETURN(0);
}


/** Store position for column in ALTER TABLE .. ADD column. */

void store_position_for_column(const char *name)
{
  current_thd->lex->last_field->after=my_const_cast(char*) (name);
}

bool
add_proc_to_list(THD* thd, Item *item)
{
  ORDER *order;
  Item	**item_ptr;

  if (!(order = (ORDER *) thd->alloc(sizeof(ORDER)+sizeof(Item*))))
    return 1;
  item_ptr = (Item**) (order+1);
  *item_ptr= item;
  order->item=item_ptr;
  order->free_me=0;
  thd->lex->proc_list.link_in_list(order, &order->next);
  return 0;
}


/**
  save order by and tables in own lists.
*/

bool add_to_list(THD *thd, SQL_I_List<ORDER> &list, Item *item,bool asc)
{
  ORDER *order;
  DBUG_ENTER("add_to_list");
  if (!(order = (ORDER *) thd->alloc(sizeof(ORDER))))
    DBUG_RETURN(1);
  order->item_ptr= item;
  order->item= &order->item_ptr;
  order->asc = asc;
  order->free_me=0;
  order->used=0;
  order->counter_used= 0;
  list.link_in_list(order, &order->next);
  DBUG_RETURN(0);
}


/**
  Add a table to list of used tables.

  @param table		Table to add
  @param alias		alias for table (or null if no alias)
  @param table_options	A set of the following bits:
                         - TL_OPTION_UPDATING : Table will be updated
                         - TL_OPTION_FORCE_INDEX : Force usage of index
                         - TL_OPTION_ALIAS : an alias in multi table DELETE
  @param lock_type	How table should be locked
  @param use_index	List of indexed used in USE INDEX
  @param ignore_index	List of indexed used in IGNORE INDEX

  @retval
      0		Error
  @retval
    \#	Pointer to TABLE_LIST element added to the total table list
*/

TABLE_LIST *st_select_lex::add_table_to_list(THD *thd,
					     Table_ident *table,
					     LEX_STRING *alias,
					     ulong table_options,
					     thr_lock_type lock_type,
					     List<Index_hint> *index_hints_arg,
                                             LEX_STRING *option)
{
  register TABLE_LIST *ptr;
  TABLE_LIST *previous_table_ref; /* The table preceding the current one. */
  char *alias_str;
  LEX *lex= thd->lex;
  DBUG_ENTER("add_table_to_list");
  LINT_INIT(previous_table_ref);

  if (!table)
    DBUG_RETURN(0);				// End of memory
  alias_str= alias ? alias->str : table->table.str;
  if (!test(table_options & TL_OPTION_ALIAS) && 
      check_table_name(table->table.str, table->table.length, FALSE))
  {
    my_error(ER_WRONG_TABLE_NAME, MYF(0), table->table.str);
    DBUG_RETURN(0);
  }

  if (table->is_derived_table() == FALSE && table->db.str &&
      check_db_name(&table->db))
  {
    my_error(ER_WRONG_DB_NAME, MYF(0), table->db.str);
    DBUG_RETURN(0);
  }

  if (!alias)					/* Alias is case sensitive */
  {
    if (table->sel)
    {
      my_message(ER_DERIVED_MUST_HAVE_ALIAS,
                 ER(ER_DERIVED_MUST_HAVE_ALIAS), MYF(0));
      DBUG_RETURN(0);
    }
    if (!(alias_str= (char*) thd->memdup(alias_str,table->table.length+1)))
      DBUG_RETURN(0);
  }
  if (!(ptr = (TABLE_LIST *) thd->calloc(sizeof(TABLE_LIST))))
    DBUG_RETURN(0);				/* purecov: inspected */
  if (table->db.str)
  {
    ptr->db= table->db.str;
    ptr->db_length= table->db.length;
  }
  else if (lex->copy_db_to(&ptr->db, &ptr->db_length))
    DBUG_RETURN(0);

  ptr->alias= alias_str;
  if (lower_case_table_names && table->table.length)
    table->table.length= my_casedn_str(files_charset_info, table->table.str);
  ptr->table_name=table->table.str;
  ptr->table_name_length=table->table.length;
  ptr->lock_type=   lock_type;
  ptr->updating=    test(table_options & TL_OPTION_UPDATING);
  /* TODO: remove TL_OPTION_FORCE_INDEX as it looks like it's not used */
  ptr->force_index= test(table_options & TL_OPTION_FORCE_INDEX);
  ptr->ignore_leaves= test(table_options & TL_OPTION_IGNORE_LEAVES);
  ptr->derived=	    table->sel;
  if (!ptr->derived && is_schema_db(ptr->db, ptr->db_length))
  {
    ST_SCHEMA_TABLE *schema_table= find_schema_table(thd, ptr->table_name);
    if (!schema_table ||
        (schema_table->hidden && 
         ((sql_command_flags[lex->sql_command] & CF_STATUS_COMMAND) == 0 || 
          /*
            this check is used for show columns|keys from I_S hidden table
          */
          lex->sql_command == SQLCOM_SHOW_FIELDS ||
          lex->sql_command == SQLCOM_SHOW_KEYS)))
    {
      my_error(ER_UNKNOWN_TABLE, MYF(0),
               ptr->table_name, INFORMATION_SCHEMA_NAME.str);
      DBUG_RETURN(0);
    }
    ptr->schema_table_name= ptr->table_name;
    ptr->schema_table= schema_table;
  }
  ptr->select_lex=  lex->current_select;
  ptr->cacheable_table= 1;
  ptr->index_hints= index_hints_arg;
  ptr->option= option ? option->str : 0;
  /* check that used name is unique */
  if (lock_type != TL_IGNORE)
  {
    TABLE_LIST *first_table= table_list.first;
    if (lex->sql_command == SQLCOM_CREATE_VIEW)
      first_table= first_table ? first_table->next_local : NULL;
    for (TABLE_LIST *tables= first_table ;
	 tables ;
	 tables=tables->next_local)
    {
      if (!my_strcasecmp(table_alias_charset, alias_str, tables->alias) &&
	  !strcmp(ptr->db, tables->db))
      {
	my_error(ER_NONUNIQ_TABLE, MYF(0), alias_str); /* purecov: tested */
	DBUG_RETURN(0);				/* purecov: tested */
      }
    }
  }
  /* Store the table reference preceding the current one. */
  if (table_list.elements > 0)
  {
    /*
      table_list.next points to the last inserted TABLE_LIST->next_local'
      element
      We don't use the offsetof() macro here to avoid warnings from gcc
    */
    previous_table_ref= (TABLE_LIST*) ((char*) table_list.next -
                                       ((char*) &(ptr->next_local) -
                                        (char*) ptr));
    /*
      Set next_name_resolution_table of the previous table reference to point
      to the current table reference. In effect the list
      TABLE_LIST::next_name_resolution_table coincides with
      TABLE_LIST::next_local. Later this may be changed in
      store_top_level_join_columns() for NATURAL/USING joins.
    */
    previous_table_ref->next_name_resolution_table= ptr;
  }

  /*
    Link the current table reference in a local list (list for current select).
    Notice that as a side effect here we set the next_local field of the
    previous table reference to 'ptr'. Here we also add one element to the
    list 'table_list'.
  */
  table_list.link_in_list(ptr, &ptr->next_local);
  ptr->next_name_resolution_table= NULL;
  /* Link table in global list (all used tables) */
  lex->add_to_query_tables(ptr);
  DBUG_RETURN(ptr);
}


/**
  Initialize a new table list for a nested join.

    The function initializes a structure of the TABLE_LIST type
    for a nested join. It sets up its nested join list as empty.
    The created structure is added to the front of the current
    join list in the st_select_lex object. Then the function
    changes the current nest level for joins to refer to the newly
    created empty list after having saved the info on the old level
    in the initialized structure.

  @param thd         current thread

  @retval
    0   if success
  @retval
    1   otherwise
*/

bool st_select_lex::init_nested_join(THD *thd)
{
  TABLE_LIST *ptr;
  NESTED_JOIN *nested_join;
  DBUG_ENTER("init_nested_join");

  if (!(ptr= (TABLE_LIST*) thd->calloc(ALIGN_SIZE(sizeof(TABLE_LIST))+
                                       sizeof(NESTED_JOIN))))
    DBUG_RETURN(1);
  nested_join= ptr->nested_join=
    ((NESTED_JOIN*) ((uchar*) ptr + ALIGN_SIZE(sizeof(TABLE_LIST))));

  join_list->push_front(ptr);
  ptr->embedding= embedding;
  ptr->join_list= join_list;
  ptr->alias= (char*) "(nested_join)";
  embedding= ptr;
  join_list= &nested_join->join_list;
  join_list->empty();
  DBUG_RETURN(0);
}


/**
  End a nested join table list.

    The function returns to the previous join nest level.
    If the current level contains only one member, the function
    moves it one level up, eliminating the nest.

  @param thd         current thread

  @return
    - Pointer to TABLE_LIST element added to the total table list, if success
    - 0, otherwise
*/

TABLE_LIST *st_select_lex::end_nested_join(THD *thd)
{
  TABLE_LIST *ptr;
  NESTED_JOIN *nested_join;
  DBUG_ENTER("end_nested_join");

  DBUG_ASSERT(embedding);
  ptr= embedding;
  join_list= ptr->join_list;
  embedding= ptr->embedding;
  nested_join= ptr->nested_join;
  if (nested_join->join_list.elements == 1)
  {
    TABLE_LIST *embedded= nested_join->join_list.head();
    join_list->pop();
    embedded->join_list= join_list;
    embedded->embedding= embedding;
    join_list->push_front(embedded);
    ptr= embedded;
  }
  else if (nested_join->join_list.elements == 0)
  {
    join_list->pop();
    ptr= 0;                                     // return value
  }
  DBUG_RETURN(ptr);
}


/**
  Nest last join operation.

    The function nest last join operation as if it was enclosed in braces.

  @param thd         current thread

  @retval
    0  Error
  @retval
    \#  Pointer to TABLE_LIST element created for the new nested join
*/

TABLE_LIST *st_select_lex::nest_last_join(THD *thd)
{
  TABLE_LIST *ptr;
  NESTED_JOIN *nested_join;
  List<TABLE_LIST> *embedded_list;
  DBUG_ENTER("nest_last_join");

  if (!(ptr= (TABLE_LIST*) thd->calloc(ALIGN_SIZE(sizeof(TABLE_LIST))+
                                       sizeof(NESTED_JOIN))))
    DBUG_RETURN(0);
  nested_join= ptr->nested_join=
    ((NESTED_JOIN*) ((uchar*) ptr + ALIGN_SIZE(sizeof(TABLE_LIST))));

  ptr->embedding= embedding;
  ptr->join_list= join_list;
  ptr->alias= (char*) "(nest_last_join)";
  embedded_list= &nested_join->join_list;
  embedded_list->empty();

  for (uint i=0; i < 2; i++)
  {
    TABLE_LIST *table= join_list->pop();
    table->join_list= embedded_list;
    table->embedding= ptr;
    embedded_list->push_back(table);
    if (table->natural_join)
    {
      ptr->is_natural_join= TRUE;
      /*
        If this is a JOIN ... USING, move the list of joined fields to the
        table reference that describes the join.
      */
      if (prev_join_using)
        ptr->join_using_fields= prev_join_using;
    }
  }
  join_list->push_front(ptr);
  nested_join->used_tables= nested_join->not_null_tables= (table_map) 0;
  DBUG_RETURN(ptr);
}


/**
  Add a table to the current join list.

    The function puts a table in front of the current join list
    of st_select_lex object.
    Thus, joined tables are put into this list in the reverse order
    (the most outer join operation follows first).

  @param table       the table to add

  @return
    None
*/

void st_select_lex::add_joined_table(TABLE_LIST *table)
{
  DBUG_ENTER("add_joined_table");
  join_list->push_front(table);
  table->join_list= join_list;
  table->embedding= embedding;
  DBUG_VOID_RETURN;
}


/**
  Convert a right join into equivalent left join.

    The function takes the current join list t[0],t[1] ... and
    effectively converts it into the list t[1],t[0] ...
    Although the outer_join flag for the new nested table contains
    JOIN_TYPE_RIGHT, it will be handled as the inner table of a left join
    operation.

  EXAMPLES
  @verbatim
    SELECT * FROM t1 RIGHT JOIN t2 ON on_expr =>
      SELECT * FROM t2 LEFT JOIN t1 ON on_expr

    SELECT * FROM t1,t2 RIGHT JOIN t3 ON on_expr =>
      SELECT * FROM t1,t3 LEFT JOIN t2 ON on_expr

    SELECT * FROM t1,t2 RIGHT JOIN (t3,t4) ON on_expr =>
      SELECT * FROM t1,(t3,t4) LEFT JOIN t2 ON on_expr

    SELECT * FROM t1 LEFT JOIN t2 ON on_expr1 RIGHT JOIN t3  ON on_expr2 =>
      SELECT * FROM t3 LEFT JOIN (t1 LEFT JOIN t2 ON on_expr2) ON on_expr1
   @endverbatim

  @param thd         current thread

  @return
    - Pointer to the table representing the inner table, if success
    - 0, otherwise
*/

TABLE_LIST *st_select_lex::convert_right_join()
{
  TABLE_LIST *tab2= join_list->pop();
  TABLE_LIST *tab1= join_list->pop();
  DBUG_ENTER("convert_right_join");

  join_list->push_front(tab2);
  join_list->push_front(tab1);
  tab1->outer_join|= JOIN_TYPE_RIGHT;

  DBUG_RETURN(tab1);
}

/**
  Set lock for all tables in current select level.

  @param lock_type			Lock to set for tables

  @note
    If lock is a write lock, then tables->updating is set 1
    This is to get tables_ok to know that the table is updated by the
    query
*/

void st_select_lex::set_lock_for_tables(thr_lock_type lock_type)
{
  bool for_update= lock_type >= TL_READ_NO_INSERT;
  DBUG_ENTER("set_lock_for_tables");
  DBUG_PRINT("enter", ("lock_type: %d  for_update: %d", lock_type,
		       for_update));
  for (TABLE_LIST *tables= table_list.first;
       tables;
       tables= tables->next_local)
  {
    tables->lock_type= lock_type;
    tables->updating=  for_update;
  }
  DBUG_VOID_RETURN;
}


/**
  Create a fake SELECT_LEX for a unit.

    The method create a fake SELECT_LEX object for a unit.
    This object is created for any union construct containing a union
    operation and also for any single select union construct of the form
    @verbatim
    (SELECT ... ORDER BY order_list [LIMIT n]) ORDER BY ... 
    @endvarbatim
    or of the form
    @varbatim
    (SELECT ... ORDER BY LIMIT n) ORDER BY ...
    @endvarbatim
  
  @param thd_arg		   thread handle

  @note
    The object is used to retrieve rows from the temporary table
    where the result on the union is obtained.

  @retval
    1     on failure to create the object
  @retval
    0     on success
*/

bool st_select_lex_unit::add_fake_select_lex(THD *thd_arg)
{
  SELECT_LEX *first_sl= first_select();
  DBUG_ENTER("add_fake_select_lex");
  DBUG_ASSERT(!fake_select_lex);

  if (!(fake_select_lex= new (thd_arg->mem_root) SELECT_LEX()))
      DBUG_RETURN(1);
  fake_select_lex->include_standalone(this, 
                                      (SELECT_LEX_NODE**)&fake_select_lex);
  fake_select_lex->select_number= INT_MAX;
  fake_select_lex->parent_lex= thd_arg->lex; /* Used in init_query. */
  fake_select_lex->make_empty_select();
  fake_select_lex->linkage= GLOBAL_OPTIONS_TYPE;
  fake_select_lex->select_limit= 0;

  fake_select_lex->context.outer_context=first_sl->context.outer_context;
  /* allow item list resolving in fake select for ORDER BY */
  fake_select_lex->context.resolve_in_select_list= TRUE;
  fake_select_lex->context.select_lex= fake_select_lex;

  if (!is_union())
  {
    /* 
      This works only for 
      (SELECT ... ORDER BY list [LIMIT n]) ORDER BY order_list [LIMIT m],
      (SELECT ... LIMIT n) ORDER BY order_list [LIMIT m]
      just before the parser starts processing order_list
    */ 
    global_parameters= fake_select_lex;
    fake_select_lex->no_table_names_allowed= 1;
    thd_arg->lex->current_select= fake_select_lex;
  }
  thd_arg->lex->pop_context();
  DBUG_RETURN(0);
}


/**
  Push a new name resolution context for a JOIN ... ON clause to the
  context stack of a query block.

    Create a new name resolution context for a JOIN ... ON clause,
    set the first and last leaves of the list of table references
    to be used for name resolution, and push the newly created
    context to the stack of contexts of the query.

  @param thd       pointer to current thread
  @param left_op   left  operand of the JOIN
  @param right_op  rigth operand of the JOIN

  @retval
    FALSE  if all is OK
  @retval
    TRUE   if a memory allocation error occured
*/

bool
push_new_name_resolution_context(THD *thd,
                                 TABLE_LIST *left_op, TABLE_LIST *right_op)
{
  Name_resolution_context *on_context;
  if (!(on_context= new (thd->mem_root) Name_resolution_context))
    return TRUE;
  on_context->init();
  on_context->first_name_resolution_table=
    left_op->first_leaf_for_name_resolution();
  on_context->last_name_resolution_table=
    right_op->last_leaf_for_name_resolution();
  return thd->lex->push_context(on_context);
}


/**
  Add an ON condition to the second operand of a JOIN ... ON.

    Add an ON condition to the right operand of a JOIN ... ON clause.

  @param b     the second operand of a JOIN ... ON
  @param expr  the condition to be added to the ON clause

  @retval
    FALSE  if there was some error
  @retval
    TRUE   if all is OK
*/

void add_join_on(TABLE_LIST *b, Item *expr)
{
  if (expr)
  {
    if (!b->on_expr)
      b->on_expr= expr;
    else
    {
      /*
        If called from the parser, this happens if you have both a
        right and left join. If called later, it happens if we add more
        than one condition to the ON clause.
      */
      b->on_expr= new Item_cond_and(b->on_expr,expr);
    }
    b->on_expr->top_level_item();
  }
}


/**
  Mark that there is a NATURAL JOIN or JOIN ... USING between two
  tables.

    This function marks that table b should be joined with a either via
    a NATURAL JOIN or via JOIN ... USING. Both join types are special
    cases of each other, so we treat them together. The function
    setup_conds() creates a list of equal condition between all fields
    of the same name for NATURAL JOIN or the fields in 'using_fields'
    for JOIN ... USING. The list of equality conditions is stored
    either in b->on_expr, or in JOIN::conds, depending on whether there
    was an outer join.

  EXAMPLE
  @verbatim
    SELECT * FROM t1 NATURAL LEFT JOIN t2
     <=>
    SELECT * FROM t1 LEFT JOIN t2 ON (t1.i=t2.i and t1.j=t2.j ... )

    SELECT * FROM t1 NATURAL JOIN t2 WHERE <some_cond>
     <=>
    SELECT * FROM t1, t2 WHERE (t1.i=t2.i and t1.j=t2.j and <some_cond>)

    SELECT * FROM t1 JOIN t2 USING(j) WHERE <some_cond>
     <=>
    SELECT * FROM t1, t2 WHERE (t1.j=t2.j and <some_cond>)
   @endverbatim

  @param a		  Left join argument
  @param b		  Right join argument
  @param using_fields    Field names from USING clause
*/

void add_join_natural(TABLE_LIST *a, TABLE_LIST *b, List<String> *using_fields,
                      SELECT_LEX *lex)
{
  b->natural_join= a;
  lex->prev_join_using= using_fields;
}


/**
  Reload/resets privileges and the different caches.

  @param thd Thread handler (can be NULL!)
  @param options What should be reset/reloaded (tables, privileges, slave...)
  @param tables Tables to flush (if any)
  @param write_to_binlog True if we can write to the binlog.
               
  @note Depending on 'options', it may be very bad to write the
    query to the binlog (e.g. FLUSH SLAVE); this is a
    pointer where reload_acl_and_cache() will put 0 if
    it thinks we really should not write to the binlog.
    Otherwise it will put 1.

  @return Error status code
    @retval 0 Ok
    @retval !=0  Error; thd->killed is set or thd->is_error() is true
*/

bool reload_acl_and_cache(THD *thd, ulong options, TABLE_LIST *tables,
                          bool *write_to_binlog)
{
  bool result=0;
  select_errors=0;				/* Write if more errors */
  bool tmp_write_to_binlog= 1;

  DBUG_ASSERT(!thd || !thd->in_sub_stmt);

#ifndef NO_EMBEDDED_ACCESS_CHECKS
  if (options & REFRESH_GRANT)
  {
    THD *tmp_thd= 0;
    /*
      If reload_acl_and_cache() is called from SIGHUP handler we have to
      allocate temporary THD for execution of acl_reload()/grant_reload().
    */
    if (!thd && (thd= (tmp_thd= new THD)))
    {
      thd->thread_stack= (char*) &tmp_thd;
      thd->store_globals();
      lex_start(thd);
    }

    if (thd)
    {
      bool reload_acl_failed= acl_reload(thd);
      bool reload_grants_failed= grant_reload(thd);
      bool reload_servers_failed= servers_reload(thd);

      if (reload_acl_failed || reload_grants_failed || reload_servers_failed)
      {
        result= 1;
        /*
          When an error is returned, my_message may have not been called and
          the client will hang waiting for a response.
        */
        my_error(ER_UNKNOWN_ERROR, MYF(0), "FLUSH PRIVILEGES failed");
      }
    }

    if (tmp_thd)
    {
      delete tmp_thd;
      /* Remember that we don't have a THD */
      my_pthread_setspecific_ptr(THR_THD,  0);
      thd= 0;
    }
    reset_mqh((LEX_USER *)NULL, TRUE);
  }
#endif
  if (options & REFRESH_LOG)
  {
    /*
      Flush the normal query log, the update log, the binary log,
      the slow query log, the relay log (if it exists) and the log
      tables.
    */

    /*
      Writing this command to the binlog may result in infinite loops
      when doing mysqlbinlog|mysql, and anyway it does not really make
      sense to log it automatically (would cause more trouble to users
      than it would help them)
    */
    tmp_write_to_binlog= 0;
    if( mysql_bin_log.is_open() )
    {
      mysql_bin_log.rotate_and_purge(RP_FORCE_ROTATE);
    }
#ifdef HAVE_REPLICATION
    pthread_mutex_lock(&LOCK_active_mi);
    rotate_relay_log(active_mi);
    pthread_mutex_unlock(&LOCK_active_mi);
#endif

    /* flush slow and general logs */
    logger.flush_logs(thd);

    if (ha_flush_logs(NULL))
      result=1;
    if (flush_error_log())
      result=1;
  }
#ifdef HAVE_QUERY_CACHE
  if (options & REFRESH_QUERY_CACHE_FREE)
  {
    query_cache.pack();				// FLUSH QUERY CACHE
    options &= ~REFRESH_QUERY_CACHE;    // Don't flush cache, just free memory
  }
  if (options & (REFRESH_TABLES | REFRESH_QUERY_CACHE))
  {
    query_cache.flush();			// RESET QUERY CACHE
  }
#endif /*HAVE_QUERY_CACHE*/
  /*
    Note that if REFRESH_READ_LOCK bit is set then REFRESH_TABLES is set too
    (see sql_yacc.yy)
  */
  if (options & (REFRESH_TABLES | REFRESH_READ_LOCK)) 
  {
    if ((options & REFRESH_READ_LOCK) && thd)
    {
      /*
        We must not try to aspire a global read lock if we have a write
        locked table. This would lead to a deadlock when trying to
        reopen (and re-lock) the table after the flush.
      */
      if (thd->locked_tables)
      {
        THR_LOCK_DATA **lock_p= thd->locked_tables->locks;
        THR_LOCK_DATA **end_p= lock_p + thd->locked_tables->lock_count;

        for (; lock_p < end_p; lock_p++)
        {
          if ((*lock_p)->type >= TL_WRITE_ALLOW_WRITE)
          {
            my_error(ER_LOCK_OR_ACTIVE_TRANSACTION, MYF(0));
            return 1;
          }
        }
      }
      /*
	Writing to the binlog could cause deadlocks, as we don't log
	UNLOCK TABLES
      */
      tmp_write_to_binlog= 0;
      if (lock_global_read_lock(thd))
	return 1;                               // Killed
      if (close_cached_tables(thd, tables, FALSE, (options & REFRESH_FAST) ?
                              FALSE : TRUE, TRUE))
          result= 1;
      
      if (make_global_read_lock_block_commit(thd)) // Killed
      {
        /* Don't leave things in a half-locked state */
        unlock_global_read_lock(thd);
        return 1;
      }
    }
    else
    {
      if (close_cached_tables(thd, tables, FALSE, (options & REFRESH_FAST) ?
                              FALSE : TRUE, FALSE))
        result= 1;
    }
    my_dbopt_cleanup();
  }
  if (options & REFRESH_HOSTS)
    hostname_cache_refresh();
  if (thd && (options & REFRESH_STATUS))
    refresh_status(thd);
  if (options & REFRESH_THREADS)
    flush_thread_cache();
#ifdef HAVE_REPLICATION
  if (options & REFRESH_MASTER)
  {
    DBUG_ASSERT(thd);
    tmp_write_to_binlog= 0;
    if (reset_master(thd))
    {
      result=1;
    }
  }
#endif
#ifdef OPENSSL
   if (options & REFRESH_DES_KEY_FILE)
   {
     if (des_key_file && load_des_key_file(des_key_file))
         result= 1;
   }
#endif
#ifdef HAVE_REPLICATION
 if (options & REFRESH_SLAVE)
 {
   tmp_write_to_binlog= 0;
   pthread_mutex_lock(&LOCK_active_mi);
   if (reset_slave(thd, active_mi))
     result=1;
   pthread_mutex_unlock(&LOCK_active_mi);
 }
#endif
 if (options & REFRESH_USER_RESOURCES)
   reset_mqh((LEX_USER *) NULL, 0);             /* purecov: inspected */
 *write_to_binlog= tmp_write_to_binlog;
 /*
   If the query was killed then this function must fail.
 */
 return result || (thd ? thd->killed : 0);
}


/**
  kill on thread.

  @param thd			Thread class
  @param id			Thread id
  @param only_kill_query        Should it kill the query or the connection

  @note
    This is written such that we have a short lock on LOCK_thread_count
*/

uint kill_one_thread(THD *thd, ulong id, bool only_kill_query)
{
  THD *tmp;
  uint error=ER_NO_SUCH_THREAD;
  DBUG_ENTER("kill_one_thread");
  DBUG_PRINT("enter", ("id=%lu only_kill=%d", id, only_kill_query));
  VOID(pthread_mutex_lock(&LOCK_thread_count)); // For unlink from list
  I_List_iterator<THD> it(threads);
  while ((tmp=it++))
  {
    if (tmp->command == COM_DAEMON)
      continue;
    if (tmp->thread_id == id)
    {
      pthread_mutex_lock(&tmp->LOCK_thd_data);	// Lock from delete
      break;
    }
  }
  VOID(pthread_mutex_unlock(&LOCK_thread_count));
  if (tmp)
  {

    /*
      If we're SUPER, we can KILL anything, including system-threads.
      No further checks.

      KILLer: thd->security_ctx->user could in theory be NULL while
      we're still in "unauthenticated" state. This is a theoretical
      case (the code suggests this could happen, so we play it safe).

      KILLee: tmp->security_ctx->user will be NULL for system threads.
      We need to check so Jane Random User doesn't crash the server
      when trying to kill a) system threads or b) unauthenticated users'
      threads (Bug#43748).

      If user of both killer and killee are non-NULL, proceed with
      slayage if both are string-equal.
    */

    if ((thd->security_ctx->master_access & SUPER_ACL) ||
        thd->security_ctx->user_matches(tmp->security_ctx))
    {
      tmp->awake(only_kill_query ? THD::KILL_QUERY : THD::KILL_CONNECTION);
      error=0;
    }
    else
      error=ER_KILL_DENIED_ERROR;
    pthread_mutex_unlock(&tmp->LOCK_thd_data);
  }
  DBUG_PRINT("exit", ("%d", error));
  DBUG_RETURN(error);
}


/*
  kills a thread and sends response

  SYNOPSIS
    sql_kill()
    thd			Thread class
    id			Thread id
    only_kill_query     Should it kill the query or the connection
*/

void sql_kill(THD *thd, ulong id, bool only_kill_query)
{
  uint error;
  if (!(error= kill_one_thread(thd, id, only_kill_query)))
    my_ok(thd);
  else
    my_error(error, MYF(0), id);
}


/** If pointer is not a null pointer, append filename to it. */

bool append_file_to_dir(THD *thd, const char **filename_ptr,
                        const char *table_name)
{
  char buff[FN_REFLEN],*ptr, *end;
  if (!*filename_ptr)
    return 0;					// nothing to do

  /* Check that the filename is not too long and it's a hard path */
  if (strlen(*filename_ptr)+strlen(table_name) >= FN_REFLEN-1 ||
      !test_if_hard_path(*filename_ptr))
  {
    my_error(ER_WRONG_TABLE_NAME, MYF(0), *filename_ptr);
    return 1;
  }
  /* Fix is using unix filename format on dos */
  strmov(buff,*filename_ptr);
  end=convert_dirname(buff, *filename_ptr, NullS);
  if (!(ptr= (char*) thd->alloc((size_t) (end-buff) + strlen(table_name)+1)))
    return 1;					// End of memory
  *filename_ptr=ptr;
  strxmov(ptr,buff,table_name,NullS);
  return 0;
}


/**
  Check if the select is a simple select (not an union).

  @retval
    0	ok
  @retval
    1	error	; In this case the error messege is sent to the client
*/

bool check_simple_select()
{
  THD *thd= current_thd;
  LEX *lex= thd->lex;
  if (lex->current_select != &lex->select_lex)
  {
    char command[80];
    Lex_input_stream *lip= & thd->m_parser_state->m_lip;
    strmake(command, lip->yylval->symbol.str,
	    min(lip->yylval->symbol.length, sizeof(command)-1));
    my_error(ER_CANT_USE_OPTION_HERE, MYF(0), command);
    return 1;
  }
  return 0;
}


Comp_creator *comp_eq_creator(bool invert)
{
  return invert?(Comp_creator *)&ne_creator:(Comp_creator *)&eq_creator;
}


Comp_creator *comp_ge_creator(bool invert)
{
  return invert?(Comp_creator *)&lt_creator:(Comp_creator *)&ge_creator;
}


Comp_creator *comp_gt_creator(bool invert)
{
  return invert?(Comp_creator *)&le_creator:(Comp_creator *)&gt_creator;
}


Comp_creator *comp_le_creator(bool invert)
{
  return invert?(Comp_creator *)&gt_creator:(Comp_creator *)&le_creator;
}


Comp_creator *comp_lt_creator(bool invert)
{
  return invert?(Comp_creator *)&ge_creator:(Comp_creator *)&lt_creator;
}


Comp_creator *comp_ne_creator(bool invert)
{
  return invert?(Comp_creator *)&eq_creator:(Comp_creator *)&ne_creator;
}


/**
  Construct ALL/ANY/SOME subquery Item.

  @param left_expr   pointer to left expression
  @param cmp         compare function creator
  @param all         true if we create ALL subquery
  @param select_lex  pointer on parsed subquery structure

  @return
    constructed Item (or 0 if out of memory)
*/
Item * all_any_subquery_creator(Item *left_expr,
				chooser_compare_func_creator cmp,
				bool all,
				SELECT_LEX *select_lex)
{
  if ((cmp == &comp_eq_creator) && !all)       //  = ANY <=> IN
    return new Item_in_subselect(left_expr, select_lex);

  if ((cmp == &comp_ne_creator) && all)        // <> ALL <=> NOT IN
    return new Item_func_not(new Item_in_subselect(left_expr, select_lex));

  Item_allany_subselect *it=
    new Item_allany_subselect(left_expr, cmp, select_lex, all);
  if (all)
    return it->upper_item= new Item_func_not_all(it);	/* ALL */

  return it->upper_item= new Item_func_nop_all(it);      /* ANY/SOME */
}


/**
  Multi update query pre-check.

  @param thd		Thread handler
  @param tables	Global/local table list (have to be the same)

  @retval
    FALSE OK
  @retval
    TRUE  Error
*/

bool multi_update_precheck(THD *thd, TABLE_LIST *tables)
{
  const char *msg= 0;
  TABLE_LIST *table;
  LEX *lex= thd->lex;
  SELECT_LEX *select_lex= &lex->select_lex;
  DBUG_ENTER("multi_update_precheck");

  if (select_lex->item_list.elements != lex->value_list.elements)
  {
    my_message(ER_WRONG_VALUE_COUNT, ER(ER_WRONG_VALUE_COUNT), MYF(0));
    DBUG_RETURN(TRUE);
  }
  /*
    Ensure that we have UPDATE or SELECT privilege for each table
    The exact privilege is checked in mysql_multi_update()
  */
  for (table= tables; table; table= table->next_local)
  {
    if (table->derived)
      table->grant.privilege= SELECT_ACL;
    else if ((check_access(thd, UPDATE_ACL, table->db,
                           &table->grant.privilege, 0, 1,
                           test(table->schema_table)) ||
              check_grant(thd, UPDATE_ACL, table, 0, 1, 1)) &&
             (check_access(thd, SELECT_ACL, table->db,
                           &table->grant.privilege, 0, 0,
                           test(table->schema_table)) ||
              check_grant(thd, SELECT_ACL, table, 0, 1, 0)))
      DBUG_RETURN(TRUE);

    table->table_in_first_from_clause= 1;
  }
  /*
    Is there tables of subqueries?
  */
  if (&lex->select_lex != lex->all_selects_list)
  {
    DBUG_PRINT("info",("Checking sub query list"));
    for (table= tables; table; table= table->next_global)
    {
      if (!table->table_in_first_from_clause)
      {
	if (check_access(thd, SELECT_ACL, table->db,
			 &table->grant.privilege, 0, 0,
                         test(table->schema_table)) ||
	    check_grant(thd, SELECT_ACL, table, 0, 1, 0))
	  DBUG_RETURN(TRUE);
      }
    }
  }

  if (select_lex->order_list.elements)
    msg= "ORDER BY";
  else if (select_lex->select_limit)
    msg= "LIMIT";
  if (msg)
  {
    my_error(ER_WRONG_USAGE, MYF(0), "UPDATE", msg);
    DBUG_RETURN(TRUE);
  }
  DBUG_RETURN(FALSE);
}

/**
  Multi delete query pre-check.

  @param thd			Thread handler
  @param tables		Global/local table list

  @retval
    FALSE OK
  @retval
    TRUE  error
*/

bool multi_delete_precheck(THD *thd, TABLE_LIST *tables)
{
  SELECT_LEX *select_lex= &thd->lex->select_lex;
  TABLE_LIST *aux_tables= thd->lex->auxiliary_table_list.first;
  TABLE_LIST **save_query_tables_own_last= thd->lex->query_tables_own_last;
  DBUG_ENTER("multi_delete_precheck");

  /* sql_yacc guarantees that tables and aux_tables are not zero */
  DBUG_ASSERT(aux_tables != 0);
  if (check_table_access(thd, SELECT_ACL, tables, UINT_MAX, FALSE))
    DBUG_RETURN(TRUE);

  /*
    Since aux_tables list is not part of LEX::query_tables list we
    have to juggle with LEX::query_tables_own_last value to be able
    call check_table_access() safely.
  */
  thd->lex->query_tables_own_last= 0;
  if (check_table_access(thd, DELETE_ACL, aux_tables, UINT_MAX, FALSE))
  {
    thd->lex->query_tables_own_last= save_query_tables_own_last;
    DBUG_RETURN(TRUE);
  }
  thd->lex->query_tables_own_last= save_query_tables_own_last;

  if ((thd->options & OPTION_SAFE_UPDATES) && !select_lex->where)
  {
    my_message(ER_UPDATE_WITHOUT_KEY_IN_SAFE_MODE,
               ER(ER_UPDATE_WITHOUT_KEY_IN_SAFE_MODE), MYF(0));
    DBUG_RETURN(TRUE);
  }
  DBUG_RETURN(FALSE);
}


/**
  Link tables in auxilary table list of multi-delete with corresponding
  elements in main table list, and set proper locks for them.

  @param lex   pointer to LEX representing multi-delete

  @retval
    FALSE   success
  @retval
    TRUE    error
*/

bool multi_delete_set_locks_and_link_aux_tables(LEX *lex)
{
  TABLE_LIST *tables= lex->select_lex.table_list.first;
  TABLE_LIST *target_tbl;
  DBUG_ENTER("multi_delete_set_locks_and_link_aux_tables");

  lex->table_count= 0;

  for (target_tbl= lex->auxiliary_table_list.first;
       target_tbl; target_tbl= target_tbl->next_local)
  {
    lex->table_count++;
    /* All tables in aux_tables must be found in FROM PART */
    TABLE_LIST *walk;
    for (walk= tables; walk; walk= walk->next_local)
    {
      if (!my_strcasecmp(table_alias_charset,
			 target_tbl->alias, walk->alias) &&
	  !strcmp(walk->db, target_tbl->db))
	break;
    }
    if (!walk)
    {
      my_error(ER_UNKNOWN_TABLE, MYF(0),
               target_tbl->table_name, "MULTI DELETE");
      DBUG_RETURN(TRUE);
    }
    if (!walk->derived)
    {
      target_tbl->table_name= walk->table_name;
      target_tbl->table_name_length= walk->table_name_length;
    }
    walk->updating= target_tbl->updating;
    walk->lock_type= target_tbl->lock_type;
    target_tbl->correspondent_table= walk;	// Remember corresponding table
  }
  DBUG_RETURN(FALSE);
}


/**
  simple UPDATE query pre-check.

  @param thd		Thread handler
  @param tables	Global table list

  @retval
    FALSE OK
  @retval
    TRUE  Error
*/

bool update_precheck(THD *thd, TABLE_LIST *tables)
{
  DBUG_ENTER("update_precheck");
  if (thd->lex->select_lex.item_list.elements != thd->lex->value_list.elements)
  {
    my_message(ER_WRONG_VALUE_COUNT, ER(ER_WRONG_VALUE_COUNT), MYF(0));
    DBUG_RETURN(TRUE);
  }
  DBUG_RETURN(check_one_table_access(thd, UPDATE_ACL, tables));
}


/**
  simple DELETE query pre-check.

  @param thd		Thread handler
  @param tables	Global table list

  @retval
    FALSE  OK
  @retval
    TRUE   error
*/

bool delete_precheck(THD *thd, TABLE_LIST *tables)
{
  DBUG_ENTER("delete_precheck");
  if (check_one_table_access(thd, DELETE_ACL, tables))
    DBUG_RETURN(TRUE);
  /* Set privilege for the WHERE clause */
  tables->grant.want_privilege=(SELECT_ACL & ~tables->grant.privilege);
  DBUG_RETURN(FALSE);
}


/**
  simple INSERT query pre-check.

  @param thd		Thread handler
  @param tables	Global table list

  @retval
    FALSE  OK
  @retval
    TRUE   error
*/

bool insert_precheck(THD *thd, TABLE_LIST *tables)
{
  LEX *lex= thd->lex;
  DBUG_ENTER("insert_precheck");

  /*
    Check that we have modify privileges for the first table and
    select privileges for the rest
  */
  ulong privilege= (INSERT_ACL |
                    (lex->duplicates == DUP_REPLACE ? DELETE_ACL : 0) |
                    (lex->value_list.elements ? UPDATE_ACL : 0));

  if (check_one_table_access(thd, privilege, tables))
    DBUG_RETURN(TRUE);

  if (lex->update_list.elements != lex->value_list.elements)
  {
    my_message(ER_WRONG_VALUE_COUNT, ER(ER_WRONG_VALUE_COUNT), MYF(0));
    DBUG_RETURN(TRUE);
  }
  DBUG_RETURN(FALSE);
}


/**
    @brief  Check privileges for SHOW CREATE TABLE statement.

    @param  thd    Thread context
    @param  table  Target table

    @retval TRUE  Failure
    @retval FALSE Success
*/

static bool check_show_create_table_access(THD *thd, TABLE_LIST *table)
{
  return check_access(thd, SELECT_ACL | EXTRA_ACL, table->db,
                      &table->grant.privilege, 0, 0,
                      test(table->schema_table)) ||
         check_grant(thd, SELECT_ACL, table, 2, UINT_MAX, 0);
}


/**
  CREATE TABLE query pre-check.

  @param thd			Thread handler
  @param tables		Global table list
  @param create_table	        Table which will be created

  @retval
    FALSE   OK
  @retval
    TRUE   Error
*/

bool create_table_precheck(THD *thd, TABLE_LIST *tables,
                           TABLE_LIST *create_table)
{
  LEX *lex= thd->lex;
  SELECT_LEX *select_lex= &lex->select_lex;
  ulong want_priv;
  bool error= TRUE;                                 // Error message is given
  DBUG_ENTER("create_table_precheck");

  /*
    Require CREATE [TEMPORARY] privilege on new table; for
    CREATE TABLE ... SELECT, also require INSERT.
  */

  want_priv= ((lex->create_info.options & HA_LEX_CREATE_TMP_TABLE) ?
              CREATE_TMP_ACL : CREATE_ACL) |
             (select_lex->item_list.elements ? INSERT_ACL : 0);

  if (check_access(thd, want_priv, create_table->db,
		   &create_table->grant.privilege, 0, 0,
                   test(create_table->schema_table)) ||
      check_merge_table_access(thd, create_table->db,
                               lex->create_info.merge_list.first))
    goto err;
  if (want_priv != CREATE_TMP_ACL &&
      check_grant(thd, want_priv, create_table, 0, 1, 0))
    goto err;

  if (select_lex->item_list.elements)
  {
    /* Check permissions for used tables in CREATE TABLE ... SELECT */

#ifdef NOT_NECESSARY_TO_CHECK_CREATE_TABLE_EXIST_WHEN_PREPARING_STATEMENT
    /* This code throws an ill error for CREATE TABLE t1 SELECT * FROM t1 */
    /*
      Only do the check for PS, because we on execute we have to check that
      against the opened tables to ensure we don't use a table that is part
      of the view (which can only be done after the table has been opened).
    */
    if (thd->stmt_arena->is_stmt_prepare_or_first_sp_execute())
    {
      /*
        For temporary tables we don't have to check if the created table exists
      */
      if (!(lex->create_info.options & HA_LEX_CREATE_TMP_TABLE) &&
          find_table_in_global_list(tables, create_table->db,
                                    create_table->table_name))
      {
	error= FALSE;
        goto err;
      }
    }
#endif
    if (tables && check_table_access(thd, SELECT_ACL, tables, UINT_MAX, FALSE))
      goto err;
  }
  else if (lex->create_info.options & HA_LEX_CREATE_TABLE_LIKE)
  {
    if (check_show_create_table_access(thd, tables))
      goto err;
  }
  error= FALSE;

err:
  DBUG_RETURN(error);
}


/**
  negate given expression.

  @param thd  thread handler
  @param expr expression for negation

  @return
    negated expression
*/

Item *negate_expression(THD *thd, Item *expr)
{
  Item *negated;
  if (expr->type() == Item::FUNC_ITEM &&
      ((Item_func *) expr)->functype() == Item_func::NOT_FUNC)
  {
    /* it is NOT(NOT( ... )) */
    Item *arg= ((Item_func *) expr)->arguments()[0];
    enum_parsing_place place= thd->lex->current_select->parsing_place;
    if (arg->is_bool_func() || place == IN_WHERE || place == IN_HAVING)
      return arg;
    /*
      if it is not boolean function then we have to emulate value of
      not(not(a)), it will be a != 0
    */
    return new Item_func_ne(arg, new Item_int((char*) "0", 0, 1));
  }

  if ((negated= expr->neg_transformer(thd)) != 0)
    return negated;
  return new Item_func_not(expr);
}

/**
  Set the specified definer to the default value, which is the
  current user in the thread.
 
  @param[in]  thd       thread handler
  @param[out] definer   definer
*/
 
void get_default_definer(THD *thd, LEX_USER *definer)
{
  const Security_context *sctx= thd->security_ctx;

  definer->user.str= (char *) sctx->priv_user;
  definer->user.length= strlen(definer->user.str);

  definer->host.str= (char *) sctx->priv_host;
  definer->host.length= strlen(definer->host.str);

  definer->password.str= NULL;
  definer->password.length= 0;
}


/**
  Create default definer for the specified THD.

  @param[in] thd         thread handler

  @return
    - On success, return a valid pointer to the created and initialized
    LEX_USER, which contains definer information.
    - On error, return 0.
*/

LEX_USER *create_default_definer(THD *thd)
{
  LEX_USER *definer;

  if (! (definer= (LEX_USER*) thd->alloc(sizeof(LEX_USER))))
    return 0;

  get_default_definer(thd, definer);

  return definer;
}


/**
  Create definer with the given user and host names.

  @param[in] thd          thread handler
  @param[in] user_name    user name
  @param[in] host_name    host name

  @return
    - On success, return a valid pointer to the created and initialized
    LEX_USER, which contains definer information.
    - On error, return 0.
*/

LEX_USER *create_definer(THD *thd, LEX_STRING *user_name, LEX_STRING *host_name)
{
  LEX_USER *definer;

  /* Create and initialize. */

  if (! (definer= (LEX_USER*) thd->alloc(sizeof(LEX_USER))))
    return 0;

  definer->user= *user_name;
  definer->host= *host_name;
  definer->password.str= NULL;
  definer->password.length= 0;

  return definer;
}


/**
  Retuns information about user or current user.

  @param[in] thd          thread handler
  @param[in] user         user

  @return
    - On success, return a valid pointer to initialized
    LEX_USER, which contains user information.
    - On error, return 0.
*/

LEX_USER *get_current_user(THD *thd, LEX_USER *user)
{
  if (!user->user.str)  // current_user
    return create_default_definer(thd);

  return user;
}


/**
  Check that byte length of a string does not exceed some limit.

  @param str         string to be checked
  @param err_msg     error message to be displayed if the string is too long
  @param max_length  max length

  @retval
    FALSE   the passed string is not longer than max_length
  @retval
    TRUE    the passed string is longer than max_length

  NOTE
    The function is not used in existing code but can be useful later?
*/

bool check_string_byte_length(LEX_STRING *str, const char *err_msg,
                              uint max_byte_length)
{
  if (str->length <= max_byte_length)
    return FALSE;

  my_error(ER_WRONG_STRING_LENGTH, MYF(0), str->str, err_msg, max_byte_length);

  return TRUE;
}


/*
  Check that char length of a string does not exceed some limit.

  SYNOPSIS
  check_string_char_length()
      str              string to be checked
      err_msg          error message to be displayed if the string is too long
      max_char_length  max length in symbols
      cs               string charset

  RETURN
    FALSE   the passed string is not longer than max_char_length
    TRUE    the passed string is longer than max_char_length
*/


bool check_string_char_length(LEX_STRING *str, const char *err_msg,
                              uint max_char_length, CHARSET_INFO *cs,
                              bool no_error)
{
  int well_formed_error;
  uint res= cs->cset->well_formed_len(cs, str->str, str->str + str->length,
                                      max_char_length, &well_formed_error);

  if (!well_formed_error &&  str->length == res)
    return FALSE;

  if (!no_error)
    my_error(ER_WRONG_STRING_LENGTH, MYF(0), str->str, err_msg, max_char_length);
  return TRUE;
}


/*
  Check if path does not contain mysql data home directory
  SYNOPSIS
    test_if_data_home_dir()
    dir                     directory
    conv_home_dir           converted data home directory
    home_dir_len            converted data home directory length

  RETURN VALUES
    0	ok
    1	error  
*/
C_MODE_START

int test_if_data_home_dir(const char *dir)
{
  char path[FN_REFLEN];
  int dir_len;
  DBUG_ENTER("test_if_data_home_dir");

  if (!dir)
    DBUG_RETURN(0);

  (void) fn_format(path, dir, "", "",
                   (MY_RETURN_REAL_PATH|MY_RESOLVE_SYMLINKS));
  dir_len= strlen(path);
  if (mysql_unpacked_real_data_home_len<= dir_len)
  {
    if (dir_len > mysql_unpacked_real_data_home_len &&
        path[mysql_unpacked_real_data_home_len] != FN_LIBCHAR)
      DBUG_RETURN(0);

    if (lower_case_file_system)
    {
      if (!my_strnncoll(default_charset_info, (const uchar*) path,
                        mysql_unpacked_real_data_home_len,
                        (const uchar*) mysql_unpacked_real_data_home,
                        mysql_unpacked_real_data_home_len))
        DBUG_RETURN(1);
    }
    else if (!memcmp(path, mysql_unpacked_real_data_home,
                     mysql_unpacked_real_data_home_len))
      DBUG_RETURN(1);
  }
  DBUG_RETURN(0);
}

C_MODE_END


/**
  Check that host name string is valid.

  @param[in] str string to be checked

  @return             Operation status
    @retval  FALSE    host name is ok
    @retval  TRUE     host name string is longer than max_length or
                      has invalid symbols
*/

bool check_host_name(LEX_STRING *str)
{
  const char *name= str->str;
  const char *end= str->str + str->length;
  if (check_string_byte_length(str, ER(ER_HOSTNAME), HOSTNAME_LENGTH))
    return TRUE;

  while (name != end)
  {
    if (*name == '@')
    {
      my_printf_error(ER_UNKNOWN_ERROR, 
                      "Malformed hostname (illegal symbol: '%c')", MYF(0),
                      *name);
      return TRUE;
    }
    name++;
  }
  return FALSE;
}


extern int MYSQLparse(void *thd); // from sql_yacc.cc


/**
  This is a wrapper of MYSQLparse(). All the code should call parse_sql()
  instead of MYSQLparse().

  @param thd Thread context.
  @param parser_state Parser state.
  @param creation_ctx Object creation context.

  @return Error status.
    @retval FALSE on success.
    @retval TRUE on parsing error.
*/

bool parse_sql(THD *thd,
               Parser_state *parser_state,
               Object_creation_ctx *creation_ctx)
{
  DBUG_ASSERT(thd->m_parser_state == NULL);

  /* Backup creation context. */

  Object_creation_ctx *backup_ctx= NULL;

  if (creation_ctx)
    backup_ctx= creation_ctx->set_n_backup(thd);

  /* Set parser state. */

  thd->m_parser_state= parser_state;

  /* Parse the query. */

  bool mysql_parse_status= MYSQLparse(thd) != 0;

  /* Check that if MYSQLparse() failed, thd->is_error() is set. */

  DBUG_ASSERT(!mysql_parse_status ||
              (mysql_parse_status && thd->is_error()));

  /* Reset parser state. */

  thd->m_parser_state= NULL;

  /* Restore creation context. */

  if (creation_ctx)
    creation_ctx->restore_env(thd, backup_ctx);

  /* That's it. */

  return mysql_parse_status || thd->is_fatal_error;
}

/**
  @} (end of group Runtime_Environment)
*/<|MERGE_RESOLUTION|>--- conflicted
+++ resolved
@@ -6066,18 +6066,11 @@
     lex_start(thd);
     mysql_reset_thd_for_next_command(thd);
 
-<<<<<<< HEAD
-  if (!parse_sql(thd, & parser_state, NULL) &&
-      all_tables_not_ok(thd, lex->select_lex.table_list.first))
-    error= 1;                  /* Ignore question */
-  thd->end_statement();
-=======
     if (!parse_sql(thd, & parser_state, NULL) &&
-        all_tables_not_ok(thd,(TABLE_LIST*) lex->select_lex.table_list.first))
+        all_tables_not_ok(thd, lex->select_lex.table_list.first))
       error= 1;                  /* Ignore question */
     thd->end_statement();
   }
->>>>>>> 779e2a96
   thd->cleanup_after_query();
   DBUG_RETURN(error);
 }
