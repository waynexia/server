/* Copyright (C) 2000-2003 MySQL AB

   This program is free software; you can redistribute it and/or modify
   it under the terms of the GNU General Public License as published by
   the Free Software Foundation; either version 2 of the License, or
   (at your option) any later version.

   This program is distributed in the hope that it will be useful,
   but WITHOUT ANY WARRANTY; without even the implied warranty of
   MERCHANTABILITY or FITNESS FOR A PARTICULAR PURPOSE.  See the
   GNU General Public License for more details.

   You should have received a copy of the GNU General Public License
   along with this program; if not, write to the Free Software
   Foundation, Inc., 59 Temple Place, Suite 330, Boston, MA  02111-1307  USA */

#include "mysql_priv.h"
#include "sql_repl.h"
#include "repl_failsafe.h"
#include <m_ctype.h>
#include <myisam.h>
#include <my_dir.h>

#ifdef HAVE_INNOBASE_DB
#include "ha_innodb.h"
#endif

#ifdef HAVE_OPENSSL
/*
  Without SSL the handshake consists of one packet. This packet
  has both client capabilites and scrambled password.
  With SSL the handshake might consist of two packets. If the first
  packet (client capabilities) has CLIENT_SSL flag set, we have to
  switch to SSL and read the second packet. The scrambled password
  is in the second packet and client_capabilites field will be ignored.
  Maybe it is better to accept flags other than CLIENT_SSL from the
  second packet?
*/
#define SSL_HANDSHAKE_SIZE      2
#define NORMAL_HANDSHAKE_SIZE   6
#define MIN_HANDSHAKE_SIZE      2
#else
#define MIN_HANDSHAKE_SIZE      6
#endif /* HAVE_OPENSSL */

#ifdef SOLARIS
extern "C" int gethostname(char *name, int namelen);
#endif

#ifndef NO_EMBEDDED_ACCESS_CHECKS
static int check_for_max_user_connections(THD *thd, USER_CONN *uc);
#endif
static void decrease_user_connections(USER_CONN *uc);
static bool check_db_used(THD *thd,TABLE_LIST *tables);
<<<<<<< HEAD
=======
static bool check_merge_table_access(THD *thd, char *db, TABLE_LIST *tables);
static bool check_multi_update_lock(THD *thd, TABLE_LIST *tables, 
				    List<Item> *fields);
static void mysql_init_query(THD *thd);
>>>>>>> 934fde09
static void remove_escape(char *name);
static void refresh_status(void);
static bool append_file_to_dir(THD *thd, const char **filename_ptr,
			       const char *table_name);

const char *any_db="*any*";	// Special symbol for check_access

const char *command_name[]={
  "Sleep", "Quit", "Init DB", "Query", "Field List", "Create DB",
  "Drop DB", "Refresh", "Shutdown", "Statistics", "Processlist",
  "Connect","Kill","Debug","Ping","Time","Delayed insert","Change user",
  "Binlog Dump","Table Dump",  "Connect Out", "Register Slave",
  "Prepare", "Execute", "Long Data", "Close stmt",
  "Reset stmt", "Set option",
  "Error"					// Last command number
};

static char empty_c_string[1]= {0};		// Used for not defined 'db'

#ifdef __WIN__
static void  test_signal(int sig_ptr)
{
#if !defined( DBUG_OFF)
  MessageBox(NULL,"Test signal","DBUG",MB_OK);
#endif
#if defined(OS2)
  fprintf(stderr, "Test signal %d\n", sig_ptr);
  fflush(stderr);
#endif
}
static void init_signals(void)
{
  int signals[7] = {SIGINT,SIGILL,SIGFPE,SIGSEGV,SIGTERM,SIGBREAK,SIGABRT } ;
  for (int i=0 ; i < 7 ; i++)
    signal( signals[i], test_signal) ;
}
#endif

static void unlock_locked_tables(THD *thd)
{
  if (thd->locked_tables)
  {
    thd->lock=thd->locked_tables;
    thd->locked_tables=0;			// Will be automaticly closed
    close_thread_tables(thd);			// Free tables
  }
}


static bool end_active_trans(THD *thd)
{
  int error=0;
  if (thd->options & (OPTION_NOT_AUTOCOMMIT | OPTION_BEGIN |
		      OPTION_TABLE_LOCK))
  {
    thd->options&= ~(ulong) (OPTION_BEGIN | OPTION_STATUS_NO_TRANS_UPDATE);
    thd->server_status&= ~SERVER_STATUS_IN_TRANS;
    if (ha_commit(thd))
      error=1;
  }
  return error;
}


#ifdef HAVE_REPLICATION
inline bool all_tables_not_ok(THD *thd, TABLE_LIST *tables)
{
  return (table_rules_on && tables && !tables_ok(thd,tables) &&
          ((thd->lex->sql_command != SQLCOM_DELETE_MULTI) ||
           !tables_ok(thd,
		      (TABLE_LIST *)thd->lex->auxilliary_table_list.first)));
}
#endif


static HASH hash_user_connections;

static int get_or_create_user_conn(THD *thd, const char *user,
				   const char *host,
				   USER_RESOURCES *mqh)
{
  int return_val=0;
  uint temp_len, user_len;
  char temp_user[USERNAME_LENGTH+HOSTNAME_LENGTH+2];
  struct  user_conn *uc;

  DBUG_ASSERT(user != 0);
  DBUG_ASSERT(host != 0);

  user_len=strlen(user);
  temp_len= (strmov(strmov(temp_user, user)+1, host) - temp_user)+1;
  (void) pthread_mutex_lock(&LOCK_user_conn);
  if (!(uc = (struct  user_conn *) hash_search(&hash_user_connections,
					       (byte*) temp_user, temp_len)))
  {
    /* First connection for user; Create a user connection object */
    if (!(uc= ((struct user_conn*)
	       my_malloc(sizeof(struct user_conn) + temp_len+1,
			 MYF(MY_WME)))))
    {
      send_error(thd, 0, NullS);		// Out of memory
      return_val=1;
      goto end;
    }
    uc->user=(char*) (uc+1);
    memcpy(uc->user,temp_user,temp_len+1);
    uc->user_len= user_len;
    uc->host=uc->user + uc->user_len +  1;
    uc->len = temp_len;
    uc->connections = 1;
    uc->questions=uc->updates=uc->conn_per_hour=0;
    uc->user_resources=*mqh;
    if (max_user_connections && mqh->connections > max_user_connections)
      uc->user_resources.connections = max_user_connections;
    uc->intime=thd->thr_create_time;
    if (my_hash_insert(&hash_user_connections, (byte*) uc))
    {
      my_free((char*) uc,0);
      send_error(thd, 0, NullS);		// Out of memory
      return_val=1;
      goto end;
    }
  }
  thd->user_connect=uc;
  uc->connections++;
end:
  (void) pthread_mutex_unlock(&LOCK_user_conn);
  return return_val;

}


/*
    Check if user exist and password supplied is correct. 
  SYNOPSIS
    check_user()
    thd          thread handle, thd->{host,user,ip} are used
    command      originator of the check: now check_user is called
                 during connect and change user procedures; used for 
                 logging.
    passwd       scrambled password recieved from client
    passwd_len   length of scrambled password
    db           database name to connect to, may be NULL
    check_count  dont know exactly

    Note, that host, user and passwd may point to communication buffer.
    Current implementation does not depened on that, but future changes
    should be done with this in mind; 'thd' is INOUT, all other params
    are 'IN'.

  RETURN VALUE
    0  OK; thd->user, thd->master_access, thd->priv_user, thd->db and
       thd->db_access are updated; OK is sent to client;
   -1  access denied or handshake error; error is sent to client;
   >0  error, not sent to client
*/

int check_user(THD *thd, enum enum_server_command command, 
	       const char *passwd, uint passwd_len, const char *db,
	       bool check_count)
{
  DBUG_ENTER("check_user");
  
#ifdef NO_EMBEDDED_ACCESS_CHECKS
  thd->master_access= GLOBAL_ACLS;			// Full rights
  /* Change database if necessary: OK or FAIL is sent in mysql_change_db */
  if (db && db[0])
  {
    thd->db= 0;
    thd->db_length= 0;
    if (mysql_change_db(thd, db))
    {
      if (thd->user_connect)
	decrease_user_connections(thd->user_connect);
      DBUG_RETURN(-1);
    }
  }
  else
    send_ok(thd);
  DBUG_RETURN(0);
#else

  my_bool opt_secure_auth_local;
  pthread_mutex_lock(&LOCK_global_system_variables);
  opt_secure_auth_local= opt_secure_auth;
  pthread_mutex_unlock(&LOCK_global_system_variables);
  
  /*
    If the server is running in secure auth mode, short scrambles are 
    forbidden.
  */
  if (opt_secure_auth_local && passwd_len == SCRAMBLE_LENGTH_323)
  {
    net_printf(thd, ER_NOT_SUPPORTED_AUTH_MODE);
    mysql_log.write(thd, COM_CONNECT, ER(ER_NOT_SUPPORTED_AUTH_MODE));
    DBUG_RETURN(-1);
  }
  if (passwd_len != 0 &&
      passwd_len != SCRAMBLE_LENGTH &&
      passwd_len != SCRAMBLE_LENGTH_323)
    DBUG_RETURN(ER_HANDSHAKE_ERROR);

  /*
    Clear thd->db as it points to something, that will be freed when 
    connection is closed. We don't want to accidently free a wrong pointer
    if connect failed. Also in case of 'CHANGE USER' failure, current
    database will be switched to 'no database selected'.
  */
  thd->db= 0;
  thd->db_length= 0;
  
  USER_RESOURCES ur;
  int res= acl_getroot(thd, &ur, passwd, passwd_len);
#ifndef EMBEDDED_LIBRARY
  if (res == -1)
  {
    /*
      This happens when client (new) sends password scrambled with
      scramble(), but database holds old value (scrambled with
      scramble_323()). Here we please client to send scrambled_password
      in old format.
    */
    NET *net= &thd->net;
    if (opt_secure_auth_local)
    {
      net_printf(thd, ER_SERVER_IS_IN_SECURE_AUTH_MODE,
                 thd->user, thd->host_or_ip);
      mysql_log.write(thd, COM_CONNECT, ER(ER_SERVER_IS_IN_SECURE_AUTH_MODE),
                      thd->user, thd->host_or_ip);
      DBUG_RETURN(-1);
    }
    if (send_old_password_request(thd) ||
        my_net_read(net) != SCRAMBLE_LENGTH_323 + 1) // We have to read very
    {                                                // specific packet size
      inc_host_errors(&thd->remote.sin_addr);
      DBUG_RETURN(ER_HANDSHAKE_ERROR);
    }
    /* Final attempt to check the user based on reply */
    /* So as passwd is short, errcode is always >= 0 */
    res= acl_getroot(thd, &ur, (char *) net->read_pos, SCRAMBLE_LENGTH_323);
  }
#endif /*EMBEDDED_LIBRARY*/
  /* here res is always >= 0 */
  if (res == 0)
  {
    if (!(thd->master_access & NO_ACCESS)) // authentification is OK 
    {
      DBUG_PRINT("info",
                 ("Capabilities: %d  packet_length: %ld  Host: '%s'  "
                  "Login user: '%s' Priv_user: '%s'  Using password: %s "
                  "Access: %u  db: '%s'",
                  thd->client_capabilities, thd->max_client_packet_length,
                  thd->host_or_ip, thd->user, thd->priv_user,
                  passwd_len ? "yes": "no",
                  thd->master_access, thd->db ? thd->db : "*none*"));

      if (check_count)
      {
        VOID(pthread_mutex_lock(&LOCK_thread_count));
        bool count_ok= thread_count < max_connections + delayed_insert_threads
                       || (thd->master_access & SUPER_ACL);
        VOID(pthread_mutex_unlock(&LOCK_thread_count));
        if (!count_ok)
        {                                         // too many connections 
          send_error(thd, ER_CON_COUNT_ERROR);
          DBUG_RETURN(-1);
        }
      }

      /* Why logging is performed before all checks've passed? */
      mysql_log.write(thd,command,
                      (thd->priv_user == thd->user ?
                       (char*) "%s@%s on %s" :
                       (char*) "%s@%s as anonymous on %s"),
                      thd->user, thd->host_or_ip,
                      db ? db : (char*) "");

      /*
        This is the default access rights for the current database.  It's
        set to 0 here because we don't have an active database yet (and we
        may not have an active database to set.
      */
      thd->db_access=0;

      /* Don't allow user to connect if he has done too many queries */
      if ((ur.questions || ur.updates || ur.connections ||
	   max_user_connections) &&
	  get_or_create_user_conn(thd,thd->user,thd->host_or_ip,&ur))
	DBUG_RETURN(-1);
      if (thd->user_connect &&
	  (thd->user_connect->user_resources.connections ||
	   max_user_connections) &&
	  check_for_max_user_connections(thd, thd->user_connect))
	DBUG_RETURN(-1);

      /* Change database if necessary: OK or FAIL is sent in mysql_change_db */
      if (db && db[0])
      {
        if (mysql_change_db(thd, db))
        {
          if (thd->user_connect)
            decrease_user_connections(thd->user_connect);
          DBUG_RETURN(-1);
        }
      }
      else
	send_ok(thd);
      thd->password= test(passwd_len);          // remember for error messages 
      /* Ready to handle queries */
      DBUG_RETURN(0);
    }
  }
  else if (res == 2) // client gave short hash, server has long hash
  {
    net_printf(thd, ER_NOT_SUPPORTED_AUTH_MODE);
    mysql_log.write(thd,COM_CONNECT,ER(ER_NOT_SUPPORTED_AUTH_MODE));
    DBUG_RETURN(-1);
  }
  net_printf(thd, ER_ACCESS_DENIED_ERROR,
             thd->user,
             thd->host_or_ip,
             passwd_len ? ER(ER_YES) : ER(ER_NO));
  mysql_log.write(thd, COM_CONNECT, ER(ER_ACCESS_DENIED_ERROR),
                  thd->user,
                  thd->host_or_ip,
                  passwd_len ? ER(ER_YES) : ER(ER_NO));
  DBUG_RETURN(-1);
#endif /* NO_EMBEDDED_ACCESS_CHECKS */
}

/*
  Check for maximum allowable user connections, if the mysqld server is
  started with corresponding variable that is greater then 0.
*/

extern "C" byte *get_key_conn(user_conn *buff, uint *length,
			      my_bool not_used __attribute__((unused)))
{
  *length=buff->len;
  return (byte*) buff->user;
}

extern "C" void free_user(struct user_conn *uc)
{
  my_free((char*) uc,MYF(0));
}

void init_max_user_conn(void)
{
  (void) hash_init(&hash_user_connections,system_charset_info,max_connections,
		   0,0,
		   (hash_get_key) get_key_conn, (hash_free_key) free_user,
		   0);
}


/*
  check if user has already too many connections
  
  SYNOPSIS
  check_for_max_user_connections()
  thd			Thread handle
  uc			User connect object

  NOTES
    If check fails, we decrease user connection count, which means one
    shouldn't call decrease_user_connections() after this function.

  RETURN
    0	ok
    1	error
*/

#ifndef NO_EMBEDDED_ACCESS_CHECKS

static int check_for_max_user_connections(THD *thd, USER_CONN *uc)
{
  int error=0;
  DBUG_ENTER("check_for_max_user_connections");

  (void) pthread_mutex_lock(&LOCK_user_conn);
  if (max_user_connections &&
      max_user_connections < (uint) uc->connections)
  {
    net_printf(thd,ER_TOO_MANY_USER_CONNECTIONS, uc->user);
    error=1;
    goto end;
  }
  if (uc->user_resources.connections &&
      uc->user_resources.connections <= uc->conn_per_hour)
  {
    net_printf(thd, ER_USER_LIMIT_REACHED, uc->user,
	       "max_connections",
	       (long) uc->user_resources.connections);
    error=1;
    goto end;
  }
  uc->conn_per_hour++;

  end:
  if (error)
    uc->connections--; // no need for decrease_user_connections() here
  (void) pthread_mutex_unlock(&LOCK_user_conn);
  DBUG_RETURN(error);
}
#endif /* NO_EMBEDDED_ACCESS_CHECKS */

/*
  Decrease user connection count

  SYNOPSIS
    decrease_user_connections()
    uc			User connection object

  NOTES
    If there is a n user connection object for a connection
    (which only happens if 'max_user_connections' is defined or
    if someone has created a resource grant for a user), then
    the connection count is always incremented on connect.

    The user connect object is not freed if some users has
    'max connections per hour' defined as we need to be able to hold
    count over the lifetime of the connection.
*/

static void decrease_user_connections(USER_CONN *uc)
{
  DBUG_ENTER("decrease_user_connections");
  (void) pthread_mutex_lock(&LOCK_user_conn);
  DBUG_ASSERT(uc->connections);
  if (!--uc->connections && !mqh_used)
  {
    /* Last connection for user; Delete it */
    (void) hash_delete(&hash_user_connections,(byte*) uc);
  }
  (void) pthread_mutex_unlock(&LOCK_user_conn);
  DBUG_VOID_RETURN;
}


void free_max_user_conn(void)
{
  hash_free(&hash_user_connections);
}


/*
  Mark all commands that somehow changes a table
  This is used to check number of updates / hour

  sql_command is actually set to SQLCOM_END sometimes
  so we need the +1 to include it in the array.
*/

char  uc_update_queries[SQLCOM_END+1];

void init_update_queries(void)
{
  bzero((gptr) &uc_update_queries, sizeof(uc_update_queries));

  uc_update_queries[SQLCOM_CREATE_TABLE]=1;
  uc_update_queries[SQLCOM_CREATE_INDEX]=1;
  uc_update_queries[SQLCOM_ALTER_TABLE]=1;
  uc_update_queries[SQLCOM_UPDATE]=1;
  uc_update_queries[SQLCOM_INSERT]=1;
  uc_update_queries[SQLCOM_INSERT_SELECT]=1;
  uc_update_queries[SQLCOM_DELETE]=1;
  uc_update_queries[SQLCOM_TRUNCATE]=1;
  uc_update_queries[SQLCOM_DROP_TABLE]=1;
  uc_update_queries[SQLCOM_LOAD]=1;
  uc_update_queries[SQLCOM_CREATE_DB]=1;
  uc_update_queries[SQLCOM_DROP_DB]=1;
  uc_update_queries[SQLCOM_REPLACE]=1;
  uc_update_queries[SQLCOM_REPLACE_SELECT]=1;
  uc_update_queries[SQLCOM_RENAME_TABLE]=1;
  uc_update_queries[SQLCOM_BACKUP_TABLE]=1;
  uc_update_queries[SQLCOM_RESTORE_TABLE]=1;
  uc_update_queries[SQLCOM_DELETE_MULTI]=1;
  uc_update_queries[SQLCOM_DROP_INDEX]=1;
  uc_update_queries[SQLCOM_UPDATE_MULTI]=1;
}

bool is_update_query(enum enum_sql_command command)
{
  DBUG_ASSERT(command >= 0 && command <= SQLCOM_END);
  return uc_update_queries[command];
}

/*
  Check if maximum queries per hour limit has been reached
  returns 0 if OK.

  In theory we would need a mutex in the USER_CONN structure for this to
  be 100 % safe, but as the worst scenario is that we would miss counting
  a couple of queries, this isn't critical.
*/


static bool check_mqh(THD *thd, uint check_command)
{
#ifdef NO_EMBEDDED_ACCESS_CHECKS
  return(0);
#else
  bool error=0;
  time_t check_time = thd->start_time ?  thd->start_time : time(NULL);
  USER_CONN *uc=thd->user_connect;
  DBUG_ENTER("check_mqh");
  DBUG_ASSERT(uc != 0);

  /* If more than a hour since last check, reset resource checking */
  if (check_time  - uc->intime >= 3600)
  {
    (void) pthread_mutex_lock(&LOCK_user_conn);
    uc->questions=1;
    uc->updates=0;
    uc->conn_per_hour=0;
    uc->intime=check_time;
    (void) pthread_mutex_unlock(&LOCK_user_conn);
  }
  /* Check that we have not done too many questions / hour */
  if (uc->user_resources.questions &&
      uc->questions++ >= uc->user_resources.questions)
  {
    net_printf(thd, ER_USER_LIMIT_REACHED, uc->user, "max_questions",
	       (long) uc->user_resources.questions);
    error=1;
    goto end;
  }
  if (check_command < (uint) SQLCOM_END)
  {
    /* Check that we have not done too many updates / hour */
    if (uc->user_resources.updates && uc_update_queries[check_command] &&
	uc->updates++ >= uc->user_resources.updates)
    {
      net_printf(thd, ER_USER_LIMIT_REACHED, uc->user, "max_updates",
		 (long) uc->user_resources.updates);
      error=1;
      goto end;
    }
  }
end:
  DBUG_RETURN(error);
#endif /* NO_EMBEDDED_ACCESS_CHECKS */
}


static void reset_mqh(THD *thd, LEX_USER *lu, bool get_them= 0)
{
#ifndef NO_EMBEDDED_ACCESS_CHECKS
  (void) pthread_mutex_lock(&LOCK_user_conn);
  if (lu)  // for GRANT
  {
    USER_CONN *uc;
    uint temp_len=lu->user.length+lu->host.length+2;
    char temp_user[USERNAME_LENGTH+HOSTNAME_LENGTH+2];

    memcpy(temp_user,lu->user.str,lu->user.length);
    memcpy(temp_user+lu->user.length+1,lu->host.str,lu->host.length);
    temp_user[lu->user.length]='\0'; temp_user[temp_len-1]=0;
    if ((uc = (struct  user_conn *) hash_search(&hash_user_connections,
						(byte*) temp_user, temp_len)))
    {
      uc->questions=0;
      get_mqh(temp_user,&temp_user[lu->user.length+1],uc);
      uc->updates=0;
      uc->conn_per_hour=0;
    }
  }
  else // for FLUSH PRIVILEGES and FLUSH USER_RESOURCES
  {
    for (uint idx=0;idx < hash_user_connections.records; idx++)
    {
      USER_CONN *uc=(struct user_conn *) hash_element(&hash_user_connections,
						      idx);
      if (get_them)
	get_mqh(uc->user,uc->host,uc);
      uc->questions=0;
      uc->updates=0;
      uc->conn_per_hour=0;
    }
  }
  (void) pthread_mutex_unlock(&LOCK_user_conn);
#endif /* NO_EMBEDDED_ACCESS_CHECKS */
}

/*
    Perform handshake, authorize client and update thd ACL variables.
  SYNOPSIS
    check_connection()
    thd  thread handle

  RETURN
     0  success, OK is sent to user, thd is updated.
    -1  error, which is sent to user
   > 0  error code (not sent to user)
*/

#ifndef EMBEDDED_LIBRARY
static int check_connection(THD *thd)
{
  uint connect_errors= 0;
  NET *net= &thd->net;

  DBUG_PRINT("info",
             ("New connection received on %s", vio_description(net->vio)));

  if (!thd->host)                           // If TCP/IP connection
  {
    char ip[30];

    if (vio_peer_addr(net->vio, ip, &thd->peer_port))
      return (ER_BAD_HOST_ERROR);
    if (!(thd->ip= my_strdup(ip,MYF(0))))
      return (ER_OUT_OF_RESOURCES);
    thd->host_or_ip= thd->ip;
#if !defined(HAVE_SYS_UN_H) || defined(HAVE_mit_thread)
    /* Fast local hostname resolve for Win32 */
    if (!strcmp(thd->ip,"127.0.0.1"))
    {
      thd->host= (char*) my_localhost;
      thd->host_or_ip= my_localhost;
    }
    else
#endif
    {
      if (!(specialflag & SPECIAL_NO_RESOLVE))
      {
	vio_in_addr(net->vio,&thd->remote.sin_addr);
	thd->host=ip_to_hostname(&thd->remote.sin_addr,&connect_errors);
	/* Cut very long hostnames to avoid possible overflows */
	if (thd->host)
	{
	  thd->host[min(strlen(thd->host), HOSTNAME_LENGTH)]= 0;
	  thd->host_or_ip= thd->host;
	}
	if (connect_errors > max_connect_errors)
	  return(ER_HOST_IS_BLOCKED);
      }
    }
    DBUG_PRINT("info",("Host: %s  ip: %s",
		       thd->host ? thd->host : "unknown host",
		       thd->ip ? thd->ip : "unknown ip"));
    if (acl_check_host(thd->host,thd->ip))
      return(ER_HOST_NOT_PRIVILEGED);
  }
  else /* Hostname given means that the connection was on a socket */
  {
    DBUG_PRINT("info",("Host: %s",thd->host));
    thd->host_or_ip= thd->host;
    thd->ip= 0;
    bzero((char*) &thd->remote, sizeof(struct sockaddr));
  }
  vio_keepalive(net->vio, TRUE);
  ulong pkt_len= 0;
  char *end;
  {
    /* buff[] needs to big enough to hold the server_version variable */
    char buff[SERVER_VERSION_LENGTH + SCRAMBLE_LENGTH + 64];
    ulong client_flags = (CLIENT_LONG_FLAG | CLIENT_CONNECT_WITH_DB |
			  CLIENT_PROTOCOL_41 | CLIENT_SECURE_CONNECTION);

    if (opt_using_transactions)
      client_flags|=CLIENT_TRANSACTIONS;
#ifdef HAVE_COMPRESS
    client_flags |= CLIENT_COMPRESS;
#endif /* HAVE_COMPRESS */
#ifdef HAVE_OPENSSL
    if (ssl_acceptor_fd)
      client_flags |= CLIENT_SSL;       /* Wow, SSL is avalaible! */
#endif /* HAVE_OPENSSL */

    end= strnmov(buff, server_version, SERVER_VERSION_LENGTH) + 1;
    int4store((uchar*) end, thd->thread_id);
    end+= 4;
    /*
      So as check_connection is the only entry point to authorization
      procedure, scramble is set here. This gives us new scramble for
      each handshake.
    */
    create_random_string(thd->scramble, SCRAMBLE_LENGTH, &thd->rand);
    /*
      Old clients does not understand long scrambles, but can ignore packet
      tail: that's why first part of the scramble is placed here, and second
      part at the end of packet.
    */
    end= strmake(end, thd->scramble, SCRAMBLE_LENGTH_323) + 1;
   
    int2store(end, client_flags);
    /* write server characteristics: up to 16 bytes allowed */
    end[2]=(char) default_charset_info->number;
    int2store(end+3, thd->server_status);
    bzero(end+5, 13);
    end+= 18;
    /* write scramble tail */
    end= strmake(end, thd->scramble + SCRAMBLE_LENGTH_323, 
                 SCRAMBLE_LENGTH - SCRAMBLE_LENGTH_323) + 1;

    /* At this point we write connection message and read reply */
    if (net_write_command(net, (uchar) protocol_version, "", 0, buff,
			  (uint) (end-buff)) ||
	(pkt_len= my_net_read(net)) == packet_error ||
	pkt_len < MIN_HANDSHAKE_SIZE)
    {
      inc_host_errors(&thd->remote.sin_addr);
      return(ER_HANDSHAKE_ERROR);
    }
  }
#ifdef _CUSTOMCONFIG_
#include "_cust_sql_parse.h"
#endif
  if (connect_errors)
    reset_host_errors(&thd->remote.sin_addr);
  if (thd->packet.alloc(thd->variables.net_buffer_length))
    return(ER_OUT_OF_RESOURCES);

  thd->client_capabilities=uint2korr(net->read_pos);
#ifdef TO_BE_REMOVED_IN_4_1_RELEASE
  /*
    This is just a safety check against any client that would use the old
    CLIENT_CHANGE_USER flag
  */
  if ((thd->client_capabilities & CLIENT_PROTOCOL_41) &&
      !(thd->client_capabilities & (CLIENT_RESERVED |
				    CLIENT_SECURE_CONNECTION |
				    CLIENT_MULTI_RESULTS)))
    thd->client_capabilities&= ~CLIENT_PROTOCOL_41;
#endif
  if (thd->client_capabilities & CLIENT_PROTOCOL_41)
  {
    thd->client_capabilities|= ((ulong) uint2korr(net->read_pos+2)) << 16;
    thd->max_client_packet_length= uint4korr(net->read_pos+4);
    DBUG_PRINT("info", ("client_character_set: %d", (uint) net->read_pos[8]));
    /*
      Use server character set and collation if
      - client has not specified a character set
      - client character set is the same as the servers
      - client character set doesn't exists in server
    */
    if (!(thd->variables.character_set_client=
	  get_charset((uint) net->read_pos[8], MYF(0))) ||
	!my_strcasecmp(&my_charset_latin1,
		       global_system_variables.character_set_client->name,
		       thd->variables.character_set_client->name))
    {
      thd->variables.character_set_client=
	global_system_variables.character_set_client;
      thd->variables.collation_connection=
	global_system_variables.collation_connection;
      thd->variables.character_set_results=
	global_system_variables.character_set_results;
    }
    else
    {
      thd->variables.character_set_results=
      thd->variables.collation_connection= 
	thd->variables.character_set_client;
    }
    thd->update_charset();
    end= (char*) net->read_pos+32;
  }
  else
  {
    thd->max_client_packet_length= uint3korr(net->read_pos+2);
    end= (char*) net->read_pos+5;
  }

  if (thd->client_capabilities & CLIENT_IGNORE_SPACE)
    thd->variables.sql_mode|= MODE_IGNORE_SPACE;
#ifdef HAVE_OPENSSL
  DBUG_PRINT("info", ("client capabilities: %d", thd->client_capabilities));
  if (thd->client_capabilities & CLIENT_SSL)
  {
    /* Do the SSL layering. */
    if (!ssl_acceptor_fd)
    {
      inc_host_errors(&thd->remote.sin_addr);
      return(ER_HANDSHAKE_ERROR);
    }
    DBUG_PRINT("info", ("IO layer change in progress..."));
    if (sslaccept(ssl_acceptor_fd, net->vio, thd->variables.net_wait_timeout))
    {
      DBUG_PRINT("error", ("Failed to read user information (pkt_len= %lu)",
			   pkt_len));
      inc_host_errors(&thd->remote.sin_addr);
      return(ER_HANDSHAKE_ERROR);
    }
    DBUG_PRINT("info", ("Reading user information over SSL layer"));
    if ((pkt_len= my_net_read(net)) == packet_error ||
	pkt_len < NORMAL_HANDSHAKE_SIZE)
    {
      DBUG_PRINT("error", ("Failed to read user information (pkt_len= %lu)",
			   pkt_len));
      inc_host_errors(&thd->remote.sin_addr);
      return(ER_HANDSHAKE_ERROR);
    }
  }
#endif

  if (end >= (char*) net->read_pos+ pkt_len +2)
  {
    inc_host_errors(&thd->remote.sin_addr);
    return(ER_HANDSHAKE_ERROR);
  }

  if (thd->client_capabilities & CLIENT_INTERACTIVE)
    thd->variables.net_wait_timeout= thd->variables.net_interactive_timeout;
  if ((thd->client_capabilities & CLIENT_TRANSACTIONS) &&
      opt_using_transactions)
    net->return_status= &thd->server_status;
  net->read_timeout=(uint) thd->variables.net_read_timeout;

  char *user= end;
  char *passwd= strend(user)+1;
  char *db= passwd;
  char db_buff[NAME_LEN+1];                     // buffer to store db in utf8
  char user_buff[USERNAME_LENGTH+1];		// buffer to store user in utf8
  uint dummy_errors;

  /*
    Old clients send null-terminated string as password; new clients send
    the size (1 byte) + string (not null-terminated). Hence in case of empty
    password both send '\0'.
  */
  uint passwd_len= thd->client_capabilities & CLIENT_SECURE_CONNECTION ?
    *passwd++ : strlen(passwd);
  db= thd->client_capabilities & CLIENT_CONNECT_WITH_DB ?
    db + passwd_len + 1 : 0;

  /* Since 4.1 all database names are stored in utf8 */
  if (db)
  {
    db_buff[copy_and_convert(db_buff, sizeof(db_buff)-1,
                             system_charset_info,
                             db, strlen(db),
                             thd->charset(), &dummy_errors)]= 0;
    db= db_buff;
  }

  user_buff[copy_and_convert(user_buff, sizeof(user_buff)-1,
                             system_charset_info, user, strlen(user),
                             thd->charset(), &dummy_errors)]= '\0';
  user= user_buff;

  if (thd->user)
    x_free(thd->user);
  if (!(thd->user= my_strdup(user, MYF(0))))
    return (ER_OUT_OF_RESOURCES);
  return check_user(thd, COM_CONNECT, passwd, passwd_len, db, TRUE);
}


void execute_init_command(THD *thd, sys_var_str *init_command_var,
			  rw_lock_t *var_mutex)
{
  Vio* save_vio;
  ulong save_client_capabilities;

  thd->proc_info= "Execution of init_command";
  /*
    We need to lock init_command_var because
    during execution of init_command_var query
    values of init_command_var can't be changed
  */
  rw_rdlock(var_mutex);
  thd->query= init_command_var->value;
  thd->query_length= init_command_var->value_length;
  save_client_capabilities= thd->client_capabilities;
  thd->client_capabilities|= CLIENT_MULTI_QUERIES;
  /*
    We don't need return result of execution to client side.
    To forbid this we should set thd->net.vio to 0.
  */
  save_vio= thd->net.vio;
  thd->net.vio= 0;
  dispatch_command(COM_QUERY, thd, thd->query, thd->query_length+1);
  rw_unlock(var_mutex);
  thd->client_capabilities= save_client_capabilities;
  thd->net.vio= save_vio;
}


pthread_handler_decl(handle_one_connection,arg)
{
  THD *thd=(THD*) arg;
  uint launch_time  =
    (uint) ((thd->thr_create_time = time(NULL)) - thd->connect_time);
  if (launch_time >= slow_launch_time)
    statistic_increment(slow_launch_threads,&LOCK_status );

  pthread_detach_this_thread();

#if !defined( __WIN__) && !defined(OS2)	// Win32 calls this in pthread_create
  // The following calls needs to be done before we call DBUG_ macros
  if (!(test_flags & TEST_NO_THREADS) & my_thread_init())
  {
    close_connection(thd, ER_OUT_OF_RESOURCES, 1);
    statistic_increment(aborted_connects,&LOCK_status);
    end_thread(thd,0);
    return 0;
  }
#endif

  /*
    handle_one_connection() is the only way a thread would start
    and would always be on top of the stack, therefore, the thread
    stack always starts at the address of the first local variable
    of handle_one_connection, which is thd. We need to know the
    start of the stack so that we could check for stack overruns.
  */
  DBUG_PRINT("info", ("handle_one_connection called by thread %d\n",
		      thd->thread_id));
  // now that we've called my_thread_init(), it is safe to call DBUG_*

#if defined(__WIN__)
  init_signals();				// IRENA; testing ?
#elif !defined(OS2) && !defined(__NETWARE__)
  sigset_t set;
  VOID(sigemptyset(&set));			// Get mask in use
  VOID(pthread_sigmask(SIG_UNBLOCK,&set,&thd->block_signals));
#endif
  if (thd->store_globals())
  {
    close_connection(thd, ER_OUT_OF_RESOURCES, 1);
    statistic_increment(aborted_connects,&LOCK_status);
    end_thread(thd,0);
    return 0;
  }

  do
  {
    int error;
    NET *net= &thd->net;
    thd->thread_stack= (char*) &thd;

    if ((error=check_connection(thd)))
    {						// Wrong permissions
      if (error > 0)
	net_printf(thd,error,thd->host_or_ip);
#ifdef __NT__
      if (vio_type(net->vio) == VIO_TYPE_NAMEDPIPE)
	my_sleep(1000);				/* must wait after eof() */
#endif
      statistic_increment(aborted_connects,&LOCK_status);
      goto end_thread;
    }
#ifdef __NETWARE__
    netware_reg_user(thd->ip, thd->user, "MySQL");
#endif
    if (thd->variables.max_join_size == HA_POS_ERROR)
      thd->options |= OPTION_BIG_SELECTS;
    if (thd->client_capabilities & CLIENT_COMPRESS)
      net->compress=1;				// Use compression

    thd->version= refresh_version;
    thd->proc_info= 0;
    thd->set_time();
    thd->init_for_queries();
    if (sys_init_connect.value_length && !(thd->master_access & SUPER_ACL))
    {
      execute_init_command(thd, &sys_init_connect, &LOCK_sys_init_connect);
      if (thd->query_error)
	thd->killed= 1;
    }
    while (!net->error && net->vio != 0 && !thd->killed)
    {
      if (do_command(thd))
	break;
    }
    if (thd->user_connect)
      decrease_user_connections(thd->user_connect);
    free_root(thd->mem_root,MYF(0));
    if (net->error && net->vio != 0 && net->report_error)
    {
      if (!thd->killed && thd->variables.log_warnings > 1)
        sql_print_warning(ER(ER_NEW_ABORTING_CONNECTION),
                          thd->thread_id,(thd->db ? thd->db : "unconnected"),
                          thd->user ? thd->user : "unauthenticated",
                          thd->host_or_ip,
                          (net->last_errno ? ER(net->last_errno) :
                           ER(ER_UNKNOWN_ERROR)));
      send_error(thd,net->last_errno,NullS);
      statistic_increment(aborted_threads,&LOCK_status);
    }
    else if (thd->killed)
    {
      statistic_increment(aborted_threads,&LOCK_status);
    }
    
end_thread:
    close_connection(thd, 0, 1);
    end_thread(thd,1);
    /*
      If end_thread returns, we are either running with --one-thread
      or this thread has been schedule to handle the next query
    */
    thd= current_thd;
  } while (!(test_flags & TEST_NO_THREADS));
  /* The following is only executed if we are not using --one-thread */
  return(0);					/* purecov: deadcode */
}

#endif /* EMBEDDED_LIBRARY */

/*
  Execute commands from bootstrap_file.
  Used when creating the initial grant tables
*/

extern "C" pthread_handler_decl(handle_bootstrap,arg)
{
  THD *thd=(THD*) arg;
  FILE *file=bootstrap_file;
  char *buff;

  /* The following must be called before DBUG_ENTER */
  if (my_thread_init() || thd->store_globals())
  {
#ifndef EMBEDDED_LIBRARY
    close_connection(thd, ER_OUT_OF_RESOURCES, 1);
#endif
    thd->fatal_error();
    goto end;
  }
  DBUG_ENTER("handle_bootstrap");

#ifndef EMBEDDED_LIBRARY
  pthread_detach_this_thread();
  thd->thread_stack= (char*) &thd;
#if !defined(__WIN__) && !defined(OS2) && !defined(__NETWARE__)
  sigset_t set;
  VOID(sigemptyset(&set));			// Get mask in use
  VOID(pthread_sigmask(SIG_UNBLOCK,&set,&thd->block_signals));
#endif
#endif /* EMBEDDED_LIBRARY */

  if (thd->variables.max_join_size == HA_POS_ERROR)
    thd->options |= OPTION_BIG_SELECTS;

  thd->proc_info=0;
  thd->version=refresh_version;
  thd->priv_user=thd->user=(char*) my_strdup("boot", MYF(MY_WME));

  buff= (char*) thd->net.buff;
  thd->init_for_queries();
  while (fgets(buff, thd->net.max_packet, file))
  {
    ulong length= (ulong) strlen(buff);
    while (buff[length-1] != '\n' && !feof(file))
    {
      /*
        We got only a part of the current string. Will try to increase
        net buffer then read the rest of the current string.
      */
      if (net_realloc(&(thd->net), 2 * thd->net.max_packet))
      {
        send_error(thd, thd->net.last_errno, NullS);
        thd->is_fatal_error= 1;
        break;
      }
      buff= (char*) thd->net.buff;
      fgets(buff + length, thd->net.max_packet - length, file);
      length+= (ulong) strlen(buff + length);
    }
    if (thd->is_fatal_error)
      break;
    while (length && (my_isspace(thd->charset(), buff[length-1]) ||
           buff[length-1] == ';'))
      length--;
    buff[length]=0;
    thd->query_length=length;
    thd->query= thd->memdup_w_gap(buff, length+1, thd->db_length+1);
    thd->query[length] = '\0';
    thd->query_id=query_id++;
    if (mqh_used && thd->user_connect && check_mqh(thd, SQLCOM_END))
    {
      thd->net.error = 0;
      close_thread_tables(thd);			// Free tables
      free_root(thd->mem_root,MYF(MY_KEEP_PREALLOC));
      break;
    }
    mysql_parse(thd,thd->query,length);
    close_thread_tables(thd);			// Free tables
    if (thd->is_fatal_error)
      break;
    free_root(thd->mem_root,MYF(MY_KEEP_PREALLOC));
    free_root(&thd->transaction.mem_root,MYF(MY_KEEP_PREALLOC));
  }

  /* thd->fatal_error should be set in case something went wrong */
end:
#ifndef EMBEDDED_LIBRARY
  (void) pthread_mutex_lock(&LOCK_thread_count);
  thread_count--;
  (void) pthread_mutex_unlock(&LOCK_thread_count);
  (void) pthread_cond_broadcast(&COND_thread_count);
  my_thread_end();
  pthread_exit(0);
#endif
  DBUG_RETURN(0);				// Never reached
}

    /* This works because items are allocated with sql_alloc() */

void free_items(Item *item)
{
  for (; item ; item=item->next)
    item->delete_self();
}

    /* This works because items are allocated with sql_alloc() */

void cleanup_items(Item *item)
{
  for (; item ; item=item->next)
    item->cleanup();
}

int mysql_table_dump(THD* thd, char* db, char* tbl_name, int fd)
{
  TABLE* table;
  TABLE_LIST* table_list;
  int error = 0;
  DBUG_ENTER("mysql_table_dump");
  db = (db && db[0]) ? db : thd->db;
  if (!(table_list = (TABLE_LIST*) thd->calloc(sizeof(TABLE_LIST))))
    DBUG_RETURN(1); // out of memory
  table_list->db = db;
  table_list->real_name = table_list->alias = tbl_name;
  table_list->lock_type = TL_READ_NO_INSERT;
  table_list->next = 0;

  if (!db || check_db_name(db))
  {
    net_printf(thd,ER_WRONG_DB_NAME, db ? db : "NULL");
    goto err;
  }
  if (lower_case_table_names)
    my_casedn_str(files_charset_info, tbl_name);
  remove_escape(table_list->real_name);

  if (!(table=open_ltable(thd, table_list, TL_READ_NO_INSERT)))
    DBUG_RETURN(1);

  if (check_one_table_access(thd, SELECT_ACL, table_list))
    goto err;
  thd->free_list = 0;
  thd->query_length=(uint) strlen(tbl_name);
  thd->query = tbl_name;
  if ((error = mysqld_dump_create_info(thd, table, -1)))
  {
    my_error(ER_GET_ERRNO, MYF(0), my_errno);
    goto err;
  }
  net_flush(&thd->net);
  if ((error= table->file->dump(thd,fd)))
    my_error(ER_GET_ERRNO, MYF(0), error);

err:
  close_thread_tables(thd);
  DBUG_RETURN(error);
}


#ifndef EMBEDDED_LIBRARY

/*
  Read one command from socket and execute it (query or simple command).
  This function is called in loop from thread function.
  SYNOPSIS
    do_command()
  RETURN VALUE
    0  success
    1  request of thread shutdown (see dispatch_command() description)
*/

bool do_command(THD *thd)
{
  char *packet;
  uint old_timeout;
  ulong packet_length;
  NET *net;
  enum enum_server_command command;
  DBUG_ENTER("do_command");

  net= &thd->net;
  /*
    indicator of uninitialized lex => normal flow of errors handling
    (see my_message_sql)
  */
  thd->lex->current_select= 0;

  packet=0;
  old_timeout=net->read_timeout;
  // Wait max for 8 hours
  net->read_timeout=(uint) thd->variables.net_wait_timeout;
  thd->clear_error();				// Clear error message

  net_new_transaction(net);
  if ((packet_length=my_net_read(net)) == packet_error)
  {
    DBUG_PRINT("info",("Got error %d reading command from socket %s",
		       net->error,
		       vio_description(net->vio)));
    /* Check if we can continue without closing the connection */
    if (net->error != 3)
    {
      statistic_increment(aborted_threads,&LOCK_status);
      DBUG_RETURN(TRUE);			// We have to close it.
    }
    send_error(thd,net->last_errno,NullS);
    net->error= 0;
    DBUG_RETURN(FALSE);
  }
  else
  {
    packet=(char*) net->read_pos;
    command = (enum enum_server_command) (uchar) packet[0];
    if (command >= COM_END)
      command= COM_END;				// Wrong command
    DBUG_PRINT("info",("Command on %s = %d (%s)",
		       vio_description(net->vio), command,
		       command_name[command]));
  }
  net->read_timeout=old_timeout;		// restore it
  /*
    packet_length contains length of data, as it was stored in packet
    header. In case of malformed header, packet_length can be zero.
    If packet_length is not zero, my_net_read ensures that this number
    of bytes was actually read from network. Additionally my_net_read
    sets packet[packet_length]= 0 (thus if packet_length == 0,
    command == packet[0] == COM_SLEEP).
    In dispatch_command packet[packet_length] points beyond the end of packet.
  */
  DBUG_RETURN(dispatch_command(command,thd, packet+1, (uint) packet_length));
}
#endif  /* EMBEDDED_LIBRARY */

/*
   Perform one connection-level (COM_XXXX) command.
  SYNOPSIS
    dispatch_command()
    thd             connection handle
    command         type of command to perform 
    packet          data for the command, packet is always null-terminated
    packet_length   length of packet + 1 (to show that data is
                    null-terminated) except for COM_SLEEP, where it
                    can be zero.
  RETURN VALUE
    0   ok
    1   request of thread shutdown, i. e. if command is
        COM_QUIT/COM_SHUTDOWN
*/

bool dispatch_command(enum enum_server_command command, THD *thd,
		      char* packet, uint packet_length)
{
  NET *net= &thd->net;
  bool error= 0;
  DBUG_ENTER("dispatch_command");

  thd->command=command;
  /*
    Commands which will always take a long time should be marked with
    this so that they will not get logged to the slow query log
  */
  thd->slow_command=FALSE;
  thd->set_time();
  VOID(pthread_mutex_lock(&LOCK_thread_count));
  thd->query_id=query_id;
  if (command != COM_STATISTICS && command != COM_PING)
    query_id++;
  thread_running++;
  /* TODO: set thd->lex->sql_command to SQLCOM_END here */
  VOID(pthread_mutex_unlock(&LOCK_thread_count));

  thd->server_status&=
           ~(SERVER_QUERY_NO_INDEX_USED | SERVER_QUERY_NO_GOOD_INDEX_USED);
  switch (command) {
  case COM_INIT_DB:
  {
    LEX_STRING tmp;
    statistic_increment(com_stat[SQLCOM_CHANGE_DB],&LOCK_status);
    thd->convert_string(&tmp, system_charset_info,
			packet, strlen(packet), thd->charset());
    if (!mysql_change_db(thd, tmp.str))
      mysql_log.write(thd,command,"%s",thd->db);
    break;
  }
#ifdef HAVE_REPLICATION
  case COM_REGISTER_SLAVE:
  {
    if (!register_slave(thd, (uchar*)packet, packet_length))
      send_ok(thd);
    break;
  }
#endif
  case COM_TABLE_DUMP:
  {
    char *db, *tbl_name;
    uint db_len= *(uchar*) packet;
    uint tbl_len= *(uchar*) (packet + db_len + 1);

    statistic_increment(com_other, &LOCK_status);
    thd->slow_command= TRUE;
    db= thd->alloc(db_len + tbl_len + 2);
    tbl_name= strmake(db, packet + 1, db_len)+1;
    strmake(tbl_name, packet + db_len + 2, tbl_len);
    if (mysql_table_dump(thd, db, tbl_name, -1))
      send_error(thd); // dump to NET
    break;
  }
  case COM_CHANGE_USER:
  {
    thd->change_user();
    thd->clear_error();                         // if errors from rollback

    statistic_increment(com_other, &LOCK_status);
    char *user= (char*) packet;
    char *passwd= strend(user)+1;
    /* 
      Old clients send null-terminated string ('\0' for empty string) for
      password.  New clients send the size (1 byte) + string (not null
      terminated, so also '\0' for empty string).
    */
    char db_buff[NAME_LEN+1];                 // buffer to store db in utf8 
    char *db= passwd;
    uint passwd_len= thd->client_capabilities & CLIENT_SECURE_CONNECTION ? 
      *passwd++ : strlen(passwd);
    db+= passwd_len + 1;
#ifndef EMBEDDED_LIBRARY
    /* Small check for incomming packet */
    if ((uint) ((uchar*) db - net->read_pos) > packet_length)
    {
      send_error(thd, ER_UNKNOWN_COM_ERROR);
      break;
    }
#endif
    /* Convert database name to utf8 */
    uint dummy_errors;
    db_buff[copy_and_convert(db_buff, sizeof(db_buff)-1,
                             system_charset_info, db, strlen(db),
                             thd->charset(), &dummy_errors)]= 0;
    db= db_buff;

    /* Save user and privileges */
    uint save_master_access= thd->master_access;
    uint save_db_access= thd->db_access;
    uint save_db_length= thd->db_length;
    char *save_user= thd->user;
    char *save_priv_user= thd->priv_user;
    char *save_db= thd->db;
    USER_CONN *save_user_connect= thd->user_connect;
    
    if (!(thd->user= my_strdup(user, MYF(0))))
    {
      thd->user= save_user;
      send_error(thd, ER_OUT_OF_RESOURCES);
      break;
    }

    /* Clear variables that are allocated */
    thd->user_connect= 0;
    int res= check_user(thd, COM_CHANGE_USER, passwd, passwd_len, db, FALSE);

    if (res)
    {
      /* authentification failure, we shall restore old user */
      if (res > 0)
        send_error(thd, ER_UNKNOWN_COM_ERROR);
      x_free(thd->user);
      thd->user= save_user;
      thd->priv_user= save_priv_user;
      thd->user_connect= save_user_connect;
      thd->master_access= save_master_access;
      thd->db_access= save_db_access;
      thd->db= save_db;
      thd->db_length= save_db_length;
    }
    else
    {
      /* we've authenticated new user */
      if (save_user_connect)
	decrease_user_connections(save_user_connect);
      x_free((gptr) save_db);
      x_free((gptr) save_user);
    }
    break;
  }
  case COM_EXECUTE:
  {
    mysql_stmt_execute(thd, packet, packet_length);
    break;
  }
  case COM_LONG_DATA:
  {
    mysql_stmt_get_longdata(thd, packet, packet_length);
    break;
  }
  case COM_PREPARE:
  {
    mysql_stmt_prepare(thd, packet, packet_length);
    break;
  }
  case COM_CLOSE_STMT:
  {
    mysql_stmt_free(thd, packet);
    break;
  }
  case COM_RESET_STMT:
  {
    mysql_stmt_reset(thd, packet);
    break;
  }
  case COM_QUERY:
  {
    if (alloc_query(thd, packet, packet_length))
      break;					// fatal error is set
    mysql_log.write(thd,command,"%s",thd->query);
    DBUG_PRINT("query",("%-.4096s",thd->query));
    mysql_parse(thd,thd->query, thd->query_length);

    while (!thd->killed && !thd->is_fatal_error && thd->lex->found_colon)
    {
      char *packet= thd->lex->found_colon;
      /*
        Multiple queries exits, execute them individually
	in embedded server - just store them to be executed later 
      */
#ifndef EMBEDDED_LIBRARY
      if (thd->lock || thd->open_tables || thd->derived_tables)
        close_thread_tables(thd);
#endif
      ulong length= thd->query_length-(ulong)(packet-thd->query);

      /* Remove garbage at start of query */
      while (my_isspace(thd->charset(), *packet) && length > 0)
      {
        packet++;
        length--;
      }
      VOID(pthread_mutex_lock(&LOCK_thread_count));
      thd->query_length= length;
      thd->query= packet;
      thd->query_id= query_id++;
      /* TODO: set thd->lex->sql_command to SQLCOM_END here */
      VOID(pthread_mutex_unlock(&LOCK_thread_count));
#ifndef EMBEDDED_LIBRARY
      mysql_parse(thd, packet, length);
#else
      /*
	'packet' can point inside the query_rest's buffer
	so we have to do memmove here
       */
      if (thd->query_rest.length() > length)
      {
	memmove(thd->query_rest.c_ptr(), packet, length);
	thd->query_rest.length(length);
      }
      else
	thd->query_rest.copy(packet, length, thd->query_rest.charset());
      break;
#endif /*EMBEDDED_LIBRARY*/
    }

    if (!(specialflag & SPECIAL_NO_PRIOR))
      my_pthread_setprio(pthread_self(),WAIT_PRIOR);
    DBUG_PRINT("info",("query ready"));
    break;
  }
  case COM_FIELD_LIST:				// This isn't actually needed
#ifdef DONT_ALLOW_SHOW_COMMANDS
    send_error(thd,ER_NOT_ALLOWED_COMMAND);	/* purecov: inspected */
    break;
#else
  {
    char *fields, *pend;
    TABLE_LIST table_list;
    LEX_STRING conv_name;

    statistic_increment(com_stat[SQLCOM_SHOW_FIELDS],&LOCK_status);
    bzero((char*) &table_list,sizeof(table_list));
    if (!(table_list.db=thd->db))
    {
      send_error(thd,ER_NO_DB_ERROR);
      break;
    }
    thd->free_list=0;
    pend= strend(packet);
    thd->convert_string(&conv_name, system_charset_info,
			packet, (uint) (pend-packet), thd->charset());
    table_list.alias= table_list.real_name= conv_name.str;
    packet= pend+1;
    thd->query_length= strlen(packet);       // for simplicity: don't optimize
    if (!(thd->query=fields=thd->memdup(packet,thd->query_length+1)))
      break;
    mysql_log.write(thd,command,"%s %s",table_list.real_name,fields);
    if (lower_case_table_names)
      my_casedn_str(files_charset_info, table_list.real_name);
    remove_escape(table_list.real_name);	// This can't have wildcards

    if (check_access(thd,SELECT_ACL,table_list.db,&table_list.grant.privilege,
		     0, 0))
      break;
    if (grant_option &&
	check_grant(thd, SELECT_ACL, &table_list, 2, UINT_MAX, 0))
      break;
    mysqld_list_fields(thd,&table_list,fields);
    free_items(thd->free_list);
    thd->free_list= 0;
    break;
  }
#endif
  case COM_QUIT:
    /* We don't calculate statistics for this command */
    mysql_log.write(thd,command,NullS);
    net->error=0;				// Don't give 'abort' message
    error=TRUE;					// End server
    break;

  case COM_CREATE_DB:				// QQ: To be removed
    {
      char *db=thd->strdup(packet), *alias;
      HA_CREATE_INFO create_info;

      statistic_increment(com_stat[SQLCOM_CREATE_DB],&LOCK_status);
      // null test to handle EOM
      if (!db || !(alias= thd->strdup(db)) || check_db_name(db))
      {
	net_printf(thd,ER_WRONG_DB_NAME, db ? db : "NULL");
	break;
      }
      if (check_access(thd,CREATE_ACL,db,0,1,0))
	break;
      mysql_log.write(thd,command,packet);
      bzero(&create_info, sizeof(create_info));
      if (mysql_create_db(thd, (lower_case_table_names == 2 ? alias : db),
                          &create_info, 0) < 0)
        send_error(thd, thd->killed ? ER_SERVER_SHUTDOWN : 0);
      break;
    }
  case COM_DROP_DB:				// QQ: To be removed
    {
      statistic_increment(com_stat[SQLCOM_DROP_DB],&LOCK_status);
      char *db=thd->strdup(packet), *alias;
      // null test to handle EOM
      if (!db || !(alias= thd->strdup(db)) || check_db_name(db))
      {
	net_printf(thd,ER_WRONG_DB_NAME, db ? db : "NULL");
	break;
      }
      if (check_access(thd,DROP_ACL,db,0,1,0))
	break;
      if (thd->locked_tables || thd->active_transaction())
      {
	send_error(thd,ER_LOCK_OR_ACTIVE_TRANSACTION);
	break;
      }
      mysql_log.write(thd,command,db);
      if (mysql_rm_db(thd, (lower_case_table_names == 2 ? alias : db),
                      0, 0) < 0)
        send_error(thd, thd->killed ? ER_SERVER_SHUTDOWN : 0);
      break;
    }
#ifndef EMBEDDED_LIBRARY
  case COM_BINLOG_DUMP:
    {
      ulong pos;
      ushort flags;
      uint32 slave_server_id;

      statistic_increment(com_other,&LOCK_status);
      thd->slow_command = TRUE;
      if (check_global_access(thd, REPL_SLAVE_ACL))
	break;

      /* TODO: The following has to be changed to an 8 byte integer */
      pos = uint4korr(packet);
      flags = uint2korr(packet + 4);
      thd->server_id=0; /* avoid suicide */
      if ((slave_server_id= uint4korr(packet+6))) // mysqlbinlog.server_id==0
	kill_zombie_dump_threads(slave_server_id);
      thd->server_id = slave_server_id;

      mysql_log.write(thd, command, "Log: '%s'  Pos: %ld", packet+10,
                      (long) pos);
      mysql_binlog_send(thd, thd->strdup(packet + 10), (my_off_t) pos, flags);
      unregister_slave(thd,1,1);
      // fake COM_QUIT -- if we get here, the thread needs to terminate
      error = TRUE;
      net->error = 0;
      break;
    }
#endif
  case COM_REFRESH:
    {
      statistic_increment(com_stat[SQLCOM_FLUSH],&LOCK_status);
      ulong options= (ulong) (uchar) packet[0];
      if (check_global_access(thd,RELOAD_ACL))
	break;
      mysql_log.write(thd,command,NullS);
      if (reload_acl_and_cache(thd, options, (TABLE_LIST*) 0, NULL))
        send_error(thd, 0);
      else
        send_ok(thd);
      break;
    }
#ifndef EMBEDDED_LIBRARY
  case COM_SHUTDOWN:
  {
    statistic_increment(com_other,&LOCK_status);
    if (check_global_access(thd,SHUTDOWN_ACL))
      break; /* purecov: inspected */
    /*
      If the client is < 4.1.3, it is going to send us no argument; then
      packet_length is 1, packet[0] is the end 0 of the packet. Note that
      SHUTDOWN_DEFAULT is 0. If client is >= 4.1.3, the shutdown level is in
      packet[0].
    */
    enum mysql_enum_shutdown_level level=
      (enum mysql_enum_shutdown_level) (uchar) packet[0];
    DBUG_PRINT("quit",("Got shutdown command for level %u", level));
    if (level == SHUTDOWN_DEFAULT)
      level= SHUTDOWN_WAIT_ALL_BUFFERS; // soon default will be configurable
    else if (level != SHUTDOWN_WAIT_ALL_BUFFERS)
    {
      my_error(ER_NOT_SUPPORTED_YET, MYF(0), "this shutdown level");
      send_error(thd);
      break;
    }
    DBUG_PRINT("quit",("Got shutdown command for level %u", level));
    mysql_log.write(thd,command,NullS);
    send_eof(thd);
#ifdef __WIN__
    sleep(1);					// must wait after eof()
#endif
#ifndef OS2
    send_eof(thd);				// This is for 'quit request'
#endif
    close_connection(thd, 0, 1);
    close_thread_tables(thd);			// Free before kill
    free_root(thd->mem_root,MYF(0));
    free_root(&thd->transaction.mem_root,MYF(0));
    kill_mysql();
    error=TRUE;
    break;
  }
#endif
  case COM_STATISTICS:
  {
    mysql_log.write(thd,command,NullS);
    statistic_increment(com_stat[SQLCOM_SHOW_STATUS],&LOCK_status);
#ifndef EMBEDDED_LIBRARY
    char buff[200];
#else
    char *buff= thd->net.last_error;
#endif
    ulong uptime = (ulong) (thd->start_time - start_time);
    sprintf((char*) buff,
	    "Uptime: %ld  Threads: %d  Questions: %lu  Slow queries: %ld  Opens: %ld  Flush tables: %ld  Open tables: %u  Queries per second avg: %.3f",
	    uptime,
	    (int) thread_count,thd->query_id,long_query_count,
	    opened_tables,refresh_version, cached_tables(),
	    uptime ? (float)thd->query_id/(float)uptime : 0);
#ifdef SAFEMALLOC
    if (sf_malloc_cur_memory)				// Using SAFEMALLOC
      sprintf(strend(buff), "  Memory in use: %ldK  Max memory used: %ldK",
	      (sf_malloc_cur_memory+1023L)/1024L,
	      (sf_malloc_max_memory+1023L)/1024L);
#endif
#ifndef EMBEDDED_LIBRARY
    VOID(my_net_write(net, buff,(uint) strlen(buff)));
    VOID(net_flush(net));
#endif
    break;
  }
  case COM_PING:
    statistic_increment(com_other,&LOCK_status);
    send_ok(thd);				// Tell client we are alive
    break;
  case COM_PROCESS_INFO:
    statistic_increment(com_stat[SQLCOM_SHOW_PROCESSLIST],&LOCK_status);
    if (!thd->priv_user[0] && check_global_access(thd,PROCESS_ACL))
      break;
    mysql_log.write(thd,command,NullS);
    mysqld_list_processes(thd,
			  thd->master_access & PROCESS_ACL ? 
			  NullS : thd->priv_user, 0);
    break;
  case COM_PROCESS_KILL:
  {
    statistic_increment(com_stat[SQLCOM_KILL],&LOCK_status);
    ulong id=(ulong) uint4korr(packet);
    kill_one_thread(thd,id);
    break;
  }
  case COM_SET_OPTION:
  {
    statistic_increment(com_stat[SQLCOM_SET_OPTION], &LOCK_status);
    enum_mysql_set_option command= (enum_mysql_set_option) uint2korr(packet);
    switch (command) {
    case MYSQL_OPTION_MULTI_STATEMENTS_ON:
      thd->client_capabilities|= CLIENT_MULTI_STATEMENTS;
      send_eof(thd);
      break;
    case MYSQL_OPTION_MULTI_STATEMENTS_OFF:
      thd->client_capabilities&= ~CLIENT_MULTI_STATEMENTS;
      send_eof(thd);
      break;
    default:
      send_error(thd, ER_UNKNOWN_COM_ERROR);
      break;
    }
    break;
  }
  case COM_DEBUG:
    statistic_increment(com_other,&LOCK_status);
    if (check_global_access(thd, SUPER_ACL))
      break;					/* purecov: inspected */
    mysql_print_status(thd);
    mysql_log.write(thd,command,NullS);
    send_eof(thd);
    break;
  case COM_SLEEP:
  case COM_CONNECT:				// Impossible here
  case COM_TIME:				// Impossible from client
  case COM_DELAYED_INSERT:
  case COM_END:
  default:
    send_error(thd, ER_UNKNOWN_COM_ERROR);
    break;
  }
  if (thd->lock || thd->open_tables || thd->derived_tables)
  {
    thd->proc_info="closing tables";
    close_thread_tables(thd);			/* Free tables */
  }

  if (thd->is_fatal_error)
    send_error(thd,0);				// End of memory ?

  time_t start_of_query=thd->start_time;
  thd->end_time();				// Set start time

  /* If not reading from backup and if the query took too long */
  if (!thd->slow_command && !thd->user_time) // do not log 'slow_command' queries
  {
    thd->proc_info="logging slow query";

    if ((ulong) (thd->start_time - thd->time_after_lock) >
	thd->variables.long_query_time ||
	((thd->server_status &
	  (SERVER_QUERY_NO_INDEX_USED | SERVER_QUERY_NO_GOOD_INDEX_USED)) &&
	 (specialflag & SPECIAL_LOG_QUERIES_NOT_USING_INDEXES)))
    {
      long_query_count++;
      mysql_slow_log.write(thd, thd->query, thd->query_length, start_of_query);
    }
  }
  thd->proc_info="cleaning up";
  VOID(pthread_mutex_lock(&LOCK_thread_count)); // For process list
  thd->proc_info=0;
  thd->command=COM_SLEEP;
  thd->query=0;
  thd->query_length=0;
  thread_running--;
  VOID(pthread_mutex_unlock(&LOCK_thread_count));
  thd->packet.shrink(thd->variables.net_buffer_length);	// Reclaim some memory
  free_root(thd->mem_root,MYF(MY_KEEP_PREALLOC));
  DBUG_RETURN(error);
}


/*
  Read query from packet and store in thd->query
  Used in COM_QUERY and COM_PREPARE

  DESCRIPTION
    Sets the following THD variables:
      query
      query_length

  RETURN VALUES
    0	ok
    1	error;  In this case thd->fatal_error is set
*/

bool alloc_query(THD *thd, char *packet, ulong packet_length)
{
  packet_length--;				// Remove end null
  /* Remove garbage at start and end of query */
  while (my_isspace(thd->charset(),packet[0]) && packet_length > 0)
  {
    packet++;
    packet_length--;
  }
  char *pos=packet+packet_length;		// Point at end null
  while (packet_length > 0 &&
	 (pos[-1] == ';' || my_isspace(thd->charset() ,pos[-1])))
  {
    pos--;
    packet_length--;
  }
  /* We must allocate some extra memory for query cache */
  thd->query_length= 0;                        // Extra safety: Avoid races
  if (!(thd->query= (char*) thd->memdup_w_gap((gptr) (packet),
					      packet_length,
					      thd->db_length+ 1 +
					      QUERY_CACHE_FLAGS_SIZE)))
    return 1;
  thd->query[packet_length]=0;
  thd->query_length= packet_length;

  /* Reclaim some memory */
  thd->packet.shrink(thd->variables.net_buffer_length);
  thd->convert_buffer.shrink(thd->variables.net_buffer_length);

  if (!(specialflag & SPECIAL_NO_PRIOR))
    my_pthread_setprio(pthread_self(),QUERY_PRIOR);
  return 0;
}

/****************************************************************************
** mysql_execute_command
** Execute command saved in thd and current_lex->sql_command
****************************************************************************/

void
mysql_execute_command(THD *thd)
{
<<<<<<< HEAD
  int	res= 0;
  LEX	*lex= thd->lex;
  SELECT_LEX *select_lex= &lex->select_lex;
  TABLE_LIST *tables= (TABLE_LIST*) select_lex->table_list.first;
  SELECT_LEX_UNIT *unit= &lex->unit;
=======
  int	res=0;
  THD	*thd=current_thd;
  LEX	*lex= &thd->lex;
  TABLE_LIST *tables=(TABLE_LIST*) lex->select_lex.table_list.first;
  SELECT_LEX *select_lex = lex->select;
  bool slave_fake_lock= 0;
  MYSQL_LOCK *fake_prev_lock= 0;
>>>>>>> 934fde09
  DBUG_ENTER("mysql_execute_command");

  /*
    Reset warning count for each query that uses tables
    A better approach would be to reset this for any commands
    that is not a SHOW command or a select that only access local
    variables, but for now this is probably good enough.
  */
  if (tables || &lex->select_lex != lex->all_selects_list)
    mysql_reset_errors(thd);

#ifdef HAVE_REPLICATION
  if (thd->slave_thread)
  {
<<<<<<< HEAD
    /*
=======
    if (lex->sql_command == SQLCOM_MULTI_UPDATE)
    {
      DBUG_PRINT("info",("need faked locked tables"));
      
      if (check_multi_update_lock(thd, tables, &select_lex->item_list))
        goto error;

      /* Fix for replication, the tables are opened and locked,
         now we pretend that we have performed a LOCK TABLES action */
	 
      fake_prev_lock= thd->locked_tables;
      if (thd->lock)
        thd->locked_tables= thd->lock;
      thd->lock= 0;
      slave_fake_lock= 1;
    }
    /* 
>>>>>>> 934fde09
      Skip if we are in the slave thread, some table rules have been
      given and the table list says the query should not be replicated
    */
    if (all_tables_not_ok(thd,tables))
    {
      /* we warn the slave SQL thread */
      my_error(ER_SLAVE_IGNORED_TABLE, MYF(0));
      DBUG_VOID_RETURN;
    }
#ifndef TO_BE_DELETED
    /*
      This is a workaround to deal with the shortcoming in 3.23.44-3.23.46
      masters in RELEASE_LOCK() logging. We re-write SELECT RELEASE_LOCK()
      as DO RELEASE_LOCK()
    */
    if (lex->sql_command == SQLCOM_SELECT)
    {
      lex->sql_command = SQLCOM_DO;
      lex->insert_list = &select_lex->item_list;
    }
#endif
  }
#endif /* !HAVE_REPLICATION */
  if ((&lex->select_lex != lex->all_selects_list ||
       lex->time_zone_tables_used) &&
      lex->unit.create_total_list(thd, lex, &tables))
    DBUG_VOID_RETURN;

  /*
    When option readonly is set deny operations which change tables.
    Except for the replication thread and the 'super' users.
  */
  if (opt_readonly &&
      !(thd->slave_thread || (thd->master_access & SUPER_ACL)) &&
      (uc_update_queries[lex->sql_command] > 0))
  {
    net_printf(thd, ER_OPTION_PREVENTS_STATEMENT, "--read-only");
    DBUG_VOID_RETURN;
  }

  statistic_increment(com_stat[lex->sql_command],&LOCK_status);
  switch (lex->sql_command) {
  case SQLCOM_SELECT:
  {
    /* assign global limit variable if limit is not given */
    {
      SELECT_LEX *param= lex->unit.global_parameters;
      if (!param->explicit_limit)
	param->select_limit= thd->variables.select_limit;
    }

    select_result *result=lex->result;
    if (tables)
    {
      res=check_table_access(thd,
			     lex->exchange ? SELECT_ACL | FILE_ACL :
			     SELECT_ACL,
			     tables,0);
    }
    else
      res=check_access(thd, lex->exchange ? SELECT_ACL | FILE_ACL : SELECT_ACL,
		       any_db,0,0,0);
    if (res)
    {
      res=0;
      break;					// Error message is given
    }
    /* 
       In case of single SELECT unit->global_parameters points on first SELECT
       TODO: move counters to SELECT_LEX
    */
    unit->offset_limit_cnt= (ha_rows) unit->global_parameters->offset_limit;
    unit->select_limit_cnt= (ha_rows) (unit->global_parameters->select_limit+
      unit->global_parameters->offset_limit);
    if (unit->select_limit_cnt <
	(ha_rows) unit->global_parameters->select_limit)
      unit->select_limit_cnt= HA_POS_ERROR;		// no limit
    if (unit->select_limit_cnt == HA_POS_ERROR && !select_lex->next_select())
      select_lex->options&= ~OPTION_FOUND_ROWS;

    if (!(res=open_and_lock_tables(thd,tables)))
    {
      if (lex->describe)
      {
	if (!(result= new select_send()))
	{
	  send_error(thd, ER_OUT_OF_RESOURCES);
	  DBUG_VOID_RETURN;
	}
	else
	  thd->send_explain_fields(result);
	res= mysql_explain_union(thd, &thd->lex->unit, result);
	if (lex->describe & DESCRIBE_EXTENDED)
	{
	  char buff[1024];
	  String str(buff,(uint32) sizeof(buff), system_charset_info);
	  str.length(0);
	  thd->lex->unit.print(&str);
	  str.append('\0');
	  push_warning(thd, MYSQL_ERROR::WARN_LEVEL_NOTE,
		       ER_YES, str.ptr());
	}
	result->send_eof();
        delete result;
      }
      else
      {
	if (!result && !(result= new select_send()))
	{
	  res= -1;
	  break;
	}
	query_cache_store_query(thd, tables);
	res= handle_select(thd, lex, result);
        if (result != lex->result)
          delete result;
      }
    }
    break;
  }
  case SQLCOM_PREPARE:
  {
    char *query_str;
    uint query_len;
    if (lex->prepared_stmt_code_is_varref)
    {
      /* This is PREPARE stmt FROM @var. */
      String str;
      CHARSET_INFO *to_cs= thd->variables.collation_connection;
      bool need_conversion;
      user_var_entry *entry;
      String *pstr= &str;
      uint32 unused;
      /*
        Convert @var contents to string in connection character set. Although
        it is known that int/real/NULL value cannot be a valid query we still
        convert it for error messages to uniform.
      */
      if ((entry=
             (user_var_entry*)hash_search(&thd->user_vars,
                                          (byte*)lex->prepared_stmt_code.str,
                                          lex->prepared_stmt_code.length))
          && entry->value)
      {
        my_bool is_var_null;
        pstr= entry->val_str(&is_var_null, &str, NOT_FIXED_DEC);
        /*
          NULL value of variable checked early as entry->value so here
          we can't get NULL in normal conditions
        */
        DBUG_ASSERT(!is_var_null);
        if (!pstr)
        {
          res= -1;
          break;      // EOM (error should be reported by allocator)
        }
      }
      else
      {
        /*
          variable absent or equal to NULL, so we need to set variable to
          something reasonable to get readable error message during parsing
        */
        str.set("NULL", 4, &my_charset_latin1);
      }

      need_conversion=
        String::needs_conversion(pstr->length(), pstr->charset(),
                                 to_cs, &unused);

      query_len= need_conversion? (pstr->length() * to_cs->mbmaxlen) :
                                  pstr->length();
      if (!(query_str= alloc_root(thd->mem_root, query_len+1)))
      {
        res= -1;
        break;        // EOM (error should be reported by allocator)
      }

      if (need_conversion)
      {
        uint dummy_errors;
        query_len= copy_and_convert(query_str, query_len, to_cs,
                                    pstr->ptr(), pstr->length(),
                                    pstr->charset(), &dummy_errors);
      }
      else
        memcpy(query_str, pstr->ptr(), pstr->length());
      query_str[query_len]= 0;
    }
    else
    {
      query_str= lex->prepared_stmt_code.str;
      query_len= lex->prepared_stmt_code.length;
      DBUG_PRINT("info", ("PREPARE: %.*s FROM '%.*s' \n",
                          lex->prepared_stmt_name.length,
                          lex->prepared_stmt_name.str,
                          query_len, query_str));
    }
    thd->command= COM_PREPARE;
    if (!mysql_stmt_prepare(thd, query_str, query_len + 1,
                            &lex->prepared_stmt_name))
      send_ok(thd, 0L, 0L, "Statement prepared");
    break;
  }
  case SQLCOM_EXECUTE:
  {
    DBUG_PRINT("info", ("EXECUTE: %.*s\n",
                        lex->prepared_stmt_name.length,
                        lex->prepared_stmt_name.str));
    mysql_sql_stmt_execute(thd, &lex->prepared_stmt_name);
    lex->prepared_stmt_params.empty();
    break;
  }
  case SQLCOM_DEALLOCATE_PREPARE:
  {
    Statement* stmt;
    DBUG_PRINT("info", ("DEALLOCATE PREPARE: %.*s\n", 
                        lex->prepared_stmt_name.length,
                        lex->prepared_stmt_name.str));
    if ((stmt= thd->stmt_map.find_by_name(&lex->prepared_stmt_name)))
    {
      thd->stmt_map.erase(stmt);
      send_ok(thd);
    }
    else
    {
      res= -1;
      my_error(ER_UNKNOWN_STMT_HANDLER, MYF(0),
               lex->prepared_stmt_name.length, lex->prepared_stmt_name.str,
               "DEALLOCATE PREPARE");
    }
    break;
  }
  case SQLCOM_DO:
    if (tables && ((res= check_table_access(thd, SELECT_ACL, tables,0)) ||
		   (res= open_and_lock_tables(thd,tables))))
	break;

    res= mysql_do(thd, *lex->insert_list);
    if (thd->net.report_error)
      res= -1;
    break;

  case SQLCOM_EMPTY_QUERY:
    send_ok(thd);
    break;

  case SQLCOM_HELP:
    res= mysqld_help(thd,lex->help_arg);
    break;

#ifndef EMBEDDED_LIBRARY
  case SQLCOM_PURGE:
  {
    if (check_global_access(thd, SUPER_ACL))
      goto error;
    // PURGE MASTER LOGS TO 'file'
    res = purge_master_logs(thd, lex->to_log);
    break;
  }
  case SQLCOM_PURGE_BEFORE:
  {
    if (check_global_access(thd, SUPER_ACL))
      goto error;
    // PURGE MASTER LOGS BEFORE 'data'
    res = purge_master_logs_before_date(thd, lex->purge_time);
    break;
  }
#endif
  case SQLCOM_SHOW_WARNS:
  {
    res= mysqld_show_warnings(thd, (ulong)
			      ((1L << (uint) MYSQL_ERROR::WARN_LEVEL_NOTE) |
			       (1L << (uint) MYSQL_ERROR::WARN_LEVEL_WARN) |
			       (1L << (uint) MYSQL_ERROR::WARN_LEVEL_ERROR)
			       ));
    break;
  }
  case SQLCOM_SHOW_ERRORS:
  {
    res= mysqld_show_warnings(thd, (ulong)
			      (1L << (uint) MYSQL_ERROR::WARN_LEVEL_ERROR));
    break;
  }
  case SQLCOM_SHOW_NEW_MASTER:
  {
    if (check_global_access(thd, REPL_SLAVE_ACL))
      goto error;
    /* This query don't work now. See comment in repl_failsafe.cc */
#ifndef WORKING_NEW_MASTER
    net_printf(thd, ER_NOT_SUPPORTED_YET, "SHOW NEW MASTER");
    res= 1;
#else
    res = show_new_master(thd);
#endif
    break;
  }

#ifdef HAVE_REPLICATION
  case SQLCOM_SHOW_SLAVE_HOSTS:
  {
    if (check_global_access(thd, REPL_SLAVE_ACL))
      goto error;
    res = show_slave_hosts(thd);
    break;
  }
  case SQLCOM_SHOW_BINLOG_EVENTS:
  {
    if (check_global_access(thd, REPL_SLAVE_ACL))
      goto error;
    res = show_binlog_events(thd);
    break;
  }
#endif

  case SQLCOM_BACKUP_TABLE:
  {
    if (check_db_used(thd,tables) ||
	check_table_access(thd,SELECT_ACL, tables,0) ||
	check_global_access(thd, FILE_ACL))
      goto error; /* purecov: inspected */
    thd->slow_command=TRUE;
    res = mysql_backup_table(thd, tables);

    break;
  }
  case SQLCOM_RESTORE_TABLE:
  {
    if (check_db_used(thd,tables) ||
	check_table_access(thd, INSERT_ACL, tables,0) ||
	check_global_access(thd, FILE_ACL))
      goto error; /* purecov: inspected */
    thd->slow_command=TRUE;
    res = mysql_restore_table(thd, tables);
    break;
  }
  case SQLCOM_ASSIGN_TO_KEYCACHE:
  {
    if (check_db_used(thd, tables) ||
        check_access(thd, INDEX_ACL, tables->db,
                     &tables->grant.privilege, 0, 0))
      goto error;
    res= mysql_assign_to_keycache(thd, tables, &lex->name_and_length);
    break;
  }
  case SQLCOM_PRELOAD_KEYS:
  {
    if (check_db_used(thd, tables) ||
	check_access(thd, INDEX_ACL, tables->db,
                     &tables->grant.privilege, 0, 0))
      goto error;
    res = mysql_preload_keys(thd, tables);
    break;
  }
#ifdef HAVE_REPLICATION
  case SQLCOM_CHANGE_MASTER:
  {
    if (check_global_access(thd, SUPER_ACL))
      goto error;
    pthread_mutex_lock(&LOCK_active_mi);
    res = change_master(thd,active_mi);
    pthread_mutex_unlock(&LOCK_active_mi);
    break;
  }
  case SQLCOM_SHOW_SLAVE_STAT:
  {
    /* Accept one of two privileges */
    if (check_global_access(thd, SUPER_ACL | REPL_CLIENT_ACL))
      goto error;
    pthread_mutex_lock(&LOCK_active_mi);
    res = show_master_info(thd,active_mi);
    pthread_mutex_unlock(&LOCK_active_mi);
    break;
  }
  case SQLCOM_SHOW_MASTER_STAT:
  {
    /* Accept one of two privileges */
    if (check_global_access(thd, SUPER_ACL | REPL_CLIENT_ACL))
      goto error;
    res = show_binlog_info(thd);
    break;
  }

  case SQLCOM_LOAD_MASTER_DATA: // sync with master
    if (check_global_access(thd, SUPER_ACL))
      goto error;
    if (end_active_trans(thd))
      res= -1;
    else
      res = load_master_data(thd);
    break;
#endif /* HAVE_REPLICATION */
#ifdef HAVE_INNOBASE_DB
  case SQLCOM_SHOW_INNODB_STATUS:
    {
      if (check_global_access(thd, SUPER_ACL))
	goto error;
      res = innodb_show_status(thd);
      break;
    }
#endif
#ifdef HAVE_REPLICATION
  case SQLCOM_LOAD_MASTER_TABLE:
  {
    if (!tables->db)
      tables->db=thd->db;
    if (check_access(thd,CREATE_ACL,tables->db,&tables->grant.privilege,0,0))
      goto error;				/* purecov: inspected */
    if (grant_option)
    {
      /* Check that the first table has CREATE privilege */
      if (check_grant(thd, CREATE_ACL, tables, 0, 1, 0))
	goto error;
    }
    if (strlen(tables->real_name) > NAME_LEN)
    {
      net_printf(thd,ER_WRONG_TABLE_NAME, tables->real_name);
      break;
    }
    pthread_mutex_lock(&LOCK_active_mi);
    /*
      fetch_master_table will send the error to the client on failure.
      Give error if the table already exists.
    */
    if (!fetch_master_table(thd, tables->db, tables->real_name,
			    active_mi, 0, 0))
    {
      send_ok(thd);
    }
    pthread_mutex_unlock(&LOCK_active_mi);
    break;
  }
#endif /* HAVE_REPLICATION */

  case SQLCOM_CREATE_TABLE:
  {
    /* Skip first table, which is the table we are creating */
    TABLE_LIST *create_table, *create_table_local;
    tables= lex->unlink_first_table(tables, &create_table,
				    &create_table_local);

    if ((res= create_table_precheck(thd, tables, create_table)))
      goto unsent_create_error;

#ifndef HAVE_READLINK
    lex->create_info.data_file_name=lex->create_info.index_file_name=0;
#else
    /* Fix names if symlinked tables */
    if (append_file_to_dir(thd, &lex->create_info.data_file_name,
			   create_table->real_name) ||
	append_file_to_dir(thd,&lex->create_info.index_file_name,
			   create_table->real_name))
    {
      res=-1;
      goto unsent_create_error;
    }
#endif
    /*
      If we are using SET CHARSET without DEFAULT, add an implicite
      DEFAULT to not confuse old users. (This may change).
    */
    if ((lex->create_info.used_fields & 
	 (HA_CREATE_USED_DEFAULT_CHARSET | HA_CREATE_USED_CHARSET)) ==
	HA_CREATE_USED_CHARSET)
    {
      lex->create_info.used_fields&= ~HA_CREATE_USED_CHARSET;
      lex->create_info.used_fields|= HA_CREATE_USED_DEFAULT_CHARSET;
      lex->create_info.default_table_charset= lex->create_info.table_charset;
      lex->create_info.table_charset= 0;
    }
    if (select_lex->item_list.elements)		// With select
    {
      select_result *result;

      select_lex->options|= SELECT_NO_UNLOCK;
      unit->offset_limit_cnt= select_lex->offset_limit;
      unit->select_limit_cnt= select_lex->select_limit+
	select_lex->offset_limit;
      if (unit->select_limit_cnt < select_lex->select_limit)
	unit->select_limit_cnt= HA_POS_ERROR;	// No limit

      if (!(res=open_and_lock_tables(thd,tables)))
      {
	res= -1;				// If error
        if ((result=new select_create(create_table->db,
                                      create_table->real_name,
				      &lex->create_info,
                                      lex->create_list,
                                      lex->key_list,
                                      select_lex->item_list, lex->duplicates,
                                      lex->ignore)))
        {
          /*
            CREATE from SELECT give its SELECT_LEX for SELECT,
            and item_list belong to SELECT
          */
          select_lex->resolve_mode= SELECT_LEX::SELECT_MODE;
          res=handle_select(thd, lex, result);
          select_lex->resolve_mode= SELECT_LEX::NOMATTER_MODE;
        }
	//reset for PS
	lex->create_list.empty();
	lex->key_list.empty();
      }
    }
    else // regular create
    {
      if (lex->name)
        res= mysql_create_like_table(thd, create_table, &lex->create_info, 
                                     (Table_ident *)lex->name); 
      else
      {
        res= mysql_create_table(thd,create_table->db,
			         create_table->real_name, &lex->create_info,
			         lex->create_list,
			         lex->key_list,0,0);
      }
      if (!res)
	send_ok(thd);
    }

    // put tables back for PS rexecuting
    tables= lex->link_first_table_back(tables, create_table,
				       create_table_local);
    break;

    res= 1; //error reported
unsent_create_error:
    // put tables back for PS rexecuting
    tables= lex->link_first_table_back(tables, create_table,
				       create_table_local);
    break;
  }
  case SQLCOM_CREATE_INDEX:
    if (check_one_table_access(thd, INDEX_ACL, tables))
      goto error; /* purecov: inspected */
    thd->slow_command=TRUE;
    if (end_active_trans(thd))
      res= -1;
    else
      res = mysql_create_index(thd, tables, lex->key_list);
    break;

#ifdef HAVE_REPLICATION
  case SQLCOM_SLAVE_START:
  {
    pthread_mutex_lock(&LOCK_active_mi);
    start_slave(thd,active_mi,1 /* net report*/);
    pthread_mutex_unlock(&LOCK_active_mi);
    break;
  }
  case SQLCOM_SLAVE_STOP:
  /*
    If the client thread has locked tables, a deadlock is possible.
    Assume that
    - the client thread does LOCK TABLE t READ.
    - then the master updates t.
    - then the SQL slave thread wants to update t,
      so it waits for the client thread because t is locked by it.
    - then the client thread does SLAVE STOP.
      SLAVE STOP waits for the SQL slave thread to terminate its
      update t, which waits for the client thread because t is locked by it.
    To prevent that, refuse SLAVE STOP if the
    client thread has locked tables
  */
  if (thd->locked_tables || thd->active_transaction())
  {
    send_error(thd,ER_LOCK_OR_ACTIVE_TRANSACTION);
    break;
  }
  {
    pthread_mutex_lock(&LOCK_active_mi);
    stop_slave(thd,active_mi,1/* net report*/);
    pthread_mutex_unlock(&LOCK_active_mi);
    break;
  }
#endif /* HAVE_REPLICATION */

  case SQLCOM_ALTER_TABLE:
#if defined(DONT_ALLOW_SHOW_COMMANDS)
    send_error(thd,ER_NOT_ALLOWED_COMMAND); /* purecov: inspected */
    break;
#else
    {
      ulong priv=0;
      if (lex->name && (!lex->name[0] || strlen(lex->name) > NAME_LEN))
      {
	net_printf(thd, ER_WRONG_TABLE_NAME, lex->name);
	res= 1;
	break;
      }
      if (!select_lex->db)
	select_lex->db=tables->db;
      if (check_access(thd,ALTER_ACL,tables->db,&tables->grant.privilege,0,0) ||
	  check_access(thd,INSERT_ACL | CREATE_ACL,select_lex->db,&priv,0,0)||
	  check_merge_table_access(thd, tables->db,
				   (TABLE_LIST *)
				   lex->create_info.merge_list.first))
	goto error;				/* purecov: inspected */
      if (grant_option)
      {
	if (check_grant(thd, ALTER_ACL, tables, 0, UINT_MAX, 0))
	  goto error;
	if (lex->name && !test_all_bits(priv,INSERT_ACL | CREATE_ACL))
	{					// Rename of table
	  TABLE_LIST tmp_table;
	  bzero((char*) &tmp_table,sizeof(tmp_table));
	  tmp_table.real_name=lex->name;
	  tmp_table.db=select_lex->db;
	  tmp_table.grant.privilege=priv;
	  if (check_grant(thd, INSERT_ACL | CREATE_ACL, &tmp_table, 0,
			  UINT_MAX, 0))
	    goto error;
	}
      }
      /* Don't yet allow changing of symlinks with ALTER TABLE */
      lex->create_info.data_file_name=lex->create_info.index_file_name=0;
      /* ALTER TABLE ends previous transaction */
      if (end_active_trans(thd))
	res= -1;
      else
      {
        thd->slow_command=TRUE;
	res= mysql_alter_table(thd, select_lex->db, lex->name,
			       &lex->create_info,
			       tables, lex->create_list,
			       lex->key_list,
			       select_lex->order_list.elements,
                               (ORDER *) select_lex->order_list.first,
			       lex->duplicates, lex->ignore, &lex->alter_info);
      }
      break;
    }
#endif /*DONT_ALLOW_SHOW_COMMANDS*/
  case SQLCOM_RENAME_TABLE:
  {
    TABLE_LIST *table;
    if (check_db_used(thd,tables))
      goto error;
    for (table=tables ; table ; table=table->next->next)
    {
      if (check_access(thd, ALTER_ACL | DROP_ACL, table->db,
		       &table->grant.privilege,0,0) ||
	  check_access(thd, INSERT_ACL | CREATE_ACL, table->next->db,
		       &table->next->grant.privilege,0,0))
	goto error;
      if (grant_option)
      {
	TABLE_LIST old_list,new_list;
	/*
	  we do not need initialize old_list and new_list because we will
	  come table[0] and table->next[0] there
	*/
	old_list=table[0];
	new_list=table->next[0];
	old_list.next=new_list.next=0;
	if (check_grant(thd, ALTER_ACL, &old_list, 0, UINT_MAX, 0) ||
	    (!test_all_bits(table->next->grant.privilege,
			    INSERT_ACL | CREATE_ACL) &&
	     check_grant(thd, INSERT_ACL | CREATE_ACL, &new_list, 0,
			 UINT_MAX, 0)))
	  goto error;
      }
    }
    query_cache_invalidate3(thd, tables, 0);
    if (end_active_trans(thd))
      res= -1;
    else if (mysql_rename_tables(thd,tables))
      res= -1;
    break;
  }
#ifndef EMBEDDED_LIBRARY
  case SQLCOM_SHOW_BINLOGS:
#ifdef DONT_ALLOW_SHOW_COMMANDS
    send_error(thd,ER_NOT_ALLOWED_COMMAND); /* purecov: inspected */
    DBUG_VOID_RETURN;
#else
    {
      if (check_global_access(thd, SUPER_ACL))
	goto error;
      res = show_binlogs(thd);
      break;
    }
#endif
#endif /* EMBEDDED_LIBRARY */
  case SQLCOM_SHOW_CREATE:
#ifdef DONT_ALLOW_SHOW_COMMANDS
    send_error(thd,ER_NOT_ALLOWED_COMMAND); /* purecov: inspected */
    DBUG_VOID_RETURN;
#else
    {
      if (check_db_used(thd, tables) ||
	  check_access(thd, SELECT_ACL | EXTRA_ACL, tables->db,
		       &tables->grant.privilege,0,0))
	goto error;
      if (grant_option && check_grant(thd, SELECT_ACL, tables, 2, UINT_MAX, 0))
	goto error;
      res= mysqld_show_create(thd, tables);
      break;
    }
#endif
  case SQLCOM_CHECKSUM:
  {
    if (check_db_used(thd,tables) ||
	check_table_access(thd, SELECT_ACL | EXTRA_ACL , tables,0))
      goto error; /* purecov: inspected */
    res = mysql_checksum_table(thd, tables, &lex->check_opt);
    break;
  }
  case SQLCOM_REPAIR:
  {
    if (check_db_used(thd,tables) ||
	check_table_access(thd,SELECT_ACL | INSERT_ACL, tables,0))
      goto error; /* purecov: inspected */
    thd->slow_command=TRUE;
    res = mysql_repair_table(thd, tables, &lex->check_opt);
    /* ! we write after unlocking the table */
    if (!res && !lex->no_write_to_binlog)
    {
      mysql_update_log.write(thd, thd->query, thd->query_length);
      if (mysql_bin_log.is_open())
      {
	thd->clear_error(); // No binlog error generated
        Query_log_event qinfo(thd, thd->query, thd->query_length, 0, FALSE);
        mysql_bin_log.write(&qinfo);
      }
    }
    break;
  }
  case SQLCOM_CHECK:
  {
    if (check_db_used(thd,tables) ||
	check_table_access(thd, SELECT_ACL | EXTRA_ACL , tables,0))
      goto error; /* purecov: inspected */
    thd->slow_command=TRUE;
    res = mysql_check_table(thd, tables, &lex->check_opt);
    break;
  }
  case SQLCOM_ANALYZE:
  {
    if (check_db_used(thd,tables) ||
	check_table_access(thd,SELECT_ACL | INSERT_ACL, tables,0))
      goto error; /* purecov: inspected */
    thd->slow_command=TRUE;
    res = mysql_analyze_table(thd, tables, &lex->check_opt);
    /* ! we write after unlocking the table */
    if (!res && !lex->no_write_to_binlog)
    {
      mysql_update_log.write(thd, thd->query, thd->query_length);
      if (mysql_bin_log.is_open())
      {
	thd->clear_error(); // No binlog error generated
        Query_log_event qinfo(thd, thd->query, thd->query_length, 0, FALSE);
        mysql_bin_log.write(&qinfo);
      }
    }
    break;
  }

  case SQLCOM_OPTIMIZE:
  {
    if (check_db_used(thd,tables) ||
	check_table_access(thd,SELECT_ACL | INSERT_ACL, tables,0))
      goto error; /* purecov: inspected */
    thd->slow_command=TRUE;
    res= (specialflag & (SPECIAL_SAFE_MODE | SPECIAL_NO_NEW_FUNC)) ?
      mysql_recreate_table(thd, tables, 1) :
      mysql_optimize_table(thd, tables, &lex->check_opt);
    /* ! we write after unlocking the table */
    if (!res && !lex->no_write_to_binlog)
    {
      mysql_update_log.write(thd, thd->query, thd->query_length);
      if (mysql_bin_log.is_open())
      {
	thd->clear_error(); // No binlog error generated
        Query_log_event qinfo(thd, thd->query, thd->query_length, 0, FALSE);
        mysql_bin_log.write(&qinfo);
      }
    }
    break;
  }
  case SQLCOM_UPDATE:
    if (update_precheck(thd, tables))
      break;
    res= mysql_update(thd,tables,
<<<<<<< HEAD
                      select_lex->item_list,
                      lex->value_list,
                      select_lex->where,
		      select_lex->order_list.elements,
                      (ORDER *) select_lex->order_list.first,
                      select_lex->select_limit,
                      lex->duplicates, lex->ignore);
    if (thd->net.report_error)
      res= -1;
=======
		      select_lex->item_list,
		      lex->value_list,
		      select_lex->where,
		      (ORDER *) select_lex->order_list.first,
		      select_lex->select_limit,
		      lex->duplicates);
    break;
  case SQLCOM_MULTI_UPDATE:
    if (check_db_used(thd,tables))
      goto error;
    if (select_lex->item_list.elements != lex->value_list.elements)
    {
      send_error(&thd->net,ER_WRONG_VALUE_COUNT);
      goto error;
    }
    {
      const char *msg= 0;
      TABLE_LIST *table;
      lex->sql_command= SQLCOM_MULTI_UPDATE;

      /*
	Ensure that we have UPDATE or SELECT privilege for each table
	The exact privilege is checked in mysql_multi_update()
      */
      for (table= tables ; table ; table= table->next)
      {
	TABLE_LIST *save= table->next;
	table->next= 0;
	if (check_one_table_access(thd, UPDATE_ACL, table, 1) &&
	    check_one_table_access(thd, SELECT_ACL, table, 0))
	    goto error;
	table->next= save;
      }
      if (select_lex->order_list.elements)
	msg="ORDER BY";
      else if (select_lex->select_limit && select_lex->select_limit !=
	       HA_POS_ERROR)
	msg="LIMIT";
      if (msg)
      {
	net_printf(&thd->net, ER_WRONG_USAGE, "UPDATE", msg);
	res= 1;
	break;
      }
      res= mysql_multi_update(thd,tables,
			      &select_lex->item_list,
			      &lex->value_list,
			      select_lex->where,
			      select_lex->options,
			      lex->duplicates);
    }
>>>>>>> 934fde09
    break;
  case SQLCOM_UPDATE_MULTI:
  {
    if ((res= multi_update_precheck(thd, tables)))
      break;
    res= mysql_multi_update(thd,tables,
			    &select_lex->item_list,
			    &lex->value_list,
			    select_lex->where,
			    select_lex->options,
			    lex->duplicates, lex->ignore, unit, select_lex);
    break;
  }
  case SQLCOM_REPLACE:
  case SQLCOM_INSERT:
  {
    if ((res= insert_precheck(thd, tables)))
      break;
    res= mysql_insert(thd,tables,lex->field_list,lex->many_values,
                      lex->update_list, lex->value_list,
                      lex->duplicates, lex->ignore);
    if (thd->net.report_error)
      res= -1;
    break;
  }
  case SQLCOM_REPLACE_SELECT:
  case SQLCOM_INSERT_SELECT:
  {
    TABLE_LIST *first_local_table= (TABLE_LIST *) select_lex->table_list.first;
    if ((res= insert_precheck(thd, tables)))
      break;

    /* Fix lock for first table */
    if (tables->lock_type == TL_WRITE_DELAYED)
      tables->lock_type= TL_WRITE;

    /* Don't unlock tables until command is written to binary log */
    select_lex->options|= SELECT_NO_UNLOCK;

    select_result *result;
    unit->offset_limit_cnt= select_lex->offset_limit;
    unit->select_limit_cnt= select_lex->select_limit+select_lex->offset_limit;
    if (unit->select_limit_cnt < select_lex->select_limit)
      unit->select_limit_cnt= HA_POS_ERROR;		// No limit

    if (find_real_table_in_list(tables->next, tables->db, tables->real_name))
    {
      /* Using same table for INSERT and SELECT */
      select_lex->options |= OPTION_BUFFER_RESULT;
    }

    if (!(res= open_and_lock_tables(thd, tables)) &&
        !(res= mysql_prepare_insert(thd, tables, first_local_table, 
				    tables->table, lex->field_list, 0,
				    lex->update_list, lex->value_list,
				    lex->duplicates)) &&
        (result= new select_insert(tables->table, &lex->field_list,
				   &lex->update_list, &lex->value_list,
                                   lex->duplicates, lex->ignore)))
    {
      TABLE *table= tables->table;
      /* Skip first table, which is the table we are inserting in */
      lex->select_lex.table_list.first= (byte*) first_local_table->next;
      /*
        insert/replace from SELECT give its SELECT_LEX for SELECT,
        and item_list belong to SELECT
      */
      lex->select_lex.resolve_mode= SELECT_LEX::SELECT_MODE;
      res= handle_select(thd, lex, result);
      /* revert changes for SP */
      lex->select_lex.table_list.first= (byte*) first_local_table;
      lex->select_lex.resolve_mode= SELECT_LEX::INSERT_MODE;
      delete result;
      table->insert_values= 0;
      if (thd->net.report_error)
        res= -1;
    }
    else
      res= -1;
    break;
  }
  case SQLCOM_TRUNCATE:
    if (check_one_table_access(thd, DELETE_ACL, tables))
      goto error;
    /*
      Don't allow this within a transaction because we want to use
      re-generate table
    */
    if (thd->locked_tables || thd->active_transaction())
    {
      send_error(thd,ER_LOCK_OR_ACTIVE_TRANSACTION,NullS);
      goto error;
    }
    res=mysql_truncate(thd, tables, 0);
    break;
  case SQLCOM_DELETE:
  {
    if ((res= delete_precheck(thd, tables)))
      break;
    res = mysql_delete(thd,tables, select_lex->where,
                       &select_lex->order_list,
                       select_lex->select_limit, select_lex->options);
    if (thd->net.report_error)
      res= -1;
    break;
  }
  case SQLCOM_DELETE_MULTI:
  {
    TABLE_LIST *aux_tables=
      (TABLE_LIST *)thd->lex->auxilliary_table_list.first;
    TABLE_LIST *target_tbl;
    uint table_count;
    multi_delete *result;

    if ((res= multi_delete_precheck(thd, tables, &table_count)))
      break;

    /* condition will be TRUE on SP re-excuting */
    if (select_lex->item_list.elements != 0)
      select_lex->item_list.empty();
    if (add_item_to_list(thd, new Item_null()))
    {
      res= -1;
      break;
    }

    thd->proc_info="init";
    if ((res=open_and_lock_tables(thd,tables)))
      break;
    /* Fix tables-to-be-deleted-from list to point at opened tables */
    for (target_tbl= (TABLE_LIST*) aux_tables;
	 target_tbl;
	 target_tbl= target_tbl->next)
    {
      TABLE_LIST *orig= target_tbl->table_list;
      target_tbl->table= orig->table;
      /*
	 Multi-delete can't be constructed over-union => we always have
	 single SELECT on top and have to check underlying SELECTs of it
      */
      if (lex->select_lex.check_updateable_in_subqueries(orig->db,
                                                         orig->real_name))
      {
        my_error(ER_UPDATE_TABLE_USED, MYF(0),
                 orig->real_name);
        res= -1;
        break;
      }
    }

    if (!thd->is_fatal_error && (result= new multi_delete(thd,aux_tables,
							  table_count)))
    {
      res= mysql_select(thd, &select_lex->ref_pointer_array,
			select_lex->get_table_list(),
			select_lex->with_wild,
			select_lex->item_list,
			select_lex->where,
			0, (ORDER *)NULL, (ORDER *)NULL, (Item *)NULL,
			(ORDER *)NULL,
			select_lex->options | thd->options |
			SELECT_NO_JOIN_CACHE | SELECT_NO_UNLOCK,
			result, unit, select_lex);
      if (thd->net.report_error)
	res= -1;
      delete result;
    }
    else
      res= -1;					// Error is not sent
    close_thread_tables(thd);
    break;
  }
  case SQLCOM_DROP_TABLE:
  {
    if (!lex->drop_temporary)
    {
      if (check_table_access(thd,DROP_ACL,tables,0))
	goto error;				/* purecov: inspected */
      if (end_active_trans(thd))
      {
	res= -1;
	break;
      }
    }
    else
    {
      /*
	If this is a slave thread, we may sometimes execute some 
	DROP / * 40005 TEMPORARY * / TABLE
	that come from parts of binlogs (likely if we use RESET SLAVE or CHANGE
	MASTER TO), while the temporary table has already been dropped.
	To not generate such irrelevant "table does not exist errors",
	we silently add IF EXISTS if TEMPORARY was used.
      */
      if (thd->slave_thread)
	lex->drop_if_exists= 1;
    }
    res= mysql_rm_table(thd,tables,lex->drop_if_exists, lex->drop_temporary);
  }
  break;
  case SQLCOM_DROP_INDEX:
    if (check_one_table_access(thd, INDEX_ACL, tables))
      goto error;				/* purecov: inspected */
    if (end_active_trans(thd))
      res= -1;
    else
      res = mysql_drop_index(thd, tables, &lex->alter_info);
    break;
  case SQLCOM_SHOW_DATABASES:
#if defined(DONT_ALLOW_SHOW_COMMANDS)
    send_error(thd,ER_NOT_ALLOWED_COMMAND);   /* purecov: inspected */
    DBUG_VOID_RETURN;
#else
    if ((specialflag & SPECIAL_SKIP_SHOW_DB) &&
	check_global_access(thd, SHOW_DB_ACL))
      goto error;
    res= mysqld_show_dbs(thd, (lex->wild ? lex->wild->ptr() : NullS));
    break;
#endif
  case SQLCOM_SHOW_PROCESSLIST:
    if (!thd->priv_user[0] && check_global_access(thd,PROCESS_ACL))
      break;
    mysqld_list_processes(thd,
			  thd->master_access & PROCESS_ACL ? NullS :
			  thd->priv_user,lex->verbose);
    break;
  case SQLCOM_SHOW_STORAGE_ENGINES:
    res= mysqld_show_storage_engines(thd);
    break;
  case SQLCOM_SHOW_PRIVILEGES:
    res= mysqld_show_privileges(thd);
    break;
  case SQLCOM_SHOW_COLUMN_TYPES:
    res= mysqld_show_column_types(thd);
    break;
  case SQLCOM_SHOW_STATUS:
    res= mysqld_show(thd,(lex->wild ? lex->wild->ptr() : NullS),status_vars,
		     OPT_GLOBAL, &LOCK_status);
    break;
  case SQLCOM_SHOW_VARIABLES:
    res= mysqld_show(thd, (lex->wild ? lex->wild->ptr() : NullS),
		     init_vars, lex->option_type,
		     &LOCK_global_system_variables);
    break;
  case SQLCOM_SHOW_LOGS:
#ifdef DONT_ALLOW_SHOW_COMMANDS
    send_error(thd,ER_NOT_ALLOWED_COMMAND);	/* purecov: inspected */
    DBUG_VOID_RETURN;
#else
    {
      if (grant_option && check_access(thd, FILE_ACL, any_db,0,0,0))
	goto error;
      res= mysqld_show_logs(thd);
      break;
    }
#endif
  case SQLCOM_SHOW_TABLES:
    /* FALL THROUGH */
#ifdef DONT_ALLOW_SHOW_COMMANDS
    send_error(thd,ER_NOT_ALLOWED_COMMAND);	/* purecov: inspected */
    DBUG_VOID_RETURN;
#else
    {
      char *db=select_lex->db ? select_lex->db : thd->db;
      if (!db)
      {
	send_error(thd,ER_NO_DB_ERROR);	/* purecov: inspected */
	goto error;				/* purecov: inspected */
      }
      remove_escape(db);				// Fix escaped '_'
      if (check_db_name(db))
      {
        net_printf(thd,ER_WRONG_DB_NAME, db);
        goto error;
      }
      if (check_access(thd,SELECT_ACL,db,&thd->col_access,0,0))
	goto error;				/* purecov: inspected */
      if (!thd->col_access && check_grant_db(thd,db))
      {
	net_printf(thd, ER_DBACCESS_DENIED_ERROR,
		   thd->priv_user,
		   thd->priv_host,
		   db);
	goto error;
      }
      /* grant is checked in mysqld_show_tables */
      if (lex->describe)
        res= mysqld_extend_show_tables(thd,db,
				       (lex->wild ? lex->wild->ptr() : NullS));
      else
	res= mysqld_show_tables(thd,db,
				(lex->wild ? lex->wild->ptr() : NullS));
      break;
    }
#endif
  case SQLCOM_SHOW_OPEN_TABLES:
    res= mysqld_show_open_tables(thd,(lex->wild ? lex->wild->ptr() : NullS));
    break;
  case SQLCOM_SHOW_CHARSETS:
    res= mysqld_show_charsets(thd,(lex->wild ? lex->wild->ptr() : NullS));
    break;
  case SQLCOM_SHOW_COLLATIONS:
    res= mysqld_show_collations(thd,(lex->wild ? lex->wild->ptr() : NullS));
    break;
  case SQLCOM_SHOW_FIELDS:
#ifdef DONT_ALLOW_SHOW_COMMANDS
    send_error(thd,ER_NOT_ALLOWED_COMMAND);	/* purecov: inspected */
    DBUG_VOID_RETURN;
#else
    {
      char *db=tables->db;
      remove_escape(db);			// Fix escaped '_'
      remove_escape(tables->real_name);
      if (check_access(thd,SELECT_ACL | EXTRA_ACL,db,
		       &tables->grant.privilege, 0, 0))
	goto error;				/* purecov: inspected */
      if (grant_option && check_grant(thd, SELECT_ACL, tables, 2, UINT_MAX, 0))
	goto error;
      res= mysqld_show_fields(thd,tables,
			      (lex->wild ? lex->wild->ptr() : NullS),
			      lex->verbose);
      break;
    }
#endif
  case SQLCOM_SHOW_KEYS:
#ifdef DONT_ALLOW_SHOW_COMMANDS
    send_error(thd,ER_NOT_ALLOWED_COMMAND);	/* purecov: inspected */
    DBUG_VOID_RETURN;
#else
    {
      char *db=tables->db;
      remove_escape(db);			// Fix escaped '_'
      remove_escape(tables->real_name);
      if (check_access(thd,SELECT_ACL | EXTRA_ACL,db,
		       &tables->grant.privilege, 0, 0))
	goto error;				/* purecov: inspected */
      if (grant_option && check_grant(thd, SELECT_ACL, tables, 2, UINT_MAX, 0))
	goto error;
      res= mysqld_show_keys(thd,tables);
      break;
    }
#endif
  case SQLCOM_CHANGE_DB:
    mysql_change_db(thd,select_lex->db);
    break;

  case SQLCOM_LOAD:
  {
    uint privilege= (lex->duplicates == DUP_REPLACE ?
		     INSERT_ACL | DELETE_ACL : INSERT_ACL);

    if (!lex->local_file)
    {
      if (check_access(thd,privilege | FILE_ACL,tables->db,0,0,0))
	goto error;
    }
    else
    {
      if (!(thd->client_capabilities & CLIENT_LOCAL_FILES) ||
	  ! opt_local_infile)
      {
	send_error(thd,ER_NOT_ALLOWED_COMMAND);
	goto error;
      }
      if (check_one_table_access(thd, privilege, tables))
	goto error;
    }
    res=mysql_load(thd, lex->exchange, tables, lex->field_list,
		   lex->duplicates, lex->ignore, (bool) lex->local_file, lex->lock_option);
    break;
  }

  case SQLCOM_SET_OPTION:
  {
    List<set_var_base> *lex_var_list= &lex->var_list;
    if (tables && ((res= check_table_access(thd, SELECT_ACL, tables,0)) ||
		   (res= open_and_lock_tables(thd,tables))))
      break;
    if (lex->one_shot_set && not_all_support_one_shot(lex_var_list))
    {
      my_printf_error(0, "The SET ONE_SHOT syntax is reserved for \
purposes internal to the MySQL server", MYF(0));
      res= -1;
      break;
    }
    if (!(res= sql_set_variables(thd, lex_var_list)))
    {
      /*
        If the previous command was a SET ONE_SHOT, we don't want to forget
        about the ONE_SHOT property of that SET. So we use a |= instead of = .
      */
      thd->one_shot_set|= lex->one_shot_set;
      send_ok(thd);
    }
    if (thd->net.report_error)
      res= -1;
    break;
  }

  case SQLCOM_UNLOCK_TABLES:
    /*
      It is critical for mysqldump --single-transaction --master-data that
      UNLOCK TABLES does not implicitely commit a connection which has only
      done FLUSH TABLES WITH READ LOCK + BEGIN. If this assumption becomes
      false, mysqldump will not work.
    */
    unlock_locked_tables(thd);
    if (thd->options & OPTION_TABLE_LOCK)
    {
      end_active_trans(thd);
      thd->options&= ~(ulong) (OPTION_TABLE_LOCK);
    }
    if (thd->global_read_lock)
      unlock_global_read_lock(thd);
    send_ok(thd);
    break;
  case SQLCOM_LOCK_TABLES:
    unlock_locked_tables(thd);
    if (check_db_used(thd,tables) || end_active_trans(thd))
      goto error;
    if (check_table_access(thd, LOCK_TABLES_ACL | SELECT_ACL, tables,0))
      goto error;
    thd->in_lock_tables=1;
    thd->options|= OPTION_TABLE_LOCK;
    if (!(res= open_and_lock_tables(thd, tables)))
    {
#ifdef HAVE_QUERY_CACHE
      if (thd->variables.query_cache_wlock_invalidate)
	query_cache.invalidate_locked_for_write(tables);
#endif /*HAVE_QUERY_CACHE*/
      thd->locked_tables=thd->lock;
      thd->lock=0;
      send_ok(thd);
    }
    else
      thd->options&= ~(ulong) (OPTION_TABLE_LOCK);
    thd->in_lock_tables=0;
    break;
  case SQLCOM_CREATE_DB:
  {
    char *alias;
    if (!(alias=thd->strdup(lex->name)) || check_db_name(lex->name))
    {
      net_printf(thd,ER_WRONG_DB_NAME, lex->name);
      break;
    }
    /*
      If in a slave thread :
      CREATE DATABASE DB was certainly not preceded by USE DB.
      For that reason, db_ok() in sql/slave.cc did not check the 
      do_db/ignore_db. And as this query involves no tables, tables_ok()
      above was not called. So we have to check rules again here.
    */
#ifdef HAVE_REPLICATION
    if (thd->slave_thread && 
	(!db_ok(lex->name, replicate_do_db, replicate_ignore_db) ||
	 !db_ok_with_wild_table(lex->name)))
    {
      my_error(ER_SLAVE_IGNORED_TABLE, MYF(0));
      break;
    }
#endif
    if (check_access(thd,CREATE_ACL,lex->name,0,1,0))
      break;
    res= mysql_create_db(thd,(lower_case_table_names == 2 ? alias : lex->name),
			 &lex->create_info, 0);
    break;
  }
  case SQLCOM_DROP_DB:
  {
    char *alias;
    if (!(alias=thd->strdup(lex->name)) || check_db_name(lex->name))
    {
      net_printf(thd, ER_WRONG_DB_NAME, lex->name);
      break;
    }
    /*
      If in a slave thread :
      DROP DATABASE DB may not be preceded by USE DB.
      For that reason, maybe db_ok() in sql/slave.cc did not check the 
      do_db/ignore_db. And as this query involves no tables, tables_ok()
      above was not called. So we have to check rules again here.
    */
#ifdef HAVE_REPLICATION
    if (thd->slave_thread && 
	(!db_ok(lex->name, replicate_do_db, replicate_ignore_db) ||
	 !db_ok_with_wild_table(lex->name)))
    {
      my_error(ER_SLAVE_IGNORED_TABLE, MYF(0));
      break;
    }
#endif
    if (check_access(thd,DROP_ACL,lex->name,0,1,0))
      break;
    if (thd->locked_tables || thd->active_transaction())
    {
      send_error(thd,ER_LOCK_OR_ACTIVE_TRANSACTION);
      goto error;
    }
    res=mysql_rm_db(thd, (lower_case_table_names == 2 ? alias : lex->name),
                    lex->drop_if_exists, 0);
    break;
  }
  case SQLCOM_ALTER_DB:
  {
    char *db= lex->name ? lex->name : thd->db;
    if (!db)
    {
      send_error(thd, ER_NO_DB_ERROR);
      goto error;
    }
    if (!strip_sp(db) || check_db_name(db))
    {
      net_printf(thd, ER_WRONG_DB_NAME, db);
      break;
    }
    /*
      If in a slave thread :
      ALTER DATABASE DB may not be preceded by USE DB.
      For that reason, maybe db_ok() in sql/slave.cc did not check the
      do_db/ignore_db. And as this query involves no tables, tables_ok()
      above was not called. So we have to check rules again here.
    */
#ifdef HAVE_REPLICATION
    if (thd->slave_thread &&
	(!db_ok(db, replicate_do_db, replicate_ignore_db) ||
	 !db_ok_with_wild_table(db)))
    {
      my_error(ER_SLAVE_IGNORED_TABLE, MYF(0));
      break;
    }
#endif
    if (check_access(thd, ALTER_ACL, db, 0, 1, 0))
      break;
    if (thd->locked_tables || thd->active_transaction())
    {
      send_error(thd,ER_LOCK_OR_ACTIVE_TRANSACTION);
      goto error;
    }
    res= mysql_alter_db(thd, db, &lex->create_info);
    break;
  }
  case SQLCOM_SHOW_CREATE_DB:
  {
    if (!strip_sp(lex->name) || check_db_name(lex->name))
    {
      net_printf(thd,ER_WRONG_DB_NAME, lex->name);
      break;
    }
    if (check_access(thd,SELECT_ACL,lex->name,0,1,0))
      break;
    res=mysqld_show_create_db(thd,lex->name,&lex->create_info);
    break;
  }
  case SQLCOM_CREATE_FUNCTION:
    if (check_access(thd,INSERT_ACL,"mysql",0,1,0))
      break;
#ifdef HAVE_DLOPEN
    if (!(res = mysql_create_function(thd,&lex->udf)))
      send_ok(thd);
#else
    res= -1;
#endif
    break;
  case SQLCOM_DROP_FUNCTION:
    if (check_access(thd,DELETE_ACL,"mysql",0,1,0))
      break;
#ifdef HAVE_DLOPEN
    if (!(res = mysql_drop_function(thd,&lex->udf.name)))
      send_ok(thd);
#else
    res= -1;
#endif
    break;
#ifndef NO_EMBEDDED_ACCESS_CHECKS
  case SQLCOM_DROP_USER:
  {
    if (check_access(thd, GRANT_ACL,"mysql",0,1,0))
      break;
    if (!(res= mysql_drop_user(thd, lex->users_list)))
    {
      mysql_update_log.write(thd, thd->query, thd->query_length);
      if (mysql_bin_log.is_open())
      {
	Query_log_event qinfo(thd, thd->query, thd->query_length, 0, FALSE);
	mysql_bin_log.write(&qinfo);
      }
      send_ok(thd);
    }
    break;
  }
  case SQLCOM_REVOKE_ALL:
  {
    if (check_access(thd, GRANT_ACL ,"mysql",0,1,0))
      break;
    if (!(res = mysql_revoke_all(thd, lex->users_list)))
    {
      mysql_update_log.write(thd, thd->query, thd->query_length);
      if (mysql_bin_log.is_open())
      {
	Query_log_event qinfo(thd, thd->query, thd->query_length, 0, FALSE);
	mysql_bin_log.write(&qinfo);
      }
      send_ok(thd);
    }
    break;
  }
  case SQLCOM_REVOKE:
  case SQLCOM_GRANT:
  {
    if (check_access(thd, lex->grant | lex->grant_tot_col | GRANT_ACL,
		     tables ? tables->db : select_lex->db,
		     tables ? &tables->grant.privilege : 0,
		     tables ? 0 : 1, 0))
      goto error;

    /*
      Check that the user isn't trying to change a password for another
      user if he doesn't have UPDATE privilege to the MySQL database
    */

    if (thd->user)				// If not replication
    {
      LEX_USER *user;
      List_iterator <LEX_USER> user_list(lex->users_list);
      while ((user=user_list++))
      {
	if (user->password.str &&
	    (strcmp(thd->user,user->user.str) ||
	     user->host.str &&
	     my_strcasecmp(&my_charset_latin1,
                           user->host.str, thd->host_or_ip)))
	{
	  if (check_access(thd, UPDATE_ACL, "mysql",0,1,0))
	    goto error;
	  break;			// We are allowed to do changes
	}
      }
    }
    if (specialflag & SPECIAL_NO_RESOLVE)
    {
      LEX_USER *user;
      List_iterator <LEX_USER> user_list(lex->users_list);
      while ((user=user_list++))
      {
	if (hostname_requires_resolving(user->host.str))
	  push_warning_printf(thd, MYSQL_ERROR::WARN_LEVEL_WARN,
			      ER_WARN_HOSTNAME_WONT_WORK,
			      ER(ER_WARN_HOSTNAME_WONT_WORK),
			      user->host.str);
      }
    }
    if (tables)
    {
      if (grant_option && check_grant(thd,
				      (lex->grant | lex->grant_tot_col |
				       GRANT_ACL),
				      tables, 0, UINT_MAX, 0))
	goto error;
      if (!(res = mysql_table_grant(thd,tables,lex->users_list, lex->columns,
				    lex->grant,
				    lex->sql_command == SQLCOM_REVOKE)))
      {
	mysql_update_log.write(thd, thd->query, thd->query_length);
	if (mysql_bin_log.is_open())
	{
          thd->clear_error();
	  Query_log_event qinfo(thd, thd->query, thd->query_length, 0, FALSE);
	  mysql_bin_log.write(&qinfo);
	}
      }
    }
    else
    {
      if (lex->columns.elements)
      {
	send_error(thd,ER_ILLEGAL_GRANT_FOR_TABLE);
	res=1;
      }
      else
	res = mysql_grant(thd, select_lex->db, lex->users_list, lex->grant,
			  lex->sql_command == SQLCOM_REVOKE);
      if (!res)
      {
	mysql_update_log.write(thd, thd->query, thd->query_length);
	if (mysql_bin_log.is_open())
	{
          thd->clear_error();
	  Query_log_event qinfo(thd, thd->query, thd->query_length, 0, FALSE);
	  mysql_bin_log.write(&qinfo);
	}
	if (mqh_used && lex->sql_command == SQLCOM_GRANT)
	{
	  List_iterator <LEX_USER> str_list(lex->users_list);
	  LEX_USER *user;
	  while ((user=str_list++))
	    reset_mqh(thd,user);
	}
      }
    }
    break;
  }
#endif /*!NO_EMBEDDED_ACCESS_CHECKS*/
  case SQLCOM_RESET:
    /* 
       RESET commands are never written to the binary log, so we have to
       initialize this variable because RESET shares the same code as FLUSH
    */
    lex->no_write_to_binlog= 1;
  case SQLCOM_FLUSH:
  {
    if (check_global_access(thd,RELOAD_ACL) || check_db_used(thd, tables))
      goto error;
    /*
      reload_acl_and_cache() will tell us if we are allowed to write to the
      binlog or not.
    */
    bool write_to_binlog;
    if (reload_acl_and_cache(thd, lex->type, tables, &write_to_binlog))
      send_error(thd, 0);
    else
    {
      /*
        We WANT to write and we CAN write.
        ! we write after unlocking the table.
      */
      if (!lex->no_write_to_binlog && write_to_binlog)
      {
        mysql_update_log.write(thd, thd->query, thd->query_length);
        if (mysql_bin_log.is_open())
        {
          Query_log_event qinfo(thd, thd->query, thd->query_length, 0, FALSE);
          mysql_bin_log.write(&qinfo);
        }
      }
      send_ok(thd);
    }
    break;
  }
  case SQLCOM_KILL:
    kill_one_thread(thd,lex->thread_id);
    break;
#ifndef NO_EMBEDDED_ACCESS_CHECKS
  case SQLCOM_SHOW_GRANTS:
    res=0;
    if ((thd->priv_user &&
	 !strcmp(thd->priv_user,lex->grant_user->user.str)) ||
	!check_access(thd, SELECT_ACL, "mysql",0,1,0))
    {
      res = mysql_show_grants(thd,lex->grant_user);
    }
    break;
#endif
  case SQLCOM_HA_OPEN:
    if (check_db_used(thd,tables) ||
	check_table_access(thd,SELECT_ACL, tables,0))
      goto error;
    res = mysql_ha_open(thd, tables);
    break;
  case SQLCOM_HA_CLOSE:
    if (check_db_used(thd,tables))
      goto error;
    res = mysql_ha_close(thd, tables);
    break;
  case SQLCOM_HA_READ:
    /*
      There is no need to check for table permissions here, because
      if a user has no permissions to read a table, he won't be
      able to open it (with SQLCOM_HA_OPEN) in the first place.
    */
    if (check_db_used(thd,tables))
      goto error;
    res = mysql_ha_read(thd, tables, lex->ha_read_mode, lex->backup_dir,
			lex->insert_list, lex->ha_rkey_mode, select_lex->where,
			select_lex->select_limit, select_lex->offset_limit);
    break;

  case SQLCOM_BEGIN:
    if (thd->locked_tables)
    {
      thd->lock=thd->locked_tables;
      thd->locked_tables=0;			// Will be automaticly closed
      close_thread_tables(thd);			// Free tables
    }
    if (end_active_trans(thd))
    {
      res= -1;
    }
    else
    {
      thd->options= ((thd->options & (ulong) ~(OPTION_STATUS_NO_TRANS_UPDATE)) |
		     OPTION_BEGIN);
      thd->server_status|= SERVER_STATUS_IN_TRANS;
      if (!(lex->start_transaction_opt & MYSQL_START_TRANS_OPT_WITH_CONS_SNAPSHOT) ||
          !(res= ha_start_consistent_snapshot(thd)))
        send_ok(thd);
    }
    break;
  case SQLCOM_COMMIT:
    /*
      We don't use end_active_trans() here to ensure that this works
      even if there is a problem with the OPTION_AUTO_COMMIT flag
      (Which of course should never happen...)
    */
  {
    thd->options&= ~(ulong) (OPTION_BEGIN | OPTION_STATUS_NO_TRANS_UPDATE);
    thd->server_status&= ~SERVER_STATUS_IN_TRANS;
    if (!ha_commit(thd))
    {
      send_ok(thd);
    }
    else
      res= -1;
    break;
  }
  case SQLCOM_ROLLBACK:
    thd->server_status&= ~SERVER_STATUS_IN_TRANS;
    if (!ha_rollback(thd))
    {
      /*
        If a non-transactional table was updated, warn; don't warn if this is a
        slave thread (because when a slave thread executes a ROLLBACK, it has
        been read from the binary log, so it's 100% sure and normal to produce
        error ER_WARNING_NOT_COMPLETE_ROLLBACK. If we sent the warning to the
        slave SQL thread, it would not stop the thread but just be printed in
        the error log; but we don't want users to wonder why they have this
        message in the error log, so we don't send it.
      */
      if ((thd->options & OPTION_STATUS_NO_TRANS_UPDATE) && !thd->slave_thread)
	send_warning(thd,ER_WARNING_NOT_COMPLETE_ROLLBACK,0);
      else
	send_ok(thd);
    }
    else
      res= -1;
    thd->options&= ~(ulong) (OPTION_BEGIN | OPTION_STATUS_NO_TRANS_UPDATE);
    break;
  case SQLCOM_ROLLBACK_TO_SAVEPOINT:
    if (!ha_rollback_to_savepoint(thd, lex->savepoint_name))
    {
      if ((thd->options & OPTION_STATUS_NO_TRANS_UPDATE) && !thd->slave_thread)
	send_warning(thd, ER_WARNING_NOT_COMPLETE_ROLLBACK, 0);
      else
	send_ok(thd);
    }
    else
      res= -1;
    break;
  case SQLCOM_SAVEPOINT:
    if (!ha_savepoint(thd, lex->savepoint_name))
      send_ok(thd);
    else
      res= -1;
    break;
  default:					/* Impossible */
    send_ok(thd);
    break;
  }
  thd->proc_info="query end";			// QQ
  if (thd->one_shot_set)
  {
    /*
      If this is a SET, do nothing. This is to allow mysqlbinlog to print
      many SET commands (in this case we want the charset temp setting to
      live until the real query). This is also needed so that SET
      CHARACTER_SET_CLIENT... does not cancel itself immediately.
    */
    if (lex->sql_command != SQLCOM_SET_OPTION)
    {
      thd->variables.character_set_client=
        global_system_variables.character_set_client;
      thd->variables.collation_connection=
        global_system_variables.collation_connection;
      thd->variables.collation_database=
        global_system_variables.collation_database;
      thd->variables.collation_server=
        global_system_variables.collation_server;
      thd->update_charset();
      thd->variables.time_zone=
        global_system_variables.time_zone;
      thd->one_shot_set= 0;
    }
  }
  if (res < 0)
    send_error(thd,thd->killed ? ER_SERVER_SHUTDOWN : 0);

error:
  if (unlikely(slave_fake_lock))
  {
    DBUG_PRINT("info",("undoing faked lock"));
    thd->lock= thd->locked_tables;
    thd->locked_tables= fake_prev_lock;
    if (thd->lock == thd->locked_tables)
      thd->lock= 0;
  }
  DBUG_VOID_RETURN;
}


/*
  Check grants for commands which work only with one table and all other
  tables belonging to subselects or implicitly opened tables.

  SYNOPSIS
    check_one_table_access()
    thd			Thread handler
    privilege		requested privelage
    tables		table list of command

  RETURN
    0 - OK
    1 - access denied, error is sent to client
*/

int check_one_table_access(THD *thd, ulong privilege, TABLE_LIST *tables)
{
  if (check_access(thd, privilege, tables->db, &tables->grant.privilege,0,0))
    return 1;

  /* Show only 1 table for check_grant */
  if (grant_option && check_grant(thd, privilege, tables, 0, 1, 0))
    return 1;

  /* Check rights on tables of subselects and implictly opened tables */
  TABLE_LIST *subselects_tables;
  if ((subselects_tables= tables->next))
  {
    if ((check_table_access(thd, SELECT_ACL, subselects_tables,0)))
      return 1;
  }
  return 0;
}


/****************************************************************************
  Get the user (global) and database privileges for all used tables

  NOTES
    The idea of EXTRA_ACL is that one will be granted access to the table if
    one has the asked privilege on any column combination of the table; For
    example to be able to check a table one needs to have SELECT privilege on
    any column of the table.

  RETURN
    0  ok
    1  If we can't get the privileges and we don't use table/column grants.

    save_priv	In this we store global and db level grants for the table
		Note that we don't store db level grants if the global grants
                is enough to satisfy the request and the global grants contains
                a SELECT grant.
****************************************************************************/

bool
check_access(THD *thd, ulong want_access, const char *db, ulong *save_priv,
	     bool dont_check_global_grants, bool no_errors)
{
  DBUG_ENTER("check_access");
  DBUG_PRINT("enter",("db: '%s'  want_access: %lu  master_access: %lu",
                      db ? db : "", want_access, thd->master_access));
#ifndef NO_EMBEDDED_ACCESS_CHECKS
  ulong db_access;
#endif
  ulong dummy;
  if (save_priv)
    *save_priv=0;
  else
    save_priv= &dummy;

  if ((!db || !db[0]) && !thd->db && !dont_check_global_grants)
  {
    if (!no_errors)
      send_error(thd,ER_NO_DB_ERROR);	/* purecov: tested */
    DBUG_RETURN(TRUE);				/* purecov: tested */
  }

#ifdef NO_EMBEDDED_ACCESS_CHECKS
  DBUG_RETURN(0);
#else
  if ((thd->master_access & want_access) == want_access)
  {
    /*
      If we don't have a global SELECT privilege, we have to get the database
      specific access rights to be able to handle queries of type
      UPDATE t1 SET a=1 WHERE b > 0
    */
    db_access= thd->db_access;
    if (!(thd->master_access & SELECT_ACL) &&
	(db && (!thd->db || strcmp(db,thd->db))))
      db_access=acl_get(thd->host, thd->ip,
			thd->priv_user, db, test(want_access & GRANT_ACL));
    *save_priv=thd->master_access | db_access;
    DBUG_RETURN(FALSE);
  }
  if (((want_access & ~thd->master_access) & ~(DB_ACLS | EXTRA_ACL)) ||
      ! db && dont_check_global_grants)
  {						// We can never grant this
    if (!no_errors)
      net_printf(thd,ER_ACCESS_DENIED_ERROR,
		 thd->priv_user,
		 thd->priv_host,
		 thd->password ? ER(ER_YES) : ER(ER_NO));/* purecov: tested */
    DBUG_RETURN(TRUE);				/* purecov: tested */
  }

  if (db == any_db)
    DBUG_RETURN(FALSE);				// Allow select on anything

  if (db && (!thd->db || strcmp(db,thd->db)))
    db_access=acl_get(thd->host, thd->ip,
		      thd->priv_user, db, test(want_access & GRANT_ACL));
  else
    db_access=thd->db_access;
  DBUG_PRINT("info",("db_access: %lu", db_access));
  /* Remove SHOW attribute and access rights we already have */
  want_access &= ~(thd->master_access | EXTRA_ACL);
  db_access= ((*save_priv=(db_access | thd->master_access)) & want_access);

  /* grant_option is set if there exists a single table or column grant */
  if (db_access == want_access ||
      ((grant_option && !dont_check_global_grants) &&
       !(want_access & ~(db_access | TABLE_ACLS))))
    DBUG_RETURN(FALSE);				/* Ok */
  if (!no_errors)
    net_printf(thd,ER_DBACCESS_DENIED_ERROR,
	       thd->priv_user,
	       thd->priv_host,
	       db ? db : thd->db ? thd->db : "unknown"); /* purecov: tested */
  DBUG_RETURN(TRUE);				/* purecov: tested */
#endif /* NO_EMBEDDED_ACCESS_CHECKS */
}


/*
  check for global access and give descriptive error message if it fails

  SYNOPSIS
    check_global_access()
    thd			Thread handler
    want_access		Use should have any of these global rights

  WARNING
    One gets access rigth if one has ANY of the rights in want_access
    This is useful as one in most cases only need one global right,
    but in some case we want to check if the user has SUPER or
    REPL_CLIENT_ACL rights.

  RETURN
    0	ok
    1	Access denied.  In this case an error is sent to the client
*/

bool check_global_access(THD *thd, ulong want_access)
{
#ifdef NO_EMBEDDED_ACCESS_CHECKS
  return 0;
#else
  char command[128];
  if ((thd->master_access & want_access))
    return 0;
  get_privilege_desc(command, sizeof(command), want_access);
  net_printf(thd,ER_SPECIFIC_ACCESS_DENIED_ERROR,
	     command);
  return 1;
#endif /* NO_EMBEDDED_ACCESS_CHECKS */
}


/*
  Check the privilege for all used tables.  Table privileges are cached
  in the table list for GRANT checking
*/

bool
check_table_access(THD *thd, ulong want_access,TABLE_LIST *tables,
		   bool no_errors)
{
  uint found=0;
  ulong found_access=0;
  TABLE_LIST *org_tables=tables;
  for (; tables ; tables=tables->next)
  {
    if (tables->derived ||
        (tables->table && (int)tables->table->tmp_table) ||
        my_tz_check_n_skip_implicit_tables(&tables,
                                           thd->lex->time_zone_tables_used))
      continue;
    if ((thd->master_access & want_access) == (want_access & ~EXTRA_ACL) &&
	thd->db)
      tables->grant.privilege= want_access;
    else if (tables->db && tables->db == thd->db)
    {
      if (found && !grant_option)		// db already checked
	tables->grant.privilege=found_access;
      else
      {
	if (check_access(thd,want_access,tables->db,&tables->grant.privilege,
			 0, no_errors))
	  return TRUE;				// Access denied
	found_access=tables->grant.privilege;
	found=1;
      }
    }
    else if (check_access(thd,want_access,tables->db,&tables->grant.privilege,
			  0, no_errors))
      return TRUE;
  }
  if (grant_option)
    return check_grant(thd,want_access & ~EXTRA_ACL,org_tables,
		       test(want_access & EXTRA_ACL), UINT_MAX, no_errors);
  return FALSE;
}

bool check_merge_table_access(THD *thd, char *db,
			      TABLE_LIST *table_list)
{
  int error=0;
  if (table_list)
  {
    /* Check that all tables use the current database */
    TABLE_LIST *tmp;
    for (tmp=table_list; tmp ; tmp=tmp->next)
    {
      if (!tmp->db || !tmp->db[0])
	tmp->db=db;
    }
    error=check_table_access(thd, SELECT_ACL | UPDATE_ACL | DELETE_ACL,
			     table_list,0);
  }
  return error;
}


static bool check_db_used(THD *thd,TABLE_LIST *tables)
{
  for (; tables ; tables=tables->next)
  {
    if (!tables->db)
    {
      if (!(tables->db=thd->db))
      {
	send_error(thd,ER_NO_DB_ERROR);	/* purecov: tested */
	return TRUE;				/* purecov: tested */
      }
    }
  }
  return FALSE;
}

/****************************************************************************
	Check stack size; Send error if there isn't enough stack to continue
****************************************************************************/

#if STACK_DIRECTION < 0
#define used_stack(A,B) (long) (A - B)
#else
#define used_stack(A,B) (long) (B - A)
#endif

#ifndef DBUG_OFF
long max_stack_used;
#endif

#ifndef EMBEDDED_LIBRARY
bool check_stack_overrun(THD *thd,char *buf __attribute__((unused)))
{
  long stack_used;
  if ((stack_used=used_stack(thd->thread_stack,(char*) &stack_used)) >=
      (long) thread_stack_min)
  {
    sprintf(errbuff[0],ER(ER_STACK_OVERRUN),stack_used,thread_stack);
    my_message(ER_STACK_OVERRUN,errbuff[0],MYF(0));
    thd->fatal_error();
    return 1;
  }
#ifndef DBUG_OFF
  max_stack_used= max(max_stack_used, stack_used);
#endif
  return 0;
}
#endif /* EMBEDDED_LIBRARY */

#define MY_YACC_INIT 1000			// Start with big alloc
#define MY_YACC_MAX  32000			// Because of 'short'

bool my_yyoverflow(short **yyss, YYSTYPE **yyvs, ulong *yystacksize)
{
  LEX	*lex=current_lex;
  ulong old_info=0;
  if ((uint) *yystacksize >= MY_YACC_MAX)
    return 1;
  if (!lex->yacc_yyvs)
    old_info= *yystacksize;
  *yystacksize= set_zone((*yystacksize)*2,MY_YACC_INIT,MY_YACC_MAX);
  if (!(lex->yacc_yyvs= (char*)
	my_realloc((gptr) lex->yacc_yyvs,
		   *yystacksize*sizeof(**yyvs),
		   MYF(MY_ALLOW_ZERO_PTR | MY_FREE_ON_ERROR))) ||
      !(lex->yacc_yyss= (char*)
	my_realloc((gptr) lex->yacc_yyss,
		   *yystacksize*sizeof(**yyss),
		   MYF(MY_ALLOW_ZERO_PTR | MY_FREE_ON_ERROR))))
    return 1;
  if (old_info)
  {						// Copy old info from stack
    memcpy(lex->yacc_yyss, (gptr) *yyss, old_info*sizeof(**yyss));
    memcpy(lex->yacc_yyvs, (gptr) *yyvs, old_info*sizeof(**yyvs));
  }
  *yyss=(short*) lex->yacc_yyss;
  *yyvs=(YYSTYPE*) lex->yacc_yyvs;
  return 0;
}

/****************************************************************************
  Initialize global thd variables needed for query
****************************************************************************/

void
mysql_init_query(THD *thd, uchar *buf, uint length)
{
  DBUG_ENTER("mysql_init_query");
  lex_start(thd, buf, length);
  mysql_reset_thd_for_next_command(thd);
  DBUG_VOID_RETURN;
}


/*
 Reset THD part responsible for command processing state.

 DESCRIPTION
   This needs to be called before execution of every statement
   (prepared or conventional).

 TODO
   Make it a method of THD and align its name with the rest of
   reset/end/start/init methods.
   Call it after we use THD for queries, not before.
*/

void mysql_reset_thd_for_next_command(THD *thd)
{
  DBUG_ENTER("mysql_reset_thd_for_next_command");
  thd->free_list= 0;
  thd->select_number= 1;
  thd->total_warn_count= 0;                     // Warnings for this query
  thd->last_insert_id_used= thd->query_start_used= thd->insert_id_used=0;
  thd->sent_row_count= thd->examined_row_count= 0;
  thd->is_fatal_error= thd->rand_used= thd->time_zone_used= 0;
  thd->server_status&= ~ (SERVER_MORE_RESULTS_EXISTS | 
			  SERVER_QUERY_NO_INDEX_USED |
			  SERVER_QUERY_NO_GOOD_INDEX_USED);
  thd->tmp_table_used= 0;
  if (opt_bin_log)
    reset_dynamic(&thd->user_var_events);
  thd->clear_error();
  DBUG_VOID_RETURN;
}


void
mysql_init_select(LEX *lex)
{
  SELECT_LEX *select_lex= lex->current_select;
  select_lex->init_select();
  select_lex->select_limit= HA_POS_ERROR;
  if (select_lex == &lex->select_lex)
  {
    DBUG_ASSERT(lex->result == 0);
    lex->exchange= 0;
  }
}


bool
mysql_new_select(LEX *lex, bool move_down)
{
  SELECT_LEX *select_lex;
  if (!(select_lex= new(lex->thd->mem_root) SELECT_LEX()))
    return 1;
  select_lex->select_number= ++lex->thd->select_number;
  select_lex->init_query();
  select_lex->init_select();
  if (move_down)
  {
    lex->subqueries= TRUE;
    /* first select_lex of subselect or derived table */
    SELECT_LEX_UNIT *unit;
    if (!(unit= new(lex->thd->mem_root) SELECT_LEX_UNIT()))
      return 1;

    unit->init_query();
    unit->init_select();
    unit->thd= lex->thd;
    unit->include_down(lex->current_select);
    unit->link_next= 0;
    unit->link_prev= 0;
    unit->return_to= lex->current_select;
    select_lex->include_down(unit);
    // TODO: assign resolve_mode for fake subquery after merging with new tree
  }
  else
  {
    select_lex->include_neighbour(lex->current_select);
    SELECT_LEX_UNIT *unit= select_lex->master_unit();
    SELECT_LEX *fake= unit->fake_select_lex;
    if (!fake)
    {
      /*
	as far as we included SELECT_LEX for UNION unit should have
	fake SELECT_LEX for UNION processing
      */
      if (!(fake= unit->fake_select_lex= new(lex->thd->mem_root) SELECT_LEX()))
        return 1;
      fake->include_standalone(unit,
			       (SELECT_LEX_NODE**)&unit->fake_select_lex);
      fake->select_number= INT_MAX;
      fake->make_empty_select();
      fake->linkage= GLOBAL_OPTIONS_TYPE;
      fake->select_limit= HA_POS_ERROR;
    }
  }

  select_lex->master_unit()->global_parameters= select_lex;
  select_lex->include_global((st_select_lex_node**)&lex->all_selects_list);
  lex->current_select= select_lex;
  select_lex->resolve_mode= SELECT_LEX::SELECT_MODE;
  return 0;
}

/*
  Create a select to return the same output as 'SELECT @@var_name'.

  SYNOPSIS
    create_select_for_variable()
    var_name		Variable name

  DESCRIPTION
    Used for SHOW COUNT(*) [ WARNINGS | ERROR]

    This will crash with a core dump if the variable doesn't exists
*/

void create_select_for_variable(const char *var_name)
{
  THD *thd;
  LEX *lex;
  LEX_STRING tmp, null_lex_string;
  DBUG_ENTER("create_select_for_variable");

  thd= current_thd;
  lex= thd->lex;
  mysql_init_select(lex);
  lex->sql_command= SQLCOM_SELECT;
  tmp.str= (char*) var_name;
  tmp.length=strlen(var_name);
  bzero((char*) &null_lex_string.str, sizeof(null_lex_string));
  add_item_to_list(thd, get_system_var(thd, OPT_SESSION, tmp,
				       null_lex_string));
  DBUG_VOID_RETURN;
}


void mysql_init_multi_delete(LEX *lex)
{
  lex->sql_command=  SQLCOM_DELETE_MULTI;
  mysql_init_select(lex);
  lex->select_lex.select_limit= lex->unit.select_limit_cnt=
    HA_POS_ERROR;
  lex->select_lex.table_list.save_and_clear(&lex->auxilliary_table_list);
}


/*
  When you modify mysql_parse(), you may need to mofify
  mysql_test_parse_for_slave() in this same file.
*/

void mysql_parse(THD *thd, char *inBuf, uint length)
{
  DBUG_ENTER("mysql_parse");

  mysql_init_query(thd, (uchar*) inBuf, length);
  if (query_cache_send_result_to_client(thd, inBuf, length) <= 0)
  {
    LEX *lex= thd->lex;
    if (!yyparse((void *)thd) && ! thd->is_fatal_error)
    {
#ifndef NO_EMBEDDED_ACCESS_CHECKS
      if (mqh_used && thd->user_connect &&
	  check_mqh(thd, lex->sql_command))
      {
	thd->net.error = 0;
      }
      else
#endif
      {
	if (thd->net.report_error)
	  send_error(thd, 0, NullS);
	else
	{
	  mysql_execute_command(thd);
	  query_cache_end_of_result(thd);
	}
      }
    }
    else
    {
      DBUG_PRINT("info",("Command aborted. Fatal_error: %d",
			 thd->is_fatal_error));
      query_cache_abort(&thd->net);
    }
    thd->proc_info="freeing items";
    thd->end_statement();
    DBUG_ASSERT(thd->change_list.is_empty());
  }
  DBUG_VOID_RETURN;
}


#ifdef HAVE_REPLICATION
/*
  Usable by the replication SQL thread only: just parse a query to know if it
  can be ignored because of replicate-*-table rules.

  RETURN VALUES
    0	cannot be ignored
    1	can be ignored
*/

bool mysql_test_parse_for_slave(THD *thd, char *inBuf, uint length)
{
  LEX *lex= thd->lex;
  bool error= 0;

  mysql_init_query(thd, (uchar*) inBuf, length);
  if (!yyparse((void*) thd) && ! thd->is_fatal_error &&
      all_tables_not_ok(thd,(TABLE_LIST*) lex->select_lex.table_list.first))
    error= 1;                /* Ignore question */
  thd->end_statement();
  return error;
}
#endif


/*****************************************************************************
** Store field definition for create
** Return 0 if ok
******************************************************************************/

bool add_field_to_list(THD *thd, char *field_name, enum_field_types type,
		       char *length, char *decimals,
		       uint type_modifier,
		       Item *default_value, Item *on_update_value,
                       LEX_STRING *comment,
		       char *change,
                       List<String> *interval_list, CHARSET_INFO *cs,
		       uint uint_geom_type)
{
  register create_field *new_field;
  LEX  *lex= thd->lex;
  uint allowed_type_modifier=0;
  char warn_buff[MYSQL_ERRMSG_SIZE];
  DBUG_ENTER("add_field_to_list");

  if (strlen(field_name) > NAME_LEN)
  {
    net_printf(thd, ER_TOO_LONG_IDENT, field_name); /* purecov: inspected */
    DBUG_RETURN(1);				/* purecov: inspected */
  }
  if (type_modifier & PRI_KEY_FLAG)
  {
    lex->col_list.push_back(new key_part_spec(field_name,0));
    lex->key_list.push_back(new Key(Key::PRIMARY, NullS, HA_KEY_ALG_UNDEF,
				    0, lex->col_list));
    lex->col_list.empty();
  }
  if (type_modifier & (UNIQUE_FLAG | UNIQUE_KEY_FLAG))
  {
    lex->col_list.push_back(new key_part_spec(field_name,0));
    lex->key_list.push_back(new Key(Key::UNIQUE, NullS, HA_KEY_ALG_UNDEF, 0,
				    lex->col_list));
    lex->col_list.empty();
  }

  if (default_value)
  {
    /* 
      Default value should be literal => basic constants =>
      no need fix_fields()
      
      We allow only one function as part of default value - 
      NOW() as default for TIMESTAMP type.
    */
    if (default_value->type() == Item::FUNC_ITEM && 
        !(((Item_func*)default_value)->functype() == Item_func::NOW_FUNC &&
         type == FIELD_TYPE_TIMESTAMP))
    {
      net_printf(thd, ER_INVALID_DEFAULT, field_name);
      DBUG_RETURN(1);
    }
    else if (default_value->type() == Item::NULL_ITEM)
    {
      default_value= 0;
      if ((type_modifier & (NOT_NULL_FLAG | AUTO_INCREMENT_FLAG)) ==
	  NOT_NULL_FLAG)
      {
	net_printf(thd,ER_INVALID_DEFAULT,field_name);
	DBUG_RETURN(1);
      }
    }
    else if (type_modifier & AUTO_INCREMENT_FLAG)
    {
      net_printf(thd, ER_INVALID_DEFAULT, field_name);
      DBUG_RETURN(1);
    }
  }

  if (on_update_value && type != FIELD_TYPE_TIMESTAMP)
  {
    net_printf(thd, ER_INVALID_ON_UPDATE, field_name);
    DBUG_RETURN(1);
  }
    
  if (!(new_field=new create_field()))
    DBUG_RETURN(1);
  new_field->field=0;
  new_field->field_name=field_name;
  new_field->def= default_value;
  new_field->flags= type_modifier;
  new_field->unireg_check= (type_modifier & AUTO_INCREMENT_FLAG ?
			    Field::NEXT_NUMBER : Field::NONE);
  new_field->decimals= decimals ? (uint) set_zone(atoi(decimals),0,
						  NOT_FIXED_DEC-1) : 0;
  new_field->sql_type=type;
  new_field->length=0;
  new_field->change=change;
  new_field->interval=0;
  new_field->pack_length=0;
  new_field->charset=cs;
  new_field->geom_type= (Field::geometry_type) uint_geom_type;

  if (!comment)
  {
    new_field->comment.str=0;
    new_field->comment.length=0;
  }
  else
  {
    /* In this case comment is always of type Item_string */
    new_field->comment.str=   (char*) comment->str;
    new_field->comment.length=comment->length;
  }
  if (length && !(new_field->length= (uint) atoi(length)))
    length=0; /* purecov: inspected */
  uint sign_len=type_modifier & UNSIGNED_FLAG ? 0 : 1;

  if (new_field->length && new_field->decimals &&
      new_field->length < new_field->decimals+1 &&
      new_field->decimals != NOT_FIXED_DEC)
    new_field->length=new_field->decimals+1; /* purecov: inspected */

  switch (type) {
  case FIELD_TYPE_TINY:
    if (!length) new_field->length=MAX_TINYINT_WIDTH+sign_len;
    allowed_type_modifier= AUTO_INCREMENT_FLAG;
    break;
  case FIELD_TYPE_SHORT:
    if (!length) new_field->length=MAX_SMALLINT_WIDTH+sign_len;
    allowed_type_modifier= AUTO_INCREMENT_FLAG;
    break;
  case FIELD_TYPE_INT24:
    if (!length) new_field->length=MAX_MEDIUMINT_WIDTH+sign_len;
    allowed_type_modifier= AUTO_INCREMENT_FLAG;
    break;
  case FIELD_TYPE_LONG:
    if (!length) new_field->length=MAX_INT_WIDTH+sign_len;
    allowed_type_modifier= AUTO_INCREMENT_FLAG;
    break;
  case FIELD_TYPE_LONGLONG:
    if (!length) new_field->length=MAX_BIGINT_WIDTH;
    allowed_type_modifier= AUTO_INCREMENT_FLAG;
    break;
  case FIELD_TYPE_NULL:
    break;
  case FIELD_TYPE_DECIMAL:
    if (!length)
    {
      if ((new_field->length= new_field->decimals))
        new_field->length++;
      else
        new_field->length= 10;                  // Default length for DECIMAL
    }
    if (new_field->length < MAX_FIELD_WIDTH)	// Skip wrong argument
    {
      new_field->length+=sign_len;
      if (new_field->decimals)
	new_field->length++;
    }
    break;
  case FIELD_TYPE_STRING:
  case FIELD_TYPE_VAR_STRING:
    if (new_field->length <= MAX_FIELD_CHARLENGTH || default_value)
      break;
    /* Convert long CHAR() and VARCHAR columns to TEXT or BLOB */
    new_field->sql_type= FIELD_TYPE_BLOB;
    sprintf(warn_buff, ER(ER_AUTO_CONVERT), field_name, "CHAR",
	    (cs == &my_charset_bin) ? "BLOB" : "TEXT");
    push_warning(thd, MYSQL_ERROR::WARN_LEVEL_WARN, ER_AUTO_CONVERT,
		 warn_buff);
    /* fall through */
  case FIELD_TYPE_BLOB:
  case FIELD_TYPE_TINY_BLOB:
  case FIELD_TYPE_LONG_BLOB:
  case FIELD_TYPE_MEDIUM_BLOB:
  case FIELD_TYPE_GEOMETRY:
    if (new_field->length)
    {
      /* The user has given a length to the blob column */
      if (new_field->length < 256)
	type= FIELD_TYPE_TINY_BLOB;
      if (new_field->length < 65536)
	type= FIELD_TYPE_BLOB;
      else if (new_field->length < 256L*256L*256L)
	type= FIELD_TYPE_MEDIUM_BLOB;
      else
	type= FIELD_TYPE_LONG_BLOB;
      new_field->length= 0;
    }
    new_field->sql_type= type;
    if (default_value)				// Allow empty as default value
    {
      String str,*res;
      res=default_value->val_str(&str);
      if (res->length())
      {
	net_printf(thd,ER_BLOB_CANT_HAVE_DEFAULT,field_name); /* purecov: inspected */
	DBUG_RETURN(1); /* purecov: inspected */
      }
      new_field->def=0;
    }
    new_field->flags|=BLOB_FLAG;
    break;
  case FIELD_TYPE_YEAR:
    if (!length || new_field->length != 2)
      new_field->length=4;			// Default length
    new_field->flags|= ZEROFILL_FLAG | UNSIGNED_FLAG;
    break;
  case FIELD_TYPE_FLOAT:
    /* change FLOAT(precision) to FLOAT or DOUBLE */
    allowed_type_modifier= AUTO_INCREMENT_FLAG;
    if (length && !decimals)
    {
      uint tmp_length=new_field->length;
      if (tmp_length > PRECISION_FOR_DOUBLE)
      {
	net_printf(thd,ER_WRONG_FIELD_SPEC,field_name);
	DBUG_RETURN(1);
      }
      else if (tmp_length > PRECISION_FOR_FLOAT)
      {
	new_field->sql_type=FIELD_TYPE_DOUBLE;
	new_field->length=DBL_DIG+7;			// -[digits].E+###
      }
      else
	new_field->length=FLT_DIG+6;			// -[digits].E+##
      new_field->decimals= NOT_FIXED_DEC;
      break;
    }
    if (!length)
    {
      new_field->length =  FLT_DIG+6;
      new_field->decimals= NOT_FIXED_DEC;
    }
    break;
  case FIELD_TYPE_DOUBLE:
    allowed_type_modifier= AUTO_INCREMENT_FLAG;
    if (!length)
    {
      new_field->length = DBL_DIG+7;
      new_field->decimals=NOT_FIXED_DEC;
    }
    break;
  case FIELD_TYPE_TIMESTAMP:
    if (!length)
      new_field->length= 14;			// Full date YYYYMMDDHHMMSS
    else if (new_field->length != 19)
    {
      /*
        We support only even TIMESTAMP lengths less or equal than 14
        and 19 as length of 4.1 compatible representation.
      */
      new_field->length=((new_field->length+1)/2)*2; /* purecov: inspected */
      new_field->length= min(new_field->length,14); /* purecov: inspected */
    }
    new_field->flags|= ZEROFILL_FLAG | UNSIGNED_FLAG;
    if (default_value)
    {
      /* Grammar allows only NOW() value for ON UPDATE clause */
      if (default_value->type() == Item::FUNC_ITEM && 
          ((Item_func*)default_value)->functype() == Item_func::NOW_FUNC)
      {
        new_field->unireg_check= (on_update_value?Field::TIMESTAMP_DNUN_FIELD:
                                                  Field::TIMESTAMP_DN_FIELD);
        /*
          We don't need default value any longer moreover it is dangerous.
          Everything handled by unireg_check further.
        */
        new_field->def= 0;
      }
      else
        new_field->unireg_check= (on_update_value?Field::TIMESTAMP_UN_FIELD:
                                                  Field::NONE);
    }
    else
    {
      /*
        If we have default TIMESTAMP NOT NULL column without explicit DEFAULT
        or ON UPDATE values then for the sake of compatiblity we should treat
        this column as having DEFAULT NOW() ON UPDATE NOW() (when we don't
        have another TIMESTAMP column with auto-set option before this one)
        or DEFAULT 0 (in other cases).
        So here we are setting TIMESTAMP_OLD_FIELD only temporary, and will
        replace this value by TIMESTAMP_DNUN_FIELD or NONE later when
        information about all TIMESTAMP fields in table will be availiable.

        If we have TIMESTAMP NULL column without explicit DEFAULT value
        we treat it as having DEFAULT NULL attribute.
      */
      new_field->unireg_check= on_update_value ?
                               Field::TIMESTAMP_UN_FIELD :
                               (new_field->flags & NOT_NULL_FLAG ?
                                Field::TIMESTAMP_OLD_FIELD:
                                Field::NONE);
    }
    break;
  case FIELD_TYPE_DATE:				// Old date type
    if (protocol_version != PROTOCOL_VERSION-1)
      new_field->sql_type=FIELD_TYPE_NEWDATE;
    /* fall trough */
  case FIELD_TYPE_NEWDATE:
    new_field->length=10;
    break;
  case FIELD_TYPE_TIME:
    new_field->length=10;
    break;
  case FIELD_TYPE_DATETIME:
    new_field->length=19;
    break;
  case FIELD_TYPE_SET:
    {
      if (interval_list->elements > sizeof(longlong)*8)
      {
        net_printf(thd,ER_TOO_BIG_SET,field_name); /* purecov: inspected */
        DBUG_RETURN(1);				/* purecov: inspected */
      }
      new_field->pack_length= (interval_list->elements + 7) / 8;
      if (new_field->pack_length > 4)
        new_field->pack_length=8;

      List_iterator<String> it(*interval_list);
      String *tmp;
      while ((tmp= it++))
        new_field->interval_list.push_back(tmp);
      /*
        Set fake length to 1 to pass the below conditions.
        Real length will be set in mysql_prepare_table()
        when we know the character set of the column
      */
      new_field->length= 1;
    }
    break;
  case FIELD_TYPE_ENUM:
    {
      // Should be safe
      new_field->pack_length= interval_list->elements < 256 ? 1 : 2; 

      List_iterator<String> it(*interval_list);
      String *tmp;
      while ((tmp= it++))
        new_field->interval_list.push_back(tmp);
      new_field->length= 1; // See comment for FIELD_TYPE_SET above.
    }
    break;
  }

  if ((new_field->length > MAX_FIELD_CHARLENGTH && type != FIELD_TYPE_SET && 
       type != FIELD_TYPE_ENUM) ||
      (!new_field->length && !(new_field->flags & BLOB_FLAG) &&
       type != FIELD_TYPE_STRING &&
       type != FIELD_TYPE_VAR_STRING && type != FIELD_TYPE_GEOMETRY))
  {
    net_printf(thd,ER_TOO_BIG_FIELDLENGTH,field_name,
	       MAX_FIELD_CHARLENGTH);		/* purecov: inspected */
    DBUG_RETURN(1);				/* purecov: inspected */
  }
  type_modifier&= AUTO_INCREMENT_FLAG;
  if ((~allowed_type_modifier) & type_modifier)
  {
    net_printf(thd,ER_WRONG_FIELD_SPEC,field_name);
    DBUG_RETURN(1);
  }
  if (!new_field->pack_length)
    new_field->pack_length=calc_pack_length(new_field->sql_type ==
					    FIELD_TYPE_VAR_STRING ?
					    FIELD_TYPE_STRING :
					    new_field->sql_type,
					    new_field->length);
  lex->create_list.push_back(new_field);
  lex->last_field=new_field;
  DBUG_RETURN(0);
}

/* Store position for column in ALTER TABLE .. ADD column */

void store_position_for_column(const char *name)
{
  current_lex->last_field->after=my_const_cast(char*) (name);
}

bool
add_proc_to_list(THD* thd, Item *item)
{
  ORDER *order;
  Item	**item_ptr;

  if (!(order = (ORDER *) thd->alloc(sizeof(ORDER)+sizeof(Item*))))
    return 1;
  item_ptr = (Item**) (order+1);
  *item_ptr= item;
  order->item=item_ptr;
  order->free_me=0;
  thd->lex->proc_list.link_in_list((byte*) order,(byte**) &order->next);
  return 0;
}


/* Fix escaping of _, % and \ in database and table names (for ODBC) */

static void remove_escape(char *name)
{
  if (!*name)					// For empty DB names
    return;
  char *to;
#ifdef USE_MB
  char *strend=name+(uint) strlen(name);
#endif
  for (to=name; *name ; name++)
  {
#ifdef USE_MB
    int l;
/*    if ((l = ismbchar(name, name+MBMAXLEN))) { Wei He: I think it's wrong */
    if (use_mb(system_charset_info) &&
        (l = my_ismbchar(system_charset_info, name, strend)))
    {
	while (l--)
	    *to++ = *name++;
	name--;
	continue;
    }
#endif
    if (*name == '\\' && name[1])
      name++;					// Skip '\\'
    *to++= *name;
  }
  *to=0;
}

/****************************************************************************
** save order by and tables in own lists
****************************************************************************/


bool add_to_list(THD *thd, SQL_LIST &list,Item *item,bool asc)
{
  ORDER *order;
  DBUG_ENTER("add_to_list");
  if (!(order = (ORDER *) thd->alloc(sizeof(ORDER))))
    DBUG_RETURN(1);
  order->item_ptr= item;
  order->item= &order->item_ptr;
  order->asc = asc;
  order->free_me=0;
  order->used=0;
  list.link_in_list((byte*) order,(byte**) &order->next);
  DBUG_RETURN(0);
}


/*
  Add a table to list of used tables

  SYNOPSIS
    add_table_to_list()
    table		Table to add
    alias		alias for table (or null if no alias)
    table_options	A set of the following bits:
			TL_OPTION_UPDATING	Table will be updated
			TL_OPTION_FORCE_INDEX	Force usage of index
    lock_type		How table should be locked
    use_index		List of indexed used in USE INDEX
    ignore_index	List of indexed used in IGNORE INDEX

    RETURN
      0		Error
      #		Pointer to TABLE_LIST element added to the total table list
*/

TABLE_LIST *st_select_lex::add_table_to_list(THD *thd,
					     Table_ident *table,
					     LEX_STRING *alias,
					     ulong table_options,
					     thr_lock_type lock_type,
					     List<String> *use_index_arg,
					     List<String> *ignore_index_arg,
                                             LEX_STRING *option)
{
  register TABLE_LIST *ptr;
  char *alias_str;
  DBUG_ENTER("add_table_to_list");

  if (!table)
    DBUG_RETURN(0);				// End of memory
  alias_str= alias ? alias->str : table->table.str;
  if (check_table_name(table->table.str,table->table.length) ||
      table->db.str && check_db_name(table->db.str))
  {
    net_printf(thd, ER_WRONG_TABLE_NAME, table->table.str);
    DBUG_RETURN(0);
  }

  if (!alias)					/* Alias is case sensitive */
  {
    if (table->sel)
    {
      net_printf(thd,ER_DERIVED_MUST_HAVE_ALIAS);
      DBUG_RETURN(0);
    }
    if (!(alias_str=thd->memdup(alias_str,table->table.length+1)))
      DBUG_RETURN(0);
  }
  if (!(ptr = (TABLE_LIST *) thd->calloc(sizeof(TABLE_LIST))))
    DBUG_RETURN(0);				/* purecov: inspected */
  if (table->db.str)
  {
    ptr->db= table->db.str;
    ptr->db_length= table->db.length;
  }
  else if (thd->db)
  {
    ptr->db= thd->db;
    ptr->db_length= thd->db_length;
  }
  else
  {
    /* The following can't be "" as we may do 'casedn_str()' on it */
    ptr->db= empty_c_string;
    ptr->db_length= 0;
  }
  if (thd->current_arena->is_stmt_prepare())
    ptr->db= thd->strdup(ptr->db);

  ptr->alias= alias_str;
  if (lower_case_table_names && table->table.length)
    my_casedn_str(files_charset_info, table->table.str);
  ptr->real_name=table->table.str;
  ptr->real_name_length=table->table.length;
  ptr->lock_type=   lock_type;
  ptr->updating=    test(table_options & TL_OPTION_UPDATING);
  ptr->force_index= test(table_options & TL_OPTION_FORCE_INDEX);
  ptr->ignore_leaves= test(table_options & TL_OPTION_IGNORE_LEAVES);
  ptr->derived=	    table->sel;
  ptr->cacheable_table= 1;
  if (use_index_arg)
    ptr->use_index=(List<String> *) thd->memdup((gptr) use_index_arg,
						sizeof(*use_index_arg));
  if (ignore_index_arg)
    ptr->ignore_index=(List<String> *) thd->memdup((gptr) ignore_index_arg,
						   sizeof(*ignore_index_arg));
  ptr->option= option ? option->str : 0;
  /* check that used name is unique */
  if (lock_type != TL_IGNORE)
  {
    for (TABLE_LIST *tables=(TABLE_LIST*) table_list.first ;
	 tables ;
	 tables=tables->next)
    {
      if (!my_strcasecmp(table_alias_charset, alias_str, tables->alias) &&
	  !strcmp(ptr->db, tables->db))
      {
	net_printf(thd,ER_NONUNIQ_TABLE,alias_str); /* purecov: tested */
	DBUG_RETURN(0);				/* purecov: tested */
      }
    }
  }
  table_list.link_in_list((byte*) ptr, (byte**) &ptr->next);
  DBUG_RETURN(ptr);
}


/*
  Set lock for all tables in current select level

  SYNOPSIS:
    set_lock_for_tables()
    lock_type			Lock to set for tables

  NOTE:
    If lock is a write lock, then tables->updating is set 1
    This is to get tables_ok to know that the table is updated by the
    query
*/

void st_select_lex::set_lock_for_tables(thr_lock_type lock_type)
{
  bool for_update= lock_type >= TL_READ_NO_INSERT;
  DBUG_ENTER("set_lock_for_tables");
  DBUG_PRINT("enter", ("lock_type: %d  for_update: %d", lock_type,
		       for_update));

  for (TABLE_LIST *tables= (TABLE_LIST*) table_list.first ;
       tables ;
       tables=tables->next)
  {
    tables->lock_type= lock_type;
    tables->updating=  for_update;
  }
  DBUG_VOID_RETURN;
}


void add_join_on(TABLE_LIST *b,Item *expr)
{
  if (expr)
  {
    if (!b->on_expr)
      b->on_expr=expr;
    else
    {
      // This only happens if you have both a right and left join
      b->on_expr=new Item_cond_and(b->on_expr,expr);
    }
    b->on_expr->top_level_item();
  }
}


/*
  Mark that we have a NATURAL JOIN between two tables

  SYNOPSIS
    add_join_natural()
    a			Table to do normal join with
    b			Do normal join with this table
  
  IMPLEMENTATION
    This function just marks that table b should be joined with a.
    The function setup_cond() will create in b->on_expr a list
    of equal condition between all fields of the same name.

    SELECT * FROM t1 NATURAL LEFT JOIN t2
     <=>
    SELECT * FROM t1 LEFT JOIN t2 ON (t1.i=t2.i and t1.j=t2.j ... )
*/

void add_join_natural(TABLE_LIST *a,TABLE_LIST *b)
{
  b->natural_join=a;
}

/*
  Reload/resets privileges and the different caches.

  SYNOPSIS
    reload_acl_and_cache()
    thd			Thread handler
    options             What should be reset/reloaded (tables, privileges,
    slave...)
    tables              Tables to flush (if any)
    write_to_binlog     Depending on 'options', it may be very bad to write the
                        query to the binlog (e.g. FLUSH SLAVE); this is a
                        pointer where, if it is not NULL, reload_acl_and_cache()
                        will put 0 if it thinks we really should not write to
                        the binlog. Otherwise it will put 1.

  RETURN
    0	 ok
    !=0  error
*/

bool reload_acl_and_cache(THD *thd, ulong options, TABLE_LIST *tables,
                          bool *write_to_binlog)
{
  bool result=0;
  select_errors=0;				/* Write if more errors */
  bool tmp_write_to_binlog= 1;
#ifndef NO_EMBEDDED_ACCESS_CHECKS
  if (options & REFRESH_GRANT)
  {
    acl_reload(thd);
    grant_reload(thd);
    if (mqh_used)
      reset_mqh(thd,(LEX_USER *) NULL,TRUE);
  }
#endif
  if (options & REFRESH_LOG)
  {
    /*
      Flush the normal query log, the update log, the binary log,
      the slow query log, and the relay log (if it exists).
    */

    /* 
     Writing this command to the binlog may result in infinite loops when doing
     mysqlbinlog|mysql, and anyway it does not really make sense to log it
     automatically (would cause more trouble to users than it would help them)
    */
    tmp_write_to_binlog= 0;
    mysql_log.new_file(1);
    mysql_update_log.new_file(1);
    mysql_bin_log.new_file(1);
    mysql_slow_log.new_file(1);
#ifdef HAVE_REPLICATION
    if (mysql_bin_log.is_open() && expire_logs_days)
    {
      long purge_time= time(0) - expire_logs_days*24*60*60;
      if (purge_time >= 0)
	mysql_bin_log.purge_logs_before_date(purge_time);
    }
    pthread_mutex_lock(&LOCK_active_mi);
    rotate_relay_log(active_mi);
    pthread_mutex_unlock(&LOCK_active_mi);
#endif
    if (ha_flush_logs())
      result=1;
    if (flush_error_log())
      result=1;
  }
#ifdef HAVE_QUERY_CACHE
  if (options & REFRESH_QUERY_CACHE_FREE)
  {
    query_cache.pack();				// FLUSH QUERY CACHE
    options &= ~REFRESH_QUERY_CACHE; //don't flush all cache, just free memory
  }
  if (options & (REFRESH_TABLES | REFRESH_QUERY_CACHE))
  {
    query_cache.flush();			// RESET QUERY CACHE
  }
#endif /*HAVE_QUERY_CACHE*/
  /*
    Note that if REFRESH_READ_LOCK bit is set then REFRESH_TABLES is set too
    (see sql_yacc.yy)
  */
  if (options & (REFRESH_TABLES | REFRESH_READ_LOCK)) 
  {
    if ((options & REFRESH_READ_LOCK) && thd)
    {
      /*
	Writing to the binlog could cause deadlocks, as we don't log
	UNLOCK TABLES
      */
      tmp_write_to_binlog= 0;
      if (lock_global_read_lock(thd))
	return 1;
      result=close_cached_tables(thd,(options & REFRESH_FAST) ? 0 : 1,
                                 tables);
      make_global_read_lock_block_commit(thd);
    }
    else
      result=close_cached_tables(thd,(options & REFRESH_FAST) ? 0 : 1, tables);
    my_dbopt_cleanup();
  }
  if (options & REFRESH_HOSTS)
    hostname_cache_refresh();
  if (options & REFRESH_STATUS)
    refresh_status();
  if (options & REFRESH_THREADS)
    flush_thread_cache();
#ifdef HAVE_REPLICATION
  if (options & REFRESH_MASTER)
  {
    tmp_write_to_binlog= 0;
    if (reset_master(thd))
      result=1;
  }
#endif
#ifdef OPENSSL
   if (options & REFRESH_DES_KEY_FILE)
   {
     if (des_key_file)
       result=load_des_key_file(des_key_file);
   }
#endif
#ifdef HAVE_REPLICATION
 if (options & REFRESH_SLAVE)
 {
   tmp_write_to_binlog= 0;
   pthread_mutex_lock(&LOCK_active_mi);
   if (reset_slave(thd, active_mi))
     result=1;
   pthread_mutex_unlock(&LOCK_active_mi);
 }
#endif
 if (options & REFRESH_USER_RESOURCES)
   reset_mqh(thd,(LEX_USER *) NULL);
 if (write_to_binlog)
   *write_to_binlog= tmp_write_to_binlog;
 return result;
}

/*
  kill on thread

  SYNOPSIS
    kill_one_thread()
    thd			Thread class
    id			Thread id

  NOTES
    This is written such that we have a short lock on LOCK_thread_count
*/

void kill_one_thread(THD *thd, ulong id)
{
  THD *tmp;
  uint error=ER_NO_SUCH_THREAD;
  VOID(pthread_mutex_lock(&LOCK_thread_count)); // For unlink from list
  I_List_iterator<THD> it(threads);
  while ((tmp=it++))
  {
    if (tmp->thread_id == id)
    {
      pthread_mutex_lock(&tmp->LOCK_delete);	// Lock from delete
      break;
    }
  }
  VOID(pthread_mutex_unlock(&LOCK_thread_count));
  if (tmp)
  {
    if ((thd->master_access & SUPER_ACL) ||
	!strcmp(thd->user,tmp->user))
    {
      tmp->awake(1 /*prepare to die*/);
      error=0;
    }
    else
      error=ER_KILL_DENIED_ERROR;
    pthread_mutex_unlock(&tmp->LOCK_delete);
  }

  if (!error)
    send_ok(thd);
  else
    net_printf(thd,error,id);
}


/* Clear most status variables */

static void refresh_status(void)
{
  pthread_mutex_lock(&LOCK_status);
  for (struct show_var_st *ptr=status_vars; ptr->name; ptr++)
  {
    if (ptr->type == SHOW_LONG)
      *(ulong*) ptr->value= 0;
  }
  /* Reset the counters of all key caches (default and named). */
  process_key_caches(reset_key_cache_counters);
  pthread_mutex_unlock(&LOCK_status);
}


	/* If pointer is not a null pointer, append filename to it */

static bool append_file_to_dir(THD *thd, const char **filename_ptr,
			       const char *table_name)
{
  char buff[FN_REFLEN],*ptr, *end;
  if (!*filename_ptr)
    return 0;					// nothing to do

  /* Check that the filename is not too long and it's a hard path */
  if (strlen(*filename_ptr)+strlen(table_name) >= FN_REFLEN-1 ||
      !test_if_hard_path(*filename_ptr))
  {
    my_error(ER_WRONG_TABLE_NAME, MYF(0), *filename_ptr);
    return 1;
  }
  /* Fix is using unix filename format on dos */
  strmov(buff,*filename_ptr);
  end=convert_dirname(buff, *filename_ptr, NullS);
  if (!(ptr=thd->alloc((uint) (end-buff)+(uint) strlen(table_name)+1)))
    return 1;					// End of memory
  *filename_ptr=ptr;
  strxmov(ptr,buff,table_name,NullS);
  return 0;
}


/*
  Check if the select is a simple select (not an union)

  SYNOPSIS
    check_simple_select()

  RETURN VALUES
    0	ok
    1	error	; In this case the error messege is sent to the client
*/

bool check_simple_select()
{
  THD *thd= current_thd;
  if (thd->lex->current_select != &thd->lex->select_lex)
  {
    char command[80];
    strmake(command, thd->lex->yylval->symbol.str,
	    min(thd->lex->yylval->symbol.length, sizeof(command)-1));
    net_printf(thd, ER_CANT_USE_OPTION_HERE, command);
    return 1;
  }
  return 0;
}

<<<<<<< HEAD

Comp_creator *comp_eq_creator(bool invert)
{
  return invert?(Comp_creator *)&ne_creator:(Comp_creator *)&eq_creator;
}


Comp_creator *comp_ge_creator(bool invert)
{
  return invert?(Comp_creator *)&lt_creator:(Comp_creator *)&ge_creator;
}


Comp_creator *comp_gt_creator(bool invert)
{
  return invert?(Comp_creator *)&le_creator:(Comp_creator *)&gt_creator;
}


Comp_creator *comp_le_creator(bool invert)
{
  return invert?(Comp_creator *)&gt_creator:(Comp_creator *)&le_creator;
}


Comp_creator *comp_lt_creator(bool invert)
{
  return invert?(Comp_creator *)&ge_creator:(Comp_creator *)&lt_creator;
}


Comp_creator *comp_ne_creator(bool invert)
{
  return invert?(Comp_creator *)&eq_creator:(Comp_creator *)&ne_creator;
}


/*
  Construct ALL/ANY/SOME subquery Item

  SYNOPSIS
    all_any_subquery_creator()
    left_expr - pointer to left expression
    cmp - compare function creator
    all - true if we create ALL subquery
    select_lex - pointer on parsed subquery structure

  RETURN VALUE
    constructed Item (or 0 if out of memory)
*/
Item * all_any_subquery_creator(Item *left_expr,
				chooser_compare_func_creator cmp,
				bool all,
				SELECT_LEX *select_lex)
{
  if ((cmp == &comp_eq_creator) && !all)       //  = ANY <=> IN
    return new Item_in_subselect(left_expr, select_lex);

  if ((cmp == &comp_ne_creator) && all)        // <> ALL <=> NOT IN
    return new Item_func_not(new Item_in_subselect(left_expr, select_lex));

  Item_allany_subselect *it=
    new Item_allany_subselect(left_expr, (*cmp)(all), select_lex, all);
  if (all)
    return it->upper_item= new Item_func_not_all(it);	/* ALL */

  return it->upper_item= new Item_func_nop_all(it);      /* ANY/SOME */
}


/*
  CREATE INDEX and DROP INDEX are implemented by calling ALTER TABLE with
  the proper arguments.  This isn't very fast but it should work for most
  cases.

  In the future ALTER TABLE will notice that only added indexes
  and create these one by one for the existing table without having to do
  a full rebuild.

  One should normally create all indexes with CREATE TABLE or ALTER TABLE.
*/

int mysql_create_index(THD *thd, TABLE_LIST *table_list, List<Key> &keys)
{
  List<create_field> fields;
  ALTER_INFO alter_info;
  alter_info.flags= ALTER_ADD_INDEX;
  alter_info.is_simple= 0;
  HA_CREATE_INFO create_info;
  DBUG_ENTER("mysql_create_index");
  bzero((char*) &create_info,sizeof(create_info));
  create_info.db_type=DB_TYPE_DEFAULT;
  create_info.default_table_charset= thd->variables.collation_database;
  DBUG_RETURN(mysql_alter_table(thd,table_list->db,table_list->real_name,
				&create_info, table_list,
				fields, keys, 0, (ORDER*)0,
				DUP_ERROR, 0, &alter_info));
}


int mysql_drop_index(THD *thd, TABLE_LIST *table_list, ALTER_INFO *alter_info)
{
  List<create_field> fields;
  List<Key> keys;
  HA_CREATE_INFO create_info;
  DBUG_ENTER("mysql_drop_index");
  bzero((char*) &create_info,sizeof(create_info));
  create_info.db_type=DB_TYPE_DEFAULT;
  create_info.default_table_charset= thd->variables.collation_database;
  alter_info->clear();
  alter_info->flags= ALTER_DROP_INDEX;
  alter_info->is_simple= 0;
  DBUG_RETURN(mysql_alter_table(thd,table_list->db,table_list->real_name,
				&create_info, table_list,
				fields, keys, 0, (ORDER*)0,
				DUP_ERROR, 0, alter_info));
}


/*
  Multi update query pre-check

  SYNOPSIS
    multi_update_precheck()
    thd		Thread handler
    tables	Global table list

  RETURN VALUE
    0   OK
    1   Error (message is sent to user)
    -1  Error (message is not sent to user)
*/

int multi_update_precheck(THD *thd, TABLE_LIST *tables)
{
  DBUG_ENTER("multi_update_precheck");
  const char *msg= 0;
  TABLE_LIST *table;
  LEX *lex= thd->lex;
  SELECT_LEX *select_lex= &lex->select_lex;
  TABLE_LIST *update_list= (TABLE_LIST*)select_lex->table_list.first;

  if (select_lex->item_list.elements != lex->value_list.elements)
  {
    my_error(ER_WRONG_VALUE_COUNT, MYF(0));
    DBUG_RETURN(-1);
  }
=======
/*
  Setup locking for multi-table updates. Used by the replication slave.
  Replication slave SQL thread examines (all_tables_not_ok()) the
  locking state of referenced tables to determine if the query has to
  be executed or ignored. Since in multi-table update, the 
  'default' lock is read-only, this lock is corrected early enough by
  calling this function, before the slave decides to execute/ignore.

  SYNOPSIS
    check_multi_update_lock()
    thd		Current thread
    tables	List of user-supplied tables
    fields	List of fields requiring update

  RETURN VALUES
    0	ok
    1	error
*/
static bool check_multi_update_lock(THD *thd, TABLE_LIST *tables, 
				    List<Item> *fields)
{
  bool res= 1;
  TABLE_LIST *table;
  DBUG_ENTER("check_multi_update_lock");
  
  if (check_db_used(thd, tables))
    goto error;

>>>>>>> 934fde09
  /*
    Ensure that we have UPDATE or SELECT privilege for each table
    The exact privilege is checked in mysql_multi_update()
  */
<<<<<<< HEAD
  for (table= update_list; table; table= table->next)
  {
    if (table->derived)
      table->grant.privilege= SELECT_ACL;
    else if ((check_access(thd, UPDATE_ACL, table->db,
                           &table->grant.privilege, 0, 1) ||
              grant_option &&
              check_grant(thd, UPDATE_ACL, table, 0, 1, 1)) &&
	(check_access(thd, SELECT_ACL, table->db,
		      &table->grant.privilege, 0, 0) ||
	 grant_option && check_grant(thd, SELECT_ACL, table, 0, 1, 0)))
      DBUG_RETURN(1);

    /*
      We assign following flag only to copy of table, because it will
      be checked only if query contains subqueries i.e. only if copy exists
    */
    if (table->table_list)
      table->table_list->table_in_update_from_clause= 1;
  }
  /*
    Is there tables of subqueries?
  */
  if (&lex->select_lex != lex->all_selects_list)
  {
    DBUG_PRINT("info",("Checking sub query list"));
    for (table= tables; table; table= table->next)
    {
      if (my_tz_check_n_skip_implicit_tables(&table,
                                             lex->time_zone_tables_used))
        continue;
      else if (table->table_in_update_from_clause)
      {
	/*
	  If we check table by local TABLE_LIST copy then we should copy
	  grants to global table list, because it will be used for table
	  opening.
	*/
	if (table->table_list)
	  table->grant= table->table_list->grant;
      }
      else if (!table->derived)
      {
	if (check_access(thd, SELECT_ACL, table->db,
			 &table->grant.privilege, 0, 0) ||
	    grant_option && check_grant(thd, SELECT_ACL, table, 0, 1, 0))
	  DBUG_RETURN(1);
      }
    }
  }

  if (select_lex->order_list.elements)
    msg= "ORDER BY";
  else if (select_lex->select_limit && select_lex->select_limit !=
	   HA_POS_ERROR)
    msg= "LIMIT";
  if (msg)
  {
    my_error(ER_WRONG_USAGE, MYF(0), "UPDATE", msg);
    DBUG_RETURN(-1);
  }
  DBUG_RETURN(0);
}

/*
  Multi delete query pre-check

  SYNOPSIS
    multi_delete_precheck()
    thd			Thread handler
    tables		Global table list
    table_count		Pointer to table counter

  RETURN VALUE
    0   OK
    1   error (message is sent to user)
    -1  error (message is not sent to user)
*/
int multi_delete_precheck(THD *thd, TABLE_LIST *tables, uint *table_count)
{
  DBUG_ENTER("multi_delete_precheck");
  SELECT_LEX *select_lex= &thd->lex->select_lex;
  TABLE_LIST *aux_tables=
    (TABLE_LIST *)thd->lex->auxilliary_table_list.first;
  TABLE_LIST *delete_tables= (TABLE_LIST *)select_lex->table_list.first;
  TABLE_LIST *target_tbl;

  *table_count= 0;

  /* sql_yacc guarantees that tables and aux_tables are not zero */
  DBUG_ASSERT(aux_tables != 0);
  if (check_db_used(thd, tables) || check_db_used(thd,aux_tables) ||
      check_table_access(thd,SELECT_ACL, tables,0) ||
      check_table_access(thd,DELETE_ACL, aux_tables,0))
    DBUG_RETURN(1);
  if ((thd->options & OPTION_SAFE_UPDATES) && !select_lex->where)
  {
    my_error(ER_UPDATE_WITHOUT_KEY_IN_SAFE_MODE, MYF(0));
    DBUG_RETURN(-1);
  }
  for (target_tbl= aux_tables; target_tbl; target_tbl= target_tbl->next)
  {
    (*table_count)++;
    /* All tables in aux_tables must be found in FROM PART */
    TABLE_LIST *walk;
    for (walk= delete_tables; walk; walk= walk->next)
    {
      if (!my_strcasecmp(table_alias_charset,
			 target_tbl->alias, walk->alias) &&
	  !strcmp(walk->db, target_tbl->db))
	break;
    }
    if (!walk)
    {
      my_error(ER_UNKNOWN_TABLE, MYF(0), target_tbl->real_name,
	       "MULTI DELETE");
      DBUG_RETURN(-1);
    }
    if (walk->derived)
    {
      my_error(ER_NON_UPDATABLE_TABLE, MYF(0), target_tbl->real_name,
	       "DELETE");
      DBUG_RETURN(-1);
    }
    walk->lock_type= target_tbl->lock_type;
    target_tbl->table_list= walk;	// Remember corresponding table
  }
  DBUG_RETURN(0);
}


/*
  simple UPDATE query pre-check

  SYNOPSIS
    update_precheck()
    thd		Thread handler
    tables	Global table list

  RETURN VALUE
    0   OK
    1   Error (message is sent to user)
    -1  Error (message is not sent to user)
*/

int update_precheck(THD *thd, TABLE_LIST *tables)
{
  DBUG_ENTER("update_precheck");
  if (thd->lex->select_lex.item_list.elements != thd->lex->value_list.elements)
  {
    my_error(ER_WRONG_VALUE_COUNT, MYF(0));
    DBUG_RETURN(-1);
  }
  DBUG_RETURN((check_db_used(thd, tables) ||
	       check_one_table_access(thd, UPDATE_ACL, tables)) ? 1 : 0);
}


/*
  simple DELETE query pre-check

  SYNOPSIS
    delete_precheck()
    thd		Thread handler
    tables	Global table list

  RETURN VALUE
    0   OK
    1   error (message is sent to user)
    -1  error (message is not sent to user)
*/

int delete_precheck(THD *thd, TABLE_LIST *tables)
{
  DBUG_ENTER("delete_precheck");
  if (check_one_table_access(thd, DELETE_ACL, tables))
    DBUG_RETURN(1);
  /* Set privilege for the WHERE clause */
  tables->grant.want_privilege=(SELECT_ACL & ~tables->grant.privilege);
  DBUG_RETURN(0);
}


/*
  simple INSERT query pre-check

  SYNOPSIS
    insert_precheck()
    thd		Thread handler
    tables	Global table list

  RETURN VALUE
    0   OK
    1   error (message is sent to user)
    -1  error (message is not sent to user)
*/

int insert_precheck(THD *thd, TABLE_LIST *tables)
{
  LEX *lex= thd->lex;
  DBUG_ENTER("insert_precheck");

  /*
    Check that we have modify privileges for the first table and
    select privileges for the rest
  */
  ulong privilege= INSERT_ACL |
                   (lex->duplicates == DUP_REPLACE ? DELETE_ACL : 0) |
                   (lex->duplicates == DUP_UPDATE ? UPDATE_ACL : 0);

  if (check_one_table_access(thd, privilege, tables))
    DBUG_RETURN(1);

  if (lex->update_list.elements != lex->value_list.elements)
  {
    my_error(ER_WRONG_VALUE_COUNT, MYF(0));
    DBUG_RETURN(-1);
  }
  DBUG_RETURN(0);
}


/*
  CREATE TABLE query pre-check

  SYNOPSIS
    create_table_precheck()
    thd			Thread handler
    tables		Global table list
    create_table	Table which will be created

  RETURN VALUE
    0   OK
    1   Error (message is sent to user)
*/

int create_table_precheck(THD *thd, TABLE_LIST *tables,
			  TABLE_LIST *create_table)
{
  LEX *lex= thd->lex;
  SELECT_LEX *select_lex= &lex->select_lex;
  ulong want_priv;
  int error= 1;                                 // Error message is given
  DBUG_ENTER("create_table_precheck");

  want_priv= ((lex->create_info.options & HA_LEX_CREATE_TMP_TABLE) ?
              CREATE_TMP_ACL : CREATE_ACL);
  lex->create_info.alias= create_table->alias;
  if (check_access(thd, want_priv, create_table->db,
		   &create_table->grant.privilege, 0, 0) ||
      check_merge_table_access(thd, create_table->db,
			       (TABLE_LIST *)
			       lex->create_info.merge_list.first))
    goto err;
  if (grant_option && want_priv != CREATE_TMP_ACL &&
      check_grant(thd, want_priv, create_table, 0, UINT_MAX, 0))
    goto err;

  if (select_lex->item_list.elements)
  {
    /* Check permissions for used tables in CREATE TABLE ... SELECT */

    /*
      For temporary tables or PREPARED STATEMETNS we don't have to check
      if the created table exists
    */
    if (!(lex->create_info.options & HA_LEX_CREATE_TMP_TABLE) &&
        ! thd->current_arena->is_stmt_prepare() &&
        find_real_table_in_list(tables, create_table->db,
                                create_table->real_name))
    {
      net_printf(thd,ER_UPDATE_TABLE_USED, create_table->real_name);

      goto err;
    }
    if (lex->create_info.used_fields & HA_CREATE_USED_UNION)
    {
      TABLE_LIST *tab;
      for (tab= tables; tab; tab= tab->next)
      {
        if (find_real_table_in_list((TABLE_LIST*) lex->create_info.
                                    merge_list.first,
                                    tables->db, tab->real_name))
        {
          net_printf(thd, ER_UPDATE_TABLE_USED, tab->real_name);
          goto err;
        }
      }  
    }    

    if (tables && check_table_access(thd, SELECT_ACL, tables,0))
      goto err;
  }
  error= 0;

err:
  DBUG_RETURN(error);
}


/*
  negate given expression

  SYNOPSIS
    negate_expression()
    thd  therad handler
    expr expression for negation

  RETURN
    negated expression
*/

Item *negate_expression(THD *thd, Item *expr)
{
  Item *negated;
  if (expr->type() == Item::FUNC_ITEM &&
      ((Item_func *) expr)->functype() == Item_func::NOT_FUNC)
  {
    /* it is NOT(NOT( ... )) */
    Item *arg= ((Item_func *) expr)->arguments()[0];
    enum_parsing_place place= thd->lex->current_select->parsing_place;
    if (arg->is_bool_func() || place == IN_WHERE || place == IN_HAVING)
      return arg;
    /*
      if it is not boolean function then we have to emulate value of
      not(not(a)), it will be a != 0
    */
    return new Item_func_ne(arg, new Item_int((char*) "0", 0, 1));
  }

  if ((negated= expr->neg_transformer(thd)) != 0)
    return negated;
  return new Item_func_not(expr);
=======
  for (table= tables ; table ; table= table->next)
  {
    TABLE_LIST *save= table->next;
    table->next= 0;
    if (check_one_table_access(thd, UPDATE_ACL, table, 1) &&
	check_one_table_access(thd, SELECT_ACL, table, 0))
	goto error;
    table->next= save;
  }
    
  if (mysql_multi_update_lock(thd, tables, fields))
    goto error;
  
  res= 0;
  
error:
  DBUG_RETURN(res);
>>>>>>> 934fde09
}<|MERGE_RESOLUTION|>--- conflicted
+++ resolved
@@ -52,13 +52,8 @@
 #endif
 static void decrease_user_connections(USER_CONN *uc);
 static bool check_db_used(THD *thd,TABLE_LIST *tables);
-<<<<<<< HEAD
-=======
-static bool check_merge_table_access(THD *thd, char *db, TABLE_LIST *tables);
 static bool check_multi_update_lock(THD *thd, TABLE_LIST *tables, 
-				    List<Item> *fields);
-static void mysql_init_query(THD *thd);
->>>>>>> 934fde09
+				    List<Item> *fields, SELECT_LEX *select_lex);
 static void remove_escape(char *name);
 static void refresh_status(void);
 static bool append_file_to_dir(THD *thd, const char **filename_ptr,
@@ -1888,21 +1883,13 @@
 void
 mysql_execute_command(THD *thd)
 {
-<<<<<<< HEAD
   int	res= 0;
   LEX	*lex= thd->lex;
+  bool slave_fake_lock= 0;
+  MYSQL_LOCK *fake_prev_lock= 0;
   SELECT_LEX *select_lex= &lex->select_lex;
   TABLE_LIST *tables= (TABLE_LIST*) select_lex->table_list.first;
   SELECT_LEX_UNIT *unit= &lex->unit;
-=======
-  int	res=0;
-  THD	*thd=current_thd;
-  LEX	*lex= &thd->lex;
-  TABLE_LIST *tables=(TABLE_LIST*) lex->select_lex.table_list.first;
-  SELECT_LEX *select_lex = lex->select;
-  bool slave_fake_lock= 0;
-  MYSQL_LOCK *fake_prev_lock= 0;
->>>>>>> 934fde09
   DBUG_ENTER("mysql_execute_command");
 
   /*
@@ -1917,14 +1904,12 @@
 #ifdef HAVE_REPLICATION
   if (thd->slave_thread)
   {
-<<<<<<< HEAD
-    /*
-=======
-    if (lex->sql_command == SQLCOM_MULTI_UPDATE)
+    if (lex->sql_command == SQLCOM_UPDATE_MULTI)
     {
       DBUG_PRINT("info",("need faked locked tables"));
       
-      if (check_multi_update_lock(thd, tables, &select_lex->item_list))
+      if (check_multi_update_lock(thd, tables, &select_lex->item_list,
+				  select_lex))
         goto error;
 
       /* Fix for replication, the tables are opened and locked,
@@ -1936,8 +1921,7 @@
       thd->lock= 0;
       slave_fake_lock= 1;
     }
-    /* 
->>>>>>> 934fde09
+    /*
       Skip if we are in the slave thread, some table rules have been
       given and the table list says the query should not be replicated
     */
@@ -2723,7 +2707,6 @@
     if (update_precheck(thd, tables))
       break;
     res= mysql_update(thd,tables,
-<<<<<<< HEAD
                       select_lex->item_list,
                       lex->value_list,
                       select_lex->where,
@@ -2733,59 +2716,6 @@
                       lex->duplicates, lex->ignore);
     if (thd->net.report_error)
       res= -1;
-=======
-		      select_lex->item_list,
-		      lex->value_list,
-		      select_lex->where,
-		      (ORDER *) select_lex->order_list.first,
-		      select_lex->select_limit,
-		      lex->duplicates);
-    break;
-  case SQLCOM_MULTI_UPDATE:
-    if (check_db_used(thd,tables))
-      goto error;
-    if (select_lex->item_list.elements != lex->value_list.elements)
-    {
-      send_error(&thd->net,ER_WRONG_VALUE_COUNT);
-      goto error;
-    }
-    {
-      const char *msg= 0;
-      TABLE_LIST *table;
-      lex->sql_command= SQLCOM_MULTI_UPDATE;
-
-      /*
-	Ensure that we have UPDATE or SELECT privilege for each table
-	The exact privilege is checked in mysql_multi_update()
-      */
-      for (table= tables ; table ; table= table->next)
-      {
-	TABLE_LIST *save= table->next;
-	table->next= 0;
-	if (check_one_table_access(thd, UPDATE_ACL, table, 1) &&
-	    check_one_table_access(thd, SELECT_ACL, table, 0))
-	    goto error;
-	table->next= save;
-      }
-      if (select_lex->order_list.elements)
-	msg="ORDER BY";
-      else if (select_lex->select_limit && select_lex->select_limit !=
-	       HA_POS_ERROR)
-	msg="LIMIT";
-      if (msg)
-      {
-	net_printf(&thd->net, ER_WRONG_USAGE, "UPDATE", msg);
-	res= 1;
-	break;
-      }
-      res= mysql_multi_update(thd,tables,
-			      &select_lex->item_list,
-			      &lex->value_list,
-			      select_lex->where,
-			      select_lex->options,
-			      lex->duplicates);
-    }
->>>>>>> 934fde09
     break;
   case SQLCOM_UPDATE_MULTI:
   {
@@ -5111,7 +5041,58 @@
   return 0;
 }
 
-<<<<<<< HEAD
+/*
+  Setup locking for multi-table updates. Used by the replication slave.
+  Replication slave SQL thread examines (all_tables_not_ok()) the
+  locking state of referenced tables to determine if the query has to
+  be executed or ignored. Since in multi-table update, the 
+  'default' lock is read-only, this lock is corrected early enough by
+  calling this function, before the slave decides to execute/ignore.
+
+  SYNOPSIS
+    check_multi_update_lock()
+    thd		Current thread
+    tables	List of user-supplied tables
+    fields	List of fields requiring update
+
+  RETURN VALUES
+    0	ok
+    1	error
+*/
+static bool check_multi_update_lock(THD *thd, TABLE_LIST *tables, 
+				    List<Item> *fields, SELECT_LEX *select_lex)
+{
+  bool res= 1;
+  TABLE_LIST *table;
+  DBUG_ENTER("check_multi_update_lock");
+  
+  if (check_db_used(thd, tables))
+    goto error;
+
+  /*
+    Ensure that we have UPDATE or SELECT privilege for each table
+    The exact privilege is checked in mysql_multi_update()
+  */
+  for (table= tables ; table ; table= table->next)
+  {
+    TABLE_LIST *save= table->next;
+    table->next= 0;
+    if ((check_access(thd, UPDATE_ACL, table->db, &table->grant.privilege,0,1) ||
+        (grant_option && check_grant(thd, UPDATE_ACL, table,0,1,1))) &&
+	check_one_table_access(thd, SELECT_ACL, table))
+	goto error;
+    table->next= save;
+  }
+    
+  if (mysql_multi_update_lock(thd, tables, fields, select_lex))
+    goto error;
+  
+  res= 0;
+  
+error:
+  DBUG_RETURN(res);
+}
+
 
 Comp_creator *comp_eq_creator(bool invert)
 {
@@ -5259,41 +5240,10 @@
     my_error(ER_WRONG_VALUE_COUNT, MYF(0));
     DBUG_RETURN(-1);
   }
-=======
-/*
-  Setup locking for multi-table updates. Used by the replication slave.
-  Replication slave SQL thread examines (all_tables_not_ok()) the
-  locking state of referenced tables to determine if the query has to
-  be executed or ignored. Since in multi-table update, the 
-  'default' lock is read-only, this lock is corrected early enough by
-  calling this function, before the slave decides to execute/ignore.
-
-  SYNOPSIS
-    check_multi_update_lock()
-    thd		Current thread
-    tables	List of user-supplied tables
-    fields	List of fields requiring update
-
-  RETURN VALUES
-    0	ok
-    1	error
-*/
-static bool check_multi_update_lock(THD *thd, TABLE_LIST *tables, 
-				    List<Item> *fields)
-{
-  bool res= 1;
-  TABLE_LIST *table;
-  DBUG_ENTER("check_multi_update_lock");
-  
-  if (check_db_used(thd, tables))
-    goto error;
-
->>>>>>> 934fde09
   /*
     Ensure that we have UPDATE or SELECT privilege for each table
     The exact privilege is checked in mysql_multi_update()
   */
-<<<<<<< HEAD
   for (table= update_list; table; table= table->next)
   {
     if (table->derived)
@@ -5627,23 +5577,4 @@
   if ((negated= expr->neg_transformer(thd)) != 0)
     return negated;
   return new Item_func_not(expr);
-=======
-  for (table= tables ; table ; table= table->next)
-  {
-    TABLE_LIST *save= table->next;
-    table->next= 0;
-    if (check_one_table_access(thd, UPDATE_ACL, table, 1) &&
-	check_one_table_access(thd, SELECT_ACL, table, 0))
-	goto error;
-    table->next= save;
-  }
-    
-  if (mysql_multi_update_lock(thd, tables, fields))
-    goto error;
-  
-  res= 0;
-  
-error:
-  DBUG_RETURN(res);
->>>>>>> 934fde09
 }