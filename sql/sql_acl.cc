--- conflicted
+++ resolved
@@ -829,7 +829,8 @@
     goto end;
   table->use_all_columns();
   (void) my_init_dynamic_array(&acl_users,sizeof(ACL_USER), 50, 100, MYF(0));
-  username_char_length= min(table->field[1]->char_length(), USERNAME_CHAR_LENGTH);
+  username_char_length= MY_MIN(table->field[1]->char_length(),
+                               USERNAME_CHAR_LENGTH);
   password_length= table->field[2]->field_length /
     table->field[2]->charset()->mbmaxlen;
   if (password_length < SCRAMBLED_PASSWORD_CHAR_LENGTH_323)
@@ -4573,7 +4574,6 @@
   uint i;
   ulong orig_want_access= want_access;
   my_bool locked= 0;
-  GRANT_TABLE *grant_table;
   DBUG_ENTER("check_grant");
   DBUG_ASSERT(number > 0);
 
@@ -4652,8 +4652,6 @@
       }
       continue;
     }
-<<<<<<< HEAD
-=======
 
     if (is_temporary_table(tl))
     {
@@ -4668,24 +4666,19 @@
       continue;
     }
 
+    if (!locked)
+    {
+      locked= 1;
+      mysql_rwlock_rdlock(&LOCK_grant);
+    }
+
     GRANT_TABLE *grant_table= table_hash_search(sctx->host, sctx->ip,
                                                 tl->get_db_name(),
                                                 sctx->priv_user,
                                                 tl->get_table_name(),
                                                 FALSE);
->>>>>>> c1d6a2d7
-
-    if (!locked)
-    {
-      locked= 1;
-      mysql_rwlock_rdlock(&LOCK_grant);
-    }
-
-    if (!(grant_table= table_hash_search(sctx->host, sctx->ip,
-                                         tl->get_db_name(),
-                                         sctx->priv_user,
-                                         tl->get_table_name(),
-                                         FALSE)))
+
+    if (!grant_table)
     {
       want_access &= ~tl->grant.privilege;
       goto err;					// No grants
