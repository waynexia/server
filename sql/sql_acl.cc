--- conflicted
+++ resolved
@@ -4678,6 +4678,32 @@
   DBUG_RETURN(0);
 }
 
+ACL_USER *check_acl_user(LEX_USER *user_name,
+			 uint *acl_acl_userdx)
+{
+  ACL_USER *acl_user= 0;
+  uint counter;
+
+  safe_mutex_assert_owner(&acl_cache->lock);
+
+  for (counter= 0 ; counter < acl_users.elements ; counter++)
+  {
+    const char *user,*host;
+    acl_user= dynamic_element(&acl_users, counter, ACL_USER*);
+    if (!(user=acl_user->user))
+      user= "";
+    if (!(host=acl_user->host.hostname))
+      host= "";
+    if (!strcmp(user_name->user.str,user) &&
+	!my_strcasecmp(system_charset_info, user_name->host.str, host))
+      break;
+  }
+  if (counter == acl_users.elements)
+    return 0;
+
+  *acl_acl_userdx= counter;
+  return acl_user;
+}
 
 /*
   Modify a privilege table.
@@ -4701,7 +4727,6 @@
 
 static int modify_grant_table(TABLE *table, Field *host_field,
                               Field *user_field, LEX_USER *user_to)
-{
   int error;
   DBUG_ENTER("modify_grant_table");
 
@@ -4722,11 +4747,8 @@
     if ((error=table->file->delete_row(table->record[0])))
       table->file->print_error(error, MYF(0));
   }
-
   DBUG_RETURN(error);
 }
-
-
 /*
   Handle a privilege table.
 
@@ -4777,7 +4799,6 @@
 
   if (! table_no) // mysql.user table
   {
-<<<<<<< HEAD
     /*
       The 'user' table has an unique index on (host, user).
       Thus, we can handle everything with a single index access.
@@ -4805,17 +4826,6 @@
         table->file->print_error(error, MYF(0));
         result= -1;
       }
-=======
-    if (!(acl_user= check_acl_user(user_name, &counter)))
-    {
-      result= -1;
-      continue;
-    }
-    if ((acl_user->access & ~0))
-    {
-      result= -1;
-      continue;
->>>>>>> ca3d513f
     }
     else
     {
@@ -4827,23 +4837,17 @@
     DBUG_PRINT("info",("read result: %d", result));
   }
   else
-  {
     /*
       The non-'user' table do not have indexes on (host, user).
       And their host- and user fields are not consecutive.
       Thus, we need to do a table scan to find all matching records.
     */
     if ((error= table->file->ha_rnd_init(1)))
-    {
-<<<<<<< HEAD
       table->file->print_error(error, MYF(0));
-=======
->>>>>>> ca3d513f
       result= -1;
     }
     else
     {
-<<<<<<< HEAD
 #ifdef EXTRA_DEBUG
       DBUG_PRINT("info",("scan table: '%s'  search: '%s'@'%s'",
                          table->s->table_name, user_str, host_str));
@@ -4880,33 +4884,6 @@
         /* If search is requested, we do not need to search further. */
         if (! drop && ! user_to)
           break ;
-=======
-      result= -1;
-      continue;
-    }
-
-    tables[0].table->field[0]->store(user_name->host.str,(uint)
-				     user_name->host.length,
-				     system_charset_info);
-    tables[0].table->field[1]->store(user_name->user.str,(uint)
-				     user_name->user.length,
-				     system_charset_info);
-    tables[0].table->file->extra(HA_EXTRA_RETRIEVE_ALL_COLS);
-    if (!tables[0].table->file->index_read_idx(tables[0].table->record[0],0,
-					       (byte*) tables[0].table->
-					       field[0]->ptr,
-					       tables[0].table->
-					       key_info[0].key_length,
-					       HA_READ_KEY_EXACT))
-    {
-      int error;
-      if ((error = tables[0].table->file->delete_row(tables[0].table->
-						     record[0])))
-      {
-	tables[0].table->file->print_error(error, MYF(0));
-	result= -1;
-	goto end;
->>>>>>> ca3d513f
       }
       (void) table->file->ha_rnd_end();
       DBUG_PRINT("info",("scan result: %d", result));
@@ -4992,7 +4969,6 @@
   /* Loop over all elements. */
   for (idx= 0; idx < elements; idx++)
   {
-<<<<<<< HEAD
     /*
       Get a pointer to the element.
     */
@@ -5008,13 +4984,6 @@
       user= acl_db->user;
       host= acl_db->host.hostname;
       break;
-=======
-    if (!check_acl_user(lex_user, &counter))
-    {
-      result= -1;
-      continue;
-    }
->>>>>>> ca3d513f
 
     case 2:
       grant_name= (GRANT_NAME*) hash_element(&column_priv_hash, idx);
@@ -5077,7 +5046,6 @@
         acl_db->user= strdup_root(&mem, user_to->user.str);
         acl_db->host.hostname= strdup_root(&mem, user_to->host.str);
         break;
-
       case 2:
       case 3:
         grant_name->user= strdup_root(&mem, user_to->user.str);
@@ -5087,7 +5055,6 @@
       }
     }
     else
-    {
       /* If search is requested, we do not need to search further. */
       break;
     }
@@ -5095,7 +5062,6 @@
 #ifdef EXTRA_DEBUG
   DBUG_PRINT("loop",("scan struct: %u  result %d", struct_no, result));
 #endif
-
   DBUG_RETURN(result);
 }
 
@@ -5147,7 +5113,6 @@
       /* If search is requested, we do not need to search further. */
       if (! drop && ! user_to)
         goto end;
-    }
   }
 
   /* Handle db table. */
@@ -5206,10 +5171,8 @@
 
     /* Handle columns table. */
     if ((found= handle_grant_table(tables, 3, drop, user_from, user_to)) < 0)
-    {
       /* Handle of table failed, don't touch the in-memory array. */
       result= -1;
-    }
     else
     {
       /* Handle columns hash. */
@@ -5257,7 +5220,6 @@
   List_iterator <LEX_USER> user_list(list);
   TABLE_LIST tables[GRANT_TABLES];
   DBUG_ENTER("mysql_create_user");
-
   /* CREATE USER may be skipped on replication client. */
   if ((result= open_grant_tables(thd, tables)))
     DBUG_RETURN(result != 1);
@@ -5286,18 +5248,15 @@
       for a mention of the new user name.
     */
     if (handle_grant_data(tables, 0, user_name, NULL))
-    {
       append_user(&wrong_users, user_name);
       result= TRUE;
       continue;
     }
-
     sql_mode= thd->variables.sql_mode;
     if (replace_user_table(thd, tables[0].table, *user_name, 0, 0, 1, 0))
     {
       append_user(&wrong_users, user_name);
       result= TRUE;
-    }
   }
 
   VOID(pthread_mutex_unlock(&acl_cache->lock));
@@ -5347,12 +5306,9 @@
       continue;
     }  
     if (handle_grant_data(tables, 1, user_name, NULL) <= 0)
-    {
       append_user(&wrong_users, user_name);
       result= TRUE;
-    }
-  }
-
+  }
   /* Rebuild 'acl_check_hosts' since 'acl_users' has been modified */
   rebuild_check_host();
 
@@ -5420,14 +5376,16 @@
       append_user(&wrong_users, user_from);
       result= TRUE;
     }
-  }
 
   /* Rebuild 'acl_check_hosts' since 'acl_users' has been modified */
   rebuild_check_host();
+
 
   VOID(pthread_mutex_unlock(&acl_cache->lock));
   rw_unlock(&LOCK_grant);
   close_thread_tables(thd);
+  if (result)
+    my_error(ER_CANNOT_USER, MYF(0), "RENAME USER", wrong_users.c_ptr_safe());
   if (result)
     my_error(ER_CANNOT_USER, MYF(0), "RENAME USER", wrong_users.c_ptr_safe());
   DBUG_RETURN(result);
