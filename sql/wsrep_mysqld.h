--- conflicted
+++ resolved
@@ -361,13 +361,10 @@
 int wsrep_to_isolation_begin(THD *thd, const char *db_, const char *table_,
                              const TABLE_LIST* table_list,
                              Alter_info* alter_info = NULL);
-<<<<<<< HEAD
-=======
 
 void wsrep_begin_nbo_unlock(THD*);
 void wsrep_end_nbo_lock(THD*, const TABLE_LIST *table_list);
 
->>>>>>> 725fe316
 void wsrep_to_isolation_end(THD *thd);
 
 void wsrep_cleanup_transaction(THD *thd);
