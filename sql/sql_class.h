--- conflicted
+++ resolved
@@ -4690,10 +4690,6 @@
   bool                      wsrep_client_thread; /* to identify client threads*/
   enum wsrep_exec_mode      wsrep_exec_mode;
   query_id_t                wsrep_last_query_id;
-<<<<<<< HEAD
-  enum wsrep_query_state    wsrep_query_state;
-  enum wsrep_conflict_state wsrep_conflict_state;
-=======
   XID                       wsrep_xid;
 
   /** This flag denotes that record locking should be skipped during INSERT
@@ -4909,7 +4905,6 @@
   mysql_cond_t              COND_wsrep_thd;
   // changed from wsrep_seqno_t to wsrep_trx_meta_t in wsrep API rev 75
   // wsrep_seqno_t             wsrep_trx_seqno;
->>>>>>> 2b734ca2
   wsrep_trx_meta_t          wsrep_trx_meta;
   uint32                    wsrep_rand;
   Relay_log_info            *wsrep_rli;
