--- conflicted
+++ resolved
@@ -1946,13 +1946,7 @@
   wsrep::key_array key_array=
     wsrep_prepare_keys_for_toi(db, table, table_list, alter_info);
 
-<<<<<<< HEAD
-  /* wsrep_can_run_in_toi() should take care of checking that
-     DDLs with only temp tables should not be TOId at all */
-  if (key_array.size() == 0)
-=======
   if (thd->has_read_only_protection())
->>>>>>> 1c53aeff
   {
     /* non replicated DDL, affecting temporary tables only */
     WSREP_DEBUG("TO isolation skipped, sql: %s."
