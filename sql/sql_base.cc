--- conflicted
+++ resolved
@@ -3492,9 +3492,9 @@
   virtual bool handle_condition(THD *thd,
                                   uint sql_errno,
                                   const char* sqlstate,
-                                  MYSQL_ERROR::enum_warning_level level,
+                                  Sql_condition::enum_warning_level level,
                                   const char* msg,
-                                  MYSQL_ERROR ** cond_hdl)
+                                  Sql_condition ** cond_hdl)
   {
     if (sql_errno == ER_LOCK_DEADLOCK)
     {
@@ -3546,7 +3546,6 @@
 
         m_thd->get_stmt_da()->clear_warning_info(m_thd->query_id);
         m_thd->clear_error();                 // Clear error message
-<<<<<<< HEAD
 
         No_such_table_error_handler no_such_table_handler;
         bool open_if_exists= m_failed_table->open_strategy == TABLE_LIST::OPEN_IF_EXISTS;
@@ -3564,15 +3563,12 @@
             result= FALSE;
         }
 
-        m_thd->mdl_context.release_transactional_locks();
-=======
         /*
           Rollback to start of the current statement to release exclusive lock
           on table which was discovered but preserve locks from previous statements
           in current transaction.
         */
         m_thd->mdl_context.rollback_to_savepoint(start_of_statement_svp());
->>>>>>> fa51f70d
         break;
       }
     case OT_REPAIR:
