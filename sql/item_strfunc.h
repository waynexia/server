#ifndef ITEM_STRFUNC_INCLUDED
#define ITEM_STRFUNC_INCLUDED

/*
   Copyright (c) 2000, 2011, Oracle and/or its affiliates.
   Copyright (c) 2009, 2015, MariaDB

   This program is free software; you can redistribute it and/or modify
   it under the terms of the GNU General Public License as published by
   the Free Software Foundation; version 2 of the License.

   This program is distributed in the hope that it will be useful,
   but WITHOUT ANY WARRANTY; without even the implied warranty of
   MERCHANTABILITY or FITNESS FOR A PARTICULAR PURPOSE.  See the
   GNU General Public License for more details.

   You should have received a copy of the GNU General Public License
   along with this program; if not, write to the Free Software
   Foundation, Inc., 51 Franklin Street, Fifth Floor, Boston, MA  02110-1301, USA */


/* This file defines all string functions */

#ifdef USE_PRAGMA_INTERFACE
#pragma interface			/* gcc class implementation */
#endif

extern size_t username_char_length;

class Item_str_func :public Item_func
{
protected:
  /**
     Sets the result value of the function an empty string, using the current
     character set. No memory is allocated.
     @retval A pointer to the str_value member.
   */
  virtual String *make_empty_result()
  {
    /*
      Reset string length to an empty string. We don't use str_value.set() as
      we don't want to free and potentially have to reallocate the buffer
      for each call.
    */
    str_value.length(0);
    str_value.set_charset(collation.collation);
    return &str_value; 
  }
public:
  Item_str_func(THD *thd): Item_func(thd) { decimals=NOT_FIXED_DEC; }
  Item_str_func(THD *thd, Item *a): Item_func(thd, a) {decimals=NOT_FIXED_DEC; }
  Item_str_func(THD *thd, Item *a, Item *b):
    Item_func(thd, a, b) { decimals=NOT_FIXED_DEC; }
  Item_str_func(THD *thd, Item *a, Item *b, Item *c):
    Item_func(thd, a, b, c) { decimals=NOT_FIXED_DEC; }
  Item_str_func(THD *thd, Item *a, Item *b, Item *c, Item *d):
    Item_func(thd, a, b, c, d) { decimals=NOT_FIXED_DEC; }
  Item_str_func(THD *thd, Item *a, Item *b, Item *c, Item *d, Item* e):
    Item_func(thd, a, b, c, d, e) { decimals=NOT_FIXED_DEC; }
  Item_str_func(THD *thd, List<Item> &list):
    Item_func(thd, list) { decimals=NOT_FIXED_DEC; }
  longlong val_int();
  double val_real();
  my_decimal *val_decimal(my_decimal *);
  bool get_date(MYSQL_TIME *ltime, ulonglong fuzzydate)
  { return get_date_from_string(ltime, fuzzydate); }
  const Type_handler *type_handler() const { return string_type_handler(); }
  void left_right_max_length();
  bool fix_fields(THD *thd, Item **ref);
  void update_null_value()
  {
    StringBuffer<MAX_FIELD_WIDTH> tmp;
    (void) val_str(&tmp);
  }
};



/*
  Functions that return values with ASCII repertoire
*/
class Item_str_ascii_func :public Item_str_func
{
  String ascii_buf;
public:
  Item_str_ascii_func(THD *thd): Item_str_func(thd) {}
  Item_str_ascii_func(THD *thd, Item *a): Item_str_func(thd, a) {}
  Item_str_ascii_func(THD *thd, Item *a, Item *b): Item_str_func(thd, a, b) {}
  Item_str_ascii_func(THD *thd, Item *a, Item *b, Item *c):
    Item_str_func(thd, a, b, c) {}
  String *val_str(String *str)
  {
    return val_str_from_val_str_ascii(str, &ascii_buf);
  }
  String *val_str_ascii(String *)= 0;
};


/**
  Functions that return a checksum or a hash of the argument,
  or somehow else encode or decode the argument,
  returning an ASCII-repertoire string.
*/
class Item_str_ascii_checksum_func: public Item_str_ascii_func
{
public:
  Item_str_ascii_checksum_func(THD *thd, Item *a)
   :Item_str_ascii_func(thd, a) { }
  Item_str_ascii_checksum_func(THD *thd, Item *a, Item *b)
   :Item_str_ascii_func(thd, a, b) { }
  bool eq(const Item *item, bool binary_cmp) const
  {
    // Always use binary argument comparison: MD5('x') != MD5('X')
    return Item_func::eq(item, true);
  }
};


/**
  Functions that return a checksum or a hash of the argument,
  or somehow else encode or decode the argument,
  returning a binary string.
*/
class Item_str_binary_checksum_func: public Item_str_func
{
public:
  Item_str_binary_checksum_func(THD *thd, Item *a)
   :Item_str_func(thd, a) { }
  Item_str_binary_checksum_func(THD *thd, Item *a, Item *b)
   :Item_str_func(thd, a, b) { }
  bool eq(const Item *item, bool binary_cmp) const
  {
    /*
      Always use binary argument comparison:
        FROM_BASE64('test') != FROM_BASE64('TEST')
    */
    return Item_func::eq(item, true);
  }
};


class Item_func_md5 :public Item_str_ascii_checksum_func
{
public:
  Item_func_md5(THD *thd, Item *a): Item_str_ascii_checksum_func(thd, a) {}
  String *val_str_ascii(String *);
  void fix_length_and_dec()
  {
    fix_length_and_charset(32, default_charset());
  }
  const char *func_name() const { return "md5"; }
  Item *get_copy(THD *thd)
  { return get_item_copy<Item_func_md5>(thd, this); }
};


class Item_func_sha :public Item_str_ascii_checksum_func
{
public:
  Item_func_sha(THD *thd, Item *a): Item_str_ascii_checksum_func(thd, a) {}
  String *val_str_ascii(String *);    
  void fix_length_and_dec();      
  const char *func_name() const { return "sha"; }
  Item *get_copy(THD *thd)
  { return get_item_copy<Item_func_sha>(thd, this); }
};

class Item_func_sha2 :public Item_str_ascii_checksum_func
{
public:
  Item_func_sha2(THD *thd, Item *a, Item *b)
   :Item_str_ascii_checksum_func(thd, a, b) {}
  String *val_str_ascii(String *);
  void fix_length_and_dec();
  const char *func_name() const { return "sha2"; }
  Item *get_copy(THD *thd)
  { return get_item_copy<Item_func_sha2>(thd, this); }
};

class Item_func_to_base64 :public Item_str_ascii_checksum_func
{
  String tmp_value;
public:
  Item_func_to_base64(THD *thd, Item *a)
   :Item_str_ascii_checksum_func(thd, a) {}
  String *val_str_ascii(String *);
  void fix_length_and_dec();
  const char *func_name() const { return "to_base64"; }
  Item *get_copy(THD *thd)
  { return get_item_copy<Item_func_to_base64>(thd, this); }
};

class Item_func_from_base64 :public Item_str_binary_checksum_func
{
  String tmp_value;
public:
  Item_func_from_base64(THD *thd, Item *a)
   :Item_str_binary_checksum_func(thd, a) { }
  String *val_str(String *);
  void fix_length_and_dec();
  const char *func_name() const { return "from_base64"; }
  Item *get_copy(THD *thd)
  { return get_item_copy<Item_func_from_base64>(thd, this); }
};

#include <my_crypt.h>

class Item_aes_crypt :public Item_str_binary_checksum_func
{
  enum { AES_KEY_LENGTH = 128 };
  void create_key(String *user_key, uchar* key);

protected:
  int what;
  String tmp_value;
public:
  Item_aes_crypt(THD *thd, Item *a, Item *b)
   :Item_str_binary_checksum_func(thd, a, b) {}
  String *val_str(String *);
};

class Item_func_aes_encrypt :public Item_aes_crypt
{
public:
  Item_func_aes_encrypt(THD *thd, Item *a, Item *b)
   :Item_aes_crypt(thd, a, b) {}
  void fix_length_and_dec();
  const char *func_name() const { return "aes_encrypt"; }
  Item *get_copy(THD *thd)
  { return get_item_copy<Item_func_aes_encrypt>(thd, this); }
};

class Item_func_aes_decrypt :public Item_aes_crypt
{
public:
  Item_func_aes_decrypt(THD *thd, Item *a, Item *b):
    Item_aes_crypt(thd, a, b) {}
  void fix_length_and_dec();
  const char *func_name() const { return "aes_decrypt"; }
  Item *get_copy(THD *thd)
  { return get_item_copy<Item_func_aes_decrypt>(thd, this); }
};


class Item_func_concat :public Item_str_func
{
protected:
  String tmp_value;
  /*
    Append a non-NULL value to the result.
    @param [IN]     thd          - The current thread.
    @param [IN/OUT] res          - The current val_str() return value.
    @param [IN]     app          - The value to be appended.
    @retval                      - false on success, true on error
  */
  bool append_value(THD *thd, String *res, const String *app);
  bool realloc_result(String *str, uint length) const;
public:
  Item_func_concat(THD *thd, List<Item> &list): Item_str_func(thd, list) {}
  Item_func_concat(THD *thd, Item *a, Item *b): Item_str_func(thd, a, b) {}
  String *val_str(String *);
  void fix_length_and_dec();
  const char *func_name() const { return "concat"; }
  Item *get_copy(THD *thd)
  { return get_item_copy<Item_func_concat>(thd, this); }
};


/*
  This class handles the || operator in sql_mode=ORACLE.
  Unlike the traditional MariaDB concat(), it treats NULL arguments as ''.
*/
class Item_func_concat_operator_oracle :public Item_func_concat
{
public:
  Item_func_concat_operator_oracle(THD *thd, List<Item> &list)
   :Item_func_concat(thd, list)
  { }
  Item_func_concat_operator_oracle(THD *thd, Item *a, Item *b)
   :Item_func_concat(thd, a, b)
  { }
  String *val_str(String *);
  const char *func_name() const { return "concat_operator_oracle"; }
  Item *get_copy(THD *thd)
  {
    return get_item_copy<Item_func_concat_operator_oracle>(thd, this);
  }
};


class Item_func_decode_histogram :public Item_str_func
{
public:
  Item_func_decode_histogram(THD *thd, Item *a, Item *b):
    Item_str_func(thd, a, b) {}
  String *val_str(String *);
  void fix_length_and_dec()
  {
    collation.set(system_charset_info);
    max_length= MAX_BLOB_WIDTH;
    maybe_null= 1;
  }
  const char *func_name() const { return "decode_histogram"; }
  Item *get_copy(THD *thd)
  { return get_item_copy<Item_func_decode_histogram>(thd, this); }
};

class Item_func_concat_ws :public Item_str_func
{
  String tmp_value;
public:
  Item_func_concat_ws(THD *thd, List<Item> &list): Item_str_func(thd, list) {}
  String *val_str(String *);
  void fix_length_and_dec();
  const char *func_name() const { return "concat_ws"; }
  table_map not_null_tables() const { return 0; }
  Item *get_copy(THD *thd)
  { return get_item_copy<Item_func_concat_ws>(thd, this); }
};

class Item_func_reverse :public Item_str_func
{
  String tmp_value;
public:
  Item_func_reverse(THD *thd, Item *a): Item_str_func(thd, a) {}
  String *val_str(String *);
  void fix_length_and_dec();
  const char *func_name() const { return "reverse"; }
  Item *get_copy(THD *thd)
  { return get_item_copy<Item_func_reverse>(thd, this); }
};


class Item_func_replace :public Item_str_func
{
  String tmp_value,tmp_value2;
public:
  Item_func_replace(THD *thd, Item *org, Item *find, Item *replace):
    Item_str_func(thd, org, find, replace) {}
  String *val_str(String *to) { return val_str_internal(to, NULL); };
  void fix_length_and_dec();
  String *val_str_internal(String *str, String *empty_string_for_null);
  const char *func_name() const { return "replace"; }
  Item *get_copy(THD *thd)
  { return get_item_copy<Item_func_replace>(thd, this); }
};


class Item_func_replace_oracle :public Item_func_replace
{
  String tmp_emtpystr;
public:
  Item_func_replace_oracle(THD *thd, Item *org, Item *find, Item *replace):
    Item_func_replace(thd, org, find, replace) {}
  String *val_str(String *to) { return val_str_internal(to, &tmp_emtpystr); };
  const char *func_name() const { return "replace_oracle"; }
  Item *get_copy(THD *thd)
  { return get_item_copy<Item_func_replace_oracle>(thd, this); }
};


class Item_func_regexp_replace :public Item_str_func
{
  Regexp_processor_pcre re;
  bool append_replacement(String *str,
                          const LEX_CSTRING *source,
                          const LEX_CSTRING *replace);
public:
  Item_func_regexp_replace(THD *thd, Item *a, Item *b, Item *c):
    Item_str_func(thd, a, b, c)
    {}
  void cleanup()
  {
    DBUG_ENTER("Item_func_regex::cleanup");
    Item_str_func::cleanup();
    re.cleanup();
    DBUG_VOID_RETURN;
  }
  String *val_str(String *str);
  bool fix_fields(THD *thd, Item **ref);
  void fix_length_and_dec();
  const char *func_name() const { return "regexp_replace"; }
  Item *get_copy(THD *thd) { return 0;}
};


class Item_func_regexp_substr :public Item_str_func
{
  Regexp_processor_pcre re;
public:
  Item_func_regexp_substr(THD *thd, Item *a, Item *b):
    Item_str_func(thd, a, b)
    {}
  void cleanup()
  {
    DBUG_ENTER("Item_func_regex::cleanup");
    Item_str_func::cleanup();
    re.cleanup();
    DBUG_VOID_RETURN;
  }
  String *val_str(String *str);
  bool fix_fields(THD *thd, Item **ref);
  void fix_length_and_dec();
  const char *func_name() const { return "regexp_substr"; }
  Item *get_copy(THD *thd) { return 0; }
};


class Item_func_insert :public Item_str_func
{
  String tmp_value;
public:
  Item_func_insert(THD *thd, Item *org, Item *start, Item *length,
                   Item *new_str):
    Item_str_func(thd, org, start, length, new_str) {}
  String *val_str(String *);
  void fix_length_and_dec();
  const char *func_name() const { return "insert"; }
  Item *get_copy(THD *thd)
  { return get_item_copy<Item_func_insert>(thd, this); }
};


class Item_str_conv :public Item_str_func
{
protected:
  uint multiply;
  my_charset_conv_case converter;
  String tmp_value;
public:
  Item_str_conv(THD *thd, Item *item): Item_str_func(thd, item) {}
  String *val_str(String *);
};


class Item_func_lcase :public Item_str_conv
{
public:
  Item_func_lcase(THD *thd, Item *item): Item_str_conv(thd, item) {}
  const char *func_name() const { return "lcase"; }
  void fix_length_and_dec();
  Item *get_copy(THD *thd)
  { return get_item_copy<Item_func_lcase>(thd, this); }
};

class Item_func_ucase :public Item_str_conv
{
public:
  Item_func_ucase(THD *thd, Item *item): Item_str_conv(thd, item) {}
  const char *func_name() const { return "ucase"; }
  void fix_length_and_dec();
  Item *get_copy(THD *thd)
  { return get_item_copy<Item_func_ucase>(thd, this); }
};


class Item_func_left :public Item_str_func
{
  String tmp_value;
public:
  Item_func_left(THD *thd, Item *a, Item *b): Item_str_func(thd, a, b) {}
  String *val_str(String *);
  void fix_length_and_dec();
  const char *func_name() const { return "left"; }
  Item *get_copy(THD *thd)
  { return get_item_copy<Item_func_left>(thd, this); }
};


class Item_func_right :public Item_str_func
{
  String tmp_value;
public:
  Item_func_right(THD *thd, Item *a, Item *b): Item_str_func(thd, a, b) {}
  String *val_str(String *);
  void fix_length_and_dec();
  const char *func_name() const { return "right"; }
  Item *get_copy(THD *thd)
  { return get_item_copy<Item_func_right>(thd, this); }
};


class Item_func_substr :public Item_str_func
{
  String tmp_value;
protected:
  virtual longlong get_position() { return args[1]->val_int(); }
public:
  Item_func_substr(THD *thd, Item *a, Item *b): Item_str_func(thd, a, b) {}
  Item_func_substr(THD *thd, Item *a, Item *b, Item *c):
    Item_str_func(thd, a, b, c) {}
  String *val_str(String *);
  void fix_length_and_dec();
  const char *func_name() const { return "substr"; }
  Item *get_copy(THD *thd)
  { return get_item_copy<Item_func_substr>(thd, this); }
};

class Item_func_substr_oracle :public Item_func_substr
{
protected:
  longlong get_position()
  { longlong pos= args[1]->val_int(); return pos == 0 ? 1 : pos; }
  String *make_empty_result()
  { null_value= 1; return NULL; }
public:
  Item_func_substr_oracle(THD *thd, Item *a, Item *b):
    Item_func_substr(thd, a, b) {}
  Item_func_substr_oracle(THD *thd, Item *a, Item *b, Item *c):
    Item_func_substr(thd, a, b, c) {}
  void fix_length_and_dec()
  {
    Item_func_substr::fix_length_and_dec();
    maybe_null= true;
  }
  const char *func_name() const { return "substr_oracle"; }
  Item *get_copy(THD *thd)
  { return get_item_copy<Item_func_substr_oracle>(thd, this); }
};

class Item_func_substr_index :public Item_str_func
{
  String tmp_value;
public:
  Item_func_substr_index(THD *thd, Item *a,Item *b,Item *c):
    Item_str_func(thd, a, b, c) {}
  String *val_str(String *);
  void fix_length_and_dec();
  const char *func_name() const { return "substring_index"; }
  Item *get_copy(THD *thd)
  { return get_item_copy<Item_func_substr_index>(thd, this); }

};


class Item_func_trim :public Item_str_func
{
protected:
  String tmp_value;
  String remove;
  String *trimmed_value(String *res, uint32 offset, uint32 length)
  {
    if (length == 0)
      return make_empty_result();

    tmp_value.set(*res, offset, length);
    /*
      Make sure to return correct charset and collation:
      TRIM(0x000000 FROM _ucs2 0x0061)
      should set charset to "binary" rather than to "ucs2".
    */
    tmp_value.set_charset(collation.collation);
    return &tmp_value;
  }
  String *non_trimmed_value(String *res)
  {
    return trimmed_value(res, 0, res->length());
  }
  virtual const char *func_name_ext() const { return ""; }
public:
  Item_func_trim(THD *thd, Item *a, Item *b): Item_str_func(thd, a, b) {}
  Item_func_trim(THD *thd, Item *a): Item_str_func(thd, a) {}
  String *val_str(String *);
  void fix_length_and_dec();
  const char *func_name() const { return "trim"; }
  void print(String *str, enum_query_type query_type);
  virtual const char *mode_name() const { return "both"; }
  Item *get_copy(THD *thd)
  { return get_item_copy<Item_func_trim>(thd, this); }
};


class Item_func_trim_oracle :public Item_func_trim
{
protected:
  String *make_empty_result()
  { null_value= 1; return NULL; }
  const char *func_name_ext() const { return "_oracle"; }
public:
  Item_func_trim_oracle(THD *thd, Item *a, Item *b):
    Item_func_trim(thd, a, b) {}
  Item_func_trim_oracle(THD *thd, Item *a): Item_func_trim(thd, a) {}
  const char *func_name() const { return "trim_oracle"; }
  void fix_length_and_dec()
  {
    Item_func_trim::fix_length_and_dec();
    maybe_null= true;
  }
  Item *get_copy(THD *thd)
  { return get_item_copy<Item_func_trim_oracle>(thd, this); }
};


class Item_func_ltrim :public Item_func_trim
{
public:
  Item_func_ltrim(THD *thd, Item *a, Item *b): Item_func_trim(thd, a, b) {}
  Item_func_ltrim(THD *thd, Item *a): Item_func_trim(thd, a) {}
  String *val_str(String *);
  const char *func_name() const { return "ltrim"; }
  const char *mode_name() const { return "leading"; }
  Item *get_copy(THD *thd)
  { return get_item_copy<Item_func_ltrim>(thd, this); }
};


class Item_func_ltrim_oracle :public Item_func_ltrim
{
protected:
  String *make_empty_result()
  { null_value= 1; return NULL; }
  const char *func_name_ext() const { return "_oracle"; }
public:
  Item_func_ltrim_oracle(THD *thd, Item *a, Item *b):
    Item_func_ltrim(thd, a, b) {}
  Item_func_ltrim_oracle(THD *thd, Item *a): Item_func_ltrim(thd, a) {}
  const char *func_name() const { return "ltrim_oracle"; }
  void fix_length_and_dec()
  {
    Item_func_ltrim::fix_length_and_dec();
    maybe_null= true;
  }
  Item *get_copy(THD *thd)
  { return get_item_copy<Item_func_ltrim_oracle>(thd, this); }
};


class Item_func_rtrim :public Item_func_trim
{
public:
  Item_func_rtrim(THD *thd, Item *a, Item *b): Item_func_trim(thd, a, b) {}
  Item_func_rtrim(THD *thd, Item *a): Item_func_trim(thd, a) {}
  String *val_str(String *);
  const char *func_name() const { return "rtrim"; }
  const char *mode_name() const { return "trailing"; }
  Item *get_copy(THD *thd)
  { return get_item_copy<Item_func_rtrim>(thd, this); }
};


class Item_func_rtrim_oracle :public Item_func_rtrim
{
protected:
  String *make_empty_result()
  { null_value= 1; return NULL; }
  const char *func_name_ext() const { return "_oracle"; }
public:
  Item_func_rtrim_oracle(THD *thd, Item *a, Item *b):
    Item_func_rtrim(thd, a, b) {}
  Item_func_rtrim_oracle(THD *thd, Item *a): Item_func_rtrim(thd, a) {}
  const char *func_name() const { return "rtrim_oracle"; }
  void fix_length_and_dec()
  {
    Item_func_rtrim::fix_length_and_dec();
    maybe_null= true;
  }
  Item *get_copy(THD *thd)
  { return get_item_copy<Item_func_rtrim_oracle>(thd, this); }
};

/*
  Item_func_password -- new (4.1.1) PASSWORD() function implementation.
  Returns strcat('*', octet2hex(sha1(sha1(password)))). '*' stands for new
  password format, sha1(sha1(password) is so-called hash_stage2 value.
  Length of returned string is always 41 byte. To find out how entire
  authentication procedure works, see comments in password.c.
*/

class Item_func_password :public Item_str_ascii_checksum_func
{
public:
  enum PW_Alg {OLD, NEW};
private:
  char tmp_value[SCRAMBLED_PASSWORD_CHAR_LENGTH+1]; 
  enum PW_Alg alg;
  bool deflt;
public:
  Item_func_password(THD *thd, Item *a):
    Item_str_ascii_checksum_func(thd, a), alg(NEW), deflt(1) {}
  Item_func_password(THD *thd, Item *a, PW_Alg al):
    Item_str_ascii_checksum_func(thd, a), alg(al), deflt(0) {}
  String *val_str_ascii(String *str);
  bool fix_fields(THD *thd, Item **ref);
  void fix_length_and_dec()
  {
    fix_length_and_charset((alg == 1 ?
                            SCRAMBLED_PASSWORD_CHAR_LENGTH :
                            SCRAMBLED_PASSWORD_CHAR_LENGTH_323),
                           default_charset());
  }
  const char *func_name() const { return ((deflt || alg == 1) ?
                                          "password" : "old_password"); }
  static char *alloc(THD *thd, const char *password, size_t pass_len,
                     enum PW_Alg al);
  Item *get_copy(THD *thd)
  { return get_item_copy<Item_func_password>(thd, this); }
};



class Item_func_des_encrypt :public Item_str_binary_checksum_func
{
  String tmp_value,tmp_arg;
public:
  Item_func_des_encrypt(THD *thd, Item *a)
   :Item_str_binary_checksum_func(thd, a) {}
  Item_func_des_encrypt(THD *thd, Item *a, Item *b)
   :Item_str_binary_checksum_func(thd, a, b) {}
  String *val_str(String *);
  void fix_length_and_dec()
  {
    maybe_null=1;
    /* 9 = MAX ((8- (arg_len % 8)) + 1) */
    max_length = args[0]->max_length + 9;
  }
  const char *func_name() const { return "des_encrypt"; }
  Item *get_copy(THD *thd)
  { return get_item_copy<Item_func_des_encrypt>(thd, this); }
};

class Item_func_des_decrypt :public Item_str_binary_checksum_func
{
  String tmp_value;
public:
  Item_func_des_decrypt(THD *thd, Item *a)
   :Item_str_binary_checksum_func(thd, a) {}
  Item_func_des_decrypt(THD *thd, Item *a, Item *b)
   :Item_str_binary_checksum_func(thd, a, b) {}
  String *val_str(String *);
  void fix_length_and_dec()
  {
    maybe_null=1;
    /* 9 = MAX ((8- (arg_len % 8)) + 1) */
    max_length= args[0]->max_length;
    if (max_length >= 9U)
      max_length-= 9U;
  }
  const char *func_name() const { return "des_decrypt"; }
  Item *get_copy(THD *thd)
  { return get_item_copy<Item_func_des_decrypt>(thd, this); }
};


/**
  QQ: Item_func_encrypt should derive from Item_str_ascii_checksum_func.
  However, it should be fixed to handle UCS2, UTF16, UTF32 properly first,
  as the underlying crypt() call expects a null-terminated input string.
*/
class Item_func_encrypt :public Item_str_binary_checksum_func
{
  String tmp_value;

  /* Encapsulate common constructor actions */
  void constructor_helper()
  {
    collation.set(&my_charset_bin);
  }
public:
  Item_func_encrypt(THD *thd, Item *a): Item_str_binary_checksum_func(thd, a)
  {
    constructor_helper();
  }
  Item_func_encrypt(THD *thd, Item *a, Item *b)
   :Item_str_binary_checksum_func(thd, a, b)
  {
    constructor_helper();
  }
  String *val_str(String *);
  void fix_length_and_dec() { maybe_null=1; max_length = 13; }
  const char *func_name() const { return "encrypt"; }
  bool check_vcol_func_processor(void *arg)
  {
    return FALSE;
  }
  Item *get_copy(THD *thd)
  { return get_item_copy<Item_func_encrypt>(thd, this); }
};

#include "sql_crypt.h"


class Item_func_encode :public Item_str_binary_checksum_func
{
private:
  /** Whether the PRNG has already been seeded. */
  bool seeded;
protected:
  SQL_CRYPT sql_crypt;
public:
  Item_func_encode(THD *thd, Item *a, Item *seed_arg):
    Item_str_binary_checksum_func(thd, a, seed_arg) {}
  String *val_str(String *);
  void fix_length_and_dec();
  const char *func_name() const { return "encode"; }
  Item *get_copy(THD *thd)
  { return get_item_copy<Item_func_encode>(thd, this); }
protected:
  virtual void crypto_transform(String *);
private:
  /** Provide a seed for the PRNG sequence. */
  bool seed();
};


class Item_func_decode :public Item_func_encode
{
public:
  Item_func_decode(THD *thd, Item *a, Item *seed_arg): Item_func_encode(thd, a, seed_arg) {}
  const char *func_name() const { return "decode"; }
  Item *get_copy(THD *thd)
  { return get_item_copy<Item_func_decode>(thd, this); }
protected:
  void crypto_transform(String *);
};


class Item_func_sysconst :public Item_str_func
{
public:
  Item_func_sysconst(THD *thd): Item_str_func(thd)
  { collation.set(system_charset_info,DERIVATION_SYSCONST); }
  Item *safe_charset_converter(THD *thd, CHARSET_INFO *tocs);
  /*
    Used to create correct Item name in new converted item in
    safe_charset_converter, return string representation of this function
    call
  */
  virtual const char *fully_qualified_func_name() const = 0;
  bool check_vcol_func_processor(void *arg)
  {
    return mark_unsupported_function(fully_qualified_func_name(), arg,
                                     VCOL_SESSION_FUNC);
  }
  bool const_item() const;
};


class Item_func_database :public Item_func_sysconst
{
public:
  Item_func_database(THD *thd): Item_func_sysconst(thd) {}
  String *val_str(String *);
  void fix_length_and_dec()
  {
    max_length= MAX_FIELD_NAME * system_charset_info->mbmaxlen;
    maybe_null=1;
  }
  const char *func_name() const { return "database"; }
  const char *fully_qualified_func_name() const { return "database()"; }
  Item *get_copy(THD *thd)
  { return get_item_copy<Item_func_database>(thd, this); }
};


class Item_func_sqlerrm :public Item_func_sysconst
{
public:
  Item_func_sqlerrm(THD *thd): Item_func_sysconst(thd) {}
  String *val_str(String *);
  const char *func_name() const { return "SQLERRM"; }
  const char *fully_qualified_func_name() const { return "SQLERRM"; }
  void print(String *str, enum_query_type query_type)
  {
    str->append(func_name());
  }
  void fix_length_and_dec()
  {
    max_length= 512 * system_charset_info->mbmaxlen;
    null_value= maybe_null= false;
  }
  Item *get_copy(THD *thd)
  { return get_item_copy<Item_func_sqlerrm>(thd, this); }
};


class Item_func_user :public Item_func_sysconst
{
protected:
  bool init (const char *user, const char *host);

public:
  Item_func_user(THD *thd): Item_func_sysconst(thd)
  {
    str_value.set("", 0, system_charset_info);
  }
  String *val_str(String *)
  {
    DBUG_ASSERT(fixed == 1);
    return (null_value ? 0 : &str_value);
  }
  bool fix_fields(THD *thd, Item **ref);
  void fix_length_and_dec()
  {
    max_length= (uint32) (username_char_length +
                 HOSTNAME_LENGTH + 1) * SYSTEM_CHARSET_MBMAXLEN;
  }
  const char *func_name() const { return "user"; }
  const char *fully_qualified_func_name() const { return "user()"; }
  int save_in_field(Field *field, bool no_conversions)
  {
    return save_str_value_in_field(field, &str_value);
  }
  Item *get_copy(THD *thd)
  { return get_item_copy<Item_func_user>(thd, this); }
};


class Item_func_current_user :public Item_func_user
{
  Name_resolution_context *context;

public:
  Item_func_current_user(THD *thd, Name_resolution_context *context_arg):
    Item_func_user(thd), context(context_arg) {}
  bool fix_fields(THD *thd, Item **ref);
  const char *func_name() const { return "current_user"; }
  const char *fully_qualified_func_name() const { return "current_user()"; }
  bool check_vcol_func_processor(void *arg)
  {
    context= 0;
    return mark_unsupported_function(fully_qualified_func_name(), arg,
                                     VCOL_SESSION_FUNC);
  }
};


class Item_func_current_role :public Item_func_sysconst
{
  Name_resolution_context *context;

public:
  Item_func_current_role(THD *thd, Name_resolution_context *context_arg):
    Item_func_sysconst(thd), context(context_arg) {}
  bool fix_fields(THD *thd, Item **ref);
  void fix_length_and_dec()
  { max_length= (uint32) username_char_length * SYSTEM_CHARSET_MBMAXLEN; }
  int save_in_field(Field *field, bool no_conversions)
  { return save_str_value_in_field(field, &str_value); }
  const char *func_name() const { return "current_role"; }
  const char *fully_qualified_func_name() const { return "current_role()"; }
  String *val_str(String *)
  {
    DBUG_ASSERT(fixed == 1);
    return null_value ? NULL : &str_value;
  }
  bool check_vcol_func_processor(void *arg)
  {

    context= 0;
    return mark_unsupported_function(fully_qualified_func_name(), arg,
                                     VCOL_SESSION_FUNC);
  }
  Item *get_copy(THD *thd)
  { return get_item_copy<Item_func_current_role>(thd, this); }
};


class Item_func_soundex :public Item_str_func
{
  String tmp_value;
public:
  Item_func_soundex(THD *thd, Item *a): Item_str_func(thd, a) {}
  String *val_str(String *);
  void fix_length_and_dec();
  const char *func_name() const { return "soundex"; }
  Item *get_copy(THD *thd)
  { return get_item_copy<Item_func_soundex>(thd, this); }
};


class Item_func_elt :public Item_str_func
{
public:
  Item_func_elt(THD *thd, List<Item> &list): Item_str_func(thd, list) {}
  double val_real();
  longlong val_int();
  String *val_str(String *str);
  void fix_length_and_dec();
  const char *func_name() const { return "elt"; }
  Item *get_copy(THD *thd)
  { return get_item_copy<Item_func_elt>(thd, this); }
};


class Item_func_make_set :public Item_str_func
{
  String tmp_str;

public:
  Item_func_make_set(THD *thd, List<Item> &list): Item_str_func(thd, list) {}
  String *val_str(String *str);
  void fix_length_and_dec();
  const char *func_name() const { return "make_set"; }
  Item *get_copy(THD *thd)
  { return get_item_copy<Item_func_make_set>(thd, this); }
};


class Item_func_format :public Item_str_ascii_func
{
  const MY_LOCALE *locale;
public:
  Item_func_format(THD *thd, Item *org, Item *dec):
    Item_str_ascii_func(thd, org, dec) {}
  Item_func_format(THD *thd, Item *org, Item *dec, Item *lang):
    Item_str_ascii_func(thd, org, dec, lang) {}

  String *val_str_ascii(String *);
  void fix_length_and_dec();
  const char *func_name() const { return "format"; }
  Item *get_copy(THD *thd)
  { return get_item_copy<Item_func_format>(thd, this); }
};


class Item_func_char :public Item_str_func
{
public:
  Item_func_char(THD *thd, List<Item> &list): Item_str_func(thd, list)
  { collation.set(&my_charset_bin); }
  Item_func_char(THD *thd, List<Item> &list, CHARSET_INFO *cs):
    Item_str_func(thd, list)
  { collation.set(cs); }
  Item_func_char(THD *thd, Item *arg1, CHARSET_INFO *cs):
    Item_str_func(thd, arg1)
  { collation.set(cs); }
  String *val_str(String *);
  void append_char(String * str, int32 num);
  void fix_length_and_dec()
  {
    max_length= arg_count * 4;
  }
  const char *func_name() const { return "char"; }
  void print(String *str, enum_query_type query_type);
  Item *get_copy(THD *thd)
  { return get_item_copy<Item_func_char>(thd, this); }
};

class Item_func_chr :public Item_func_char
{
public:
  Item_func_chr(THD *thd, Item *arg1, CHARSET_INFO *cs):
    Item_func_char(thd, arg1, cs) {}
  String *val_str(String *);
  void fix_length_and_dec()
  {
    max_length= 4;
  }
  const char *func_name() const { return "chr"; }
  Item *get_copy(THD *thd)
  { return get_item_copy<Item_func_chr>(thd, this); }
};

class Item_func_repeat :public Item_str_func
{
  String tmp_value;
public:
  Item_func_repeat(THD *thd, Item *arg1, Item *arg2):
    Item_str_func(thd, arg1, arg2) {}
  String *val_str(String *);
  void fix_length_and_dec();
  const char *func_name() const { return "repeat"; }
  Item *get_copy(THD *thd)
  { return get_item_copy<Item_func_repeat>(thd, this); }
};


class Item_func_space :public Item_str_func
{
public:
  Item_func_space(THD *thd, Item *arg1): Item_str_func(thd, arg1) {}
  String *val_str(String *);
  void fix_length_and_dec();
  const char *func_name() const { return "space"; }
  Item *get_copy(THD *thd)
  { return get_item_copy<Item_func_space>(thd, this); }
};


class Item_func_binlog_gtid_pos :public Item_str_func
{
public:
  Item_func_binlog_gtid_pos(THD *thd, Item *arg1, Item *arg2):
    Item_str_func(thd, arg1, arg2) {}
  String *val_str(String *);
  void fix_length_and_dec();
  const char *func_name() const { return "binlog_gtid_pos"; }
  bool check_vcol_func_processor(void *arg)
  {
    return mark_unsupported_function(func_name(), "()", arg, VCOL_IMPOSSIBLE);
  }
  Item *get_copy(THD *thd)
  { return get_item_copy<Item_func_binlog_gtid_pos>(thd, this); }
};


class Item_func_pad: public Item_str_func
{
protected:
  String tmp_value, pad_str;
public:
  Item_func_pad(THD *thd, Item *arg1, Item *arg2, Item *arg3):
    Item_str_func(thd, arg1, arg2, arg3) {}
  Item_func_pad(THD *thd, Item *arg1, Item *arg2):
    Item_str_func(thd, arg1, arg2) {}
  void fix_length_and_dec();
};


class Item_func_rpad :public Item_func_pad
{
public:
  Item_func_rpad(THD *thd, Item *arg1, Item *arg2, Item *arg3):
    Item_func_pad(thd, arg1, arg2, arg3) {}
  Item_func_rpad(THD *thd, Item *arg1, Item *arg2):
    Item_func_pad(thd, arg1, arg2) {}
  String *val_str(String *);
  const char *func_name() const { return "rpad"; }
  Item *get_copy(THD *thd)
  { return get_item_copy<Item_func_rpad>(thd, this); }
};


class Item_func_rpad_oracle :public Item_func_rpad
{
  String *make_empty_result()
  { null_value= 1; return NULL; }
public:
  Item_func_rpad_oracle(THD *thd, Item *arg1, Item *arg2, Item *arg3):
    Item_func_rpad(thd, arg1, arg2, arg3) {}
  Item_func_rpad_oracle(THD *thd, Item *arg1, Item *arg2):
    Item_func_rpad(thd, arg1, arg2) {}
  void fix_length_and_dec()
  {
    Item_func_rpad::fix_length_and_dec();
    maybe_null= true;
  }
  const char *func_name() const { return "rpad_oracle"; }
  Item *get_copy(THD *thd)
  { return get_item_copy<Item_func_rpad_oracle>(thd, this); }
};


class Item_func_lpad :public Item_func_pad
{
public:
  Item_func_lpad(THD *thd, Item *arg1, Item *arg2, Item *arg3):
    Item_func_pad(thd, arg1, arg2, arg3) {}
  Item_func_lpad(THD *thd, Item *arg1, Item *arg2):
    Item_func_pad(thd, arg1, arg2) {}
  String *val_str(String *);
  const char *func_name() const { return "lpad"; }
  Item *get_copy(THD *thd)
  { return get_item_copy<Item_func_lpad>(thd, this); }
};


class Item_func_lpad_oracle :public Item_func_lpad
{
  String *make_empty_result()
  { null_value= 1; return NULL; }
public:
  Item_func_lpad_oracle(THD *thd, Item *arg1, Item *arg2, Item *arg3):
    Item_func_lpad(thd, arg1, arg2, arg3) {}
  Item_func_lpad_oracle(THD *thd, Item *arg1, Item *arg2):
    Item_func_lpad(thd, arg1, arg2) {}
  void fix_length_and_dec()
  {
    Item_func_lpad::fix_length_and_dec();
    maybe_null= true;
  }
  const char *func_name() const { return "lpad_oracle"; }
  Item *get_copy(THD *thd)
  { return get_item_copy<Item_func_lpad_oracle>(thd, this); }
};


class Item_func_conv :public Item_str_func
{
public:
  Item_func_conv(THD *thd, Item *a, Item *b, Item *c):
    Item_str_func(thd, a, b, c) {}
  const char *func_name() const { return "conv"; }
  String *val_str(String *);
  void fix_length_and_dec()
  {
    collation.set(default_charset());
    max_length=64;
    maybe_null= 1;
  }
  Item *get_copy(THD *thd)
  { return get_item_copy<Item_func_conv>(thd, this); }
};


class Item_func_hex :public Item_str_ascii_checksum_func
{
protected:
  String tmp_value;
  /*
    Calling arg[0]->type_handler() can be expensive on every row.
    It's a virtual method, and in case if args[0] is a complex Item,
    its type_handler() can call more virtual methods.
    So let's cache it during fix_length_and_dec().
  */
  const Type_handler *m_arg0_type_handler;
public:
  Item_func_hex(THD *thd, Item *a):
    Item_str_ascii_checksum_func(thd, a), m_arg0_type_handler(NULL) {}
  const char *func_name() const { return "hex"; }
  String *val_str_ascii_from_val_int(String *str);
  String *val_str_ascii_from_val_real(String *str);
  String *val_str_ascii_from_val_str(String *str);
  String *val_str_ascii(String *str)
  {
    DBUG_ASSERT(fixed);
    return m_arg0_type_handler->Item_func_hex_val_str_ascii(this, str);
  }
  void fix_length_and_dec()
  {
    collation.set(default_charset(), DERIVATION_COERCIBLE, MY_REPERTOIRE_ASCII);
    decimals=0;
    fix_char_length(args[0]->max_length * 2);
    m_arg0_type_handler= args[0]->type_handler();
  }
  Item *get_copy(THD *thd)
  { return get_item_copy<Item_func_hex>(thd, this); }
};

class Item_func_unhex :public Item_str_func
{
  String tmp_value;
public:
  Item_func_unhex(THD *thd, Item *a): Item_str_func(thd, a)
  {
    /* there can be bad hex strings */
    maybe_null= 1;
  }
  const char *func_name() const { return "unhex"; }
  String *val_str(String *);
  void fix_length_and_dec()
  {
    collation.set(&my_charset_bin);
    decimals=0;
    max_length=(1+args[0]->max_length)/2;
  }
  Item *get_copy(THD *thd)
  { return get_item_copy<Item_func_unhex>(thd, this); }
};


#ifndef DBUG_OFF
class Item_func_like_range :public Item_str_func
{
protected:
  String min_str;
  String max_str;
  const bool is_min;
public:
  Item_func_like_range(THD *thd, Item *a, Item *b, bool is_min_arg):
    Item_str_func(thd, a, b), is_min(is_min_arg)
  { maybe_null= 1; }
  String *val_str(String *);
  void fix_length_and_dec()
  {
    collation.set(args[0]->collation);
    decimals=0;
    max_length= MAX_BLOB_WIDTH;
  }
};


class Item_func_like_range_min :public Item_func_like_range
{
public:
  Item_func_like_range_min(THD *thd, Item *a, Item *b):
    Item_func_like_range(thd, a, b, true) { }
  const char *func_name() const { return "like_range_min"; }
  Item *get_copy(THD *thd)
  { return get_item_copy<Item_func_like_range_min>(thd, this); }
};


class Item_func_like_range_max :public Item_func_like_range
{
public:
  Item_func_like_range_max(THD *thd, Item *a, Item *b):
    Item_func_like_range(thd, a, b, false) { }
  const char *func_name() const { return "like_range_max"; }
  Item *get_copy(THD *thd)
  { return get_item_copy<Item_func_like_range_max>(thd, this); }
};
#endif


class Item_func_binary :public Item_str_func
{
public:
  Item_func_binary(THD *thd, Item *a): Item_str_func(thd, a) {}
  String *val_str(String *a)
  {
    DBUG_ASSERT(fixed == 1);
    String *tmp=args[0]->val_str(a);
    null_value=args[0]->null_value;
    if (tmp)
      tmp->set_charset(&my_charset_bin);
    return tmp;
  }
  void fix_length_and_dec()
  {
    collation.set(&my_charset_bin);
    max_length=args[0]->max_length;
  }
  void print(String *str, enum_query_type query_type);
  const char *func_name() const { return "cast_as_binary"; }
  bool need_parentheses_in_default() { return true; }
  Item *get_copy(THD *thd)
  { return get_item_copy<Item_func_binary>(thd, this); }
};


class Item_load_file :public Item_str_func
{
  String tmp_value;
public:
  Item_load_file(THD *thd, Item *a): Item_str_func(thd, a) {}
  String *val_str(String *);
  const char *func_name() const { return "load_file"; }
  void fix_length_and_dec()
  {
    collation.set(&my_charset_bin, DERIVATION_COERCIBLE);
    maybe_null=1;
    max_length=MAX_BLOB_WIDTH;
  }
  bool check_vcol_func_processor(void *arg)
  {
    return mark_unsupported_function(func_name(), "()", arg, VCOL_IMPOSSIBLE);
  }
  Item *get_copy(THD *thd)
  { return get_item_copy<Item_load_file>(thd, this); }
};


class Item_func_export_set: public Item_str_func
{
 public:
  Item_func_export_set(THD *thd, Item *a, Item *b, Item* c):
    Item_str_func(thd, a, b, c) {}
  Item_func_export_set(THD *thd, Item *a, Item *b, Item* c, Item* d):
    Item_str_func(thd, a, b, c, d) {}
  Item_func_export_set(THD *thd, Item *a, Item *b, Item* c, Item* d, Item* e):
    Item_str_func(thd, a, b, c, d, e) {}
  String  *val_str(String *str);
  void fix_length_and_dec();
  const char *func_name() const { return "export_set"; }
  Item *get_copy(THD *thd)
  { return get_item_copy<Item_func_export_set>(thd, this); }
};


class Item_func_quote :public Item_str_func
{
  String tmp_value;
public:
  Item_func_quote(THD *thd, Item *a): Item_str_func(thd, a) {}
  const char *func_name() const { return "quote"; }
  String *val_str(String *);
  void fix_length_and_dec()
  {
    collation.set(args[0]->collation);
    ulonglong max_result_length= (ulonglong) args[0]->max_length * 2 +
                                  2 * collation.collation->mbmaxlen;
    max_length= (uint32) MY_MIN(max_result_length, MAX_BLOB_WIDTH);
  }
  Item *get_copy(THD *thd)
  { return get_item_copy<Item_func_quote>(thd, this); }
};

class Item_func_conv_charset :public Item_str_func
{
  bool use_cached_value;
  String tmp_value;
public:
  bool safe;
  Item_func_conv_charset(THD *thd, Item *a, CHARSET_INFO *cs):
    Item_str_func(thd, a)
  {
    collation.set(cs, DERIVATION_IMPLICIT);
    use_cached_value= 0; safe= 0;
  }
  Item_func_conv_charset(THD *thd, Item *a, CHARSET_INFO *cs, bool cache_if_const):
    Item_str_func(thd, a)
  {
    collation.set(cs, DERIVATION_IMPLICIT);
    if (cache_if_const && args[0]->const_item() && !args[0]->is_expensive())
    {
      uint errors= 0;
      String tmp, *str= args[0]->val_str(&tmp);
      if (!str || str_value.copy(str->ptr(), str->length(),
                                 str->charset(), cs, &errors))
        null_value= 1;
      use_cached_value= 1;
      str_value.mark_as_const();
      safe= (errors == 0);
    }
    else
    {
      use_cached_value= 0;
      /*
        Conversion from and to "binary" is safe.
        Conversion to Unicode is safe.
        Other kind of conversions are potentially lossy.
      */
      safe= (args[0]->collation.collation == &my_charset_bin ||
             cs == &my_charset_bin ||
             (cs->state & MY_CS_UNICODE));
    }
  }
  String *val_str(String *);
  longlong val_int()
  {
    if (args[0]->result_type() == STRING_RESULT)
      return Item_str_func::val_int();
    longlong res= args[0]->val_int();
    if ((null_value= args[0]->null_value))
      return 0;
    return res;
  }
  double val_real()
  {
    if (args[0]->result_type() == STRING_RESULT)
      return Item_str_func::val_real();
    double res= args[0]->val_real();
    if ((null_value= args[0]->null_value))
      return 0;
    return res;
  }
  my_decimal *val_decimal(my_decimal *d)
  {
    if (args[0]->result_type() == STRING_RESULT)
      return Item_str_func::val_decimal(d);
    my_decimal *res= args[0]->val_decimal(d);
    if ((null_value= args[0]->null_value))
      return NULL;
    return res;
  }
  bool get_date(MYSQL_TIME *ltime, ulonglong fuzzydate)
  {
    if (args[0]->result_type() == STRING_RESULT)
      return Item_str_func::get_date(ltime, fuzzydate);
    bool res= args[0]->get_date(ltime, fuzzydate);
    if ((null_value= args[0]->null_value))
      return 1;
    return res;
  }
  void fix_length_and_dec();
  const char *func_name() const { return "convert"; }
  void print(String *str, enum_query_type query_type);
  Item *get_copy(THD *thd)
  { return get_item_copy<Item_func_conv_charset>(thd, this); }
};

class Item_func_set_collation :public Item_str_func
{
  CHARSET_INFO *m_set_collation;
public:
  Item_func_set_collation(THD *thd, Item *a, CHARSET_INFO *set_collation):
    Item_str_func(thd, a), m_set_collation(set_collation) {}
  String *val_str(String *);
  void fix_length_and_dec();
  bool eq(const Item *item, bool binary_cmp) const;
  const char *func_name() const { return "collate"; }
  enum precedence precedence() const { return COLLATE_PRECEDENCE; }
  enum Functype functype() const { return COLLATE_FUNC; }
  void print(String *str, enum_query_type query_type);
  Item_field *field_for_view_update()
  {
    /* this function is transparent for view updating */
    return args[0]->field_for_view_update();
  }
  bool need_parentheses_in_default() { return true; }
  Item *get_copy(THD *thd)
  { return get_item_copy<Item_func_set_collation>(thd, this); }
};


class Item_func_expr_str_metadata :public Item_str_func
{
public:
  Item_func_expr_str_metadata(THD *thd, Item *a): Item_str_func(thd, a) { }
  void fix_length_and_dec()
  {
     collation.set(system_charset_info);
     max_length= 64 * collation.collation->mbmaxlen; // should be enough
     maybe_null= 0;
  };
  table_map not_null_tables() const { return 0; }
  Item* propagate_equal_fields(THD *thd, const Context &ctx, COND_EQUAL *cond)
  { return this; }
  bool const_item() const { return true; }
};


class Item_func_charset :public Item_func_expr_str_metadata
{
public:
  Item_func_charset(THD *thd, Item *a)
    :Item_func_expr_str_metadata(thd, a) { }
  String *val_str(String *);
  const char *func_name() const { return "charset"; }
  Item *get_copy(THD *thd)
  { return get_item_copy<Item_func_charset>(thd, this); }
};


class Item_func_collation :public Item_func_expr_str_metadata
{
public:
  Item_func_collation(THD *thd, Item *a)
    :Item_func_expr_str_metadata(thd, a) {}
  String *val_str(String *);
  const char *func_name() const { return "collation"; }
  Item *get_copy(THD *thd)
  { return get_item_copy<Item_func_collation>(thd, this); }
};


class Item_func_weight_string :public Item_str_func
{
  String tmp_value;
  uint flags;
  uint nweights;
  uint result_length;
public:
  Item_func_weight_string(THD *thd, Item *a, uint result_length_arg,
                          uint nweights_arg, uint flags_arg):
    Item_str_func(thd, a)
  {
    nweights= nweights_arg;
    flags= flags_arg;
    result_length= result_length_arg;
  }
  const char *func_name() const { return "weight_string"; }
  String *val_str(String *);
  void fix_length_and_dec();
  bool eq(const Item *item, bool binary_cmp) const
  {
    if (!Item_str_func::eq(item, binary_cmp))
      return false;
    Item_func_weight_string *that= (Item_func_weight_string *)item;
    return this->flags == that->flags &&
           this->nweights == that->nweights &&
           this->result_length == that->result_length;
  }
  Item* propagate_equal_fields(THD *thd, const Context &ctx, COND_EQUAL *cond)
  { return this; }
  void print(String *str, enum_query_type query_type);
  Item *get_copy(THD *thd)
  { return get_item_copy<Item_func_weight_string>(thd, this); }
};

class Item_func_crc32 :public Item_long_func
{
  bool check_arguments() const
  { return args[0]->check_type_can_return_str(func_name()); }
  String value;
public:
  Item_func_crc32(THD *thd, Item *a): Item_long_func(thd, a)
  { unsigned_flag= 1; }
  const char *func_name() const { return "crc32"; }
  void fix_length_and_dec() { max_length=10; }
  longlong val_int();
  Item *get_copy(THD *thd)
  { return get_item_copy<Item_func_crc32>(thd, this); }
};

class Item_func_uncompressed_length : public Item_long_func_length
{
  String value;
public:
  Item_func_uncompressed_length(THD *thd, Item *a)
   :Item_long_func_length(thd, a) {}
  const char *func_name() const{return "uncompressed_length";}
  void fix_length_and_dec() { max_length=10; maybe_null= true; }
  longlong val_int();
  Item *get_copy(THD *thd)
  { return get_item_copy<Item_func_uncompressed_length>(thd, this); }
};

#ifdef HAVE_COMPRESS
#define ZLIB_DEPENDED_FUNCTION ;
#else
#define ZLIB_DEPENDED_FUNCTION { null_value=1; return 0; }
#endif

class Item_func_compress: public Item_str_binary_checksum_func
{
  String tmp_value;
public:
  Item_func_compress(THD *thd, Item *a)
   :Item_str_binary_checksum_func(thd, a) {}
  void fix_length_and_dec(){max_length= (args[0]->max_length*120)/100+12;}
  const char *func_name() const{return "compress";}
  String *val_str(String *) ZLIB_DEPENDED_FUNCTION
  Item *get_copy(THD *thd)
  { return get_item_copy<Item_func_compress>(thd, this); }
};

class Item_func_uncompress: public Item_str_binary_checksum_func
{
  String tmp_value;
public:
  Item_func_uncompress(THD *thd, Item *a)
   :Item_str_binary_checksum_func(thd, a) {}
  void fix_length_and_dec(){ maybe_null= 1; max_length= MAX_BLOB_WIDTH; }
  const char *func_name() const{return "uncompress";}
  String *val_str(String *) ZLIB_DEPENDED_FUNCTION
  Item *get_copy(THD *thd)
  { return get_item_copy<Item_func_uncompress>(thd, this); }
};


class Item_func_uuid: public Item_str_func
{
public:
  Item_func_uuid(THD *thd): Item_str_func(thd) {}
  void fix_length_and_dec()
  {
    collation.set(system_charset_info,
                  DERIVATION_COERCIBLE, MY_REPERTOIRE_ASCII);
    fix_char_length(MY_UUID_STRING_LENGTH);
  }
  bool const_item() const { return false; }
  table_map used_tables() const { return RAND_TABLE_BIT; }
  const char *func_name() const{ return "uuid"; }
  String *val_str(String *);
  bool check_vcol_func_processor(void *arg)
  {
    return mark_unsupported_function(func_name(), "()", arg, VCOL_NON_DETERMINISTIC);
  }
  Item *get_copy(THD *thd)
  { return get_item_copy<Item_func_uuid>(thd, this); }
};


class Item_func_dyncol_create: public Item_str_func
{
protected:
  DYNCALL_CREATE_DEF *defs;
  DYNAMIC_COLUMN_VALUE *vals;
  uint *keys_num;
  LEX_STRING *keys_str;
  bool names, force_names;
  bool prepare_arguments(THD *thd, bool force_names);
  void print_arguments(String *str, enum_query_type query_type);
public:
  Item_func_dyncol_create(THD *thd, List<Item> &args, DYNCALL_CREATE_DEF *dfs);
  bool fix_fields(THD *thd, Item **ref);
  void fix_length_and_dec();
  const char *func_name() const{ return "column_create"; }
  String *val_str(String *);
  void print(String *str, enum_query_type query_type);
  enum Functype functype() const   { return DYNCOL_FUNC; }
  Item *get_copy(THD *thd)
  { return get_item_copy<Item_func_dyncol_create>(thd, this); }
};


class Item_func_dyncol_add: public Item_func_dyncol_create
{
public:
  Item_func_dyncol_add(THD *thd, List<Item> &args_arg, DYNCALL_CREATE_DEF *dfs):
    Item_func_dyncol_create(thd, args_arg, dfs)
  {}
  const char *func_name() const{ return "column_add"; }
  String *val_str(String *);
  void print(String *str, enum_query_type query_type);
  Item *get_copy(THD *thd)
  { return get_item_copy<Item_func_dyncol_add>(thd, this); }
};

class Item_func_dyncol_json: public Item_str_func
{
public:
  Item_func_dyncol_json(THD *thd, Item *str): Item_str_func(thd, str)
    {collation.set(DYNCOL_UTF);}
  const char *func_name() const{ return "column_json"; }
  String *val_str(String *);
  void fix_length_and_dec()
  {
    max_length= MAX_BLOB_WIDTH;
    maybe_null= 1;
    decimals= 0;
  }
  Item *get_copy(THD *thd)
  { return get_item_copy<Item_func_dyncol_json>(thd, this); }
};

/*
  The following functions is always called from an Item_cast function
*/

class Item_dyncol_get: public Item_str_func
{
public:
  Item_dyncol_get(THD *thd, Item *str, Item *num): Item_str_func(thd, str, num)
  {}
  void fix_length_and_dec()
  { maybe_null= 1;; max_length= MAX_BLOB_WIDTH; }
  /* Mark that collation can change between calls */
  bool dynamic_result() { return 1; }

  const char *func_name() const { return "column_get"; }
  String *val_str(String *);
  longlong val_int();
  longlong val_int_signed_typecast()
  {
    unsigned_flag= false;   // Mark that we want to have a signed value
    longlong value= val_int(); // val_int() can change unsigned_flag
    if (!null_value && unsigned_flag && value < 0)
      push_note_converted_to_negative_complement(current_thd);
    return value;
  }
  longlong val_int_unsigned_typecast()
  {
    unsigned_flag= true; // Mark that we want to have an unsigned value
    longlong value= val_int(); // val_int() can change unsigned_flag
    if (!null_value && unsigned_flag == 0 && value < 0)
      push_note_converted_to_positive_complement(current_thd);
    return value;
  }
  double val_real();
  my_decimal *val_decimal(my_decimal *);
  bool get_dyn_value(THD *thd, DYNAMIC_COLUMN_VALUE *val, String *tmp);
  bool get_date(MYSQL_TIME *ltime, ulonglong fuzzydate);
  void print(String *str, enum_query_type query_type);
  Item *get_copy(THD *thd)
  { return get_item_copy<Item_dyncol_get>(thd, this); }
};


class Item_func_dyncol_list: public Item_str_func
{
public:
  Item_func_dyncol_list(THD *thd, Item *str): Item_str_func(thd, str)
    {collation.set(DYNCOL_UTF);}
  void fix_length_and_dec() { maybe_null= 1; max_length= MAX_BLOB_WIDTH; };
  const char *func_name() const{ return "column_list"; }
  String *val_str(String *);
  Item *get_copy(THD *thd)
  { return get_item_copy<Item_func_dyncol_list>(thd, this); }
};

<<<<<<< HEAD
/*
  this is used by JOIN_TAB::keep_current_rowid
  and stores handler::position().
  It has nothing to do with _rowid pseudo-column, that the parser supports.
*/
class Item_temptable_rowid :public Item_str_func
{
public:
  TABLE *table;
  Item_temptable_rowid(TABLE *table_arg);
  const Type_handler *type_handler() const { return &type_handler_string; }
  Field *create_tmp_field(bool group, TABLE *table)
  { return create_table_field_from_handler(table); }
  String *val_str(String *str);
  enum Functype functype() const { return  TEMPTABLE_ROWID; }
  const char *func_name() const { return "<rowid>"; }
  void fix_length_and_dec();
  Item *get_copy(THD *thd)
  { return get_item_copy<Item_temptable_rowid>(thd, this); }
};

#endif /* ITEM_STRFUNC_INCLUDED */
=======
#ifdef WITH_WSREP

#include "../wsrep/wsrep_api.h"

class Item_func_wsrep_last_written_gtid: public Item_str_ascii_func
{
  String gtid_str;
public:
  Item_func_wsrep_last_written_gtid(THD *thd): Item_str_ascii_func(thd) {}
  const char *func_name() const { return "wsrep_last_written_gtid"; }
  String *val_str_ascii(String *);
  void fix_length_and_dec()
  {
    max_length = WSREP_GTID_STR_LEN;
    maybe_null = true;
  }
  Item *get_copy(THD *thd)
  { return get_item_copy<Item_func_wsrep_last_written_gtid>(thd, this); }
};

class Item_func_wsrep_last_seen_gtid: public Item_str_ascii_func
{
  String gtid_str;
public:
  Item_func_wsrep_last_seen_gtid(THD *thd): Item_str_ascii_func(thd) {}
  const char *func_name() const { return "wsrep_last_seen_gtid"; }
  String *val_str_ascii(String *);
  void fix_length_and_dec()
  {
    max_length = WSREP_GTID_STR_LEN;
    maybe_null = true;
  }
  Item *get_copy(THD *thd)
  { return get_item_copy<Item_func_wsrep_last_seen_gtid>(thd, this); }
};

class Item_func_wsrep_sync_wait_upto: public Item_int_func
{
  String value;
public:
 Item_func_wsrep_sync_wait_upto(THD *thd, Item *a): Item_int_func(thd, a) {}
 Item_func_wsrep_sync_wait_upto(THD *thd, Item *a, Item* b): Item_int_func(thd, a, b) {}
  const Type_handler *type_handler() const { return &type_handler_string; }
  const char *func_name() const { return "wsrep_sync_wait_upto_gtid"; }
  longlong val_int();
  Item *get_copy(THD *thd)
  { return get_item_copy<Item_func_wsrep_sync_wait_upto>(thd, this); }
};
#endif /* WITH_WSREP */
#endif /* ITEM_STRFUNC_INCLUDED */
>>>>>>> 2b734ca2
<|MERGE_RESOLUTION|>--- conflicted
+++ resolved
@@ -1751,7 +1751,6 @@
   { return get_item_copy<Item_func_dyncol_list>(thd, this); }
 };
 
-<<<<<<< HEAD
 /*
   this is used by JOIN_TAB::keep_current_rowid
   and stores handler::position().
@@ -1772,9 +1771,6 @@
   Item *get_copy(THD *thd)
   { return get_item_copy<Item_temptable_rowid>(thd, this); }
 };
-
-#endif /* ITEM_STRFUNC_INCLUDED */
-=======
 #ifdef WITH_WSREP
 
 #include "../wsrep/wsrep_api.h"
@@ -1824,5 +1820,5 @@
   { return get_item_copy<Item_func_wsrep_sync_wait_upto>(thd, this); }
 };
 #endif /* WITH_WSREP */
-#endif /* ITEM_STRFUNC_INCLUDED */
->>>>>>> 2b734ca2
+
+#endif /* ITEM_STRFUNC_INCLUDED */