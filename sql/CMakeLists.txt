--- conflicted
+++ resolved
@@ -87,11 +87,7 @@
                       taocrypt strings vio regex wsock32)
 
 IF(EMBED_MANIFESTS)
-<<<<<<< HEAD
   MYSQL_EMBED_MANIFEST("mysqld" "asInvoker")
-=======
-  MYSQL_EMBED_MANIFEST("mysqld" "requireAdministrator")
->>>>>>> 358b942b
 ENDIF(EMBED_MANIFESTS)
 
 IF(WITH_EXAMPLE_STORAGE_ENGINE)
