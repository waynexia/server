/*
   Copyright (c) 2000, 2016, Oracle and/or its affiliates.
   Copyright (c) 2010, 2018, MariaDB Corporation.

   This program is free software; you can redistribute it and/or modify
   it under the terms of the GNU General Public License as published by
   the Free Software Foundation; version 2 of the License.

   This program is distributed in the hope that it will be useful,
   but WITHOUT ANY WARRANTY; without even the implied warranty of
   MERCHANTABILITY or FITNESS FOR A PARTICULAR PURPOSE.  See the
   GNU General Public License for more details.

   You should have received a copy of the GNU General Public License
   along with this program; if not, write to the Free Software
   Foundation, Inc., 51 Franklin St, Fifth Floor, Boston, MA 02110-1301  USA */


/* Copy data from a textfile to table */
/* 2006-12 Erik Wetterberg : LOAD XML added */

#include <my_global.h>
#include "sql_priv.h"
#include "unireg.h"
#include "sql_load.h"
#include "sql_load.h"
#include "sql_cache.h"                          // query_cache_*
#include "sql_base.h"          // fill_record_n_invoke_before_triggers
#include <my_dir.h>
#include "sql_view.h"                           // check_key_in_view
#include "sql_insert.h" // check_that_all_fields_are_given_values,
                        // write_record
#include "sql_acl.h"    // INSERT_ACL, UPDATE_ACL
#include "log_event.h"  // Delete_file_log_event,
                        // Execute_load_query_log_event,
                        // LOG_EVENT_UPDATE_TABLE_MAP_VERSION_F
#include <m_ctype.h>
#include "rpl_mi.h"
#include "sql_repl.h"
#include "sp_head.h"
#include "sql_trigger.h"
#include "sql_derived.h"
#include "sql_show.h"
#include "debug_sync.h"

extern "C" int _my_b_net_read(IO_CACHE *info, uchar *Buffer, size_t Count);

class XML_TAG {
public:
  int level;
  String field;
  String value;
  XML_TAG(int l, String f, String v);
};


XML_TAG::XML_TAG(int l, String f, String v)
{
  level= l;
  field.append(f);
  value.append(v);
}


/*
  Field and line terminators must be interpreted as sequence of unsigned char.
  Otherwise, non-ascii terminators will be negative on some platforms,
  and positive on others (depending on the implementation of char).
*/
class Term_string
{
  const uchar *m_ptr;
  uint m_length;
  int m_initial_byte;
public:
  Term_string(const String &str) :
    m_ptr(static_cast<const uchar*>(static_cast<const void*>(str.ptr()))),
    m_length(str.length()),
    m_initial_byte((uchar) (str.length() ? str.ptr()[0] : INT_MAX))
  { }
  void set(const uchar *str, uint length, int initial_byte)
  {
    m_ptr= str;
    m_length= length;
    m_initial_byte= initial_byte;
  }
  void reset() { set(NULL, 0, INT_MAX); }
  const uchar *ptr() const { return m_ptr; }
  uint length() const { return m_length; }
  int initial_byte() const { return m_initial_byte; }
  bool eq(const Term_string &other) const
  {
    return length() == other.length() && !memcmp(ptr(), other.ptr(), length());
  }
};


#define GET (stack_pos != stack ? *--stack_pos : my_b_get(&cache))
#define PUSH(A) *(stack_pos++)=(A)

#ifdef WITH_WSREP
/** If requested by wsrep_load_data_splitting, commit and restart
the transaction after every 10,000 inserted rows. */

static bool wsrep_load_data_split(THD *thd, const TABLE *table,
				  const COPY_INFO &info)
{
  DBUG_ENTER("wsrep_load_data_split");

  if (!wsrep_load_data_splitting || !wsrep_on(thd)
      || !info.records || (info.records % 10000)
      || !thd->transaction.stmt.ha_list
      || thd->transaction.stmt.ha_list->ht() != binlog_hton
      || !thd->transaction.stmt.ha_list->next()
      || thd->transaction.stmt.ha_list->next()->next())
    DBUG_RETURN(false);

  if (handlerton* hton= thd->transaction.stmt.ha_list->next()->ht())
  {
    if (hton->db_type != DB_TYPE_INNODB)
      DBUG_RETURN(false);
    WSREP_DEBUG("intermediate transaction commit in LOAD DATA");
    wsrep_set_load_multi_commit(thd, true);
    if (wsrep_run_wsrep_commit(thd, true) != WSREP_TRX_OK) DBUG_RETURN(true);
    if (binlog_hton->commit(binlog_hton, thd, true)) DBUG_RETURN(true);
    wsrep_post_commit(thd, true);
    hton->commit(hton, thd, true);
    wsrep_set_load_multi_commit(thd, false);
    DEBUG_SYNC(thd, "intermediate_transaction_commit");
    table->file->extra(HA_EXTRA_FAKE_START_STMT);
  }

  DBUG_RETURN(false);
}
/*
  If the commit fails, then an early return from
  the function occurs there and therefore we need
  to reset the table->auto_increment_field_not_null
  flag, which is usually reset after calling
  the write_record():
*/
#define WSREP_LOAD_DATA_SPLIT(thd,table,info)		\
  if (wsrep_load_data_split(thd,table,info))		\
  {							\
    table->auto_increment_field_not_null= FALSE;	\
    DBUG_RETURN(1);					\
  }
#else /* WITH_WSREP */
#define WSREP_LOAD_DATA_SPLIT(thd,table,info) /* empty */
#endif /* WITH_WSREP */

<<<<<<< HEAD
=======
#define WRITE_RECORD(thd,table,info)			\
  do {							\
    int err_= write_record(thd, table, &info);		\
    table->auto_increment_field_not_null= FALSE;	\
    if (err_)						\
      DBUG_RETURN(1);					\
  } while (0)

>>>>>>> 4afc5860
class READ_INFO: public Load_data_param
{
  File	file;
  String data;                          /* Read buffer */
  Term_string m_field_term;             /* FIELDS TERMINATED BY 'string' */
  Term_string m_line_term;              /* LINES TERMINATED BY 'string' */
  Term_string m_line_start;             /* LINES STARTING BY 'string' */
  int	enclosed_char,escape_char;
  int	*stack,*stack_pos;
  bool	found_end_of_line,start_of_line,eof;
  NET *io_net;
  int level; /* for load xml */

  bool getbyte(char *to)
  {
    int chr= GET;
    if (chr == my_b_EOF)
      return (eof= true);
    *to= chr;
    return false;
  }

  /**
    Read a tail of a multi-byte character.
    The first byte of the character is assumed to be already
    read from the file and appended to "str".

    @returns  true  - if EOF happened unexpectedly
    @returns  false - no EOF happened: found a good multi-byte character,
                                       or a bad byte sequence

    Note:
    The return value depends only on EOF:
    - read_mbtail() returns "false" is a good character was read, but also
    - read_mbtail() returns "false" if an incomplete byte sequence was found
      and no EOF happened.

    For example, suppose we have an ujis file with bytes 0x8FA10A, where:
    - 0x8FA1 is an incomplete prefix of a 3-byte character
      (it should be [8F][A1-FE][A1-FE] to make a full 3-byte character)
    - 0x0A is a line demiliter
    This file has some broken data, the trailing [A1-FE] is missing.

    In this example it works as follows:
    - 0x8F is read from the file and put into "data" before the call
      for read_mbtail()
    - 0xA1 is read from the file and put into "data" by read_mbtail()
    - 0x0A is kept in the read queue, so the next read iteration after
      the current read_mbtail() call will normally find it and recognize as
      a line delimiter
    - the current call for read_mbtail() returns "false",
      because no EOF happened
  */
  bool read_mbtail(String *str)
  {
    int chlen;
    if ((chlen= my_charlen(charset(), str->end() - 1, str->end())) == 1)
      return false; // Single byte character found
    for (uint32 length0= str->length() - 1 ; MY_CS_IS_TOOSMALL(chlen); )
    {
      int chr= GET;
      if (chr == my_b_EOF)
      {
        DBUG_PRINT("info", ("read_mbtail: chlen=%d; unexpected EOF", chlen));
        return true; // EOF
      }
      str->append(chr);
      chlen= my_charlen(charset(), str->ptr() + length0, str->end());
      if (chlen == MY_CS_ILSEQ)
      {
        /**
          It has been an incomplete (but a valid) sequence so far,
          but the last byte turned it into a bad byte sequence.
          Unget the very last byte.
        */
        str->length(str->length() - 1);
        PUSH(chr);
        DBUG_PRINT("info", ("read_mbtail: ILSEQ"));
        return false; // Bad byte sequence
      }
    }
    DBUG_PRINT("info", ("read_mbtail: chlen=%d", chlen));
    return false; // Good multi-byte character
  }

public:
  bool error,line_cuted,found_null,enclosed;
  uchar	*row_start,			/* Found row starts here */
	*row_end;			/* Found row ends here */
  LOAD_FILE_IO_CACHE cache;

  READ_INFO(THD *thd, File file, const Load_data_param &param,
	    String &field_term,String &line_start,String &line_term,
	    String &enclosed,int escape,bool get_it_from_net, bool is_fifo);
  ~READ_INFO();
  int read_field();
  int read_fixed_length(void);
  int next_line(void);
  char unescape(char chr);
  bool terminator(const uchar *ptr, uint length);
  bool terminator(const Term_string &str)
  { return terminator(str.ptr(), str.length()); }
  bool terminator(int chr, const Term_string &str)
  { return str.initial_byte() == chr && terminator(str); }
  bool find_start_of_fields();
  /* load xml */
  List<XML_TAG> taglist;
  int read_value(int delim, String *val);
  int read_xml(THD *thd);
  int clear_level(int level);

  my_off_t file_length() { return cache.end_of_file; }
  my_off_t position()    { return my_b_tell(&cache); }

  /**
    skip all data till the eof.
  */
  void skip_data_till_eof()
  {
    while (GET != my_b_EOF)
      ;
  }
};

static int read_fixed_length(THD *thd, COPY_INFO &info, TABLE_LIST *table_list,
                             List<Item> &fields_vars, List<Item> &set_fields,
                             List<Item> &set_values, READ_INFO &read_info,
			     ulong skip_lines,
			     bool ignore_check_option_errors);
static int read_sep_field(THD *thd, COPY_INFO &info, TABLE_LIST *table_list,
                          List<Item> &fields_vars, List<Item> &set_fields,
                          List<Item> &set_values, READ_INFO &read_info,
			  String &enclosed, ulong skip_lines,
			  bool ignore_check_option_errors);

static int read_xml_field(THD *thd, COPY_INFO &info, TABLE_LIST *table_list,
                          List<Item> &fields_vars, List<Item> &set_fields,
                          List<Item> &set_values, READ_INFO &read_info,
                          String &enclosed, ulong skip_lines,
                          bool ignore_check_option_errors);

#ifndef EMBEDDED_LIBRARY
static bool write_execute_load_query_log_event(THD *, sql_exchange*, const
           char*, const char*, bool, enum enum_duplicates, bool, bool, int);
#endif /* EMBEDDED_LIBRARY */


bool Load_data_param::add_outvar_field(THD *thd, const Field *field)
{
  if (field->flags & BLOB_FLAG)
  {
    m_use_blobs= true;
    m_fixed_length+= 256;  // Will be extended if needed
  }
  else
    m_fixed_length+= field->field_length;
  return false;
}


bool Load_data_param::add_outvar_user_var(THD *thd)
{
  if (m_is_fixed_length)
  {
    my_error(ER_LOAD_FROM_FIXED_SIZE_ROWS_TO_VAR, MYF(0));
    return true;
  }
  return false;
}


/*
  Execute LOAD DATA query

  SYNOPSYS
    mysql_load()
      thd - current thread
      ex  - sql_exchange object representing source file and its parsing rules
      table_list  - list of tables to which we are loading data
      fields_vars - list of fields and variables to which we read
                    data from file
      set_fields  - list of fields mentioned in set clause
      set_values  - expressions to assign to fields in previous list
      handle_duplicates - indicates whenever we should emit error or
                          replace row if we will meet duplicates.
      ignore -          - indicates whenever we should ignore duplicates
      read_file_from_client - is this LOAD DATA LOCAL ?

  RETURN VALUES
    TRUE - error / FALSE - success
*/

int mysql_load(THD *thd,sql_exchange *ex,TABLE_LIST *table_list,
	        List<Item> &fields_vars, List<Item> &set_fields,
                List<Item> &set_values,
                enum enum_duplicates handle_duplicates, bool ignore,
                bool read_file_from_client)
{
  char name[FN_REFLEN];
  File file;
  TABLE *table= NULL;
  int error= 0;
  String *field_term=ex->field_term,*escaped=ex->escaped;
  String *enclosed=ex->enclosed;
  bool is_fifo=0;
#ifndef EMBEDDED_LIBRARY
  killed_state killed_status;
  bool is_concurrent;
#endif
  char *db = table_list->db;			// This is never null
  /*
    If path for file is not defined, we will use the current database.
    If this is not set, we will use the directory where the table to be
    loaded is located
  */
  char *tdb= thd->db ? thd->db : db;		// Result is never null
  ulong skip_lines= ex->skip_lines;
  bool transactional_table __attribute__((unused));
  DBUG_ENTER("mysql_load");

  /*
    Bug #34283
    mysqlbinlog leaves tmpfile after termination if binlog contains
    load data infile, so in mixed mode we go to row-based for
    avoiding the problem.
  */
  thd->set_current_stmt_binlog_format_row_if_mixed();

#ifdef EMBEDDED_LIBRARY
  read_file_from_client  = 0; //server is always in the same process 
#endif

  if (escaped->length() > 1 || enclosed->length() > 1)
  {
    my_message(ER_WRONG_FIELD_TERMINATORS,
               ER_THD(thd, ER_WRONG_FIELD_TERMINATORS),
	       MYF(0));
    DBUG_RETURN(TRUE);
  }

  /* Report problems with non-ascii separators */
  if (!escaped->is_ascii() || !enclosed->is_ascii() ||
      !field_term->is_ascii() ||
      !ex->line_term->is_ascii() || !ex->line_start->is_ascii())
  {
    push_warning(thd, Sql_condition::WARN_LEVEL_WARN,
                 WARN_NON_ASCII_SEPARATOR_NOT_IMPLEMENTED,
                 ER_THD(thd, WARN_NON_ASCII_SEPARATOR_NOT_IMPLEMENTED));
  } 

  if (open_and_lock_tables(thd, table_list, TRUE, 0))
    DBUG_RETURN(TRUE);
  if (mysql_handle_single_derived(thd->lex, table_list, DT_MERGE_FOR_INSERT) ||
      mysql_handle_single_derived(thd->lex, table_list, DT_PREPARE))
    DBUG_RETURN(TRUE);
  if (setup_tables_and_check_access(thd, &thd->lex->select_lex.context,
                                    &thd->lex->select_lex.top_join_list,
                                    table_list,
                                    thd->lex->select_lex.leaf_tables, FALSE,
                                    INSERT_ACL | UPDATE_ACL,
                                    INSERT_ACL | UPDATE_ACL, FALSE))
     DBUG_RETURN(-1);
  if (!table_list->table ||               // do not suport join view
      !table_list->single_table_updatable() || // and derived tables
      check_key_in_view(thd, table_list))
  {
    my_error(ER_NON_UPDATABLE_TABLE, MYF(0), table_list->alias, "LOAD");
    DBUG_RETURN(TRUE);
  }
  if (table_list->prepare_where(thd, 0, TRUE) ||
      table_list->prepare_check_option(thd))
  {
    DBUG_RETURN(TRUE);
  }
  thd_proc_info(thd, "executing");
  /*
    Let us emit an error if we are loading data to table which is used
    in subselect in SET clause like we do it for INSERT.

    The main thing to fix to remove this restriction is to ensure that the
    table is marked to be 'used for insert' in which case we should never
    mark this table as 'const table' (ie, one that has only one row).
  */
  if (unique_table(thd, table_list, table_list->next_global, 0))
  {
    my_error(ER_UPDATE_TABLE_USED, MYF(0), table_list->table_name,
             "LOAD DATA");
    DBUG_RETURN(TRUE);
  }

  table= table_list->table;
  transactional_table= table->file->has_transactions();
#ifndef EMBEDDED_LIBRARY
  is_concurrent= (table_list->lock_type == TL_WRITE_CONCURRENT_INSERT);
#endif

  if (!fields_vars.elements)
  {
    Field_iterator_table_ref field_iterator;
    field_iterator.set(table_list);
    for (; !field_iterator.end_of_fields(); field_iterator.next())
    {
      Item *item;
      if (!(item= field_iterator.create_item(thd)))
        DBUG_RETURN(TRUE);
      fields_vars.push_back(item->real_item(), thd->mem_root);
    }
    bitmap_set_all(table->write_set);
    /*
      Let us also prepare SET clause, altough it is probably empty
      in this case.
    */
    if (setup_fields(thd, Ref_ptr_array(),
                     set_fields, MARK_COLUMNS_WRITE, 0, NULL, 0) ||
        setup_fields(thd, Ref_ptr_array(),
                     set_values, MARK_COLUMNS_READ, 0, NULL, 0))
      DBUG_RETURN(TRUE);
  }
  else
  {						// Part field list
    /* TODO: use this conds for 'WITH CHECK OPTIONS' */
    if (setup_fields(thd, Ref_ptr_array(),
                     fields_vars, MARK_COLUMNS_WRITE, 0, NULL, 0) ||
        setup_fields(thd, Ref_ptr_array(),
                     set_fields, MARK_COLUMNS_WRITE, 0, NULL, 0) ||
        check_that_all_fields_are_given_values(thd, table, table_list))
      DBUG_RETURN(TRUE);
    /* Fix the expressions in SET clause */
    if (setup_fields(thd, Ref_ptr_array(),
                     set_values, MARK_COLUMNS_READ, 0, NULL, 0))
      DBUG_RETURN(TRUE);
  }
  switch_to_nullable_trigger_fields(fields_vars, table);
  switch_to_nullable_trigger_fields(set_fields, table);
  switch_to_nullable_trigger_fields(set_values, table);

  table->prepare_triggers_for_insert_stmt_or_event();
  table->mark_columns_needed_for_insert();

  Load_data_param param(ex->cs ? ex->cs : thd->variables.collation_database,
                        !field_term->length() && !enclosed->length());
  List_iterator_fast<Item> it(fields_vars);
  Item *item;

  while ((item= it++))
  {
    const Load_data_outvar *var= item->get_load_data_outvar_or_error();
    if (!var || var->load_data_add_outvar(thd, &param))
      DBUG_RETURN(true);
  }
  if (param.use_blobs() && !ex->line_term->length() && !field_term->length())
  {
    my_message(ER_BLOBS_AND_NO_TERMINATED,
               ER_THD(thd, ER_BLOBS_AND_NO_TERMINATED),
	       MYF(0));
    DBUG_RETURN(TRUE);
  }

  /* We can't give an error in the middle when using LOCAL files */
  if (read_file_from_client && handle_duplicates == DUP_ERROR)
    ignore= 1;

#ifndef EMBEDDED_LIBRARY
  if (read_file_from_client)
  {
    (void)net_request_file(&thd->net,ex->file_name);
    file = -1;
  }
  else
#endif
  {
#ifdef DONT_ALLOW_FULL_LOAD_DATA_PATHS
    ex->file_name+=dirname_length(ex->file_name);
#endif
    if (!dirname_length(ex->file_name))
    {
      strxnmov(name, FN_REFLEN-1, mysql_real_data_home, tdb, NullS);
      (void) fn_format(name, ex->file_name, name, "",
		       MY_RELATIVE_PATH | MY_UNPACK_FILENAME);
    }
    else
    {
      (void) fn_format(name, ex->file_name, mysql_real_data_home, "",
                       MY_RELATIVE_PATH | MY_UNPACK_FILENAME |
                       MY_RETURN_REAL_PATH);
    }

    if (thd->rgi_slave)
    {
#if defined(HAVE_REPLICATION) && !defined(MYSQL_CLIENT)
      if (strncmp(thd->rgi_slave->rli->slave_patternload_file, name,
                  thd->rgi_slave->rli->slave_patternload_file_size))
      {
        /*
          LOAD DATA INFILE in the slave SQL Thread can only read from 
          --slave-load-tmpdir". This should never happen. Please, report a bug.
        */

        sql_print_error("LOAD DATA INFILE in the slave SQL Thread can only read from --slave-load-tmpdir. " \
                        "Please, report a bug.");
        my_error(ER_OPTION_PREVENTS_STATEMENT, MYF(0), "--slave-load-tmpdir");
        DBUG_RETURN(TRUE);
      }
#else
      /*
        This is impossible and should never happen.
      */
      DBUG_ASSERT(FALSE); 
#endif
    }
    else if (!is_secure_file_path(name))
    {
      /* Read only allowed from within dir specified by secure_file_priv */
      my_error(ER_OPTION_PREVENTS_STATEMENT, MYF(0), "--secure-file-priv");
      DBUG_RETURN(TRUE);
    }

#if !defined(__WIN__) && ! defined(__NETWARE__)
    MY_STAT stat_info;
    if (!my_stat(name, &stat_info, MYF(MY_WME)))
      DBUG_RETURN(TRUE);

    // if we are not in slave thread, the file must be:
    if (!thd->slave_thread &&
        !((stat_info.st_mode & S_IFLNK) != S_IFLNK &&   // symlink
          ((stat_info.st_mode & S_IFREG) == S_IFREG ||  // regular file
           (stat_info.st_mode & S_IFIFO) == S_IFIFO)))  // named pipe
    {
      my_error(ER_TEXTFILE_NOT_READABLE, MYF(0), name);
      DBUG_RETURN(TRUE);
    }
    if ((stat_info.st_mode & S_IFIFO) == S_IFIFO)
      is_fifo= 1;
#endif
    if ((file= mysql_file_open(key_file_load,
                               name, O_RDONLY, MYF(MY_WME))) < 0)

      DBUG_RETURN(TRUE);
  }

  COPY_INFO info;
  bzero((char*) &info,sizeof(info));
  info.ignore= ignore;
  info.handle_duplicates=handle_duplicates;
  info.escape_char= (escaped->length() && (ex->escaped_given() ||
                    !(thd->variables.sql_mode & MODE_NO_BACKSLASH_ESCAPES)))
                    ? (*escaped)[0] : INT_MAX;

  READ_INFO read_info(thd, file, param,
		      *field_term,*ex->line_start, *ex->line_term, *enclosed,
		      info.escape_char, read_file_from_client, is_fifo);
  if (read_info.error)
  {
    if (file >= 0)
      mysql_file_close(file, MYF(0));           // no files in net reading
    DBUG_RETURN(TRUE);				// Can't allocate buffers
  }

#ifndef EMBEDDED_LIBRARY
  if (mysql_bin_log.is_open())
  {
    read_info.cache.thd = thd;
    read_info.cache.wrote_create_file = 0;
    read_info.cache.last_pos_in_file = HA_POS_ERROR;
    read_info.cache.log_delayed= transactional_table;
  }
#endif /*!EMBEDDED_LIBRARY*/

  thd->count_cuted_fields= CHECK_FIELD_WARN;		/* calc cuted fields */
  thd->cuted_fields=0L;
  /* Skip lines if there is a line terminator */
  if (ex->line_term->length() && ex->filetype != FILETYPE_XML)
  {
    /* ex->skip_lines needs to be preserved for logging */
    while (skip_lines > 0)
    {
      skip_lines--;
      if (read_info.next_line())
	break;
    }
  }

  thd_proc_info(thd, "reading file");
  if (!(error= MY_TEST(read_info.error)))
  {
    table->reset_default_fields();
    table->next_number_field=table->found_next_number_field;
    if (ignore ||
	handle_duplicates == DUP_REPLACE)
      table->file->extra(HA_EXTRA_IGNORE_DUP_KEY);
    if (handle_duplicates == DUP_REPLACE &&
        (!table->triggers ||
         !table->triggers->has_delete_triggers()))
        table->file->extra(HA_EXTRA_WRITE_CAN_REPLACE);
    if (thd->locked_tables_mode <= LTM_LOCK_TABLES)
      table->file->ha_start_bulk_insert((ha_rows) 0);
    table->copy_blobs=1;

    thd->abort_on_warning= !ignore && thd->is_strict_mode();

    thd_progress_init(thd, 2);
    if (table_list->table->validate_default_values_of_unset_fields(thd))
    {
      read_info.error= true;
      error= 1;
    }
    else if (ex->filetype == FILETYPE_XML) /* load xml */
      error= read_xml_field(thd, info, table_list, fields_vars,
                            set_fields, set_values, read_info,
                            *(ex->line_term), skip_lines, ignore);
    else if (read_info.is_fixed_length())
      error= read_fixed_length(thd, info, table_list, fields_vars,
                               set_fields, set_values, read_info,
			       skip_lines, ignore);
    else
      error= read_sep_field(thd, info, table_list, fields_vars,
                            set_fields, set_values, read_info,
			    *enclosed, skip_lines, ignore);

    thd_proc_info(thd, "End bulk insert");
    if (!error)
      thd_progress_next_stage(thd);
    if (thd->locked_tables_mode <= LTM_LOCK_TABLES &&
        table->file->ha_end_bulk_insert() && !error)
    {
      table->file->print_error(my_errno, MYF(0));
      error= 1;
    }
    table->file->extra(HA_EXTRA_NO_IGNORE_DUP_KEY);
    table->file->extra(HA_EXTRA_WRITE_CANNOT_REPLACE);
    table->next_number_field=0;
  }
  if (file >= 0)
    mysql_file_close(file, MYF(0));
  free_blobs(table);				/* if pack_blob was used */
  table->copy_blobs=0;
  thd->count_cuted_fields= CHECK_FIELD_IGNORE;
  /* 
     simulated killing in the middle of per-row loop
     must be effective for binlogging
  */
  DBUG_EXECUTE_IF("simulate_kill_bug27571",
                  {
                    error=1;
                    thd->set_killed(KILL_QUERY);
                  };);

#ifndef EMBEDDED_LIBRARY
  killed_status= (error == 0) ? NOT_KILLED : thd->killed;
#endif

  /*
    We must invalidate the table in query cache before binlog writing and
    ha_autocommit_...
  */
  query_cache_invalidate3(thd, table_list, 0);
  if (error)
  {
    if (read_file_from_client)
      read_info.skip_data_till_eof();

#ifndef EMBEDDED_LIBRARY
    if (mysql_bin_log.is_open())
    {
      {
	/*
          Make sure last block (the one which caused the error) gets
          logged.
	*/
        log_loaded_block(&read_info.cache, 0, 0);
	/* If the file was not empty, wrote_create_file is true */
        if (read_info.cache.wrote_create_file)
	{
          int errcode= query_error_code(thd, killed_status == NOT_KILLED);
          
          /* since there is already an error, the possible error of
             writing binary log will be ignored */
	  if (thd->transaction.stmt.modified_non_trans_table)
            (void) write_execute_load_query_log_event(thd, ex,
                                                      table_list->db, 
                                                      table_list->table_name,
                                                      is_concurrent,
                                                      handle_duplicates, ignore,
                                                      transactional_table,
                                                      errcode);
	  else
	  {
	    Delete_file_log_event d(thd, db, transactional_table);
	    (void) mysql_bin_log.write(&d);
	  }
	}
      }
    }
#endif /*!EMBEDDED_LIBRARY*/
    error= -1;				// Error on read
    goto err;
  }
  sprintf(name, ER_THD(thd, ER_LOAD_INFO),
          (ulong) info.records, (ulong) info.deleted,
	  (ulong) (info.records - info.copied),
          (long) thd->get_stmt_da()->current_statement_warn_count());

  if (thd->transaction.stmt.modified_non_trans_table)
    thd->transaction.all.modified_non_trans_table= TRUE;
  thd->transaction.all.m_unsafe_rollback_flags|=
    (thd->transaction.stmt.m_unsafe_rollback_flags & THD_TRANS::DID_WAIT);
#ifndef EMBEDDED_LIBRARY
  if (mysql_bin_log.is_open())
  {
    /*
      We need to do the job that is normally done inside
      binlog_query() here, which is to ensure that the pending event
      is written before tables are unlocked and before any other
      events are written.  We also need to update the table map
      version for the binary log to mark that table maps are invalid
      after this point.
     */
    if (thd->is_current_stmt_binlog_format_row())
      error= thd->binlog_flush_pending_rows_event(TRUE, transactional_table);
    else
    {
      /*
        As already explained above, we need to call log_loaded_block() to have
        the last block logged
      */
      log_loaded_block(&read_info.cache, 0, 0);
      if (read_info.cache.wrote_create_file)
      {
        int errcode= query_error_code(thd, killed_status == NOT_KILLED);
        error= write_execute_load_query_log_event(thd, ex,
                                                  table_list->db, table_list->table_name,
                                                  is_concurrent,
                                                  handle_duplicates, ignore,
                                                  transactional_table,
                                                  errcode);
      }

      /*
        Flushing the IO CACHE while writing the execute load query log event
        may result in error (for instance, because the max_binlog_size has been 
        reached, and rotation of the binary log failed).
      */
      error= error || mysql_bin_log.get_log_file()->error;
    }
    if (error)
      goto err;
  }
#endif /*!EMBEDDED_LIBRARY*/

  /* ok to client sent only after binlog write and engine commit */
  my_ok(thd, info.copied + info.deleted, 0L, name);
err:
  DBUG_ASSERT(transactional_table || !(info.copied || info.deleted) ||
              thd->transaction.stmt.modified_non_trans_table);
  table->file->ha_release_auto_increment();
  table->auto_increment_field_not_null= FALSE;
  thd->abort_on_warning= 0;
  DBUG_RETURN(error);
}


#ifndef EMBEDDED_LIBRARY

/* Not a very useful function; just to avoid duplication of code */
static bool write_execute_load_query_log_event(THD *thd, sql_exchange* ex,
                                               const char* db_arg,  /* table's database */
                                               const char* table_name_arg,
                                               bool is_concurrent,
                                               enum enum_duplicates duplicates,
                                               bool ignore,
                                               bool transactional_table,
                                               int errcode)
{
  char                *load_data_query;
  my_off_t            fname_start,
                      fname_end;
  List<Item>           fv;
  Item                *item, *val;
  int                  n;
  const char          *tdb= (thd->db != NULL ? thd->db : db_arg);
  const char          *qualify_db= NULL;
  char                command_buffer[1024];
  String              query_str(command_buffer, sizeof(command_buffer),
                              system_charset_info);

  Load_log_event       lle(thd, ex, tdb, table_name_arg, fv, is_concurrent,
                           duplicates, ignore, transactional_table);

  /*
    force in a LOCAL if there was one in the original.
  */
  if (thd->lex->local_file)
    lle.set_fname_outside_temp_buf(ex->file_name, strlen(ex->file_name));

  query_str.length(0);
  if (!thd->db || strcmp(db_arg, thd->db)) 
  {
    /*
      If used database differs from table's database, 
      prefix table name with database name so that it 
      becomes a FQ name.
     */
    qualify_db= db_arg;
  }
  lle.print_query(thd, FALSE, (const char *) ex->cs?ex->cs->csname:NULL,
                  &query_str, &fname_start, &fname_end, qualify_db);

  /*
    prepare fields-list and SET if needed; print_query won't do that for us.
  */
  if (!thd->lex->field_list.is_empty())
  {
    List_iterator<Item>  li(thd->lex->field_list);

    query_str.append(" (");
    n= 0;

    while ((item= li++))
    {
      if (n++)
        query_str.append(", ");
      const Load_data_outvar *var= item->get_load_data_outvar();
      DBUG_ASSERT(var);
      var->load_data_print_for_log_event(thd, &query_str);
    }
    query_str.append(")");
  }

  if (!thd->lex->update_list.is_empty())
  {
    List_iterator<Item> lu(thd->lex->update_list);
    List_iterator<Item> lv(thd->lex->value_list);

    query_str.append(STRING_WITH_LEN(" SET "));
    n= 0;

    while ((item= lu++))
    {
      val= lv++;
      if (n++)
        query_str.append(STRING_WITH_LEN(", "));
      append_identifier(thd, &query_str, item->name, strlen(item->name));
      query_str.append(val->name);
    }
  }

  if (!(load_data_query= (char *)thd->strmake(query_str.ptr(), query_str.length())))
    return TRUE;

  Execute_load_query_log_event
    e(thd, load_data_query, query_str.length(),
      (uint) (fname_start - 1), (uint) fname_end,
      (duplicates == DUP_REPLACE) ? LOAD_DUP_REPLACE :
      (ignore ? LOAD_DUP_IGNORE : LOAD_DUP_ERROR),
      transactional_table, FALSE, FALSE, errcode);
  return mysql_bin_log.write(&e);
}

#endif

/****************************************************************************
** Read of rows of fixed size + optional garage + optonal newline
****************************************************************************/

static int
read_fixed_length(THD *thd, COPY_INFO &info, TABLE_LIST *table_list,
                  List<Item> &fields_vars, List<Item> &set_fields,
                  List<Item> &set_values, READ_INFO &read_info,
                  ulong skip_lines, bool ignore_check_option_errors)
{
  List_iterator_fast<Item> it(fields_vars);
  Item *item;
  TABLE *table= table_list->table;
<<<<<<< HEAD
  bool err;
=======
>>>>>>> 4afc5860
  bool progress_reports;
  ulonglong counter, time_to_report_progress;
  DBUG_ENTER("read_fixed_length");

  counter= 0;
  time_to_report_progress= MY_HOW_OFTEN_TO_WRITE/10;
  progress_reports= 1;
  if ((thd->progress.max_counter= read_info.file_length()) == ~(my_off_t) 0)
    progress_reports= 0;

  while (!read_info.read_fixed_length())
  {
    if (thd->killed)
    {
      thd->send_kill_message();
      DBUG_RETURN(1);
    }
    if (progress_reports)
    {
      thd->progress.counter= read_info.position();
      if (++counter >= time_to_report_progress)
      {
        time_to_report_progress+= MY_HOW_OFTEN_TO_WRITE/10;
        thd_progress_report(thd, thd->progress.counter,
                            thd->progress.max_counter);
      }
    }
    if (skip_lines)
    {
      /*
	We could implement this with a simple seek if:
	- We are not using DATA INFILE LOCAL
	- escape character is  ""
	- line starting prefix is ""
      */
      skip_lines--;
      continue;
    }
    it.rewind();
    uchar *pos=read_info.row_start;
#ifdef HAVE_valgrind
    read_info.row_end[0]=0;
#endif

    restore_record(table, s->default_values);

    while ((item= it++))
    {
      Load_data_outvar *dst= item->get_load_data_outvar();
      DBUG_ASSERT(dst);
      if (pos == read_info.row_end)
      {
        if (dst->load_data_set_no_data(thd, &read_info))
          DBUG_RETURN(1);
      }
      else
      {
        uint length, fixed_length= dst->load_data_fixed_length();
        uchar save_chr;
        if ((length=(uint) (read_info.row_end - pos)) > fixed_length)
          length= fixed_length;
        save_chr= pos[length]; pos[length]= '\0'; // Safeguard aganst malloc
        dst->load_data_set_value(thd, (const char *) pos, length, &read_info);
        pos[length]= save_chr;
        if ((pos+= length) > read_info.row_end)
          pos= read_info.row_end;               // Fills rest with space
      }
    }
    if (pos != read_info.row_end)
    {
      thd->cuted_fields++;			/* To long row */
      push_warning_printf(thd, Sql_condition::WARN_LEVEL_WARN,
                          ER_WARN_TOO_MANY_RECORDS,
                          ER_THD(thd, ER_WARN_TOO_MANY_RECORDS),
                          thd->get_stmt_da()->current_row_for_warning());
    }

    if (thd->killed ||
        fill_record_n_invoke_before_triggers(thd, table, set_fields, set_values,
                                             ignore_check_option_errors,
                                             TRG_EVENT_INSERT))
      DBUG_RETURN(1);

    switch (table_list->view_check_option(thd, ignore_check_option_errors)) {
    case VIEW_CHECK_SKIP:
      read_info.next_line();
      goto continue_loop;
    case VIEW_CHECK_ERROR:
      DBUG_RETURN(-1);
    }

    WSREP_LOAD_DATA_SPLIT(thd, table, info);
    WRITE_RECORD(thd, table, info);

    /*
      We don't need to reset auto-increment field since we are restoring
      its default value at the beginning of each loop iteration.
    */
    if (read_info.next_line())			// Skip to next line
      break;
    if (read_info.line_cuted)
    {
      thd->cuted_fields++;			/* To long row */
      push_warning_printf(thd, Sql_condition::WARN_LEVEL_WARN,
                          ER_WARN_TOO_MANY_RECORDS,
                          ER_THD(thd, ER_WARN_TOO_MANY_RECORDS),
                          thd->get_stmt_da()->current_row_for_warning());
    }
    thd->get_stmt_da()->inc_current_row_for_warning();
continue_loop:;
  }
  DBUG_RETURN(MY_TEST(read_info.error));
}



static int
read_sep_field(THD *thd, COPY_INFO &info, TABLE_LIST *table_list,
               List<Item> &fields_vars, List<Item> &set_fields,
               List<Item> &set_values, READ_INFO &read_info,
	       String &enclosed, ulong skip_lines,
	       bool ignore_check_option_errors)
{
  List_iterator_fast<Item> it(fields_vars);
  Item *item;
  TABLE *table= table_list->table;
  uint enclosed_length;
<<<<<<< HEAD
  bool err;
=======
>>>>>>> 4afc5860
  bool progress_reports;
  ulonglong counter, time_to_report_progress;
  DBUG_ENTER("read_sep_field");

  enclosed_length=enclosed.length();

  counter= 0;
  time_to_report_progress= MY_HOW_OFTEN_TO_WRITE/10;
  progress_reports= 1;
  if ((thd->progress.max_counter= read_info.file_length()) == ~(my_off_t) 0)
    progress_reports= 0;

  for (;;it.rewind())
  {
    if (thd->killed)
    {
      thd->send_kill_message();
      DBUG_RETURN(1);
    }

    if (progress_reports)
    {
      thd->progress.counter= read_info.position();
      if (++counter >= time_to_report_progress)
      {
        time_to_report_progress+= MY_HOW_OFTEN_TO_WRITE/10;
        thd_progress_report(thd, thd->progress.counter,
                            thd->progress.max_counter);
      }
    }
    restore_record(table, s->default_values);

    while ((item= it++))
    {
      uint length;
      uchar *pos;

      if (read_info.read_field())
	break;

      /* If this line is to be skipped we don't want to fill field or var */
      if (skip_lines)
        continue;

      pos=read_info.row_start;
      length=(uint) (read_info.row_end-pos);

      Load_data_outvar *dst= item->get_load_data_outvar_or_error();
      DBUG_ASSERT(dst);

      if ((!read_info.enclosed &&
           (enclosed_length && length == 4 &&
            !memcmp(pos, STRING_WITH_LEN("NULL")))) ||
	  (length == 1 && read_info.found_null))
      {
        if (dst->load_data_set_null(thd, &read_info))
          DBUG_RETURN(1);
      }
      else
      {
        read_info.row_end[0]= 0;  // Safe to change end marker
        if (dst->load_data_set_value(thd, (const char *) pos, length, &read_info))
          DBUG_RETURN(1);
      }
    }

    if (thd->is_error())
      read_info.error= 1;

    if (read_info.error)
      break;
    if (skip_lines)
    {
      skip_lines--;
      continue;
    }
    if (item)
    {
      /* Have not read any field, thus input file is simply ended */
      if (item == fields_vars.head())
	break;
      for (; item ; item= it++)
      {
        Load_data_outvar *dst= item->get_load_data_outvar_or_error();
        DBUG_ASSERT(dst);
        if (unlikely(dst->load_data_set_no_data(thd, &read_info)))
          DBUG_RETURN(1);
      }
    }

    if (thd->killed ||
        fill_record_n_invoke_before_triggers(thd, table, set_fields,
                                             set_values,
                                             ignore_check_option_errors,
                                             TRG_EVENT_INSERT))
      DBUG_RETURN(1);

    switch (table_list->view_check_option(thd,
                                          ignore_check_option_errors)) {
    case VIEW_CHECK_SKIP:
      read_info.next_line();
      goto continue_loop;
    case VIEW_CHECK_ERROR:
      DBUG_RETURN(-1);
    }

    WSREP_LOAD_DATA_SPLIT(thd, table, info);
    WRITE_RECORD(thd, table, info);

    /*
      We don't need to reset auto-increment field since we are restoring
      its default value at the beginning of each loop iteration.
    */
    if (read_info.next_line())			// Skip to next line
      break;
    if (read_info.line_cuted)
    {
      thd->cuted_fields++;			/* To long row */
      push_warning_printf(thd, Sql_condition::WARN_LEVEL_WARN,
                          ER_WARN_TOO_MANY_RECORDS,
                          ER_THD(thd, ER_WARN_TOO_MANY_RECORDS),
                          thd->get_stmt_da()->current_row_for_warning());
      if (thd->killed)
        DBUG_RETURN(1);
    }
    thd->get_stmt_da()->inc_current_row_for_warning();
continue_loop:;
  }
  DBUG_RETURN(MY_TEST(read_info.error));
}


/****************************************************************************
** Read rows in xml format
****************************************************************************/
static int
read_xml_field(THD *thd, COPY_INFO &info, TABLE_LIST *table_list,
               List<Item> &fields_vars, List<Item> &set_fields,
               List<Item> &set_values, READ_INFO &read_info,
               String &row_tag, ulong skip_lines,
               bool ignore_check_option_errors)
{
  List_iterator_fast<Item> it(fields_vars);
  Item *item;
  TABLE *table= table_list->table;
  bool no_trans_update_stmt;
  DBUG_ENTER("read_xml_field");
  
  no_trans_update_stmt= !table->file->has_transactions();
  
  for ( ; ; it.rewind())
  {
    if (thd->killed)
    {
      thd->send_kill_message();
      DBUG_RETURN(1);
    }
    
    // read row tag and save values into tag list
    if (read_info.read_xml(thd))
      break;
    
    List_iterator_fast<XML_TAG> xmlit(read_info.taglist);
    xmlit.rewind();
    XML_TAG *tag= NULL;
    
#ifndef DBUG_OFF
    DBUG_PRINT("read_xml_field", ("skip_lines=%d", (int) skip_lines));
    while ((tag= xmlit++))
    {
      DBUG_PRINT("read_xml_field", ("got tag:%i '%s' '%s'",
                                    tag->level, tag->field.c_ptr(),
                                    tag->value.c_ptr()));
    }
#endif
    
    restore_record(table, s->default_values);
    
    while ((item= it++))
    {
      /* If this line is to be skipped we don't want to fill field or var */
      if (skip_lines)
        continue;
      
      /* find field in tag list */
      xmlit.rewind();
      tag= xmlit++;
      
      while(tag && strcmp(tag->field.c_ptr(), item->name) != 0)
        tag= xmlit++;
      
      Load_data_outvar *dst= item->get_load_data_outvar_or_error();
      DBUG_ASSERT(dst);
      if (!tag ? dst->load_data_set_null(thd, &read_info) :
                 dst->load_data_set_value(thd, tag->value.ptr(),
                                          tag->value.length(),
                                          &read_info))
        DBUG_RETURN(1);
    }
    
    if (read_info.error)
      break;
    
    if (skip_lines)
    {
      skip_lines--;
      continue;
    }
    
    DBUG_ASSERT(!item);

    if (thd->killed ||
        fill_record_n_invoke_before_triggers(thd, table, set_fields, set_values,
                                             ignore_check_option_errors,
                                             TRG_EVENT_INSERT))
      DBUG_RETURN(1);

    switch (table_list->view_check_option(thd,
                                          ignore_check_option_errors)) {
    case VIEW_CHECK_SKIP:
      read_info.next_line();
      goto continue_loop;
    case VIEW_CHECK_ERROR:
      DBUG_RETURN(-1);
    }

    WSREP_LOAD_DATA_SPLIT(thd, table, info);
    WRITE_RECORD(thd, table, info);

    /*
      We don't need to reset auto-increment field since we are restoring
      its default value at the beginning of each loop iteration.
    */
    thd->transaction.stmt.modified_non_trans_table= no_trans_update_stmt;
    thd->get_stmt_da()->inc_current_row_for_warning();
    continue_loop:;
  }
  DBUG_RETURN(MY_TEST(read_info.error) || thd->is_error());
} /* load xml end */


/* Unescape all escape characters, mark \N as null */

char
READ_INFO::unescape(char chr)
{
  /* keep this switch synchornous with the ESCAPE_CHARS macro */
  switch(chr) {
  case 'n': return '\n';
  case 't': return '\t';
  case 'r': return '\r';
  case 'b': return '\b';
  case '0': return 0;				// Ascii null
  case 'Z': return '\032';			// Win32 end of file
  case 'N': found_null=1;

    /* fall through */
  default:  return chr;
  }
}


/*
  Read a line using buffering
  If last line is empty (in line mode) then it isn't outputed
*/


READ_INFO::READ_INFO(THD *thd, File file_par,
		     const Load_data_param &param,
		     String &field_term, String &line_start, String &line_term,
		     String &enclosed_par, int escape, bool get_it_from_net,
		     bool is_fifo)
  :Load_data_param(param),
   file(file_par),
   m_field_term(field_term), m_line_term(line_term), m_line_start(line_start),
   escape_char(escape), found_end_of_line(false), eof(false),
   error(false), line_cuted(false), found_null(false)
{
  data.set_thread_specific();
  /*
    Field and line terminators must be interpreted as sequence of unsigned char.
    Otherwise, non-ascii terminators will be negative on some platforms,
    and positive on others (depending on the implementation of char).
  */

  level= 0; /* for load xml */
  start_of_line= line_start.length() != 0;
  /* If field_terminator == line_terminator, don't use line_terminator */
  if (m_field_term.eq(m_line_term))
    m_line_term.reset();
  enclosed_char= enclosed_par.length() ? (uchar) enclosed_par[0] : INT_MAX;

  /* Set of a stack for unget if long terminators */
  uint length= MY_MAX(charset()->mbmaxlen, MY_MAX(m_field_term.length(),
                                           m_line_term.length())) + 1;
  set_if_bigger(length,line_start.length());
  stack= stack_pos= (int*) thd->alloc(sizeof(int) * length);

  DBUG_ASSERT(m_fixed_length < UINT_MAX32);
  if (data.reserve((size_t) m_fixed_length))
    error=1; /* purecov: inspected */
  else
  {
    if (init_io_cache(&cache,(get_it_from_net) ? -1 : file, 0,
		      (get_it_from_net) ? READ_NET :
		      (is_fifo ? READ_FIFO : READ_CACHE),0L,1,
		      MYF(MY_WME | MY_THREAD_SPECIFIC)))
    {
      error=1;
    }
    else
    {
#ifndef EMBEDDED_LIBRARY
      if (get_it_from_net)
	cache.read_function = _my_b_net_read;

      if (mysql_bin_log.is_open())
      {
        cache.real_read_function= cache.read_function;
        cache.read_function= log_loaded_block;
      }
#endif
    }
  }
}


READ_INFO::~READ_INFO()
{
  ::end_io_cache(&cache);
  List_iterator<XML_TAG> xmlit(taglist);
  XML_TAG *t;
  while ((t= xmlit++))
    delete(t);
}


inline bool READ_INFO::terminator(const uchar *ptr, uint length)
{
  int chr=0;					// Keep gcc happy
  uint i;
  for (i=1 ; i < length ; i++)
  {
    if ((chr=GET) != *(uchar*)++ptr)
    {
      break;
    }
  }
  if (i == length)
    return true;
  PUSH(chr);
  while (i-- > 1)
    PUSH(*--ptr);
  return false;
}


/**
  Read a field.

  The data in the loaded file was presumably escaped using
  - either select_export::send_data() OUTFILE
  - or mysql_real_escape_string()
  using the same character set with the one specified in the current
  "LOAD DATA INFILE ... CHARACTER SET ..." (or the default LOAD character set).

  Note, non-escaped multi-byte characters are scanned as a single entity.
  This is needed to correctly distinguish between:
  - 0x5C as an escape character versus
  - 0x5C as the second byte in a multi-byte sequence (big5, cp932, gbk, sjis)

  Parts of escaped multi-byte characters are scanned on different loop
  iterations. See the comment about 0x5C handling in select_export::send_data()
  in sql_class.cc.

  READ_INFO::read_field() does not check wellformedness.
  Raising wellformedness errors or warnings in READ_INFO::read_field()
  would be wrong, as the data after unescaping can go into a BLOB field,
  or into a TEXT/VARCHAR field of a different character set.
  The loop below only makes sure to revert escaping made by
  select_export::send_data() or mysql_real_escape_string().
  Wellformedness is checked later, during Field::store(str,length,cs) time.

  Note, in some cases users can supply data which did not go through
  escaping properly. For example, utf8 "\<C3><A4>"
  (backslash followed by LATIN SMALL LETTER A WITH DIAERESIS)
  is improperly escaped data that could not be generated by
  select_export::send_data() / mysql_real_escape_string():
  - either there should be two backslashes:   "\\<C3><A4>"
  - or there should be no backslashes at all: "<C3><A4>"
  "\<C3>" and "<A4> are scanned on two different loop iterations and
  store "<C3><A4>" into the field.

  Note, adding useless escapes before multi-byte characters like in the
  example above is safe in case of utf8, but is not safe in case of
  character sets that have escape_with_backslash_is_dangerous==TRUE,
  such as big5, cp932, gbk, sjis. This can lead to mis-interpretation of the
  data. Suppose we have a big5 character "<EE><5C>" followed by <30> (digit 0).
  If we add an extra escape before this sequence, then we'll get
  <5C><EE><5C><30>. The first loop iteration will turn <5C><EE> into <EE>.
  The second loop iteration will turn <5C><30> into <30>.
  So the program that generates a dump file for further use with LOAD DATA
  must make sure to use escapes properly.
*/

int READ_INFO::read_field()
{
  int chr,found_enclosed_char;

  found_null=0;
  if (found_end_of_line)
    return 1;					// One have to call next_line

  /* Skip until we find 'line_start' */

  if (start_of_line)
  {						// Skip until line_start
    start_of_line=0;
    if (find_start_of_fields())
      return 1;
  }
  if ((chr=GET) == my_b_EOF)
  {
    found_end_of_line=eof=1;
    return 1;
  }
  data.length(0);
  if (chr == enclosed_char)
  {
    found_enclosed_char=enclosed_char;
    data.append(chr);                            // If error
  }
  else
  {
    found_enclosed_char= INT_MAX;
    PUSH(chr);
  }

  for (;;)
  {
    // Make sure we have enough space for the longest multi-byte character.
    while (data.length() + charset()->mbmaxlen <= data.alloced_length())
    {
      chr = GET;
      if (chr == my_b_EOF)
	goto found_eof;
      if (chr == escape_char)
      {
	if ((chr=GET) == my_b_EOF)
	{
	  data.append(escape_char);
	  goto found_eof;
	}
        /*
          When escape_char == enclosed_char, we treat it like we do for
          handling quotes in SQL parsing -- you can double-up the
          escape_char to include it literally, but it doesn't do escapes
          like \n. This allows: LOAD DATA ... ENCLOSED BY '"' ESCAPED BY '"'
          with data like: "fie""ld1", "field2"
         */
        if (escape_char != enclosed_char || chr == escape_char)
        {
          data.append(unescape((char) chr));
          continue;
        }
        PUSH(chr);
        chr= escape_char;
      }
#ifdef ALLOW_LINESEPARATOR_IN_STRINGS
      if (chr == m_line_term.initial_byte())
#else
      if (chr == m_line_term.initial_byte() && found_enclosed_char == INT_MAX)
#endif
      {
	if (terminator(m_line_term))
	{					// Maybe unexpected linefeed
	  enclosed=0;
	  found_end_of_line=1;
	  row_start= (uchar *) data.ptr();
	  row_end= (uchar *) data.end();
	  return 0;
	}
      }
      if (chr == found_enclosed_char)
      {
	if ((chr=GET) == found_enclosed_char)
	{					// Remove dupplicated
	  data.append(chr);
	  continue;
	}
	// End of enclosed field if followed by field_term or line_term
	if (chr == my_b_EOF || terminator(chr, m_line_term))
        {
          /* Maybe unexpected linefeed */
	  enclosed=1;
	  found_end_of_line=1;
	  row_start= (uchar *) data.ptr() + 1;
	  row_end=  (uchar *) data.end();
	  return 0;
	}
	if (terminator(chr, m_field_term))
	{
	  enclosed=1;
	  row_start= (uchar *) data.ptr() + 1;
	  row_end=  (uchar *) data.end();
	  return 0;
	}
	/*
	  The string didn't terminate yet.
	  Store back next character for the loop
	*/
	PUSH(chr);
	/* copy the found term character to 'to' */
	chr= found_enclosed_char;
      }
      else if (chr == m_field_term.initial_byte() &&
               found_enclosed_char == INT_MAX)
      {
	if (terminator(m_field_term))
	{
	  enclosed=0;
	  row_start= (uchar *) data.ptr();
	  row_end= (uchar *) data.end();
	  return 0;
	}
      }
      data.append(chr);
      if (use_mb(charset()) && read_mbtail(&data))
        goto found_eof;
    }
    /*
    ** We come here if buffer is too small. Enlarge it and continue
    */
    if (data.reserve(IO_SIZE))
      return (error= 1);
  }

found_eof:
  enclosed=0;
  found_end_of_line=eof=1;
  row_start= (uchar *) data.ptr();
  row_end= (uchar *) data.end();
  return 0;
}

/*
  Read a row with fixed length.

  NOTES
    The row may not be fixed size on disk if there are escape
    characters in the file.

  IMPLEMENTATION NOTE
    One can't use fixed length with multi-byte charset **

  RETURN
    0  ok
    1  error
*/

int READ_INFO::read_fixed_length()
{
  int chr;
  if (found_end_of_line)
    return 1;					// One have to call next_line

  if (start_of_line)
  {						// Skip until line_start
    start_of_line=0;
    if (find_start_of_fields())
      return 1;
  }

  for (data.length(0); data.length() < m_fixed_length ; )
  {
    if ((chr=GET) == my_b_EOF)
      goto found_eof;
    if (chr == escape_char)
    {
      if ((chr=GET) == my_b_EOF)
      {
	data.append(escape_char);
	goto found_eof;
      }
      data.append((uchar) unescape((char) chr));
      continue;
    }
    if (terminator(chr, m_line_term))
    {						// Maybe unexpected linefeed
      found_end_of_line= true;
      break;
    }
    data.append(chr);
  }
  row_start= (uchar *) data.ptr();
  row_end= (uchar *) data.end();			// Found full line
  return 0;

found_eof:
  found_end_of_line=eof=1;
  row_start= (uchar *) data.ptr();
  row_end= (uchar *) data.end();
  return data.length() == 0 ? 1 : 0;
}


int READ_INFO::next_line()
{
  line_cuted=0;
  start_of_line= m_line_start.length() != 0;
  if (found_end_of_line || eof)
  {
    found_end_of_line=0;
    return eof;
  }
  found_end_of_line=0;
  if (!m_line_term.length())
    return 0;					// No lines
  for (;;)
  {
    int chlen;
    char buf[MY_CS_MBMAXLEN];

    if (getbyte(&buf[0]))
      return 1; // EOF

    if (use_mb(charset()) &&
        (chlen= my_charlen(charset(), buf, buf + 1)) != 1)
    {
      uint i;
      for (i= 1; MY_CS_IS_TOOSMALL(chlen); )
      {
        DBUG_ASSERT(i < sizeof(buf));
        DBUG_ASSERT(chlen != 1);
        if (getbyte(&buf[i++]))
          return 1; // EOF
        chlen= my_charlen(charset(), buf, buf + i);
      }

      /*
        Either a complete multi-byte sequence,
        or a broken byte sequence was found.
        Check if the sequence is a prefix of the "LINES TERMINATED BY" string.
      */
      if ((uchar) buf[0] == m_line_term.initial_byte() &&
          i <= m_line_term.length() &&
          !memcmp(buf, m_line_term.ptr(), i))
      {
        if (m_line_term.length() == i)
        {
          /*
            We found a "LINES TERMINATED BY" string that consists
            of a single multi-byte character.
          */
          return 0;
        }
        /*
          buf[] is a prefix of "LINES TERMINATED BY".
          Now check the suffix. Length of the suffix of line_term_ptr
          that still needs to be checked is (line_term_length - i).
          Note, READ_INFO::terminator() assumes that the leftmost byte of the
          argument is already scanned from the file and is checked to
          be a known prefix (e.g. against line_term.initial_char()).
          So we need to pass one extra byte.
        */
        if (terminator(m_line_term.ptr() + i - 1,
                       m_line_term.length() - i + 1))
          return 0;
      }
      /*
        Here we have a good multi-byte sequence or a broken byte sequence,
        and the sequence is not equal to "LINES TERMINATED BY".
        No needs to check for escape_char, because:
        - multi-byte escape characters in "FIELDS ESCAPED BY" are not
          supported and are rejected at parse time.
        - broken single-byte sequences are not recognized as escapes,
          they are considered to be a part of the data and are converted to
          question marks.
      */
      line_cuted= true;
      continue;
    }
    if (buf[0] == escape_char)
    {
      line_cuted= true;
      if (GET == my_b_EOF)
        return 1;
      continue;
    }
    if (terminator(buf[0], m_line_term))
      return 0;
    line_cuted= true;
  }
}


bool READ_INFO::find_start_of_fields()
{
  for (int chr= GET ; chr != my_b_EOF ; chr= GET)
  {
    if (terminator(chr, m_line_start))
      return false;
  }
  return (found_end_of_line= eof= true);
}


/*
  Clear taglist from tags with a specified level
*/
int READ_INFO::clear_level(int level_arg)
{
  DBUG_ENTER("READ_INFO::read_xml clear_level");
  List_iterator<XML_TAG> xmlit(taglist);
  xmlit.rewind();
  XML_TAG *tag;
  
  while ((tag= xmlit++))
  {
     if(tag->level >= level_arg)
     {
       xmlit.remove();
       delete tag;
     }
  }
  DBUG_RETURN(0);
}


/*
  Convert an XML entity to Unicode value.
  Return -1 on error;
*/
static int
my_xml_entity_to_char(const char *name, uint length)
{
  if (length == 2)
  {
    if (!memcmp(name, "gt", length))
      return '>';
    if (!memcmp(name, "lt", length))
      return '<';
  }
  else if (length == 3)
  {
    if (!memcmp(name, "amp", length))
      return '&';
  }
  else if (length == 4)
  {
    if (!memcmp(name, "quot", length))
      return '"';
    if (!memcmp(name, "apos", length))
      return '\'';
  }
  return -1;
}


/**
  @brief Convert newline, linefeed, tab to space
  
  @param chr    character
  
  @details According to the "XML 1.0" standard,
           only space (#x20) characters, carriage returns,
           line feeds or tabs are considered as spaces.
           Convert all of them to space (#x20) for parsing simplicity.
*/
static int
my_tospace(int chr)
{
  return (chr == '\t' || chr == '\r' || chr == '\n') ? ' ' : chr;
}


/*
  Read an xml value: handle multibyte and xml escape
*/
int READ_INFO::read_value(int delim, String *val)
{
  int chr;
  String tmp;

  for (chr= GET; my_tospace(chr) != delim && chr != my_b_EOF; chr= GET)
  {
    if(chr == '&')
    {
      tmp.length(0);
      for (chr= my_tospace(GET) ; chr != ';' ; chr= my_tospace(GET))
      {
        if (chr == my_b_EOF)
          return chr;
        tmp.append(chr);
      }
      if ((chr= my_xml_entity_to_char(tmp.ptr(), tmp.length())) >= 0)
        val->append(chr);
      else
      {
        val->append('&');
        val->append(tmp);
        val->append(';'); 
      }
    }
    else
    {
      val->append(chr);
      if (use_mb(charset()) && read_mbtail(val))
        return my_b_EOF;
    }
  }            
  return my_tospace(chr);
}


/*
  Read a record in xml format
  tags and attributes are stored in taglist
  when tag set in ROWS IDENTIFIED BY is closed, we are ready and return
*/
int READ_INFO::read_xml(THD *thd)
{
  DBUG_ENTER("READ_INFO::read_xml");
  int chr, chr2, chr3;
  int delim= 0;
  String tag, attribute, value;
  bool in_tag= false;
  
  tag.length(0);
  attribute.length(0);
  value.length(0);
  
  for (chr= my_tospace(GET); chr != my_b_EOF ; )
  {
    switch(chr){
    case '<':  /* read tag */
        /* TODO: check if this is a comment <!-- comment -->  */
      chr= my_tospace(GET);
      if(chr == '!')
      {
        chr2= GET;
        chr3= GET;
        
        if(chr2 == '-' && chr3 == '-')
        {
          chr2= 0;
          chr3= 0;
          chr= my_tospace(GET);
          
          while(chr != '>' || chr2 != '-' || chr3 != '-')
          {
            if(chr == '-')
            {
              chr3= chr2;
              chr2= chr;
            }
            else if (chr2 == '-')
            {
              chr2= 0;
              chr3= 0;
            }
            chr= my_tospace(GET);
            if (chr == my_b_EOF)
              goto found_eof;
          }
          break;
        }
      }
      
      tag.length(0);
      while(chr != '>' && chr != ' ' && chr != '/' && chr != my_b_EOF)
      {
        if(chr != delim) /* fix for the '<field name =' format */
          tag.append(chr);
        chr= my_tospace(GET);
      }
      
      // row tag should be in ROWS IDENTIFIED BY '<row>' - stored in line_term 
      if((tag.length() == m_line_term.length() - 2) &&
         (memcmp(tag.ptr(), m_line_term.ptr() + 1, tag.length()) == 0))
      {
        DBUG_PRINT("read_xml", ("start-of-row: %i %s %s", 
                                level,tag.c_ptr_safe(), m_line_term.ptr()));
      }
      
      if(chr == ' ' || chr == '>')
      {
        level++;
        clear_level(level + 1);
      }
      
      if (chr == ' ')
        in_tag= true;
      else 
        in_tag= false;
      break;
      
    case ' ': /* read attribute */
      while(chr == ' ')  /* skip blanks */
        chr= my_tospace(GET);
      
      if(!in_tag)
        break;
      
      while(chr != '=' && chr != '/' && chr != '>' && chr != my_b_EOF)
      {
        attribute.append(chr);
        chr= my_tospace(GET);
      }
      break;
      
    case '>': /* end tag - read tag value */
      in_tag= false;
      chr= read_value('<', &value);
      if(chr == my_b_EOF)
        goto found_eof;
      
      /* save value to list */
      if (tag.length() > 0 && value.length() > 0)
      {
        DBUG_PRINT("read_xml", ("lev:%i tag:%s val:%s",
                                level,tag.c_ptr_safe(), value.c_ptr_safe()));
        XML_TAG *tmp= new XML_TAG(level, tag, value);
        if (!tmp || taglist.push_front(tmp, thd->mem_root))
          DBUG_RETURN(1);                       // End of memory
      }
      tag.length(0);
      value.length(0);
      attribute.length(0);
      break;
      
    case '/': /* close tag */
      chr= my_tospace(GET);
      /* Decrease the 'level' only when (i) It's not an */
      /* (without space) empty tag i.e. <tag/> or, (ii) */
      /* It is of format <row col="val" .../>           */
      if(chr != '>' || in_tag)
      {
        level--;
        in_tag= false;
      }
      if(chr != '>')   /* if this is an empty tag <tag   /> */
        tag.length(0); /* we should keep tag value          */
      while(chr != '>' && chr != my_b_EOF)
      {
        tag.append(chr);
        chr= my_tospace(GET);
      }
      
      if((tag.length() == m_line_term.length() - 2) &&
         (memcmp(tag.ptr(), m_line_term.ptr() + 1, tag.length()) == 0))
      {
         DBUG_PRINT("read_xml", ("found end-of-row %i %s", 
                                 level, tag.c_ptr_safe()));
         DBUG_RETURN(0); //normal return
      }
      chr= my_tospace(GET);
      break;   
      
    case '=': /* attribute name end - read the value */
      //check for tag field and attribute name
      if(!memcmp(tag.c_ptr_safe(), STRING_WITH_LEN("field")) &&
         !memcmp(attribute.c_ptr_safe(), STRING_WITH_LEN("name")))
      {
        /*
          this is format <field name="xx">xx</field>
          where actual fieldname is in attribute
        */
        delim= my_tospace(GET);
        tag.length(0);
        attribute.length(0);
        chr= '<'; /* we pretend that it is a tag */
        level--;
        break;
      }
      
      //check for " or '
      chr= GET;
      if (chr == my_b_EOF)
        goto found_eof;
      if(chr == '"' || chr == '\'')
      {
        delim= chr;
      }
      else
      {
        delim= ' '; /* no delimiter, use space */
        PUSH(chr);
      }
      
      chr= read_value(delim, &value);
      if (attribute.length() > 0 && value.length() > 0)
      {
        DBUG_PRINT("read_xml", ("lev:%i att:%s val:%s\n",
                                level + 1,
                                attribute.c_ptr_safe(),
                                value.c_ptr_safe()));
        XML_TAG *tmp= new XML_TAG(level + 1, attribute, value);
        if (!tmp || taglist.push_front(tmp, thd->mem_root))
          DBUG_RETURN(1);                       // End of memory
      }
      attribute.length(0);
      value.length(0);
      if (chr != ' ')
        chr= my_tospace(GET);
      break;
    
    default:
      chr= my_tospace(GET);
    } /* end switch */
  } /* end while */
  
found_eof:
  DBUG_PRINT("read_xml",("Found eof"));
  eof= 1;
  DBUG_RETURN(1);
}<|MERGE_RESOLUTION|>--- conflicted
+++ resolved
@@ -149,8 +149,6 @@
 #define WSREP_LOAD_DATA_SPLIT(thd,table,info) /* empty */
 #endif /* WITH_WSREP */
 
-<<<<<<< HEAD
-=======
 #define WRITE_RECORD(thd,table,info)			\
   do {							\
     int err_= write_record(thd, table, &info);		\
@@ -159,7 +157,6 @@
       DBUG_RETURN(1);					\
   } while (0)
 
->>>>>>> 4afc5860
 class READ_INFO: public Load_data_param
 {
   File	file;
@@ -933,10 +930,6 @@
   List_iterator_fast<Item> it(fields_vars);
   Item *item;
   TABLE *table= table_list->table;
-<<<<<<< HEAD
-  bool err;
-=======
->>>>>>> 4afc5860
   bool progress_reports;
   ulonglong counter, time_to_report_progress;
   DBUG_ENTER("read_fixed_length");
@@ -1064,10 +1057,6 @@
   Item *item;
   TABLE *table= table_list->table;
   uint enclosed_length;
-<<<<<<< HEAD
-  bool err;
-=======
->>>>>>> 4afc5860
   bool progress_reports;
   ulonglong counter, time_to_report_progress;
   DBUG_ENTER("read_sep_field");
@@ -1293,7 +1282,7 @@
     case VIEW_CHECK_ERROR:
       DBUG_RETURN(-1);
     }
-
+    
     WSREP_LOAD_DATA_SPLIT(thd, table, info);
     WRITE_RECORD(thd, table, info);
 
