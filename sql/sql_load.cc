/*
   Copyright (c) 2000, 2016, Oracle and/or its affiliates.
   Copyright (c) 2010, 2018, MariaDB Corporation.

   This program is free software; you can redistribute it and/or modify
   it under the terms of the GNU General Public License as published by
   the Free Software Foundation; version 2 of the License.

   This program is distributed in the hope that it will be useful,
   but WITHOUT ANY WARRANTY; without even the implied warranty of
   MERCHANTABILITY or FITNESS FOR A PARTICULAR PURPOSE.  See the
   GNU General Public License for more details.

   You should have received a copy of the GNU General Public License
   along with this program; if not, write to the Free Software
   Foundation, Inc., 51 Franklin St, Fifth Floor, Boston, MA 02110-1301  USA */


/* Copy data from a textfile to table */
/* 2006-12 Erik Wetterberg : LOAD XML added */

#include <my_global.h>
#include "sql_priv.h"
#include "unireg.h"
#include "sql_load.h"
#include "sql_load.h"
#include "sql_cache.h"                          // query_cache_*
#include "sql_base.h"          // fill_record_n_invoke_before_triggers
#include <my_dir.h>
#include "sql_view.h"                           // check_key_in_view
#include "sql_insert.h" // check_that_all_fields_are_given_values,
                        // write_record
#include "sql_acl.h"    // INSERT_ACL, UPDATE_ACL
#include "log_event.h"  // Delete_file_log_event,
                        // Execute_load_query_log_event,
                        // LOG_EVENT_UPDATE_TABLE_MAP_VERSION_F
#include <m_ctype.h>
#include "rpl_mi.h"
#include "sql_repl.h"
#include "sp_head.h"
#include "sql_trigger.h"
#include "sql_derived.h"
#include "sql_show.h"
#include "debug_sync.h"

extern "C" int _my_b_net_read(IO_CACHE *info, uchar *Buffer, size_t Count);

class XML_TAG {
public:
  int level;
  String field;
  String value;
  XML_TAG(int l, String f, String v);
};


XML_TAG::XML_TAG(int l, String f, String v)
{
  level= l;
  field.append(f);
  value.append(v);
}


/*
  Field and line terminators must be interpreted as sequence of unsigned char.
  Otherwise, non-ascii terminators will be negative on some platforms,
  and positive on others (depending on the implementation of char).
*/
class Term_string
{
  const uchar *m_ptr;
  uint m_length;
  int m_initial_byte;
public:
  Term_string(const String &str) :
    m_ptr(static_cast<const uchar*>(static_cast<const void*>(str.ptr()))),
    m_length(str.length()),
    m_initial_byte((uchar) (str.length() ? str.ptr()[0] : INT_MAX))
  { }
  void set(const uchar *str, uint length, int initial_byte)
  {
    m_ptr= str;
    m_length= length;
    m_initial_byte= initial_byte;
  }
  void reset() { set(NULL, 0, INT_MAX); }
  const uchar *ptr() const { return m_ptr; }
  uint length() const { return m_length; }
  int initial_byte() const { return m_initial_byte; }
  bool eq(const Term_string &other) const
  {
    return length() == other.length() && !memcmp(ptr(), other.ptr(), length());
  }
};


#define GET (stack_pos != stack ? *--stack_pos : my_b_get(&cache))
#define PUSH(A) *(stack_pos++)=(A)

#ifdef WITH_WSREP
/** If requested by wsrep_load_data_splitting, commit and restart
the transaction after every 10,000 inserted rows. */

static bool wsrep_load_data_split(THD *thd, const TABLE *table,
				  const COPY_INFO &info)
{
  DBUG_ENTER("wsrep_load_data_split");

  if (!wsrep_load_data_splitting || !wsrep_on(thd)
      || !info.records || (info.records % 10000)
      || !thd->transaction.stmt.ha_list
      || thd->transaction.stmt.ha_list->ht() != binlog_hton
      || !thd->transaction.stmt.ha_list->next()
      || thd->transaction.stmt.ha_list->next()->next())
    DBUG_RETURN(false);

  if (handlerton* hton= thd->transaction.stmt.ha_list->next()->ht())
  {
    if (hton->db_type != DB_TYPE_INNODB)
      DBUG_RETURN(false);
    WSREP_DEBUG("intermediate transaction commit in LOAD DATA");
    wsrep_set_load_multi_commit(thd, true);
    if (wsrep_run_wsrep_commit(thd, true) != WSREP_TRX_OK) DBUG_RETURN(true);
    if (binlog_hton->commit(binlog_hton, thd, true)) DBUG_RETURN(true);
    wsrep_post_commit(thd, true);
    hton->commit(hton, thd, true);
    wsrep_set_load_multi_commit(thd, false);
    DEBUG_SYNC(thd, "intermediate_transaction_commit");
    table->file->extra(HA_EXTRA_FAKE_START_STMT);
  }

  DBUG_RETURN(false);
}
/*
  If the commit fails, then an early return from
  the function occurs there and therefore we need
  to reset the table->auto_increment_field_not_null
  flag, which is usually reset after calling
  the write_record():
*/
#define WSREP_LOAD_DATA_SPLIT(thd,table,info)		\
  if (wsrep_load_data_split(thd,table,info))		\
  {							\
    table->auto_increment_field_not_null= FALSE;	\
    DBUG_RETURN(1);					\
  }
#else /* WITH_WSREP */
#define WSREP_LOAD_DATA_SPLIT(thd,table,info) /* empty */
#endif /* WITH_WSREP */

#define WRITE_RECORD(thd,table,info)			\
  do {							\
    int err_= write_record(thd, table, &info);		\
    table->auto_increment_field_not_null= FALSE;	\
    if (err_)						\
      DBUG_RETURN(1);					\
  } while (0)

class READ_INFO: public Load_data_param
{
  File	file;
  String data;                          /* Read buffer */
  Term_string m_field_term;             /* FIELDS TERMINATED BY 'string' */
  Term_string m_line_term;              /* LINES TERMINATED BY 'string' */
  Term_string m_line_start;             /* LINES STARTING BY 'string' */
  int	enclosed_char,escape_char;
  int	*stack,*stack_pos;
  bool	found_end_of_line,start_of_line,eof;
  NET *io_net;
  int level; /* for load xml */

  bool getbyte(char *to)
  {
    int chr= GET;
    if (chr == my_b_EOF)
      return (eof= true);
    *to= chr;
    return false;
  }

  /**
    Read a tail of a multi-byte character.
    The first byte of the character is assumed to be already
    read from the file and appended to "str".

    @returns  true  - if EOF happened unexpectedly
    @returns  false - no EOF happened: found a good multi-byte character,
                                       or a bad byte sequence

    Note:
    The return value depends only on EOF:
    - read_mbtail() returns "false" is a good character was read, but also
    - read_mbtail() returns "false" if an incomplete byte sequence was found
      and no EOF happened.

    For example, suppose we have an ujis file with bytes 0x8FA10A, where:
    - 0x8FA1 is an incomplete prefix of a 3-byte character
      (it should be [8F][A1-FE][A1-FE] to make a full 3-byte character)
    - 0x0A is a line demiliter
    This file has some broken data, the trailing [A1-FE] is missing.

    In this example it works as follows:
    - 0x8F is read from the file and put into "data" before the call
      for read_mbtail()
    - 0xA1 is read from the file and put into "data" by read_mbtail()
    - 0x0A is kept in the read queue, so the next read iteration after
      the current read_mbtail() call will normally find it and recognize as
      a line delimiter
    - the current call for read_mbtail() returns "false",
      because no EOF happened
  */
  bool read_mbtail(String *str)
  {
    int chlen;
    if ((chlen= my_charlen(charset(), str->end() - 1, str->end())) == 1)
      return false; // Single byte character found
    for (uint32 length0= str->length() - 1 ; MY_CS_IS_TOOSMALL(chlen); )
    {
      int chr= GET;
      if (chr == my_b_EOF)
      {
        DBUG_PRINT("info", ("read_mbtail: chlen=%d; unexpected EOF", chlen));
        return true; // EOF
      }
      str->append(chr);
      chlen= my_charlen(charset(), str->ptr() + length0, str->end());
      if (chlen == MY_CS_ILSEQ)
      {
        /**
          It has been an incomplete (but a valid) sequence so far,
          but the last byte turned it into a bad byte sequence.
          Unget the very last byte.
        */
        str->length(str->length() - 1);
        PUSH(chr);
        DBUG_PRINT("info", ("read_mbtail: ILSEQ"));
        return false; // Bad byte sequence
      }
    }
    DBUG_PRINT("info", ("read_mbtail: chlen=%d", chlen));
    return false; // Good multi-byte character
  }

public:
  bool error,line_cuted,found_null,enclosed;
  uchar	*row_start,			/* Found row starts here */
	*row_end;			/* Found row ends here */
  LOAD_FILE_IO_CACHE cache;

  READ_INFO(THD *thd, File file, const Load_data_param &param,
	    String &field_term,String &line_start,String &line_term,
	    String &enclosed,int escape,bool get_it_from_net, bool is_fifo);
  ~READ_INFO();
  int read_field();
  int read_fixed_length(void);
  int next_line(void);
  char unescape(char chr);
  bool terminator(const uchar *ptr, uint length);
  bool terminator(const Term_string &str)
  { return terminator(str.ptr(), str.length()); }
  bool terminator(int chr, const Term_string &str)
  { return str.initial_byte() == chr && terminator(str); }
  bool find_start_of_fields();
  /* load xml */
  List<XML_TAG> taglist;
  int read_value(int delim, String *val);
  int read_xml(THD *thd);
  int clear_level(int level);

  my_off_t file_length() { return cache.end_of_file; }
  my_off_t position()    { return my_b_tell(&cache); }

  /**
    skip all data till the eof.
  */
  void skip_data_till_eof()
  {
    while (GET != my_b_EOF)
      ;
  }
};

static int read_fixed_length(THD *thd, COPY_INFO &info, TABLE_LIST *table_list,
                             List<Item> &fields_vars, List<Item> &set_fields,
                             List<Item> &set_values, READ_INFO &read_info,
			     ulong skip_lines,
			     bool ignore_check_option_errors);
static int read_sep_field(THD *thd, COPY_INFO &info, TABLE_LIST *table_list,
                          List<Item> &fields_vars, List<Item> &set_fields,
                          List<Item> &set_values, READ_INFO &read_info,
			  String &enclosed, ulong skip_lines,
			  bool ignore_check_option_errors);

static int read_xml_field(THD *thd, COPY_INFO &info, TABLE_LIST *table_list,
                          List<Item> &fields_vars, List<Item> &set_fields,
                          List<Item> &set_values, READ_INFO &read_info,
                          String &enclosed, ulong skip_lines,
                          bool ignore_check_option_errors);

#ifndef EMBEDDED_LIBRARY
static bool write_execute_load_query_log_event(THD *, sql_exchange*, const
           char*, const char*, bool, enum enum_duplicates, bool, bool, int);
#endif /* EMBEDDED_LIBRARY */


bool Load_data_param::add_outvar_field(THD *thd, const Field *field)
{
  if (field->flags & BLOB_FLAG)
  {
    m_use_blobs= true;
    m_fixed_length+= 256;  // Will be extended if needed
  }
  else
    m_fixed_length+= field->field_length;
  return false;
}


bool Load_data_param::add_outvar_user_var(THD *thd)
{
  if (m_is_fixed_length)
  {
    my_error(ER_LOAD_FROM_FIXED_SIZE_ROWS_TO_VAR, MYF(0));
    return true;
  }
  return false;
}


/*
  Execute LOAD DATA query

  SYNOPSYS
    mysql_load()
      thd - current thread
      ex  - sql_exchange object representing source file and its parsing rules
      table_list  - list of tables to which we are loading data
      fields_vars - list of fields and variables to which we read
                    data from file
      set_fields  - list of fields mentioned in set clause
      set_values  - expressions to assign to fields in previous list
      handle_duplicates - indicates whenever we should emit error or
                          replace row if we will meet duplicates.
      ignore -          - indicates whenever we should ignore duplicates
      read_file_from_client - is this LOAD DATA LOCAL ?

  RETURN VALUES
    TRUE - error / FALSE - success
*/

int mysql_load(THD *thd,sql_exchange *ex,TABLE_LIST *table_list,
	        List<Item> &fields_vars, List<Item> &set_fields,
                List<Item> &set_values,
                enum enum_duplicates handle_duplicates, bool ignore,
                bool read_file_from_client)
{
  char name[FN_REFLEN];
  File file;
  TABLE *table= NULL;
  int error= 0;
  bool is_fifo=0;
#ifndef EMBEDDED_LIBRARY
  killed_state killed_status;
  bool is_concurrent;
#endif
  char *db = table_list->db;			// This is never null
  /*
    If path for file is not defined, we will use the current database.
    If this is not set, we will use the directory where the table to be
    loaded is located
  */
  char *tdb= thd->db ? thd->db : db;		// Result is never null
  ulong skip_lines= ex->skip_lines;
  bool transactional_table __attribute__((unused));
  DBUG_ENTER("mysql_load");

  /*
    Bug #34283
    mysqlbinlog leaves tmpfile after termination if binlog contains
    load data infile, so in mixed mode we go to row-based for
    avoiding the problem.
  */
  thd->set_current_stmt_binlog_format_row_if_mixed();

#ifdef EMBEDDED_LIBRARY
  read_file_from_client  = 0; //server is always in the same process 
#endif

  if (ex->escaped->length() > 1 || ex->enclosed->length() > 1)
  {
    my_message(ER_WRONG_FIELD_TERMINATORS,
               ER_THD(thd, ER_WRONG_FIELD_TERMINATORS),
	       MYF(0));
    DBUG_RETURN(TRUE);
  }

  /* Report problems with non-ascii separators */
  if (!ex->escaped->is_ascii() || !ex->enclosed->is_ascii() ||
      !ex->field_term->is_ascii() ||
      !ex->line_term->is_ascii() || !ex->line_start->is_ascii())
  {
    push_warning(thd, Sql_condition::WARN_LEVEL_WARN,
                 WARN_NON_ASCII_SEPARATOR_NOT_IMPLEMENTED,
                 ER_THD(thd, WARN_NON_ASCII_SEPARATOR_NOT_IMPLEMENTED));
  } 

  if (open_and_lock_tables(thd, table_list, TRUE, 0))
    DBUG_RETURN(TRUE);
  if (table_list->handle_derived(thd->lex, DT_MERGE_FOR_INSERT))
    DBUG_RETURN(TRUE);
  if (thd->lex->handle_list_of_derived(table_list, DT_PREPARE))
    DBUG_RETURN(TRUE);
  if (setup_tables_and_check_access(thd, &thd->lex->select_lex.context,
                                    &thd->lex->select_lex.top_join_list,
                                    table_list,
                                    thd->lex->select_lex.leaf_tables, FALSE,
                                    INSERT_ACL | UPDATE_ACL,
                                    INSERT_ACL | UPDATE_ACL, FALSE))
     DBUG_RETURN(-1);
  if (!table_list->table ||               // do not suport join view
      !table_list->single_table_updatable() || // and derived tables
      check_key_in_view(thd, table_list))
  {
    my_error(ER_NON_UPDATABLE_TABLE, MYF(0), table_list->alias, "LOAD");
    DBUG_RETURN(TRUE);
  }
  if (table_list->is_multitable())
  {
    my_error(ER_WRONG_USAGE, MYF(0), "Multi-table VIEW", "LOAD");
    DBUG_RETURN(TRUE);
  }
  if (table_list->prepare_where(thd, 0, TRUE) ||
      table_list->prepare_check_option(thd))
  {
    DBUG_RETURN(TRUE);
  }
  thd_proc_info(thd, "executing");
  /*
    Let us emit an error if we are loading data to table which is used
    in subselect in SET clause like we do it for INSERT.

    The main thing to fix to remove this restriction is to ensure that the
    table is marked to be 'used for insert' in which case we should never
    mark this table as 'const table' (ie, one that has only one row).
  */
  if (unique_table(thd, table_list, table_list->next_global, 0))
  {
    my_error(ER_UPDATE_TABLE_USED, MYF(0), table_list->table_name,
             "LOAD DATA");
    DBUG_RETURN(TRUE);
  }

  table= table_list->table;
  transactional_table= table->file->has_transactions();
#ifndef EMBEDDED_LIBRARY
  is_concurrent= (table_list->lock_type == TL_WRITE_CONCURRENT_INSERT);
#endif

  if (!fields_vars.elements)
  {
    Field_iterator_table_ref field_iterator;
    field_iterator.set(table_list);
    for (; !field_iterator.end_of_fields(); field_iterator.next())
    {
      Item *item;
      if (!(item= field_iterator.create_item(thd)))
        DBUG_RETURN(TRUE);
      fields_vars.push_back(item->real_item(), thd->mem_root);
    }
    bitmap_set_all(table->write_set);
    /*
      Let us also prepare SET clause, altough it is probably empty
      in this case.
    */
    if (setup_fields(thd, Ref_ptr_array(),
                     set_fields, MARK_COLUMNS_WRITE, 0, NULL, 0) ||
        setup_fields(thd, Ref_ptr_array(),
                     set_values, MARK_COLUMNS_READ, 0, NULL, 0))
      DBUG_RETURN(TRUE);
  }
  else
  {						// Part field list
    /* TODO: use this conds for 'WITH CHECK OPTIONS' */
    if (setup_fields(thd, Ref_ptr_array(),
                     fields_vars, MARK_COLUMNS_WRITE, 0, NULL, 0) ||
        setup_fields(thd, Ref_ptr_array(),
                     set_fields, MARK_COLUMNS_WRITE, 0, NULL, 0) ||
        check_that_all_fields_are_given_values(thd, table, table_list))
      DBUG_RETURN(TRUE);
    /* Fix the expressions in SET clause */
    if (setup_fields(thd, Ref_ptr_array(),
                     set_values, MARK_COLUMNS_READ, 0, NULL, 0))
      DBUG_RETURN(TRUE);
  }
  switch_to_nullable_trigger_fields(fields_vars, table);
  switch_to_nullable_trigger_fields(set_fields, table);
  switch_to_nullable_trigger_fields(set_values, table);

  table->prepare_triggers_for_insert_stmt_or_event();
  table->mark_columns_needed_for_insert();

  Load_data_param param(ex->cs ? ex->cs : thd->variables.collation_database,
                        !ex->field_term->length() && !ex->enclosed->length());
  List_iterator_fast<Item> it(fields_vars);
  Item *item;

  while ((item= it++))
  {
    const Load_data_outvar *var= item->get_load_data_outvar_or_error();
    if (!var || var->load_data_add_outvar(thd, &param))
      DBUG_RETURN(true);
  }
  if (param.use_blobs() && !ex->line_term->length() && !ex->field_term->length())
  {
    my_message(ER_BLOBS_AND_NO_TERMINATED,
               ER_THD(thd, ER_BLOBS_AND_NO_TERMINATED), MYF(0));
    DBUG_RETURN(TRUE);
  }

  /* We can't give an error in the middle when using LOCAL files */
  if (read_file_from_client && handle_duplicates == DUP_ERROR)
    ignore= 1;

#ifndef EMBEDDED_LIBRARY
  if (read_file_from_client)
  {
    (void)net_request_file(&thd->net,ex->file_name);
    file = -1;
  }
  else
#endif
  {
#ifdef DONT_ALLOW_FULL_LOAD_DATA_PATHS
    ex->file_name+=dirname_length(ex->file_name);
#endif
    if (!dirname_length(ex->file_name))
    {
      strxnmov(name, FN_REFLEN-1, mysql_real_data_home, tdb, NullS);
      (void) fn_format(name, ex->file_name, name, "",
		       MY_RELATIVE_PATH | MY_UNPACK_FILENAME);
    }
    else
    {
      (void) fn_format(name, ex->file_name, mysql_real_data_home, "",
                       MY_RELATIVE_PATH | MY_UNPACK_FILENAME |
                       MY_RETURN_REAL_PATH);
    }

    if (thd->rgi_slave)
    {
#if defined(HAVE_REPLICATION) && !defined(MYSQL_CLIENT)
      if (strncmp(thd->rgi_slave->rli->slave_patternload_file, name,
                  thd->rgi_slave->rli->slave_patternload_file_size))
      {
        /*
          LOAD DATA INFILE in the slave SQL Thread can only read from 
          --slave-load-tmpdir". This should never happen. Please, report a bug.
        */

        sql_print_error("LOAD DATA INFILE in the slave SQL Thread can only read from --slave-load-tmpdir. " \
                        "Please, report a bug.");
        my_error(ER_OPTION_PREVENTS_STATEMENT, MYF(0), "--slave-load-tmpdir");
        DBUG_RETURN(TRUE);
      }
#else
      /*
        This is impossible and should never happen.
      */
      DBUG_ASSERT(FALSE); 
#endif
    }
    else if (!is_secure_file_path(name))
    {
      /* Read only allowed from within dir specified by secure_file_priv */
      my_error(ER_OPTION_PREVENTS_STATEMENT, MYF(0), "--secure-file-priv");
      DBUG_RETURN(TRUE);
    }

#if !defined(__WIN__) && ! defined(__NETWARE__)
    MY_STAT stat_info;
    if (!my_stat(name, &stat_info, MYF(MY_WME)))
      DBUG_RETURN(TRUE);

    // if we are not in slave thread, the file must be:
    if (!thd->slave_thread &&
        !((stat_info.st_mode & S_IFLNK) != S_IFLNK &&   // symlink
          ((stat_info.st_mode & S_IFREG) == S_IFREG ||  // regular file
           (stat_info.st_mode & S_IFIFO) == S_IFIFO)))  // named pipe
    {
      my_error(ER_TEXTFILE_NOT_READABLE, MYF(0), name);
      DBUG_RETURN(TRUE);
    }
    if ((stat_info.st_mode & S_IFIFO) == S_IFIFO)
      is_fifo= 1;
#endif
    if ((file= mysql_file_open(key_file_load,
                               name, O_RDONLY, MYF(MY_WME))) < 0)

      DBUG_RETURN(TRUE);
  }

  COPY_INFO info;
  bzero((char*) &info,sizeof(info));
  info.ignore= ignore;
  info.handle_duplicates=handle_duplicates;
  info.escape_char= (ex->escaped->length() && (ex->escaped_given() ||
                    !(thd->variables.sql_mode & MODE_NO_BACKSLASH_ESCAPES)))
                    ? (*ex->escaped)[0] : INT_MAX;

  READ_INFO read_info(thd, file, param,
                      *ex->field_term, *ex->line_start,
                      *ex->line_term, *ex->enclosed,
		      info.escape_char, read_file_from_client, is_fifo);
  if (read_info.error)
  {
    if (file >= 0)
      mysql_file_close(file, MYF(0));           // no files in net reading
    DBUG_RETURN(TRUE);				// Can't allocate buffers
  }

#ifndef EMBEDDED_LIBRARY
  if (mysql_bin_log.is_open())
  {
    read_info.cache.thd = thd;
    read_info.cache.wrote_create_file = 0;
    read_info.cache.last_pos_in_file = HA_POS_ERROR;
    read_info.cache.log_delayed= transactional_table;
  }
#endif /*!EMBEDDED_LIBRARY*/

  thd->count_cuted_fields= CHECK_FIELD_WARN;		/* calc cuted fields */
  thd->cuted_fields=0L;
  /* Skip lines if there is a line terminator */
  if (ex->line_term->length() && ex->filetype != FILETYPE_XML)
  {
    /* ex->skip_lines needs to be preserved for logging */
    while (skip_lines > 0)
    {
      skip_lines--;
      if (read_info.next_line())
	break;
    }
  }

  thd_proc_info(thd, "reading file");
  if (!(error= MY_TEST(read_info.error)))
  {
    table->reset_default_fields();
    table->next_number_field=table->found_next_number_field;
    if (ignore ||
	handle_duplicates == DUP_REPLACE)
      table->file->extra(HA_EXTRA_IGNORE_DUP_KEY);
    if (handle_duplicates == DUP_REPLACE &&
        (!table->triggers ||
         !table->triggers->has_delete_triggers()))
        table->file->extra(HA_EXTRA_WRITE_CAN_REPLACE);
    if (thd->locked_tables_mode <= LTM_LOCK_TABLES)
      table->file->ha_start_bulk_insert((ha_rows) 0);
    table->copy_blobs=1;

    thd->abort_on_warning= !ignore && thd->is_strict_mode();

    thd_progress_init(thd, 2);
    if (table_list->table->validate_default_values_of_unset_fields(thd))
    {
      read_info.error= true;
      error= 1;
    }
    else if (ex->filetype == FILETYPE_XML) /* load xml */
      error= read_xml_field(thd, info, table_list, fields_vars,
                            set_fields, set_values, read_info,
                            *(ex->line_term), skip_lines, ignore);
    else if (read_info.is_fixed_length())
      error= read_fixed_length(thd, info, table_list, fields_vars,
                               set_fields, set_values, read_info,
			       skip_lines, ignore);
    else
      error= read_sep_field(thd, info, table_list, fields_vars,
                            set_fields, set_values, read_info,
                            *ex->enclosed, skip_lines, ignore);

    thd_proc_info(thd, "End bulk insert");
    if (!error)
      thd_progress_next_stage(thd);
    if (thd->locked_tables_mode <= LTM_LOCK_TABLES &&
        table->file->ha_end_bulk_insert() && !error)
    {
      table->file->print_error(my_errno, MYF(0));
      error= 1;
    }
    table->file->extra(HA_EXTRA_NO_IGNORE_DUP_KEY);
    table->file->extra(HA_EXTRA_WRITE_CANNOT_REPLACE);
    table->next_number_field=0;
  }
  if (file >= 0)
    mysql_file_close(file, MYF(0));
  free_blobs(table);				/* if pack_blob was used */
  table->copy_blobs=0;
  thd->count_cuted_fields= CHECK_FIELD_IGNORE;
  /* 
     simulated killing in the middle of per-row loop
     must be effective for binlogging
  */
  DBUG_EXECUTE_IF("simulate_kill_bug27571",
                  {
                    error=1;
                    thd->set_killed(KILL_QUERY);
                  };);

#ifndef EMBEDDED_LIBRARY
  killed_status= (error == 0) ? NOT_KILLED : thd->killed;
#endif

  /*
    We must invalidate the table in query cache before binlog writing and
    ha_autocommit_...
  */
  query_cache_invalidate3(thd, table_list, 0);
  if (error)
  {
    if (read_file_from_client)
      read_info.skip_data_till_eof();

#ifndef EMBEDDED_LIBRARY
    if (mysql_bin_log.is_open())
    {
      {
	/*
          Make sure last block (the one which caused the error) gets
          logged.
	*/
        log_loaded_block(&read_info.cache, 0, 0);
	/* If the file was not empty, wrote_create_file is true */
        if (read_info.cache.wrote_create_file)
	{
          int errcode= query_error_code(thd, killed_status == NOT_KILLED);
          
          /* since there is already an error, the possible error of
             writing binary log will be ignored */
	  if (thd->transaction.stmt.modified_non_trans_table)
            (void) write_execute_load_query_log_event(thd, ex,
                                                      table_list->db, 
                                                      table_list->table_name,
                                                      is_concurrent,
                                                      handle_duplicates, ignore,
                                                      transactional_table,
                                                      errcode);
	  else
	  {
	    Delete_file_log_event d(thd, db, transactional_table);
	    (void) mysql_bin_log.write(&d);
	  }
	}
      }
    }
#endif /*!EMBEDDED_LIBRARY*/
    error= -1;				// Error on read
    goto err;
  }
  sprintf(name, ER_THD(thd, ER_LOAD_INFO),
          (ulong) info.records, (ulong) info.deleted,
	  (ulong) (info.records - info.copied),
          (long) thd->get_stmt_da()->current_statement_warn_count());

  if (thd->transaction.stmt.modified_non_trans_table)
    thd->transaction.all.modified_non_trans_table= TRUE;
  thd->transaction.all.m_unsafe_rollback_flags|=
    (thd->transaction.stmt.m_unsafe_rollback_flags & THD_TRANS::DID_WAIT);
#ifndef EMBEDDED_LIBRARY
  if (mysql_bin_log.is_open())
  {
    /*
      We need to do the job that is normally done inside
      binlog_query() here, which is to ensure that the pending event
      is written before tables are unlocked and before any other
      events are written.  We also need to update the table map
      version for the binary log to mark that table maps are invalid
      after this point.
     */
    if (thd->is_current_stmt_binlog_format_row())
      error= thd->binlog_flush_pending_rows_event(TRUE, transactional_table);
    else
    {
      /*
        As already explained above, we need to call log_loaded_block() to have
        the last block logged
      */
      log_loaded_block(&read_info.cache, 0, 0);
      if (read_info.cache.wrote_create_file)
      {
        int errcode= query_error_code(thd, killed_status == NOT_KILLED);
        error= write_execute_load_query_log_event(thd, ex,
                                                  table_list->db, table_list->table_name,
                                                  is_concurrent,
                                                  handle_duplicates, ignore,
                                                  transactional_table,
                                                  errcode);
      }

      /*
        Flushing the IO CACHE while writing the execute load query log event
        may result in error (for instance, because the max_binlog_size has been 
        reached, and rotation of the binary log failed).
      */
      error= error || mysql_bin_log.get_log_file()->error;
    }
    if (error)
      goto err;
  }
#endif /*!EMBEDDED_LIBRARY*/

  /* ok to client sent only after binlog write and engine commit */
  my_ok(thd, info.copied + info.deleted, 0L, name);
err:
  DBUG_ASSERT(transactional_table || !(info.copied || info.deleted) ||
              thd->transaction.stmt.modified_non_trans_table);
  table->file->ha_release_auto_increment();
  table->auto_increment_field_not_null= FALSE;
  thd->abort_on_warning= 0;
  DBUG_RETURN(error);
}


#ifndef EMBEDDED_LIBRARY

/* Not a very useful function; just to avoid duplication of code */
static bool write_execute_load_query_log_event(THD *thd, sql_exchange* ex,
                                               const char* db_arg,  /* table's database */
                                               const char* table_name_arg,
                                               bool is_concurrent,
                                               enum enum_duplicates duplicates,
                                               bool ignore,
                                               bool transactional_table,
                                               int errcode)
{
  char                *load_data_query;
  my_off_t            fname_start,
                      fname_end;
  List<Item>           fv;
  Item                *item, *val;
  int                  n;
  const char          *tdb= (thd->db != NULL ? thd->db : db_arg);
  const char          *qualify_db= NULL;
  char                command_buffer[1024];
  String              query_str(command_buffer, sizeof(command_buffer),
                              system_charset_info);

  Load_log_event       lle(thd, ex, tdb, table_name_arg, fv, is_concurrent,
                           duplicates, ignore, transactional_table);

  /*
    force in a LOCAL if there was one in the original.
  */
  if (thd->lex->local_file)
    lle.set_fname_outside_temp_buf(ex->file_name, strlen(ex->file_name));

  query_str.length(0);
  if (!thd->db || strcmp(db_arg, thd->db)) 
  {
    /*
      If used database differs from table's database, 
      prefix table name with database name so that it 
      becomes a FQ name.
     */
    qualify_db= db_arg;
  }
  lle.print_query(thd, FALSE, (const char *) ex->cs?ex->cs->csname:NULL,
                  &query_str, &fname_start, &fname_end, qualify_db);

  /*
    prepare fields-list and SET if needed; print_query won't do that for us.
  */
  if (!thd->lex->field_list.is_empty())
  {
    List_iterator<Item>  li(thd->lex->field_list);

    query_str.append(" (");
    n= 0;

    while ((item= li++))
    {
      if (n++)
        query_str.append(", ");
      const Load_data_outvar *var= item->get_load_data_outvar();
      DBUG_ASSERT(var);
      var->load_data_print_for_log_event(thd, &query_str);
    }
    query_str.append(")");
  }

  if (!thd->lex->update_list.is_empty())
  {
    List_iterator<Item> lu(thd->lex->update_list);
    List_iterator<Item> lv(thd->lex->value_list);

    query_str.append(STRING_WITH_LEN(" SET "));
    n= 0;

    while ((item= lu++))
    {
      val= lv++;
      if (n++)
        query_str.append(STRING_WITH_LEN(", "));
      append_identifier(thd, &query_str, item->name, strlen(item->name));
      query_str.append(val->name);
    }
  }

  if (!(load_data_query= (char *)thd->strmake(query_str.ptr(), query_str.length())))
    return TRUE;

  Execute_load_query_log_event
    e(thd, load_data_query, query_str.length(),
      (uint) (fname_start - 1), (uint) fname_end,
      (duplicates == DUP_REPLACE) ? LOAD_DUP_REPLACE :
      (ignore ? LOAD_DUP_IGNORE : LOAD_DUP_ERROR),
      transactional_table, FALSE, FALSE, errcode);
  return mysql_bin_log.write(&e);
}

#endif

/****************************************************************************
** Read of rows of fixed size + optional garage + optonal newline
****************************************************************************/

static int
read_fixed_length(THD *thd, COPY_INFO &info, TABLE_LIST *table_list,
                  List<Item> &fields_vars, List<Item> &set_fields,
                  List<Item> &set_values, READ_INFO &read_info,
                  ulong skip_lines, bool ignore_check_option_errors)
{
  List_iterator_fast<Item> it(fields_vars);
  Item *item;
  TABLE *table= table_list->table;
  bool progress_reports;
  ulonglong counter, time_to_report_progress;
  DBUG_ENTER("read_fixed_length");

  counter= 0;
  time_to_report_progress= MY_HOW_OFTEN_TO_WRITE/10;
  progress_reports= 1;
  if ((thd->progress.max_counter= read_info.file_length()) == ~(my_off_t) 0)
    progress_reports= 0;

  while (!read_info.read_fixed_length())
  {
    if (thd->killed)
    {
      thd->send_kill_message();
      DBUG_RETURN(1);
    }
    if (progress_reports)
    {
      thd->progress.counter= read_info.position();
      if (++counter >= time_to_report_progress)
      {
        time_to_report_progress+= MY_HOW_OFTEN_TO_WRITE/10;
        thd_progress_report(thd, thd->progress.counter,
                            thd->progress.max_counter);
      }
    }
    if (skip_lines)
    {
      /*
	We could implement this with a simple seek if:
	- We are not using DATA INFILE LOCAL
	- escape character is  ""
	- line starting prefix is ""
      */
      skip_lines--;
      continue;
    }
    it.rewind();
    uchar *pos=read_info.row_start;
#ifdef HAVE_valgrind
    read_info.row_end[0]=0;
#endif

    restore_record(table, s->default_values);

    while ((item= it++))
    {
      Load_data_outvar *dst= item->get_load_data_outvar();
      DBUG_ASSERT(dst);
      if (pos == read_info.row_end)
      {
        if (dst->load_data_set_no_data(thd, &read_info))
          DBUG_RETURN(1);
      }
      else
      {
        uint length, fixed_length= dst->load_data_fixed_length();
        uchar save_chr;
        if ((length=(uint) (read_info.row_end - pos)) > fixed_length)
          length= fixed_length;
        save_chr= pos[length]; pos[length]= '\0'; // Safeguard aganst malloc
        dst->load_data_set_value(thd, (const char *) pos, length, &read_info);
        pos[length]= save_chr;
        if ((pos+= length) > read_info.row_end)
          pos= read_info.row_end;               // Fills rest with space
      }
    }
    if (pos != read_info.row_end)
    {
      thd->cuted_fields++;			/* To long row */
      push_warning_printf(thd, Sql_condition::WARN_LEVEL_WARN,
                          ER_WARN_TOO_MANY_RECORDS,
                          ER_THD(thd, ER_WARN_TOO_MANY_RECORDS),
                          thd->get_stmt_da()->current_row_for_warning());
    }

    if (thd->killed ||
        fill_record_n_invoke_before_triggers(thd, table, set_fields, set_values,
                                             ignore_check_option_errors,
                                             TRG_EVENT_INSERT))
      DBUG_RETURN(1);

    switch (table_list->view_check_option(thd, ignore_check_option_errors)) {
    case VIEW_CHECK_SKIP:
      read_info.next_line();
      goto continue_loop;
    case VIEW_CHECK_ERROR:
      DBUG_RETURN(-1);
    }

    WSREP_LOAD_DATA_SPLIT(thd, table, info);
    WRITE_RECORD(thd, table, info);

    /*
      We don't need to reset auto-increment field since we are restoring
      its default value at the beginning of each loop iteration.
    */
    if (read_info.next_line())			// Skip to next line
      break;
    if (read_info.line_cuted)
    {
      thd->cuted_fields++;			/* To long row */
      push_warning_printf(thd, Sql_condition::WARN_LEVEL_WARN,
                          ER_WARN_TOO_MANY_RECORDS,
                          ER_THD(thd, ER_WARN_TOO_MANY_RECORDS),
                          thd->get_stmt_da()->current_row_for_warning());
    }
    thd->get_stmt_da()->inc_current_row_for_warning();
continue_loop:;
  }
  DBUG_RETURN(MY_TEST(read_info.error));
}


static int
read_sep_field(THD *thd, COPY_INFO &info, TABLE_LIST *table_list,
               List<Item> &fields_vars, List<Item> &set_fields,
               List<Item> &set_values, READ_INFO &read_info,
	       String &enclosed, ulong skip_lines,
	       bool ignore_check_option_errors)
{
  List_iterator_fast<Item> it(fields_vars);
  Item *item;
  TABLE *table= table_list->table;
  uint enclosed_length;
  bool progress_reports;
  ulonglong counter, time_to_report_progress;
  DBUG_ENTER("read_sep_field");

  enclosed_length=enclosed.length();

  counter= 0;
  time_to_report_progress= MY_HOW_OFTEN_TO_WRITE/10;
  progress_reports= 1;
  if ((thd->progress.max_counter= read_info.file_length()) == ~(my_off_t) 0)
    progress_reports= 0;

  for (;;it.rewind())
  {
    if (thd->killed)
    {
      thd->send_kill_message();
      DBUG_RETURN(1);
    }

    if (progress_reports)
    {
      thd->progress.counter= read_info.position();
      if (++counter >= time_to_report_progress)
      {
        time_to_report_progress+= MY_HOW_OFTEN_TO_WRITE/10;
        thd_progress_report(thd, thd->progress.counter,
                            thd->progress.max_counter);
      }
    }
    restore_record(table, s->default_values);

    while ((item= it++))
    {
      uint length;
      uchar *pos;
      if (read_info.read_field())
	break;

      /* If this line is to be skipped we don't want to fill field or var */
      if (skip_lines)
        continue;

      pos=read_info.row_start;
      length=(uint) (read_info.row_end-pos);

      Load_data_outvar *dst= item->get_load_data_outvar_or_error();
      DBUG_ASSERT(dst);

      if ((!read_info.enclosed &&
           (enclosed_length && length == 4 &&
            !memcmp(pos, STRING_WITH_LEN("NULL")))) ||
	  (length == 1 && read_info.found_null))
      {
        if (dst->load_data_set_null(thd, &read_info))
          DBUG_RETURN(1);
      }
      else
      {
        read_info.row_end[0]= 0;  // Safe to change end marker
        if (dst->load_data_set_value(thd, (const char *) pos, length, &read_info))
          DBUG_RETURN(1);
      }
    }

    if (thd->is_error())
      read_info.error= 1;

    if (read_info.error)
      break;
    if (skip_lines)
    {
      skip_lines--;
      continue;
    }
    if (item)
    {
      /* Have not read any field, thus input file is simply ended */
      if (item == fields_vars.head())
	break;
      for (; item ; item= it++)
      {
        Load_data_outvar *dst= item->get_load_data_outvar_or_error();
        DBUG_ASSERT(dst);
        if (unlikely(dst->load_data_set_no_data(thd, &read_info)))
          DBUG_RETURN(1);
      }
    }

    if (thd->killed ||
        fill_record_n_invoke_before_triggers(thd, table, set_fields,
                                             set_values,
                                             ignore_check_option_errors,
                                             TRG_EVENT_INSERT))
      DBUG_RETURN(1);

    switch (table_list->view_check_option(thd,
                                          ignore_check_option_errors)) {
    case VIEW_CHECK_SKIP:
      read_info.next_line();
      goto continue_loop;
    case VIEW_CHECK_ERROR:
      DBUG_RETURN(-1);
    }

    WSREP_LOAD_DATA_SPLIT(thd, table, info);
    WRITE_RECORD(thd, table, info);

    /*
      We don't need to reset auto-increment field since we are restoring
      its default value at the beginning of each loop iteration.
    */
    if (read_info.next_line())			// Skip to next line
      break;
    if (read_info.line_cuted)
    {
      thd->cuted_fields++;			/* To long row */
      push_warning_printf(thd, Sql_condition::WARN_LEVEL_WARN,
                          ER_WARN_TOO_MANY_RECORDS,
                          ER_THD(thd, ER_WARN_TOO_MANY_RECORDS),
                          thd->get_stmt_da()->current_row_for_warning());
      if (thd->killed)
        DBUG_RETURN(1);
    }
    thd->get_stmt_da()->inc_current_row_for_warning();
continue_loop:;
  }
  DBUG_RETURN(MY_TEST(read_info.error));
}


/****************************************************************************
** Read rows in xml format
****************************************************************************/
static int
read_xml_field(THD *thd, COPY_INFO &info, TABLE_LIST *table_list,
               List<Item> &fields_vars, List<Item> &set_fields,
               List<Item> &set_values, READ_INFO &read_info,
               String &row_tag, ulong skip_lines,
               bool ignore_check_option_errors)
{
  List_iterator_fast<Item> it(fields_vars);
  Item *item;
  TABLE *table= table_list->table;
  bool no_trans_update_stmt;
  DBUG_ENTER("read_xml_field");
  
  no_trans_update_stmt= !table->file->has_transactions();
  
  for ( ; ; it.rewind())
  {
    bool err;
    if (thd->killed)
    {
      thd->send_kill_message();
      DBUG_RETURN(1);
    }
    
    // read row tag and save values into tag list
    if (read_info.read_xml(thd))
      break;
    
    List_iterator_fast<XML_TAG> xmlit(read_info.taglist);
    xmlit.rewind();
    XML_TAG *tag= NULL;
    
#ifndef DBUG_OFF
    DBUG_PRINT("read_xml_field", ("skip_lines=%d", (int) skip_lines));
    while ((tag= xmlit++))
    {
      DBUG_PRINT("read_xml_field", ("got tag:%i '%s' '%s'",
                                    tag->level, tag->field.c_ptr(),
                                    tag->value.c_ptr()));
    }
#endif
    
    restore_record(table, s->default_values);
    
    while ((item= it++))
    {
      /* If this line is to be skipped we don't want to fill field or var */
      if (skip_lines)
        continue;
      
      /* find field in tag list */
      xmlit.rewind();
      tag= xmlit++;
      
      while(tag && strcmp(tag->field.c_ptr(), item->name) != 0)
        tag= xmlit++;

      Load_data_outvar *dst= item->get_load_data_outvar_or_error();
      DBUG_ASSERT(dst);
      if (!tag ? dst->load_data_set_null(thd, &read_info) :
                 dst->load_data_set_value(thd, tag->value.ptr(),
                                          tag->value.length(),
                                          &read_info))
        DBUG_RETURN(1);
    }
    
    if (read_info.error)
      break;
    
    if (skip_lines)
    {
      skip_lines--;
      continue;
    }

    DBUG_ASSERT(!item);

    if (thd->killed ||
        fill_record_n_invoke_before_triggers(thd, table, set_fields, set_values,
                                             ignore_check_option_errors,
                                             TRG_EVENT_INSERT))
      DBUG_RETURN(1);

    switch (table_list->view_check_option(thd,
                                          ignore_check_option_errors)) {
    case VIEW_CHECK_SKIP:
      read_info.next_line();
      goto continue_loop;
    case VIEW_CHECK_ERROR:
      DBUG_RETURN(-1);
    }

    WSREP_LOAD_DATA_SPLIT(thd, table, info);
<<<<<<< HEAD
    WRITE_RECORD(thd, table, info);
=======
    err= write_record(thd, table, &info);
    table->auto_increment_field_not_null= false;
    if (err)
      DBUG_RETURN(1);
>>>>>>> b748affc

    /*
      We don't need to reset auto-increment field since we are restoring
      its default value at the beginning of each loop iteration.
    */
    thd->transaction.stmt.modified_non_trans_table= no_trans_update_stmt;
    thd->get_stmt_da()->inc_current_row_for_warning();
    continue_loop:;
  }
  DBUG_RETURN(MY_TEST(read_info.error) || thd->is_error());
} /* load xml end */


/* Unescape all escape characters, mark \N as null */

char
READ_INFO::unescape(char chr)
{
  /* keep this switch synchornous with the ESCAPE_CHARS macro */
  switch(chr) {
  case 'n': return '\n';
  case 't': return '\t';
  case 'r': return '\r';
  case 'b': return '\b';
  case '0': return 0;				// Ascii null
  case 'Z': return '\032';			// Win32 end of file
  case 'N': found_null=1;

    /* fall through */
  default:  return chr;
  }
}


/*
  Read a line using buffering
  If last line is empty (in line mode) then it isn't outputed
*/


READ_INFO::READ_INFO(THD *thd, File file_par,
		     const Load_data_param &param,
		     String &field_term, String &line_start, String &line_term,
		     String &enclosed_par, int escape, bool get_it_from_net,
		     bool is_fifo)
  :Load_data_param(param),
   file(file_par),
   m_field_term(field_term), m_line_term(line_term), m_line_start(line_start),
   escape_char(escape), found_end_of_line(false), eof(false),
   error(false), line_cuted(false), found_null(false)
{
  data.set_thread_specific();
  /*
    Field and line terminators must be interpreted as sequence of unsigned char.
    Otherwise, non-ascii terminators will be negative on some platforms,
    and positive on others (depending on the implementation of char).
  */

  level= 0; /* for load xml */
  start_of_line= line_start.length() != 0;
  /* If field_terminator == line_terminator, don't use line_terminator */
  if (m_field_term.eq(m_line_term))
    m_line_term.reset();
  enclosed_char= enclosed_par.length() ? (uchar) enclosed_par[0] : INT_MAX;

  /* Set of a stack for unget if long terminators */
  uint length= MY_MAX(charset()->mbmaxlen, MY_MAX(m_field_term.length(),
                                                  m_line_term.length())) + 1;
  set_if_bigger(length,line_start.length());
  stack= stack_pos= (int*) thd->alloc(sizeof(int) * length);

  DBUG_ASSERT(m_fixed_length < UINT_MAX32);
  if (data.reserve((size_t) m_fixed_length))
    error=1; /* purecov: inspected */
  else
  {
    if (init_io_cache(&cache,(get_it_from_net) ? -1 : file, 0,
		      (get_it_from_net) ? READ_NET :
		      (is_fifo ? READ_FIFO : READ_CACHE),0L,1,
		      MYF(MY_WME | MY_THREAD_SPECIFIC)))
    {
      error=1;
    }
    else
    {
#ifndef EMBEDDED_LIBRARY
      if (get_it_from_net)
	cache.read_function = _my_b_net_read;

      if (mysql_bin_log.is_open())
      {
        cache.real_read_function= cache.read_function;
        cache.read_function= log_loaded_block;
      }
#endif
    }
  }
}


READ_INFO::~READ_INFO()
{
  ::end_io_cache(&cache);
  List_iterator<XML_TAG> xmlit(taglist);
  XML_TAG *t;
  while ((t= xmlit++))
    delete(t);
}


inline bool READ_INFO::terminator(const uchar *ptr, uint length)
{
  int chr=0;					// Keep gcc happy
  uint i;
  for (i=1 ; i < length ; i++)
  {
    if ((chr=GET) != *(uchar*)++ptr)
    {
      break;
    }
  }
  if (i == length)
    return true;
  PUSH(chr);
  while (i-- > 1)
    PUSH(*--ptr);
  return false;
}


/**
  Read a field.

  The data in the loaded file was presumably escaped using
  - either select_export::send_data() OUTFILE
  - or mysql_real_escape_string()
  using the same character set with the one specified in the current
  "LOAD DATA INFILE ... CHARACTER SET ..." (or the default LOAD character set).

  Note, non-escaped multi-byte characters are scanned as a single entity.
  This is needed to correctly distinguish between:
  - 0x5C as an escape character versus
  - 0x5C as the second byte in a multi-byte sequence (big5, cp932, gbk, sjis)

  Parts of escaped multi-byte characters are scanned on different loop
  iterations. See the comment about 0x5C handling in select_export::send_data()
  in sql_class.cc.

  READ_INFO::read_field() does not check wellformedness.
  Raising wellformedness errors or warnings in READ_INFO::read_field()
  would be wrong, as the data after unescaping can go into a BLOB field,
  or into a TEXT/VARCHAR field of a different character set.
  The loop below only makes sure to revert escaping made by
  select_export::send_data() or mysql_real_escape_string().
  Wellformedness is checked later, during Field::store(str,length,cs) time.

  Note, in some cases users can supply data which did not go through
  escaping properly. For example, utf8 "\<C3><A4>"
  (backslash followed by LATIN SMALL LETTER A WITH DIAERESIS)
  is improperly escaped data that could not be generated by
  select_export::send_data() / mysql_real_escape_string():
  - either there should be two backslashes:   "\\<C3><A4>"
  - or there should be no backslashes at all: "<C3><A4>"
  "\<C3>" and "<A4> are scanned on two different loop iterations and
  store "<C3><A4>" into the field.

  Note, adding useless escapes before multi-byte characters like in the
  example above is safe in case of utf8, but is not safe in case of
  character sets that have escape_with_backslash_is_dangerous==TRUE,
  such as big5, cp932, gbk, sjis. This can lead to mis-interpretation of the
  data. Suppose we have a big5 character "<EE><5C>" followed by <30> (digit 0).
  If we add an extra escape before this sequence, then we'll get
  <5C><EE><5C><30>. The first loop iteration will turn <5C><EE> into <EE>.
  The second loop iteration will turn <5C><30> into <30>.
  So the program that generates a dump file for further use with LOAD DATA
  must make sure to use escapes properly.
*/

int READ_INFO::read_field()
{
  int chr,found_enclosed_char;

  found_null=0;
  if (found_end_of_line)
    return 1;					// One have to call next_line

  /* Skip until we find 'line_start' */

  if (start_of_line)
  {						// Skip until line_start
    start_of_line=0;
    if (find_start_of_fields())
      return 1;
  }
  if ((chr=GET) == my_b_EOF)
  {
    found_end_of_line=eof=1;
    return 1;
  }
  data.length(0);
  if (chr == enclosed_char)
  {
    found_enclosed_char=enclosed_char;
    data.append(chr);                            // If error
  }
  else
  {
    found_enclosed_char= INT_MAX;
    PUSH(chr);
  }

  for (;;)
  {
    // Make sure we have enough space for the longest multi-byte character.
    while (data.length() + charset()->mbmaxlen <= data.alloced_length())
    {
      chr = GET;
      if (chr == my_b_EOF)
	goto found_eof;
      if (chr == escape_char)
      {
	if ((chr=GET) == my_b_EOF)
	{
	  data.append(escape_char);
	  goto found_eof;
	}
        /*
          When escape_char == enclosed_char, we treat it like we do for
          handling quotes in SQL parsing -- you can double-up the
          escape_char to include it literally, but it doesn't do escapes
          like \n. This allows: LOAD DATA ... ENCLOSED BY '"' ESCAPED BY '"'
          with data like: "fie""ld1", "field2"
         */
        if (escape_char != enclosed_char || chr == escape_char)
        {
          data.append(unescape((char) chr));
          continue;
        }
        PUSH(chr);
        chr= escape_char;
      }
#ifdef ALLOW_LINESEPARATOR_IN_STRINGS
      if (chr == m_line_term.initial_byte())
#else
      if (chr == m_line_term.initial_byte() && found_enclosed_char == INT_MAX)
#endif
      {
	if (terminator(m_line_term))
	{					// Maybe unexpected linefeed
	  enclosed=0;
	  found_end_of_line=1;
	  row_start= (uchar *) data.ptr();
	  row_end= (uchar *) data.end();
	  return 0;
	}
      }
      if (chr == found_enclosed_char)
      {
	if ((chr=GET) == found_enclosed_char)
	{					// Remove dupplicated
	  data.append(chr);
	  continue;
	}
	// End of enclosed field if followed by field_term or line_term
	if (chr == my_b_EOF || terminator(chr, m_line_term))
        {
          /* Maybe unexpected linefeed */
	  enclosed=1;
	  found_end_of_line=1;
	  row_start= (uchar *) data.ptr() + 1;
	  row_end=  (uchar *) data.end();
	  return 0;
	}
	if (terminator(chr, m_field_term))
	{
	  enclosed=1;
	  row_start= (uchar *) data.ptr() + 1;
	  row_end=  (uchar *) data.end();
	  return 0;
	}
	/*
	  The string didn't terminate yet.
	  Store back next character for the loop
	*/
	PUSH(chr);
	/* copy the found term character to 'to' */
	chr= found_enclosed_char;
      }
      else if (chr == m_field_term.initial_byte() &&
               found_enclosed_char == INT_MAX)
      {
	if (terminator(m_field_term))
	{
	  enclosed=0;
	  row_start= (uchar *) data.ptr();
	  row_end= (uchar *) data.end();
	  return 0;
	}
      }
      data.append(chr);
      if (use_mb(charset()) && read_mbtail(&data))
        goto found_eof;
    }
    /*
    ** We come here if buffer is too small. Enlarge it and continue
    */
    if (data.reserve(IO_SIZE))
      return (error= 1);
  }

found_eof:
  enclosed=0;
  found_end_of_line=eof=1;
  row_start= (uchar *) data.ptr();
  row_end= (uchar *) data.end();
  return 0;
}

/*
  Read a row with fixed length.

  NOTES
    The row may not be fixed size on disk if there are escape
    characters in the file.

  IMPLEMENTATION NOTE
    One can't use fixed length with multi-byte charset **

  RETURN
    0  ok
    1  error
*/

int READ_INFO::read_fixed_length()
{
  int chr;
  if (found_end_of_line)
    return 1;					// One have to call next_line

  if (start_of_line)
  {						// Skip until line_start
    start_of_line=0;
    if (find_start_of_fields())
      return 1;
  }

  for (data.length(0); data.length() < m_fixed_length ; )
  {
    if ((chr=GET) == my_b_EOF)
      goto found_eof;
    if (chr == escape_char)
    {
      if ((chr=GET) == my_b_EOF)
      {
	data.append(escape_char);
	goto found_eof;
      }
      data.append((uchar) unescape((char) chr));
      continue;
    }
    if (terminator(chr, m_line_term))
    {						// Maybe unexpected linefeed
      found_end_of_line= true;
      break;
    }
    data.append(chr);
  }
  row_start= (uchar *) data.ptr();
  row_end= (uchar *) data.end();			// Found full line
  return 0;

found_eof:
  found_end_of_line=eof=1;
  row_start= (uchar *) data.ptr();
  row_end= (uchar *) data.end();
  return data.length() == 0 ? 1 : 0;
}


int READ_INFO::next_line()
{
  line_cuted=0;
  start_of_line= m_line_start.length() != 0;
  if (found_end_of_line || eof)
  {
    found_end_of_line=0;
    return eof;
  }
  found_end_of_line=0;
  if (!m_line_term.length())
    return 0;					// No lines
  for (;;)
  {
    int chlen;
    char buf[MY_CS_MBMAXLEN];

    if (getbyte(&buf[0]))
      return 1; // EOF

    if (use_mb(charset()) &&
        (chlen= my_charlen(charset(), buf, buf + 1)) != 1)
    {
      uint i;
      for (i= 1; MY_CS_IS_TOOSMALL(chlen); )
      {
        DBUG_ASSERT(i < sizeof(buf));
        DBUG_ASSERT(chlen != 1);
        if (getbyte(&buf[i++]))
          return 1; // EOF
        chlen= my_charlen(charset(), buf, buf + i);
      }

      /*
        Either a complete multi-byte sequence,
        or a broken byte sequence was found.
        Check if the sequence is a prefix of the "LINES TERMINATED BY" string.
      */
      if ((uchar) buf[0] == m_line_term.initial_byte() &&
          i <= m_line_term.length() &&
          !memcmp(buf, m_line_term.ptr(), i))
      {
        if (m_line_term.length() == i)
        {
          /*
            We found a "LINES TERMINATED BY" string that consists
            of a single multi-byte character.
          */
          return 0;
        }
        /*
          buf[] is a prefix of "LINES TERMINATED BY".
          Now check the suffix. Length of the suffix of line_term_ptr
          that still needs to be checked is (line_term_length - i).
          Note, READ_INFO::terminator() assumes that the leftmost byte of the
          argument is already scanned from the file and is checked to
          be a known prefix (e.g. against line_term.initial_char()).
          So we need to pass one extra byte.
        */
        if (terminator(m_line_term.ptr() + i - 1,
                       m_line_term.length() - i + 1))
          return 0;
      }
      /*
        Here we have a good multi-byte sequence or a broken byte sequence,
        and the sequence is not equal to "LINES TERMINATED BY".
        No needs to check for escape_char, because:
        - multi-byte escape characters in "FIELDS ESCAPED BY" are not
          supported and are rejected at parse time.
        - broken single-byte sequences are not recognized as escapes,
          they are considered to be a part of the data and are converted to
          question marks.
      */
      line_cuted= true;
      continue;
    }
    if (buf[0] == escape_char)
    {
      line_cuted= true;
      if (GET == my_b_EOF)
        return 1;
      continue;
    }
    if (terminator(buf[0], m_line_term))
      return 0;
    line_cuted= true;
  }
}


bool READ_INFO::find_start_of_fields()
{
  for (int chr= GET ; chr != my_b_EOF ; chr= GET)
  {
    if (terminator(chr, m_line_start))
      return false;
  }
  return (found_end_of_line= eof= true);
}


/*
  Clear taglist from tags with a specified level
*/
int READ_INFO::clear_level(int level_arg)
{
  DBUG_ENTER("READ_INFO::read_xml clear_level");
  List_iterator<XML_TAG> xmlit(taglist);
  xmlit.rewind();
  XML_TAG *tag;
  
  while ((tag= xmlit++))
  {
     if(tag->level >= level_arg)
     {
       xmlit.remove();
       delete tag;
     }
  }
  DBUG_RETURN(0);
}


/*
  Convert an XML entity to Unicode value.
  Return -1 on error;
*/
static int
my_xml_entity_to_char(const char *name, uint length)
{
  if (length == 2)
  {
    if (!memcmp(name, "gt", length))
      return '>';
    if (!memcmp(name, "lt", length))
      return '<';
  }
  else if (length == 3)
  {
    if (!memcmp(name, "amp", length))
      return '&';
  }
  else if (length == 4)
  {
    if (!memcmp(name, "quot", length))
      return '"';
    if (!memcmp(name, "apos", length))
      return '\'';
  }
  return -1;
}


/**
  @brief Convert newline, linefeed, tab to space
  
  @param chr    character
  
  @details According to the "XML 1.0" standard,
           only space (#x20) characters, carriage returns,
           line feeds or tabs are considered as spaces.
           Convert all of them to space (#x20) for parsing simplicity.
*/
static int
my_tospace(int chr)
{
  return (chr == '\t' || chr == '\r' || chr == '\n') ? ' ' : chr;
}


/*
  Read an xml value: handle multibyte and xml escape
*/
int READ_INFO::read_value(int delim, String *val)
{
  int chr;
  String tmp;

  for (chr= GET; my_tospace(chr) != delim && chr != my_b_EOF; chr= GET)
  {
    if(chr == '&')
    {
      tmp.length(0);
      for (chr= my_tospace(GET) ; chr != ';' ; chr= my_tospace(GET))
      {
        if (chr == my_b_EOF)
          return chr;
        tmp.append(chr);
      }
      if ((chr= my_xml_entity_to_char(tmp.ptr(), tmp.length())) >= 0)
        val->append(chr);
      else
      {
        val->append('&');
        val->append(tmp);
        val->append(';'); 
      }
    }
    else
    {
      val->append(chr);
      if (use_mb(charset()) && read_mbtail(val))
        return my_b_EOF;
    }
  }            
  return my_tospace(chr);
}


/*
  Read a record in xml format
  tags and attributes are stored in taglist
  when tag set in ROWS IDENTIFIED BY is closed, we are ready and return
*/
int READ_INFO::read_xml(THD *thd)
{
  DBUG_ENTER("READ_INFO::read_xml");
  int chr, chr2, chr3;
  int delim= 0;
  String tag, attribute, value;
  bool in_tag= false;
  
  tag.length(0);
  attribute.length(0);
  value.length(0);
  
  for (chr= my_tospace(GET); chr != my_b_EOF ; )
  {
    switch(chr){
    case '<':  /* read tag */
        /* TODO: check if this is a comment <!-- comment -->  */
      chr= my_tospace(GET);
      if(chr == '!')
      {
        chr2= GET;
        chr3= GET;
        
        if(chr2 == '-' && chr3 == '-')
        {
          chr2= 0;
          chr3= 0;
          chr= my_tospace(GET);
          
          while(chr != '>' || chr2 != '-' || chr3 != '-')
          {
            if(chr == '-')
            {
              chr3= chr2;
              chr2= chr;
            }
            else if (chr2 == '-')
            {
              chr2= 0;
              chr3= 0;
            }
            chr= my_tospace(GET);
            if (chr == my_b_EOF)
              goto found_eof;
          }
          break;
        }
      }
      
      tag.length(0);
      while(chr != '>' && chr != ' ' && chr != '/' && chr != my_b_EOF)
      {
        if(chr != delim) /* fix for the '<field name =' format */
          tag.append(chr);
        chr= my_tospace(GET);
      }
      
      // row tag should be in ROWS IDENTIFIED BY '<row>' - stored in line_term 
      if((tag.length() == m_line_term.length() - 2) &&
         (memcmp(tag.ptr(), m_line_term.ptr() + 1, tag.length()) == 0))
      {
        DBUG_PRINT("read_xml", ("start-of-row: %i %s %s", 
                                level,tag.c_ptr_safe(), m_line_term.ptr()));
      }
      
      if(chr == ' ' || chr == '>')
      {
        level++;
        clear_level(level + 1);
      }
      
      if (chr == ' ')
        in_tag= true;
      else 
        in_tag= false;
      break;
      
    case ' ': /* read attribute */
      while(chr == ' ')  /* skip blanks */
        chr= my_tospace(GET);
      
      if(!in_tag)
        break;
      
      while(chr != '=' && chr != '/' && chr != '>' && chr != my_b_EOF)
      {
        attribute.append(chr);
        chr= my_tospace(GET);
      }
      break;
      
    case '>': /* end tag - read tag value */
      in_tag= false;
      chr= read_value('<', &value);
      if(chr == my_b_EOF)
        goto found_eof;
      
      /* save value to list */
      if (tag.length() > 0 && value.length() > 0)
      {
        DBUG_PRINT("read_xml", ("lev:%i tag:%s val:%s",
                                level,tag.c_ptr_safe(), value.c_ptr_safe()));
        XML_TAG *tmp= new XML_TAG(level, tag, value);
        if (!tmp || taglist.push_front(tmp, thd->mem_root))
          DBUG_RETURN(1);                       // End of memory
      }
      tag.length(0);
      value.length(0);
      attribute.length(0);
      break;
      
    case '/': /* close tag */
      chr= my_tospace(GET);
      /* Decrease the 'level' only when (i) It's not an */
      /* (without space) empty tag i.e. <tag/> or, (ii) */
      /* It is of format <row col="val" .../>           */
      if(chr != '>' || in_tag)
      {
        level--;
        in_tag= false;
      }
      if(chr != '>')   /* if this is an empty tag <tag   /> */
        tag.length(0); /* we should keep tag value          */
      while(chr != '>' && chr != my_b_EOF)
      {
        tag.append(chr);
        chr= my_tospace(GET);
      }
      
      if((tag.length() == m_line_term.length() - 2) &&
         (memcmp(tag.ptr(), m_line_term.ptr() + 1, tag.length()) == 0))
      {
         DBUG_PRINT("read_xml", ("found end-of-row %i %s", 
                                 level, tag.c_ptr_safe()));
         DBUG_RETURN(0); //normal return
      }
      chr= my_tospace(GET);
      break;   
      
    case '=': /* attribute name end - read the value */
      //check for tag field and attribute name
      if(!memcmp(tag.c_ptr_safe(), STRING_WITH_LEN("field")) &&
         !memcmp(attribute.c_ptr_safe(), STRING_WITH_LEN("name")))
      {
        /*
          this is format <field name="xx">xx</field>
          where actual fieldname is in attribute
        */
        delim= my_tospace(GET);
        tag.length(0);
        attribute.length(0);
        chr= '<'; /* we pretend that it is a tag */
        level--;
        break;
      }
      
      //check for " or '
      chr= GET;
      if (chr == my_b_EOF)
        goto found_eof;
      if(chr == '"' || chr == '\'')
      {
        delim= chr;
      }
      else
      {
        delim= ' '; /* no delimiter, use space */
        PUSH(chr);
      }
      
      chr= read_value(delim, &value);
      if (attribute.length() > 0 && value.length() > 0)
      {
        DBUG_PRINT("read_xml", ("lev:%i att:%s val:%s\n",
                                level + 1,
                                attribute.c_ptr_safe(),
                                value.c_ptr_safe()));
        XML_TAG *tmp= new XML_TAG(level + 1, attribute, value);
        if (!tmp || taglist.push_front(tmp, thd->mem_root))
          DBUG_RETURN(1);                       // End of memory
      }
      attribute.length(0);
      value.length(0);
      if (chr != ' ')
        chr= my_tospace(GET);
      break;
    
    default:
      chr= my_tospace(GET);
    } /* end switch */
  } /* end while */
  
found_eof:
  DBUG_PRINT("read_xml",("Found eof"));
  eof= 1;
  DBUG_RETURN(1);
}<|MERGE_RESOLUTION|>--- conflicted
+++ resolved
@@ -1287,14 +1287,7 @@
     }
 
     WSREP_LOAD_DATA_SPLIT(thd, table, info);
-<<<<<<< HEAD
     WRITE_RECORD(thd, table, info);
-=======
-    err= write_record(thd, table, &info);
-    table->auto_increment_field_not_null= false;
-    if (err)
-      DBUG_RETURN(1);
->>>>>>> b748affc
 
     /*
       We don't need to reset auto-increment field since we are restoring
