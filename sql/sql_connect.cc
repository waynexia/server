/*
   Copyright (c) 2007, 2013, Oracle and/or its affiliates.
   Copyright (c) 2008, 2016, MariaDB

   This program is free software; you can redistribute it and/or modify
   it under the terms of the GNU General Public License as published by
   the Free Software Foundation; version 2 of the License.

   This program is distributed in the hope that it will be useful,
   but WITHOUT ANY WARRANTY; without even the implied warranty of
   MERCHANTABILITY or FITNESS FOR A PARTICULAR PURPOSE.  See the
   GNU General Public License for more details.

   You should have received a copy of the GNU General Public License
   along with this program; if not, write to the Free Software
   Foundation, Inc., 51 Franklin St, Fifth Floor, Boston, MA 02110-1301  USA
*/

/*
  Functions to autenticate and handle reqests for a connection
*/

#include "mariadb.h"
#include "mysqld.h"
#include "sql_priv.h"
#ifndef __WIN__
#include <netdb.h>        // getservbyname, servent
#endif
#include "sql_audit.h"
#include "sql_connect.h"
#include "probes_mysql.h"
#include "sql_parse.h"                          // sql_command_flags,
                                                // execute_init_command,
                                                // do_command
#include "sql_db.h"                             // mysql_change_db
#include "hostname.h" // inc_host_errors, ip_to_hostname,
                      // reset_host_errors
#include "sql_acl.h"  // acl_getroot, NO_ACCESS, SUPER_ACL
#include "sql_callback.h"
#include "wsrep_mysqld.h"
#include "proxy_protocol.h"

HASH global_user_stats, global_client_stats, global_table_stats;
HASH global_index_stats;
/* Protects the above global stats */
extern mysql_mutex_t LOCK_global_user_client_stats;
extern mysql_mutex_t LOCK_global_table_stats;
extern mysql_mutex_t LOCK_global_index_stats;
extern vio_keepalive_opts opt_vio_keepalive;

/*
  Get structure for logging connection data for the current user
*/

#ifndef NO_EMBEDDED_ACCESS_CHECKS
static HASH hash_user_connections;

int get_or_create_user_conn(THD *thd, const char *user,
                            const char *host,
                            const USER_RESOURCES *mqh)
{
  int return_val= 0;
  size_t temp_len, user_len;
  char temp_user[USER_HOST_BUFF_SIZE];
  struct  user_conn *uc;

  DBUG_ASSERT(user != 0);
  DBUG_ASSERT(host != 0);
  DBUG_ASSERT(thd->user_connect == 0);

  user_len= strlen(user);
  temp_len= (strmov(strmov(temp_user, user)+1, host) - temp_user)+1;
  mysql_mutex_lock(&LOCK_user_conn);
  if (!(uc = (struct  user_conn *) my_hash_search(&hash_user_connections,
					       (uchar*) temp_user, temp_len)))
  {
    /* First connection for user; Create a user connection object */
    if (!(uc= ((struct user_conn*)
	       my_malloc(sizeof(struct user_conn) + temp_len+1,
			 MYF(MY_WME)))))
    {
      /* MY_WME ensures an error is set in THD. */
      return_val= 1;
      goto end;
    }
    uc->user=(char*) (uc+1);
    memcpy(uc->user,temp_user,temp_len+1);
    uc->host= uc->user + user_len +  1;
    uc->len= (uint)temp_len;
    uc->connections= uc->questions= uc->updates= uc->conn_per_hour= 0;
    uc->user_resources= *mqh;
    uc->reset_utime= thd->thr_create_utime;
    if (my_hash_insert(&hash_user_connections, (uchar*) uc))
    {
      /* The only possible error is out of memory, MY_WME sets an error. */
      my_free(uc);
      return_val= 1;
      goto end;
    }
  }
  thd->user_connect=uc;
  uc->connections++;
end:
  mysql_mutex_unlock(&LOCK_user_conn);
  return return_val;
}


/*
  check if user has already too many connections
  
  SYNOPSIS
  check_for_max_user_connections()
  thd			Thread handle
  uc			User connect object

  NOTES
    If check fails, we decrease user connection count, which means one
    shouldn't call decrease_user_connections() after this function.

  RETURN
    0	ok
    1	error
*/

int check_for_max_user_connections(THD *thd, USER_CONN *uc)
{
  int error= 1;
  Host_errors errors;
  DBUG_ENTER("check_for_max_user_connections");

  mysql_mutex_lock(&LOCK_user_conn);

  /* Root is not affected by the value of max_user_connections */
  if (global_system_variables.max_user_connections &&
      !uc->user_resources.user_conn &&
      global_system_variables.max_user_connections < uc->connections &&
      !(thd->security_ctx->master_access & SUPER_ACL))
  {
    my_error(ER_TOO_MANY_USER_CONNECTIONS, MYF(0), uc->user);
    error=1;
    errors.m_max_user_connection= 1;
    goto end;
  }
  time_out_user_resource_limits(thd, uc);
  if (uc->user_resources.user_conn &&
      uc->user_resources.user_conn < uc->connections)
  {
    my_error(ER_USER_LIMIT_REACHED, MYF(0), uc->user,
             "max_user_connections",
             (long) uc->user_resources.user_conn);
    error= 1;
    errors.m_max_user_connection= 1;
    goto end;
  }
  if (uc->user_resources.conn_per_hour &&
      uc->user_resources.conn_per_hour <= uc->conn_per_hour)
  {
    my_error(ER_USER_LIMIT_REACHED, MYF(0), uc->user,
             "max_connections_per_hour",
             (long) uc->user_resources.conn_per_hour);
    error=1;
    errors.m_max_user_connection_per_hour= 1;
    goto end;
  }
  uc->conn_per_hour++;
  error= 0;

end:
  if (unlikely(error))
  {
    uc->connections--; // no need for decrease_user_connections() here
    /*
      The thread may returned back to the pool and assigned to a user
      that doesn't have a limit. Ensure the user is not using resources
      of someone else.
    */
    thd->user_connect= NULL;
  }
  mysql_mutex_unlock(&LOCK_user_conn);
  if (unlikely(error))
  {
    inc_host_errors(thd->main_security_ctx.ip, &errors);
  }
  DBUG_RETURN(error);
}


/*
  Decrease user connection count

  SYNOPSIS
    decrease_user_connections()
    uc			User connection object

  NOTES
    If there is a n user connection object for a connection
    (which only happens if 'max_user_connections' is defined or
    if someone has created a resource grant for a user), then
    the connection count is always incremented on connect.

    The user connect object is not freed if some users has
    'max connections per hour' defined as we need to be able to hold
    count over the lifetime of the connection.
*/

void decrease_user_connections(USER_CONN *uc)
{
  DBUG_ENTER("decrease_user_connections");
  mysql_mutex_lock(&LOCK_user_conn);
  DBUG_ASSERT(uc->connections);
  if (!--uc->connections && !mqh_used)
  {
    /* Last connection for user; Delete it */
    (void) my_hash_delete(&hash_user_connections,(uchar*) uc);
  }
  mysql_mutex_unlock(&LOCK_user_conn);
  DBUG_VOID_RETURN;
}


/*
  Reset per-hour user resource limits when it has been more than
  an hour since they were last checked

  SYNOPSIS:
    time_out_user_resource_limits()
    thd			Thread handler
    uc			User connection details

  NOTE:
    This assumes that the LOCK_user_conn mutex has been acquired, so it is
    safe to test and modify members of the USER_CONN structure.
*/

void time_out_user_resource_limits(THD *thd, USER_CONN *uc)
{
  ulonglong check_time= thd->start_utime;
  DBUG_ENTER("time_out_user_resource_limits");

  /* If more than a hour since last check, reset resource checking */
  if (check_time  - uc->reset_utime >= 3600000000ULL)
  {
    uc->questions=0;
    uc->updates=0;
    uc->conn_per_hour=0;
    uc->reset_utime= check_time;
  }

  DBUG_VOID_RETURN;
}

/*
  Check if maximum queries per hour limit has been reached
  returns 0 if OK.
*/

bool check_mqh(THD *thd, uint check_command)
{
  bool error= 0;
  USER_CONN *uc=thd->user_connect;
  DBUG_ENTER("check_mqh");
  DBUG_ASSERT(uc != 0);

  mysql_mutex_lock(&LOCK_user_conn);

  time_out_user_resource_limits(thd, uc);

  /* Check that we have not done too many questions / hour */
  if (uc->user_resources.questions &&
      uc->questions++ >= uc->user_resources.questions)
  {
    my_error(ER_USER_LIMIT_REACHED, MYF(0), uc->user, "max_queries_per_hour",
             (long) uc->user_resources.questions);
    error=1;
    goto end;
  }
  if (check_command < (uint) SQLCOM_END)
  {
    /* Check that we have not done too many updates / hour */
    if (uc->user_resources.updates &&
        (sql_command_flags[check_command] & CF_CHANGES_DATA) &&
	uc->updates++ >= uc->user_resources.updates)
    {
      my_error(ER_USER_LIMIT_REACHED, MYF(0), uc->user, "max_updates_per_hour",
               (long) uc->user_resources.updates);
      error=1;
      goto end;
    }
  }
end:
  mysql_mutex_unlock(&LOCK_user_conn);
  DBUG_RETURN(error);
}

#endif /* NO_EMBEDDED_ACCESS_CHECKS */

/*
  Check for maximum allowable user connections, if the mysqld server is
  started with corresponding variable that is greater then 0.
*/

extern "C" uchar *get_key_conn(user_conn *buff, size_t *length,
			      my_bool not_used __attribute__((unused)))
{
  *length= buff->len;
  return (uchar*) buff->user;
}


extern "C" void free_user(struct user_conn *uc)
{
  my_free(uc);
}


void init_max_user_conn(void)
{
#ifndef NO_EMBEDDED_ACCESS_CHECKS
  my_hash_init(&hash_user_connections, system_charset_info, max_connections,
               0, 0, (my_hash_get_key) get_key_conn,
               (my_hash_free_key) free_user, 0);
#endif
}


void free_max_user_conn(void)
{
#ifndef NO_EMBEDDED_ACCESS_CHECKS
  my_hash_free(&hash_user_connections);
#endif /* NO_EMBEDDED_ACCESS_CHECKS */
}


void reset_mqh(LEX_USER *lu, bool get_them= 0)
{
#ifndef NO_EMBEDDED_ACCESS_CHECKS
  mysql_mutex_lock(&LOCK_user_conn);
  if (lu)  // for GRANT
  {
    USER_CONN *uc;
    size_t temp_len=lu->user.length+lu->host.length+2;
    char temp_user[USER_HOST_BUFF_SIZE];

    memcpy(temp_user,lu->user.str,lu->user.length);
    memcpy(temp_user+lu->user.length+1,lu->host.str,lu->host.length);
    temp_user[lu->user.length]='\0'; temp_user[temp_len-1]=0;
    if ((uc = (struct  user_conn *) my_hash_search(&hash_user_connections,
                                                   (uchar*) temp_user,
                                                   temp_len)))
    {
      uc->questions=0;
      get_mqh(temp_user,&temp_user[lu->user.length+1],uc);
      uc->updates=0;
      uc->conn_per_hour=0;
    }
  }
  else
  {
    /* for FLUSH PRIVILEGES and FLUSH USER_RESOURCES */
    for (uint idx=0;idx < hash_user_connections.records; idx++)
    {
      USER_CONN *uc=(struct user_conn *)
        my_hash_element(&hash_user_connections, idx);
      if (get_them)
	get_mqh(uc->user,uc->host,uc);
      uc->questions=0;
      uc->updates=0;
      uc->conn_per_hour=0;
    }
  }
  mysql_mutex_unlock(&LOCK_user_conn);
#endif /* NO_EMBEDDED_ACCESS_CHECKS */
}

/*****************************************************************************
 Handle users statistics
*****************************************************************************/

/* 'mysql_system_user' is used for when the user is not defined for a THD. */
static const char mysql_system_user[]= "#mysql_system#";

// Returns 'user' if it's not NULL.  Returns 'mysql_system_user' otherwise.
static const char * get_valid_user_string(const char* user)
{
  return user ? user : mysql_system_user;
}

/*
  Returns string as 'IP' for the client-side of the connection represented by
  'client'. Does not allocate memory. May return "".
*/

static const char *get_client_host(THD *client)
{
  return client->security_ctx->host_or_ip[0] ?
    client->security_ctx->host_or_ip :
    client->security_ctx->host ? client->security_ctx->host : "";
}

extern "C" uchar *get_key_user_stats(USER_STATS *user_stats, size_t *length,
                                     my_bool not_used __attribute__((unused)))
{
  *length= user_stats->user_name_length;
  return (uchar*) user_stats->user;
}

void free_user_stats(USER_STATS* user_stats)
{
  my_free(user_stats);
}

void init_user_stats(USER_STATS *user_stats,
                     const char *user,
                     size_t user_length,
                     const char *priv_user,
                     uint total_connections,
                     uint total_ssl_connections,
                     uint concurrent_connections,
                     time_t connected_time,
                     double busy_time,
                     double cpu_time,
                     ulonglong bytes_received,
                     ulonglong bytes_sent,
                     ulonglong binlog_bytes_written,
                     ha_rows rows_sent,
                     ha_rows rows_read,
                     ha_rows rows_inserted,
                     ha_rows rows_deleted,
                     ha_rows rows_updated,
                     ulonglong select_commands,
                     ulonglong update_commands,
                     ulonglong other_commands,
                     ulonglong commit_trans,
                     ulonglong rollback_trans,
                     ulonglong denied_connections,
                     ulonglong lost_connections,
                     ulonglong max_statement_time_exceeded,
                     ulonglong access_denied_errors,
                     ulonglong empty_queries)
{
  DBUG_ENTER("init_user_stats");
  DBUG_PRINT("enter", ("user: %s  priv_user: %s", user, priv_user));

  user_length= MY_MIN(user_length, sizeof(user_stats->user)-1);
  memcpy(user_stats->user, user, user_length);
  user_stats->user[user_length]= 0;
  user_stats->user_name_length= (uint)user_length;
  strmake_buf(user_stats->priv_user, priv_user);

  user_stats->total_connections= total_connections;
  user_stats->total_ssl_connections=  total_ssl_connections;
  user_stats->concurrent_connections= concurrent_connections;
  user_stats->connected_time= connected_time;
  user_stats->busy_time= busy_time;
  user_stats->cpu_time= cpu_time;
  user_stats->bytes_received= bytes_received;
  user_stats->bytes_sent= bytes_sent;
  user_stats->binlog_bytes_written= binlog_bytes_written;
  user_stats->rows_sent= rows_sent;
  user_stats->rows_read= rows_read;
  user_stats->rows_inserted= rows_inserted;
  user_stats->rows_deleted= rows_deleted;
  user_stats->rows_updated= rows_updated;
  user_stats->select_commands= select_commands;
  user_stats->update_commands= update_commands;
  user_stats->other_commands= other_commands;
  user_stats->commit_trans= commit_trans;
  user_stats->rollback_trans= rollback_trans;
  user_stats->denied_connections= denied_connections;
  user_stats->lost_connections= lost_connections;
  user_stats->max_statement_time_exceeded= max_statement_time_exceeded;
  user_stats->access_denied_errors= access_denied_errors;
  user_stats->empty_queries= empty_queries;
  DBUG_VOID_RETURN;
}


void init_global_user_stats(void)
{
  my_hash_init(&global_user_stats, system_charset_info, max_connections,
               0, 0, (my_hash_get_key) get_key_user_stats,
               (my_hash_free_key) free_user_stats, 0);
}

void init_global_client_stats(void)
{
  my_hash_init(&global_client_stats, system_charset_info, max_connections,
               0, 0, (my_hash_get_key) get_key_user_stats,
               (my_hash_free_key) free_user_stats, 0);
}

extern "C" uchar *get_key_table_stats(TABLE_STATS *table_stats, size_t *length,
                                      my_bool not_used __attribute__((unused)))
{
  *length= table_stats->table_name_length;
  return (uchar*) table_stats->table;
}

extern "C" void free_table_stats(TABLE_STATS* table_stats)
{
  my_free(table_stats);
}

void init_global_table_stats(void)
{
  my_hash_init(&global_table_stats, system_charset_info, max_connections,
               0, 0, (my_hash_get_key) get_key_table_stats,
               (my_hash_free_key) free_table_stats, 0);
}

extern "C" uchar *get_key_index_stats(INDEX_STATS *index_stats, size_t *length,
                                     my_bool not_used __attribute__((unused)))
{
  *length= index_stats->index_name_length;
  return (uchar*) index_stats->index;
}

extern "C" void free_index_stats(INDEX_STATS* index_stats)
{
  my_free(index_stats);
}

void init_global_index_stats(void)
{
  my_hash_init(&global_index_stats, system_charset_info, max_connections,
               0, 0, (my_hash_get_key) get_key_index_stats,
               (my_hash_free_key) free_index_stats, 0);
}


void free_global_user_stats(void)
{
  my_hash_free(&global_user_stats);
}

void free_global_table_stats(void)
{
  my_hash_free(&global_table_stats);
}

void free_global_index_stats(void)
{
  my_hash_free(&global_index_stats);
}

void free_global_client_stats(void)
{
  my_hash_free(&global_client_stats);
}

/*
  Increments the global stats connection count for an entry from
  global_client_stats or global_user_stats. Returns 0 on success
  and 1 on error.
*/

static bool increment_count_by_name(const char *name, size_t name_length,
                                   const char *role_name,
                                   HASH *users_or_clients, THD *thd)
{
  USER_STATS *user_stats;

  if (!(user_stats= (USER_STATS*) my_hash_search(users_or_clients, (uchar*) name,
                                              name_length)))
  {
    /* First connection for this user or client */
    if (!(user_stats= ((USER_STATS*)
                       my_malloc(sizeof(USER_STATS),
                                 MYF(MY_WME | MY_ZEROFILL)))))
      return TRUE;                              // Out of memory

    init_user_stats(user_stats, name, name_length, role_name,
                    0, 0, 0,   // connections
                    0, 0, 0,   // time
                    0, 0, 0,   // bytes sent, received and written
                    0, 0,      // rows sent and read
                    0, 0, 0,   // rows inserted, deleted and updated
                    0, 0, 0,   // select, update and other commands
                    0, 0,      // commit and rollback trans
                    thd->status_var.access_denied_errors,
                    0,         // lost connections
                    0,         // max query timeouts
                    0,         // access denied errors
                    0);        // empty queries

    if (my_hash_insert(users_or_clients, (uchar*)user_stats))
    {
      my_free(user_stats);
      return TRUE;                              // Out of memory
    }
  }
  user_stats->total_connections++;
  if (thd->net.vio && thd->net.vio->type == VIO_TYPE_SSL)
    user_stats->total_ssl_connections++;
  return FALSE;
}


/*
  Increments the global user and client stats connection count.

  @param use_lock  if true, LOCK_global_user_client_stats will be locked

  @retval 0 ok
  @retval 1 error.
*/

#ifndef EMBEDDED_LIBRARY
static bool increment_connection_count(THD* thd, bool use_lock)
{
  const char *user_string= get_valid_user_string(thd->main_security_ctx.user);
  const char *client_string= get_client_host(thd);
  bool return_value= FALSE;

  if (!thd->userstat_running)
    return FALSE;

  if (use_lock)
    mysql_mutex_lock(&LOCK_global_user_client_stats);

  if (increment_count_by_name(user_string, strlen(user_string), user_string,
                              &global_user_stats, thd))
  {
    return_value= TRUE;
    goto end;
  }
  if (increment_count_by_name(client_string, strlen(client_string),
                              user_string, &global_client_stats, thd))
  {
    return_value= TRUE;
    goto end;
  }

end:
  if (use_lock)
    mysql_mutex_unlock(&LOCK_global_user_client_stats);
  return return_value;
}
#endif

/*
  Used to update the global user and client stats
*/

static void update_global_user_stats_with_user(THD *thd,
                                               USER_STATS *user_stats,
                                               time_t now)
{
  DBUG_ASSERT(thd->userstat_running);

  user_stats->connected_time+= now - thd->last_global_update_time;
  user_stats->busy_time+=  (thd->status_var.busy_time -
                            thd->org_status_var.busy_time);
  user_stats->cpu_time+=   (thd->status_var.cpu_time -
                            thd->org_status_var.cpu_time); 
  /*
    This is handle specially as bytes_received is incremented BEFORE
    org_status_var is copied.
  */
  user_stats->bytes_received+= (thd->org_status_var.bytes_received-
                                thd->start_bytes_received);
  user_stats->bytes_sent+= (thd->status_var.bytes_sent -
                            thd->org_status_var.bytes_sent);
  user_stats->binlog_bytes_written+=
    (thd->status_var.binlog_bytes_written -
     thd->org_status_var.binlog_bytes_written);
  /* We are not counting rows in internal temporary tables here ! */
  user_stats->rows_read+=      (thd->status_var.rows_read -
                                thd->org_status_var.rows_read);
  user_stats->rows_sent+=      (thd->status_var.rows_sent -
                                thd->org_status_var.rows_sent);
  user_stats->rows_inserted+=  (thd->status_var.ha_write_count -
                                thd->org_status_var.ha_write_count);
  user_stats->rows_deleted+=   (thd->status_var.ha_delete_count -
                                thd->org_status_var.ha_delete_count);
  user_stats->rows_updated+=   (thd->status_var.ha_update_count -
                                thd->org_status_var.ha_update_count);
  user_stats->select_commands+= thd->select_commands;
  user_stats->update_commands+= thd->update_commands;
  user_stats->other_commands+=  thd->other_commands;
  user_stats->commit_trans+=   (thd->status_var.ha_commit_count -
                                thd->org_status_var.ha_commit_count);
  user_stats->rollback_trans+= (thd->status_var.ha_rollback_count +
                                thd->status_var.ha_savepoint_rollback_count -
                                thd->org_status_var.ha_rollback_count -
                                thd->org_status_var.
                                ha_savepoint_rollback_count);
  user_stats->access_denied_errors+=
    (thd->status_var.access_denied_errors -
     thd->org_status_var.access_denied_errors);
  user_stats->empty_queries+=   (thd->status_var.empty_queries -
                                 thd->org_status_var.empty_queries);

  /* The following can only contain 0 or 1 and then connection ends */
  user_stats->denied_connections+= thd->status_var.access_denied_errors;
  user_stats->lost_connections+=   thd->status_var.lost_connections;
  user_stats->max_statement_time_exceeded+= thd->status_var.max_statement_time_exceeded;
}


/*  Updates the global stats of a user or client */
void update_global_user_stats(THD *thd, bool create_user, time_t now)
{
  const char *user_string, *client_string;
  USER_STATS *user_stats;
  size_t user_string_length, client_string_length;
  DBUG_ASSERT(thd->userstat_running);

  user_string= get_valid_user_string(thd->main_security_ctx.user);
  user_string_length= strlen(user_string);
  client_string= get_client_host(thd);
  client_string_length= strlen(client_string);

  mysql_mutex_lock(&LOCK_global_user_client_stats);

  // Update by user name
  if ((user_stats= (USER_STATS*) my_hash_search(&global_user_stats,
                                             (uchar*) user_string,
                                             user_string_length)))
  {
    /* Found user. */
    update_global_user_stats_with_user(thd, user_stats, now);
  }
  else
  {
    /* Create the entry */
    if (create_user)
    {
      increment_count_by_name(user_string, user_string_length, user_string,
                              &global_user_stats, thd);
    }
  }

  /* Update by client IP */
  if ((user_stats= (USER_STATS*)my_hash_search(&global_client_stats,
                                            (uchar*) client_string,
                                            client_string_length)))
  {
    // Found by client IP
    update_global_user_stats_with_user(thd, user_stats, now);
  }
  else
  {
    // Create the entry
    if (create_user)
    {
      increment_count_by_name(client_string, client_string_length,
                              user_string, &global_client_stats, thd);
    }
  }
  /* Reset variables only used for counting */
  thd->select_commands= thd->update_commands= thd->other_commands= 0;
  thd->last_global_update_time= now;

  mysql_mutex_unlock(&LOCK_global_user_client_stats);
}


/**
  Set thread character set variables from the given ID

  @param  thd         thread handle
  @param  cs_number   character set and collation ID

  @retval  0  OK; character_set_client, collation_connection and
              character_set_results are set to the new value,
              or to the default global values.

  @retval  1  error, e.g. the given ID is not supported by parser.
              Corresponding SQL error is sent.
*/

bool thd_init_client_charset(THD *thd, uint cs_number)
{
  CHARSET_INFO *cs;
  /*
   Use server character set and collation if
   - opt_character_set_client_handshake is not set
   - client has not specified a character set
   - client character set doesn't exists in server
  */
  if (!opt_character_set_client_handshake ||
      !(cs= get_charset(cs_number, MYF(0))))
  {
    thd->update_charset(global_system_variables.character_set_client,
                        global_system_variables.collation_connection,
                        global_system_variables.character_set_results);
  }
  else
  {
    if (!is_supported_parser_charset(cs))
    {
      /* Disallow non-supported parser character sets: UCS2, UTF16, UTF32 */
      my_error(ER_WRONG_VALUE_FOR_VAR, MYF(0), "character_set_client",
               cs->csname);
      return true;
    }
    thd->update_charset(cs,cs,cs);
  }
  return false;
}


/*
  Initialize connection threads
*/

#ifndef EMBEDDED_LIBRARY
bool init_new_connection_handler_thread()
{
  pthread_detach_this_thread();
  if (my_thread_init())
  {
    statistic_increment(aborted_connects,&LOCK_status);
    statistic_increment(connection_errors_internal, &LOCK_status);
    return 1;
  }
  DBUG_EXECUTE_IF("simulate_failed_connection_1", return(1); );
  return 0;
}

/**
  Set client address during authentication.

  Initializes THD::main_security_ctx and THD::peer_port.
  Optionally does ip to hostname translation.

  @param thd   current THD handle
  @param addr  peer address (can be NULL, if 'ip' is set)
  @param ip    peer address as string (can be NULL if 'addr' is set)
  @param port  peer port
  @param check_proxy_networks if true, and host is in
               'proxy_protocol_networks' list, skip
               "host not privileged" check
  @param[out] host_errors - number of connect
              errors for this host

  @retval 0 ok, 1 error
*/
int thd_set_peer_addr(THD *thd,
  sockaddr_storage *addr,
  const char *ip,
  uint port,
  bool check_proxy_networks,
  uint *host_errors)
{
  *host_errors= 0;

  thd->peer_port= port;

  char ip_string[128];
  if (!ip)
  {
    void *addr_data;
    if (addr->ss_family == AF_UNIX)
    {
        /* local connection */
        my_free((void *)thd->main_security_ctx.ip);
        thd->main_security_ctx.host_or_ip= thd->main_security_ctx.host = my_localhost;
        thd->main_security_ctx.ip= 0;
        return 0;
    }
    else if (addr->ss_family == AF_INET)
      addr_data= &((struct sockaddr_in *)addr)->sin_addr;
    else
      addr_data= &((struct sockaddr_in6 *)addr)->sin6_addr;
    if (!inet_ntop(addr->ss_family,addr_data, ip_string, sizeof(ip_string)))
    {
      DBUG_ASSERT(0);
      return 1;
    }
    ip= ip_string;
  }

  my_free((void *)thd->main_security_ctx.ip);
  if (!(thd->main_security_ctx.ip = my_strdup(ip, MYF(MY_WME))))
  {
    /*
    No error accounting per IP in host_cache,
    this is treated as a global server OOM error.
    TODO: remove the need for my_strdup.
    */
    statistic_increment(aborted_connects, &LOCK_status);
    statistic_increment(connection_errors_internal, &LOCK_status);
    return 1; /* The error is set by my_strdup(). */
  }
  thd->main_security_ctx.host_or_ip = thd->main_security_ctx.ip;
  if (!(specialflag & SPECIAL_NO_RESOLVE))
  {
    int rc;

    rc = ip_to_hostname(addr,
      thd->main_security_ctx.ip,
      &thd->main_security_ctx.host,
      host_errors);

    /* Cut very long hostnames to avoid possible overflows */
    if (thd->main_security_ctx.host)
    {
      if (thd->main_security_ctx.host != my_localhost)
        ((char*)thd->main_security_ctx.host)[MY_MIN(strlen(thd->main_security_ctx.host),
          HOSTNAME_LENGTH)] = 0;
      thd->main_security_ctx.host_or_ip = thd->main_security_ctx.host;
    }

    if (rc == RC_BLOCKED_HOST)
    {
      /* HOST_CACHE stats updated by ip_to_hostname(). */
      my_error(ER_HOST_IS_BLOCKED, MYF(0), thd->main_security_ctx.host_or_ip);
      return 1;
    }
  }
  DBUG_PRINT("info", ("Host: %s  ip: %s",
    (thd->main_security_ctx.host ?
      thd->main_security_ctx.host : "unknown host"),
      (thd->main_security_ctx.ip ?
        thd->main_security_ctx.ip : "unknown ip")));
  if ((!check_proxy_networks || !is_proxy_protocol_allowed((struct sockaddr *) addr)) 
      && acl_check_host(thd->main_security_ctx.host, thd->main_security_ctx.ip))
  {
    /* HOST_CACHE stats updated by acl_check_host(). */
    my_error(ER_HOST_NOT_PRIVILEGED, MYF(0),
      thd->main_security_ctx.host_or_ip);
    return 1;
  }
  return 0;
}

/*
  Perform handshake, authorize client and update thd ACL variables.

  SYNOPSIS
    check_connection()
    thd  thread handle

  RETURN
     0  success, thd is updated.
     1  error
*/

static int check_connection(THD *thd)
{
  uint connect_errors= 0;
  int auth_rc;
  NET *net= &thd->net;

  DBUG_PRINT("info",
             ("New connection received on %s", vio_description(net->vio)));

#ifdef SIGNAL_WITH_VIO_CLOSE
  thd->set_active_vio(net->vio);
#endif

  if (!thd->main_security_ctx.host)         // If TCP/IP connection
  {
    my_bool peer_rc;
    char ip[NI_MAXHOST];
    uint16 peer_port;

    peer_rc= vio_peer_addr(net->vio, ip, &peer_port, NI_MAXHOST);

    /*
    ===========================================================================
    DEBUG code only (begin)
    Simulate various output from vio_peer_addr().
    ===========================================================================
    */

    DBUG_EXECUTE_IF("vio_peer_addr_error",
                    {
                      peer_rc= 1;
                    }
                    );
    DBUG_EXECUTE_IF("vio_peer_addr_fake_ipv4",
                    {
                      struct sockaddr *sa= (sockaddr *) &net->vio->remote;
                      sa->sa_family= AF_INET;
                      struct in_addr *ip4= &((struct sockaddr_in *) sa)->sin_addr;
                      /* See RFC 5737, 192.0.2.0/24 is reserved. */
                      const char* fake= "192.0.2.4";
                      inet_pton(AF_INET,fake, ip4);
                      strcpy(ip, fake);
                      peer_rc= 0;
                    }
                    );

#ifdef HAVE_IPV6
    DBUG_EXECUTE_IF("vio_peer_addr_fake_ipv6",
                    {
                      struct sockaddr_in6 *sa= (sockaddr_in6 *) &net->vio->remote;
                      sa->sin6_family= AF_INET6;
                      struct in6_addr *ip6= & sa->sin6_addr;
                      /* See RFC 3849, ipv6 2001:DB8::/32 is reserved. */
                      const char* fake= "2001:db8::6:6";
                      /* inet_pton(AF_INET6, fake, ip6); not available on Windows XP. */
                      ip6->s6_addr[ 0] = 0x20;
                      ip6->s6_addr[ 1] = 0x01;
                      ip6->s6_addr[ 2] = 0x0d;
                      ip6->s6_addr[ 3] = 0xb8;
                      ip6->s6_addr[ 4] = 0x00;
                      ip6->s6_addr[ 5] = 0x00;
                      ip6->s6_addr[ 6] = 0x00;
                      ip6->s6_addr[ 7] = 0x00;
                      ip6->s6_addr[ 8] = 0x00;
                      ip6->s6_addr[ 9] = 0x00;
                      ip6->s6_addr[10] = 0x00;
                      ip6->s6_addr[11] = 0x00;
                      ip6->s6_addr[12] = 0x00;
                      ip6->s6_addr[13] = 0x06;
                      ip6->s6_addr[14] = 0x00;
                      ip6->s6_addr[15] = 0x06;
                      strcpy(ip, fake);
                      peer_rc= 0;
                    }
                    );
#endif /* HAVE_IPV6 */

    /*
    ===========================================================================
    DEBUG code only (end)
    ===========================================================================
    */

    if (peer_rc)
    {
      /*
        Since we can not even get the peer IP address,
        there is nothing to show in the host_cache,
        so increment the global status variable for peer address errors.
      */
      statistic_increment(connection_errors_peer_addr, &LOCK_status);
      my_error(ER_BAD_HOST_ERROR, MYF(0));
      return 1;
    }

    if (thd_set_peer_addr(thd, &net->vio->remote, ip, peer_port,
                          true, &connect_errors))
      return 1;
  }
  else /* Hostname given means that the connection was on a socket */
  {
    DBUG_PRINT("info",("Host: %s", thd->main_security_ctx.host));
    thd->main_security_ctx.host_or_ip= thd->main_security_ctx.host;
    thd->main_security_ctx.ip= 0;
    /* Reset sin_addr */
    bzero((char*) &net->vio->remote, sizeof(net->vio->remote));
  }
  vio_keepalive(net->vio, TRUE);
  vio_set_keepalive_options(net->vio, &opt_vio_keepalive);

  if (unlikely(thd->packet.alloc(thd->variables.net_buffer_length)))
  {
    /*
      Important note:
      net_buffer_length is a SESSION variable,
      so it may be tempting to account OOM conditions per IP in the HOST_CACHE,
      in case some clients are more demanding than others ...
      However, this session variable is *not* initialized with a per client
      value during the initial connection, it is initialized from the
      GLOBAL net_buffer_length variable from the server.
      Hence, there is no reason to account on OOM conditions per client IP,
      we count failures in the global server status instead.
    */
    statistic_increment(aborted_connects,&LOCK_status);
    statistic_increment(connection_errors_internal, &LOCK_status);
    return 1; /* The error is set by alloc(). */
  }

  auth_rc= acl_authenticate(thd, 0);
  if (auth_rc == 0 && connect_errors != 0)
  {
    /*
      A client connection from this IP was successful,
      after some previous failures.
      Reset the connection error counter.
    */
    reset_host_connect_errors(thd->main_security_ctx.ip);
  }

  return auth_rc;
}


/*
  Setup thread to be used with the current thread

  SYNOPSIS
    bool setup_connection_thread_globals()
    thd    Thread/connection handler

  RETURN
    0   ok
    1   Error (out of memory)
        In this case we will close the connection and increment status
*/

bool setup_connection_thread_globals(THD *thd)
{
  if (thd->store_globals())
  {
    close_connection(thd, ER_OUT_OF_RESOURCES);
    statistic_increment(aborted_connects,&LOCK_status);
    statistic_increment(connection_errors_internal, &LOCK_status);
    thd->scheduler->end_thread(thd, 0);
    return 1;                                   // Error
  }
  return 0;
}


/*
  Autenticate user, with error reporting

  SYNOPSIS
   login_connection()
   thd        Thread handler

  NOTES
    Connection is not closed in case of errors

  RETURN
    0    ok
    1    error
*/

bool login_connection(THD *thd)
{
  NET *net= &thd->net;
  int error= 0;
  DBUG_ENTER("login_connection");
  DBUG_PRINT("info", ("login_connection called by thread %lu",
                      (ulong) thd->thread_id));

  /* Use "connect_timeout" value during connection phase */
  my_net_set_read_timeout(net, connect_timeout);
  my_net_set_write_timeout(net, connect_timeout);

  error= check_connection(thd);
  thd->protocol->end_statement();

  if (unlikely(error))
  {						// Wrong permissions
#ifdef _WIN32
    if (vio_type(net->vio) == VIO_TYPE_NAMEDPIPE)
      my_sleep(1000);				/* must wait after eof() */
#endif
    statistic_increment(aborted_connects,&LOCK_status);
    error=1;
    goto exit;
  }
  /* Connect completed, set read/write timeouts back to default */
  my_net_set_read_timeout(net, thd->variables.net_read_timeout);
  my_net_set_write_timeout(net, thd->variables.net_write_timeout);

  /*  Updates global user connection stats. */
  if (increment_connection_count(thd, TRUE))
  {
    my_error(ER_OUTOFMEMORY, MYF(0), (int) (2*sizeof(USER_STATS)));
    error= 1;
    goto exit;
  }

exit:
  mysql_audit_notify_connection_connect(thd);
  DBUG_RETURN(error);
}


/*
  Close an established connection

  NOTES
    This mainly updates status variables
*/

void end_connection(THD *thd)
{
  NET *net= &thd->net;
#ifdef WITH_WSREP
  if (WSREP(thd))
  {
    wsrep_status_t rcode= wsrep->free_connection(wsrep, thd->thread_id);
    if (rcode) {
      WSREP_WARN("wsrep failed to free connection context: %lld  code: %d",
                 (longlong) thd->thread_id, rcode);
    }
  }
#endif /* WITH_WSREP */
  plugin_thdvar_cleanup(thd);

  if (thd->user_connect)
  {
    /*
      We decrease this variable early to make it easy to log again quickly.
      This code is not critical as we will in any case do this test
      again in thd->cleanup()
    */
    decrease_user_connections(thd->user_connect);
    /*
      The thread may returned back to the pool and assigned to a user
      that doesn't have a limit. Ensure the user is not using resources
      of someone else.
    */
    thd->user_connect= NULL;
  }

  if (unlikely(thd->killed) || (net->error && net->vio != 0))
  {
    statistic_increment(aborted_threads,&LOCK_status);
    status_var_increment(thd->status_var.lost_connections);
  }

  if (likely(!thd->killed) && (net->error && net->vio != 0))
    thd->print_aborted_warning(1, thd->get_stmt_da()->is_error()
             ? thd->get_stmt_da()->message() : ER_THD(thd, ER_UNKNOWN_ERROR));
}


/*
  Initialize THD to handle queries
*/

void prepare_new_connection_state(THD* thd)
{
  Security_context *sctx= thd->security_ctx;

  if (thd->client_capabilities & CLIENT_COMPRESS)
    thd->net.compress=1;				// Use compression

  /*
    Much of this is duplicated in create_embedded_thd() for the
    embedded server library.
    TODO: refactor this to avoid code duplication there
  */
  thd->proc_info= 0;
  thd->set_command(COM_SLEEP);
  thd->init_for_queries();

  if (opt_init_connect.length && !(sctx->master_access & SUPER_ACL))
  {
    execute_init_command(thd, &opt_init_connect, &LOCK_sys_init_connect);
    if (unlikely(thd->is_error()))
    {
      Host_errors errors;
      thd->set_killed(KILL_CONNECTION);
      thd->print_aborted_warning(0, "init_connect command failed");
      sql_print_warning("%s", thd->get_stmt_da()->message());

      /*
        now let client to send its first command,
        to be able to send the error back
      */
      NET *net= &thd->net;
      thd->lex->current_select= 0;
      my_net_set_read_timeout(net, thd->variables.net_wait_timeout);
      thd->clear_error();
      net_new_transaction(net);
      ulong packet_length= my_net_read(net);
      /*
        If my_net_read() failed, my_error() has been already called,
        and the main Diagnostics Area contains an error condition.
      */
      if (packet_length != packet_error)
        my_error(ER_NEW_ABORTING_CONNECTION, MYF(0),
                 thd->thread_id,
                 thd->db.str ? thd->db.str : "unconnected",
                 sctx->user ? sctx->user : "unauthenticated",
                 sctx->host_or_ip, "init_connect command failed");
      thd->server_status&= ~SERVER_STATUS_CLEAR_SET;
      thd->protocol->end_statement();
      thd->killed = KILL_CONNECTION;
      errors.m_init_connect= 1;
      inc_host_errors(thd->main_security_ctx.ip, &errors);
      return;
    }

    thd->proc_info=0;
    thd->init_for_queries();
  }
}


/*
  Thread handler for a connection

  SYNOPSIS
    handle_one_connection()
    arg		Connection object (THD)

  IMPLEMENTATION
    This function (normally) does the following:
    - Initialize thread
    - Initialize THD to be used with this thread
    - Authenticate user
    - Execute all queries sent on the connection
    - Take connection down
    - End thread  / Handle next connection using thread from thread cache
*/

pthread_handler_t handle_one_connection(void *arg)
{
  CONNECT *connect= (CONNECT*) arg;

  mysql_thread_set_psi_id(connect->thread_id);

  do_handle_one_connection(connect);
  return 0;
}

bool thd_prepare_connection(THD *thd)
{
  bool rc;
  lex_start(thd);
  rc= login_connection(thd);
  if (rc)
    return rc;

  MYSQL_CONNECTION_START(thd->thread_id, &thd->security_ctx->priv_user[0],
                         (char *) thd->security_ctx->host_or_ip);

  prepare_new_connection_state(thd);
#ifdef WITH_WSREP
  thd->wsrep_client_thread= 1;
#endif /* WITH_WSREP */
  return FALSE;
}

bool thd_is_connection_alive(THD *thd)
{
  NET *net= &thd->net;
  if (likely(!net->error &&
             net->vio != 0 &&
             thd->killed < KILL_CONNECTION))
    return TRUE;
  return FALSE;
}


void do_handle_one_connection(CONNECT *connect)
{
  ulonglong thr_create_utime= microsecond_interval_timer();
  THD *thd;
  if (connect->scheduler->init_new_connection_thread() ||
      !(thd= connect->create_thd(NULL)))
  {
    scheduler_functions *scheduler= connect->scheduler;
    connect->close_with_error(0, 0, ER_OUT_OF_RESOURCES);
    scheduler->end_thread(0, 0);
    return;
  }

  /*
    If a thread was created to handle this connection:
    increment slow_launch_threads counter if it took more than
    slow_launch_time seconds to create the thread.
  */

  if (connect->prior_thr_create_utime)
  {
    ulong launch_time= (ulong) (thr_create_utime -
                                connect->prior_thr_create_utime);
    if (launch_time >= slow_launch_time*1000000L)
      statistic_increment(slow_launch_threads, &LOCK_status);
  }
  delete connect;

  /* Make THD visible in show processlist */
  add_to_active_threads(thd);
  
  thd->thr_create_utime= thr_create_utime;
  /* We need to set this because of time_out_user_resource_limits */
  thd->start_utime= thr_create_utime;

  /*
    handle_one_connection() is normally the only way a thread would
    start and would always be on the very high end of the stack ,
    therefore, the thread stack always starts at the address of the
    first local variable of handle_one_connection, which is thd. We
    need to know the start of the stack so that we could check for
    stack overruns.
  */
  thd->thread_stack= (char*) &thd;
  if (setup_connection_thread_globals(thd))
    return;

  for (;;)
  {
    bool create_user= TRUE;

    mysql_socket_set_thread_owner(thd->net.vio->mysql_socket);
    if (thd_prepare_connection(thd))
    {
      create_user= FALSE;
      goto end_thread;
    }      

    while (thd_is_connection_alive(thd))
    {
      mysql_audit_release(thd);
      if (do_command(thd))
	break;
    }
    end_connection(thd);

#ifdef WITH_WSREP
  if (WSREP(thd))
  {
<<<<<<< HEAD
    mysql_mutex_lock(&thd->LOCK_thd_data);
    thd->wsrep_query_state= QUERY_EXITING;
    mysql_mutex_unlock(&thd->LOCK_thd_data);
=======
    mysql_mutex_lock(&thd->LOCK_wsrep_thd);
    thd->set_wsrep_query_state(QUERY_EXITING);
    mysql_mutex_unlock(&thd->LOCK_wsrep_thd);
>>>>>>> 420cfe4e
  }
#endif
end_thread:
    close_connection(thd);

    if (thd->userstat_running)
      update_global_user_stats(thd, create_user, time(NULL));

    if (thd->scheduler->end_thread(thd, 1))
      return;                                 // Probably no-threads

    /*
      If end_thread() returns, this thread has been schedule to
      handle the next connection.
    */
    thd= current_thd;
    thd->thread_stack= (char*) &thd;
  }
}
#endif /* EMBEDDED_LIBRARY */


/* Handling of CONNECT objects */

/*
  Close connection without error and delete the connect object
  This and close_with_error are only called if we didn't manage to
  create a new thd object.
*/

void CONNECT::close_and_delete()
{
  DBUG_ENTER("close_and_delete");

  if (vio)
    vio_close(vio);
  if (thread_count_incremented)
    dec_connection_count(scheduler);
  statistic_increment(connection_errors_internal, &LOCK_status);
  statistic_increment(aborted_connects,&LOCK_status);

  delete this;
  DBUG_VOID_RETURN;
}

/*
  Close a connection with a possible error to the end user
  Alse deletes the connection object, like close_and_delete()
*/

void CONNECT::close_with_error(uint sql_errno,
                               const char *message, uint close_error)
{
  THD *thd= create_thd(NULL);
  if (thd)
  {
    if (sql_errno)
      net_send_error(thd, sql_errno, message, NULL);
    close_connection(thd, close_error);
    delete thd;
    set_current_thd(0);
  }
  close_and_delete();
}


CONNECT::~CONNECT()
{
  if (vio)
    vio_delete(vio);
}


/* Reuse or create a THD based on a CONNECT object */

THD *CONNECT::create_thd(THD *thd)
{
  bool res, thd_reused= thd != 0;
  DBUG_ENTER("create_thd");

  DBUG_EXECUTE_IF("simulate_failed_connection_2", DBUG_RETURN(0); );

  if (thd)
  {
    /* reuse old thd */
    thd->reset_for_reuse();
    /*
      reset tread_id's, but not thread_dbug_id's as the later isn't allowed
      to change as there is already structures in thd marked with the old
      value.
    */
    thd->thread_id= thd->variables.pseudo_thread_id= thread_id;
  }
  else if (!(thd= new THD(thread_id)))
    DBUG_RETURN(0);

  set_current_thd(thd);
  res= my_net_init(&thd->net, vio, thd, MYF(MY_THREAD_SPECIFIC));
  vio= 0;                              // Vio now handled by thd

  if (unlikely(res || thd->is_error()))
  {
    if (!thd_reused)
      delete thd;
    set_current_thd(0);
    DBUG_RETURN(0);
  }

  init_net_server_extension(thd);

  thd->security_ctx->host= host;
  thd->extra_port=         extra_port;
  thd->scheduler=          scheduler;
  thd->real_id=            real_id;
  DBUG_RETURN(thd);
}<|MERGE_RESOLUTION|>--- conflicted
+++ resolved
@@ -1406,15 +1406,9 @@
 #ifdef WITH_WSREP
   if (WSREP(thd))
   {
-<<<<<<< HEAD
     mysql_mutex_lock(&thd->LOCK_thd_data);
-    thd->wsrep_query_state= QUERY_EXITING;
+    thd->set_wsrep_query_state(QUERY_EXITING);
     mysql_mutex_unlock(&thd->LOCK_thd_data);
-=======
-    mysql_mutex_lock(&thd->LOCK_wsrep_thd);
-    thd->set_wsrep_query_state(QUERY_EXITING);
-    mysql_mutex_unlock(&thd->LOCK_wsrep_thd);
->>>>>>> 420cfe4e
   }
 #endif
 end_thread:
