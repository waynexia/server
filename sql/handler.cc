/* Copyright (c) 2000, 2016, Oracle and/or its affiliates.
   Copyright (c) 2009, 2018, MariaDB Corporation.

   This program is free software; you can redistribute it and/or modify
   it under the terms of the GNU General Public License as published by
   the Free Software Foundation; version 2 of the License.

   This program is distributed in the hope that it will be useful,
   but WITHOUT ANY WARRANTY; without even the implied warranty of
   MERCHANTABILITY or FITNESS FOR A PARTICULAR PURPOSE.  See the
   GNU General Public License for more details.

   You should have received a copy of the GNU General Public License
   along with this program; if not, write to the Free Software
   Foundation, Inc., 51 Franklin St, Fifth Floor, Boston, MA 02110-1301  USA */

/** @file handler.cc

    @brief
  Handler-calling-functions
*/

#include "mariadb.h"
#include "sql_priv.h"
#include "unireg.h"
#include "rpl_rli.h"
#include "sql_cache.h"                   // query_cache, query_cache_*
#include "sql_connect.h"                 // global_table_stats
#include "key.h"     // key_copy, key_unpack, key_cmp_if_same, key_cmp
#include "sql_table.h"                   // build_table_filename
#include "sql_parse.h"                          // check_stack_overrun
#include "sql_acl.h"            // SUPER_ACL
#include "sql_base.h"           // TDC_element
#include "discover.h"           // extension_based_table_discovery, etc
#include "log_event.h"          // *_rows_log_event
#include "create_options.h"
#include <myisampack.h>
#include "transaction.h"
#include "myisam.h"
#include "probes_mysql.h"
#include <mysql/psi/mysql_table.h>
#include "debug_sync.h"         // DEBUG_SYNC
#include "sql_audit.h"
#include "ha_sequence.h"

#ifdef WITH_PARTITION_STORAGE_ENGINE
#include "ha_partition.h"
#endif

#ifdef WITH_ARIA_STORAGE_ENGINE
#include "../storage/maria/ha_maria.h"
#endif
#include "semisync_master.h"

#include "wsrep_mysqld.h"
#include "wsrep.h"
#include "wsrep_xid.h"

/*
  While we have legacy_db_type, we have this array to
  check for dups and to find handlerton from legacy_db_type.
  Remove when legacy_db_type is finally gone
*/
st_plugin_int *hton2plugin[MAX_HA];

static handlerton *installed_htons[128];

#define BITMAP_STACKBUF_SIZE (128/8)

KEY_CREATE_INFO default_key_create_info=
{ HA_KEY_ALG_UNDEF, 0, 0, {NullS, 0}, {NullS, 0}, true };

/* number of entries in handlertons[] */
ulong total_ha= 0;
/* number of storage engines (from handlertons[]) that support 2pc */
ulong total_ha_2pc= 0;
#ifdef DBUG_ASSERT_EXISTS
/*
  Number of non-mandatory 2pc handlertons whose initialization failed
  to estimate total_ha_2pc value under supposition of the failures
  have not occcured.
*/
ulong failed_ha_2pc= 0;
#endif
/* size of savepoint storage area (see ha_init) */
ulong savepoint_alloc_size= 0;

static const LEX_CSTRING sys_table_aliases[]=
{
  { STRING_WITH_LEN("INNOBASE") },  { STRING_WITH_LEN("INNODB") },
  { STRING_WITH_LEN("HEAP") },      { STRING_WITH_LEN("MEMORY") },
  { STRING_WITH_LEN("MERGE") },     { STRING_WITH_LEN("MRG_MYISAM") },
  { STRING_WITH_LEN("Maria") },     { STRING_WITH_LEN("Aria") },
  {NullS, 0}
};

const char *ha_row_type[] = {
  "", "FIXED", "DYNAMIC", "COMPRESSED", "REDUNDANT", "COMPACT", "PAGE"
};

const char *tx_isolation_names[] =
{ "READ-UNCOMMITTED", "READ-COMMITTED", "REPEATABLE-READ", "SERIALIZABLE",
  NullS};
TYPELIB tx_isolation_typelib= {array_elements(tx_isolation_names)-1,"",
			       tx_isolation_names, NULL};

static TYPELIB known_extensions= {0,"known_exts", NULL, NULL};
uint known_extensions_id= 0;

static int commit_one_phase_2(THD *thd, bool all, THD_TRANS *trans,
                              bool is_real_trans);


static plugin_ref ha_default_plugin(THD *thd)
{
  if (thd->variables.table_plugin)
    return thd->variables.table_plugin;
  return my_plugin_lock(thd, global_system_variables.table_plugin);
}

static plugin_ref ha_default_tmp_plugin(THD *thd)
{
  if (thd->variables.tmp_table_plugin)
    return thd->variables.tmp_table_plugin;
  if (global_system_variables.tmp_table_plugin)
    return my_plugin_lock(thd, global_system_variables.tmp_table_plugin);
  return ha_default_plugin(thd);
}


/** @brief
  Return the default storage engine handlerton for thread

  SYNOPSIS
    ha_default_handlerton(thd)
    thd         current thread

  RETURN
    pointer to handlerton
*/
handlerton *ha_default_handlerton(THD *thd)
{
  plugin_ref plugin= ha_default_plugin(thd);
  DBUG_ASSERT(plugin);
  handlerton *hton= plugin_hton(plugin);
  DBUG_ASSERT(hton);
  return hton;
}


handlerton *ha_default_tmp_handlerton(THD *thd)
{
  plugin_ref plugin= ha_default_tmp_plugin(thd);
  DBUG_ASSERT(plugin);
  handlerton *hton= plugin_hton(plugin);
  DBUG_ASSERT(hton);
  return hton;
}


/** @brief
  Return the storage engine handlerton for the supplied name
  
  SYNOPSIS
    ha_resolve_by_name(thd, name)
    thd         current thread
    name        name of storage engine
  
  RETURN
    pointer to storage engine plugin handle
*/
plugin_ref ha_resolve_by_name(THD *thd, const LEX_CSTRING *name,
                              bool tmp_table)
{
  const LEX_CSTRING *table_alias;
  plugin_ref plugin;

redo:
  /* my_strnncoll is a macro and gcc doesn't do early expansion of macro */
  if (thd && !my_charset_latin1.coll->strnncoll(&my_charset_latin1,
                           (const uchar *)name->str, name->length,
                           (const uchar *)STRING_WITH_LEN("DEFAULT"), 0))
    return tmp_table ?  ha_default_tmp_plugin(thd) : ha_default_plugin(thd);

  if ((plugin= my_plugin_lock_by_name(thd, name, MYSQL_STORAGE_ENGINE_PLUGIN)))
  {
    handlerton *hton= plugin_hton(plugin);
    if (hton && !(hton->flags & HTON_NOT_USER_SELECTABLE))
      return plugin;
      
    /*
      unlocking plugin immediately after locking is relatively low cost.
    */
    plugin_unlock(thd, plugin);
  }

  /*
    We check for the historical aliases.
  */
  for (table_alias= sys_table_aliases; table_alias->str; table_alias+= 2)
  {
    if (!my_strnncoll(&my_charset_latin1,
                      (const uchar *)name->str, name->length,
                      (const uchar *)table_alias->str, table_alias->length))
    {
      name= table_alias + 1;
      goto redo;
    }
  }

  return NULL;
}


plugin_ref ha_lock_engine(THD *thd, const handlerton *hton)
{
  if (hton)
  {
    st_plugin_int *plugin= hton2plugin[hton->slot];
    return my_plugin_lock(thd, plugin_int_to_ref(plugin));
  }
  return NULL;
}


handlerton *ha_resolve_by_legacy_type(THD *thd, enum legacy_db_type db_type)
{
  plugin_ref plugin;
  switch (db_type) {
  case DB_TYPE_DEFAULT:
    return ha_default_handlerton(thd);
  default:
    if (db_type > DB_TYPE_UNKNOWN && db_type < DB_TYPE_DEFAULT &&
        (plugin= ha_lock_engine(thd, installed_htons[db_type])))
      return plugin_hton(plugin);
    /* fall through */
  case DB_TYPE_UNKNOWN:
    return NULL;
  }
}


/**
  Use other database handler if databasehandler is not compiled in.
*/
handlerton *ha_checktype(THD *thd, handlerton *hton, bool no_substitute)
{
  if (ha_storage_engine_is_enabled(hton))
    return hton;

  if (no_substitute)
    return NULL;

  return ha_default_handlerton(thd);
} /* ha_checktype */


handler *get_new_handler(TABLE_SHARE *share, MEM_ROOT *alloc,
                         handlerton *db_type)
{
  handler *file;
  DBUG_ENTER("get_new_handler");
  DBUG_PRINT("enter", ("alloc: %p", alloc));

  if (db_type && db_type->state == SHOW_OPTION_YES && db_type->create)
  {
    if ((file= db_type->create(db_type, share, alloc)))
      file->init();
    DBUG_RETURN(file);
  }
  /*
    Try the default table type
    Here the call to current_thd() is ok as we call this function a lot of
    times but we enter this branch very seldom.
  */
  file= get_new_handler(share, alloc, ha_default_handlerton(current_thd));
  DBUG_RETURN(file);
}


#ifdef WITH_PARTITION_STORAGE_ENGINE
handler *get_ha_partition(partition_info *part_info)
{
  ha_partition *partition;
  DBUG_ENTER("get_ha_partition");
  if ((partition= new ha_partition(partition_hton, part_info)))
  {
    if (partition->initialize_partition(current_thd->mem_root))
    {
      delete partition;
      partition= 0;
    }
    else
      partition->init();
  }
  else
  {
    my_error(ER_OUTOFMEMORY, MYF(ME_FATALERROR), 
             static_cast<int>(sizeof(ha_partition)));
  }
  DBUG_RETURN(((handler*) partition));
}
#endif

static const char **handler_errmsgs;

C_MODE_START
static const char **get_handler_errmsgs(int nr)
{
  return handler_errmsgs;
}
C_MODE_END


/**
  Register handler error messages for use with my_error().

  @retval
    0           OK
  @retval
    !=0         Error
*/

int ha_init_errors(void)
{
#define SETMSG(nr, msg) handler_errmsgs[(nr) - HA_ERR_FIRST]= (msg)

  /* Allocate a pointer array for the error message strings. */
  /* Zerofill it to avoid uninitialized gaps. */
  if (! (handler_errmsgs= (const char**) my_malloc(HA_ERR_ERRORS * sizeof(char*),
                                                   MYF(MY_WME | MY_ZEROFILL))))
    return 1;

  /* Set the dedicated error messages. */
  SETMSG(HA_ERR_KEY_NOT_FOUND,          ER_DEFAULT(ER_KEY_NOT_FOUND));
  SETMSG(HA_ERR_FOUND_DUPP_KEY,         ER_DEFAULT(ER_DUP_KEY));
  SETMSG(HA_ERR_RECORD_CHANGED,         "Update which is recoverable");
  SETMSG(HA_ERR_WRONG_INDEX,            "Wrong index given to function");
  SETMSG(HA_ERR_CRASHED,                ER_DEFAULT(ER_NOT_KEYFILE));
  SETMSG(HA_ERR_WRONG_IN_RECORD,        ER_DEFAULT(ER_CRASHED_ON_USAGE));
  SETMSG(HA_ERR_OUT_OF_MEM,             "Table handler out of memory");
  SETMSG(HA_ERR_NOT_A_TABLE,            "Incorrect file format '%.64s'");
  SETMSG(HA_ERR_WRONG_COMMAND,          "Command not supported");
  SETMSG(HA_ERR_OLD_FILE,               ER_DEFAULT(ER_OLD_KEYFILE));
  SETMSG(HA_ERR_NO_ACTIVE_RECORD,       "No record read in update");
  SETMSG(HA_ERR_RECORD_DELETED,         "Intern record deleted");
  SETMSG(HA_ERR_RECORD_FILE_FULL,       ER_DEFAULT(ER_RECORD_FILE_FULL));
  SETMSG(HA_ERR_INDEX_FILE_FULL,        "No more room in index file '%.64s'");
  SETMSG(HA_ERR_END_OF_FILE,            "End in next/prev/first/last");
  SETMSG(HA_ERR_UNSUPPORTED,            ER_DEFAULT(ER_ILLEGAL_HA));
  SETMSG(HA_ERR_TO_BIG_ROW,             "Too big row");
  SETMSG(HA_WRONG_CREATE_OPTION,        "Wrong create option");
  SETMSG(HA_ERR_FOUND_DUPP_UNIQUE,      ER_DEFAULT(ER_DUP_UNIQUE));
  SETMSG(HA_ERR_UNKNOWN_CHARSET,        "Can't open charset");
  SETMSG(HA_ERR_WRONG_MRG_TABLE_DEF,    ER_DEFAULT(ER_WRONG_MRG_TABLE));
  SETMSG(HA_ERR_CRASHED_ON_REPAIR,      ER_DEFAULT(ER_CRASHED_ON_REPAIR));
  SETMSG(HA_ERR_CRASHED_ON_USAGE,       ER_DEFAULT(ER_CRASHED_ON_USAGE));
  SETMSG(HA_ERR_LOCK_WAIT_TIMEOUT,      ER_DEFAULT(ER_LOCK_WAIT_TIMEOUT));
  SETMSG(HA_ERR_LOCK_TABLE_FULL,        ER_DEFAULT(ER_LOCK_TABLE_FULL));
  SETMSG(HA_ERR_READ_ONLY_TRANSACTION,  ER_DEFAULT(ER_READ_ONLY_TRANSACTION));
  SETMSG(HA_ERR_LOCK_DEADLOCK,          ER_DEFAULT(ER_LOCK_DEADLOCK));
  SETMSG(HA_ERR_CANNOT_ADD_FOREIGN,     ER_DEFAULT(ER_CANNOT_ADD_FOREIGN));
  SETMSG(HA_ERR_NO_REFERENCED_ROW,      ER_DEFAULT(ER_NO_REFERENCED_ROW_2));
  SETMSG(HA_ERR_ROW_IS_REFERENCED,      ER_DEFAULT(ER_ROW_IS_REFERENCED_2));
  SETMSG(HA_ERR_NO_SAVEPOINT,           "No savepoint with that name");
  SETMSG(HA_ERR_NON_UNIQUE_BLOCK_SIZE,  "Non unique key block size");
  SETMSG(HA_ERR_NO_SUCH_TABLE,          "No such table: '%.64s'");
  SETMSG(HA_ERR_TABLE_EXIST,            ER_DEFAULT(ER_TABLE_EXISTS_ERROR));
  SETMSG(HA_ERR_NO_CONNECTION,          "Could not connect to storage engine");
  SETMSG(HA_ERR_TABLE_DEF_CHANGED,      ER_DEFAULT(ER_TABLE_DEF_CHANGED));
  SETMSG(HA_ERR_FOREIGN_DUPLICATE_KEY,  "FK constraint would lead to duplicate key");
  SETMSG(HA_ERR_TABLE_NEEDS_UPGRADE,    ER_DEFAULT(ER_TABLE_NEEDS_UPGRADE));
  SETMSG(HA_ERR_TABLE_READONLY,         ER_DEFAULT(ER_OPEN_AS_READONLY));
  SETMSG(HA_ERR_AUTOINC_READ_FAILED,    ER_DEFAULT(ER_AUTOINC_READ_FAILED));
  SETMSG(HA_ERR_AUTOINC_ERANGE,         ER_DEFAULT(ER_WARN_DATA_OUT_OF_RANGE));
  SETMSG(HA_ERR_TOO_MANY_CONCURRENT_TRXS, ER_DEFAULT(ER_TOO_MANY_CONCURRENT_TRXS));
  SETMSG(HA_ERR_INDEX_COL_TOO_LONG,	ER_DEFAULT(ER_INDEX_COLUMN_TOO_LONG));
  SETMSG(HA_ERR_INDEX_CORRUPT,		ER_DEFAULT(ER_INDEX_CORRUPT));
  SETMSG(HA_FTS_INVALID_DOCID,		"Invalid InnoDB FTS Doc ID");
  SETMSG(HA_ERR_TABLE_IN_FK_CHECK,	ER_DEFAULT(ER_TABLE_IN_FK_CHECK));
  SETMSG(HA_ERR_DISK_FULL,              ER_DEFAULT(ER_DISK_FULL));
  SETMSG(HA_ERR_FTS_TOO_MANY_WORDS_IN_PHRASE,  "Too many words in a FTS phrase or proximity search");
  SETMSG(HA_ERR_FK_DEPTH_EXCEEDED,      "Foreign key cascade delete/update exceeds");
  SETMSG(HA_ERR_TABLESPACE_MISSING,     ER_DEFAULT(ER_TABLESPACE_MISSING));

  /* Register the error messages for use with my_error(). */
  return my_error_register(get_handler_errmsgs, HA_ERR_FIRST, HA_ERR_LAST);
}


/**
  Unregister handler error messages.

  @retval
    0           OK
  @retval
    !=0         Error
*/
static int ha_finish_errors(void)
{
  /* Allocate a pointer array for the error message strings. */
  my_error_unregister(HA_ERR_FIRST, HA_ERR_LAST);
  my_free(handler_errmsgs);
  handler_errmsgs= 0;
  return 0;
}

static volatile int32 need_full_discover_for_existence= 0;
static volatile int32 engines_with_discover_file_names= 0;
static volatile int32 engines_with_discover= 0;

static int full_discover_for_existence(handlerton *, const char *, const char *)
{ return 0; }

static int ext_based_existence(handlerton *, const char *, const char *)
{ return 0; }

static int hton_ext_based_table_discovery(handlerton *hton, LEX_CSTRING *db,
                             MY_DIR *dir, handlerton::discovered_list *result)
{
  /*
    tablefile_extensions[0] is the metadata file, see
    the comment above tablefile_extensions declaration
  */
  return extension_based_table_discovery(dir, hton->tablefile_extensions[0],
                                         result);
}

static void update_discovery_counters(handlerton *hton, int val)
{
  if (hton->discover_table_existence == full_discover_for_existence)
    my_atomic_add32(&need_full_discover_for_existence,  val);

  if (hton->discover_table_names && hton->tablefile_extensions[0])
    my_atomic_add32(&engines_with_discover_file_names, val);

  if (hton->discover_table)
    my_atomic_add32(&engines_with_discover, val);
}

int ha_finalize_handlerton(st_plugin_int *plugin)
{
  handlerton *hton= (handlerton *)plugin->data;
  DBUG_ENTER("ha_finalize_handlerton");

  /* hton can be NULL here, if ha_initialize_handlerton() failed. */
  if (!hton)
    goto end;

  switch (hton->state) {
  case SHOW_OPTION_NO:
  case SHOW_OPTION_DISABLED:
    break;
  case SHOW_OPTION_YES:
    if (installed_htons[hton->db_type] == hton)
      installed_htons[hton->db_type]= NULL;
    break;
  };

  if (hton->panic)
    hton->panic(hton, HA_PANIC_CLOSE);

  if (plugin->plugin->deinit)
  {
    /*
      Today we have no defined/special behavior for uninstalling
      engine plugins.
    */
    DBUG_PRINT("info", ("Deinitializing plugin: '%s'", plugin->name.str));
    if (plugin->plugin->deinit(NULL))
    {
      DBUG_PRINT("warning", ("Plugin '%s' deinit function returned error.",
                             plugin->name.str));
    }
  }

  free_sysvar_table_options(hton);
  update_discovery_counters(hton, -1);

  /*
    In case a plugin is uninstalled and re-installed later, it should
    reuse an array slot. Otherwise the number of uninstall/install
    cycles would be limited.
  */
  if (hton->slot != HA_SLOT_UNDEF)
  {
    /* Make sure we are not unpluging another plugin */
    DBUG_ASSERT(hton2plugin[hton->slot] == plugin);
    DBUG_ASSERT(hton->slot < MAX_HA);
    hton2plugin[hton->slot]= NULL;
  }

  my_free(hton);

 end:
  DBUG_RETURN(0);
}


int ha_initialize_handlerton(st_plugin_int *plugin)
{
  handlerton *hton;
  static const char *no_exts[]= { 0 };
  DBUG_ENTER("ha_initialize_handlerton");
  DBUG_PRINT("plugin", ("initialize plugin: '%s'", plugin->name.str));

  hton= (handlerton *)my_malloc(sizeof(handlerton),
                                MYF(MY_WME | MY_ZEROFILL));
  if (hton == NULL)
  {
    sql_print_error("Unable to allocate memory for plugin '%s' handlerton.",
                    plugin->name.str);
    goto err_no_hton_memory;
  }

  hton->tablefile_extensions= no_exts;
  hton->discover_table_names= hton_ext_based_table_discovery;

  hton->slot= HA_SLOT_UNDEF;
  /* Historical Requirement */
  plugin->data= hton; // shortcut for the future
  if (plugin->plugin->init && plugin->plugin->init(hton))
  {
    sql_print_error("Plugin '%s' init function returned error.",
		    plugin->name.str);
    goto err;
  }

  // hton_ext_based_table_discovery() works only when discovery
  // is supported and the engine if file-based.
  if (hton->discover_table_names == hton_ext_based_table_discovery &&
      (!hton->discover_table || !hton->tablefile_extensions[0]))
    hton->discover_table_names= NULL;

  // default discover_table_existence implementation
  if (!hton->discover_table_existence && hton->discover_table)
  {
    if (hton->tablefile_extensions[0])
      hton->discover_table_existence= ext_based_existence;
    else
      hton->discover_table_existence= full_discover_for_existence;
  }

  switch (hton->state) {
  case SHOW_OPTION_NO:
    break;
  case SHOW_OPTION_YES:
    {
      uint tmp;
      ulong fslot;

      DBUG_EXECUTE_IF("unstable_db_type", {
                        static int i= (int) DB_TYPE_FIRST_DYNAMIC;
                        hton->db_type= (enum legacy_db_type)++i;
                      });

      /* now check the db_type for conflict */
      if (hton->db_type <= DB_TYPE_UNKNOWN ||
          hton->db_type >= DB_TYPE_DEFAULT ||
          installed_htons[hton->db_type])
      {
        int idx= (int) DB_TYPE_FIRST_DYNAMIC;

        while (idx < (int) DB_TYPE_DEFAULT && installed_htons[idx])
          idx++;

        if (idx == (int) DB_TYPE_DEFAULT)
        {
          sql_print_warning("Too many storage engines!");
	  goto err_deinit;
        }
        if (hton->db_type != DB_TYPE_UNKNOWN)
          sql_print_warning("Storage engine '%s' has conflicting typecode. "
                            "Assigning value %d.", plugin->plugin->name, idx);
        hton->db_type= (enum legacy_db_type) idx;
      }

      /*
        In case a plugin is uninstalled and re-installed later, it should
        reuse an array slot. Otherwise the number of uninstall/install
        cycles would be limited. So look for a free slot.
      */
      DBUG_PRINT("plugin", ("total_ha: %lu", total_ha));
      for (fslot= 0; fslot < total_ha; fslot++)
      {
        if (!hton2plugin[fslot])
          break;
      }
      if (fslot < total_ha)
        hton->slot= fslot;
      else
      {
        if (total_ha >= MAX_HA)
        {
          sql_print_error("Too many plugins loaded. Limit is %lu. "
                          "Failed on '%s'", (ulong) MAX_HA, plugin->name.str);
          goto err_deinit;
        }
        hton->slot= total_ha++;
      }
      installed_htons[hton->db_type]= hton;
      tmp= hton->savepoint_offset;
      hton->savepoint_offset= savepoint_alloc_size;
      savepoint_alloc_size+= tmp;
      hton2plugin[hton->slot]=plugin;
      if (hton->prepare)
      {
        total_ha_2pc++;
        if (tc_log && tc_log != get_tc_log_implementation())
        {
          total_ha_2pc--;
          hton->prepare= 0;
          push_warning_printf(current_thd, Sql_condition::WARN_LEVEL_WARN,
                              ER_UNKNOWN_ERROR,
                              "Cannot enable tc-log at run-time. "
                              "XA features of %s are disabled",
                              plugin->name.str);
        }
      }
      break;
    }
    /* fall through */
  default:
    hton->state= SHOW_OPTION_DISABLED;
    break;
  }
  
  /* 
    This is entirely for legacy. We will create a new "disk based" hton and a 
    "memory" hton which will be configurable longterm. We should be able to 
    remove partition.
  */
  switch (hton->db_type) {
  case DB_TYPE_HEAP:
    heap_hton= hton;
    break;
  case DB_TYPE_MYISAM:
    myisam_hton= hton;
    break;
  case DB_TYPE_PARTITION_DB:
    partition_hton= hton;
    break;
  case DB_TYPE_SEQUENCE:
    sql_sequence_hton= hton;
    break;
  default:
    break;
  };

  resolve_sysvar_table_options(hton);
  update_discovery_counters(hton, 1);

  DBUG_RETURN(0);

err_deinit:
  /* 
    Let plugin do its inner deinitialization as plugin->init() 
    was successfully called before.
  */
  if (plugin->plugin->deinit)
    (void) plugin->plugin->deinit(NULL);
          
err:
#ifdef DBUG_ASSERT_EXISTS
  if (hton->prepare && hton->state == SHOW_OPTION_YES)
    failed_ha_2pc++;
#endif
  my_free(hton);
err_no_hton_memory:
  plugin->data= NULL;
  DBUG_RETURN(1);
}

int ha_init()
{
  int error= 0;
  DBUG_ENTER("ha_init");

  DBUG_ASSERT(total_ha < MAX_HA);
  /*
    Check if there is a transaction-capable storage engine besides the
    binary log (which is considered a transaction-capable storage engine in
    counting total_ha)
  */
  opt_using_transactions= total_ha>(ulong)opt_bin_log;
  savepoint_alloc_size+= sizeof(SAVEPOINT);
  DBUG_RETURN(error);
}

int ha_end()
{
  int error= 0;
  DBUG_ENTER("ha_end");


  /* 
    This should be eventualy based  on the graceful shutdown flag.
    So if flag is equal to HA_PANIC_CLOSE, the deallocate
    the errors.
  */
  if (unlikely(ha_finish_errors()))
    error= 1;

  DBUG_RETURN(error);
}

static my_bool dropdb_handlerton(THD *unused1, plugin_ref plugin,
                                 void *path)
{
  handlerton *hton= plugin_hton(plugin);
  if (hton->state == SHOW_OPTION_YES && hton->drop_database)
    hton->drop_database(hton, (char *)path);
  return FALSE;
}


void ha_drop_database(char* path)
{
  plugin_foreach(NULL, dropdb_handlerton, MYSQL_STORAGE_ENGINE_PLUGIN, path);
}


static my_bool checkpoint_state_handlerton(THD *unused1, plugin_ref plugin,
                                           void *disable)
{
  handlerton *hton= plugin_hton(plugin);
  if (hton->state == SHOW_OPTION_YES && hton->checkpoint_state)
    hton->checkpoint_state(hton, (int) *(bool*) disable);
  return FALSE;
}


void ha_checkpoint_state(bool disable)
{
  plugin_foreach(NULL, checkpoint_state_handlerton, MYSQL_STORAGE_ENGINE_PLUGIN, &disable);
}


struct st_commit_checkpoint_request {
  void *cookie;
  void (*pre_hook)(void *);
};

static my_bool commit_checkpoint_request_handlerton(THD *unused1, plugin_ref plugin,
                                           void *data)
{
  st_commit_checkpoint_request *st= (st_commit_checkpoint_request *)data;
  handlerton *hton= plugin_hton(plugin);
  if (hton->state == SHOW_OPTION_YES && hton->commit_checkpoint_request)
  {
    void *cookie= st->cookie;
    if (st->pre_hook)
      (*st->pre_hook)(cookie);
    (*hton->commit_checkpoint_request)(hton, cookie);
  }
  return FALSE;
}


/*
  Invoke commit_checkpoint_request() in all storage engines that implement it.

  If pre_hook is non-NULL, the hook will be called prior to each invocation.
*/
void
ha_commit_checkpoint_request(void *cookie, void (*pre_hook)(void *))
{
  st_commit_checkpoint_request st;
  st.cookie= cookie;
  st.pre_hook= pre_hook;
  plugin_foreach(NULL, commit_checkpoint_request_handlerton,
                 MYSQL_STORAGE_ENGINE_PLUGIN, &st);
}



static my_bool closecon_handlerton(THD *thd, plugin_ref plugin,
                                   void *unused)
{
  handlerton *hton= plugin_hton(plugin);
  /*
    there's no need to rollback here as all transactions must
    be rolled back already
  */
  if (hton->state == SHOW_OPTION_YES && thd_get_ha_data(thd, hton))
  {
    if (hton->close_connection)
      hton->close_connection(hton, thd);
    /* make sure ha_data is reset and ha_data_lock is released */
    thd_set_ha_data(thd, hton, NULL);
  }
  return FALSE;
}

/**
  @note
    don't bother to rollback here, it's done already
*/
void ha_close_connection(THD* thd)
{
  plugin_foreach_with_mask(thd, closecon_handlerton,
                           MYSQL_STORAGE_ENGINE_PLUGIN,
                           PLUGIN_IS_DELETED|PLUGIN_IS_READY, 0);
}

static my_bool kill_handlerton(THD *thd, plugin_ref plugin,
                               void *level)
{
  handlerton *hton= plugin_hton(plugin);

  if (hton->state == SHOW_OPTION_YES && hton->kill_query &&
      thd_get_ha_data(thd, hton))
    hton->kill_query(hton, thd, *(enum thd_kill_levels *) level);
  return FALSE;
}

void ha_kill_query(THD* thd, enum thd_kill_levels level)
{
  DBUG_ENTER("ha_kill_query");
  plugin_foreach(thd, kill_handlerton, MYSQL_STORAGE_ENGINE_PLUGIN, &level);
  DBUG_VOID_RETURN;
}


/* ========================================================================
 ======================= TRANSACTIONS ===================================*/

/**
  Transaction handling in the server
  ==================================

  In each client connection, MySQL maintains two transactional
  states:
  - a statement transaction,
  - a standard, also called normal transaction.

  Historical note
  ---------------
  "Statement transaction" is a non-standard term that comes
  from the times when MySQL supported BerkeleyDB storage engine.

  First of all, it should be said that in BerkeleyDB auto-commit
  mode auto-commits operations that are atomic to the storage
  engine itself, such as a write of a record, and are too
  high-granular to be atomic from the application perspective
  (MySQL). One SQL statement could involve many BerkeleyDB
  auto-committed operations and thus BerkeleyDB auto-commit was of
  little use to MySQL.

  Secondly, instead of SQL standard savepoints, BerkeleyDB
  provided the concept of "nested transactions". In a nutshell,
  transactions could be arbitrarily nested, but when the parent
  transaction was committed or aborted, all its child (nested)
  transactions were handled committed or aborted as well.
  Commit of a nested transaction, in turn, made its changes
  visible, but not durable: it destroyed the nested transaction,
  all its changes would become available to the parent and
  currently active nested transactions of this parent.

  So the mechanism of nested transactions was employed to
  provide "all or nothing" guarantee of SQL statements
  required by the standard.
  A nested transaction would be created at start of each SQL
  statement, and destroyed (committed or aborted) at statement
  end. Such nested transaction was internally referred to as
  a "statement transaction" and gave birth to the term.

  (Historical note ends)

  Since then a statement transaction is started for each statement
  that accesses transactional tables or uses the binary log.  If
  the statement succeeds, the statement transaction is committed.
  If the statement fails, the transaction is rolled back. Commits
  of statement transactions are not durable -- each such
  transaction is nested in the normal transaction, and if the
  normal transaction is rolled back, the effects of all enclosed
  statement transactions are undone as well.  Technically,
  a statement transaction can be viewed as a savepoint which is
  maintained automatically in order to make effects of one
  statement atomic.

  The normal transaction is started by the user and is ended
  usually upon a user request as well. The normal transaction
  encloses transactions of all statements issued between
  its beginning and its end.
  In autocommit mode, the normal transaction is equivalent
  to the statement transaction.

  Since MySQL supports PSEA (pluggable storage engine
  architecture), more than one transactional engine can be
  active at a time. Hence transactions, from the server
  point of view, are always distributed. In particular,
  transactional state is maintained independently for each
  engine. In order to commit a transaction the two phase
  commit protocol is employed.

  Not all statements are executed in context of a transaction.
  Administrative and status information statements do not modify
  engine data, and thus do not start a statement transaction and
  also have no effect on the normal transaction. Examples of such
  statements are SHOW STATUS and RESET SLAVE.

  Similarly DDL statements are not transactional,
  and therefore a transaction is [almost] never started for a DDL
  statement. The difference between a DDL statement and a purely
  administrative statement though is that a DDL statement always
  commits the current transaction before proceeding, if there is
  any.

  At last, SQL statements that work with non-transactional
  engines also have no effect on the transaction state of the
  connection. Even though they are written to the binary log,
  and the binary log is, overall, transactional, the writes
  are done in "write-through" mode, directly to the binlog
  file, followed with a OS cache sync, in other words,
  bypassing the binlog undo log (translog).
  They do not commit the current normal transaction.
  A failure of a statement that uses non-transactional tables
  would cause a rollback of the statement transaction, but
  in case there no non-transactional tables are used,
  no statement transaction is started.

  Data layout
  -----------

  The server stores its transaction-related data in
  thd->transaction. This structure has two members of type
  THD_TRANS. These members correspond to the statement and
  normal transactions respectively:

  - thd->transaction.stmt contains a list of engines
  that are participating in the given statement
  - thd->transaction.all contains a list of engines that
  have participated in any of the statement transactions started
  within the context of the normal transaction.
  Each element of the list contains a pointer to the storage
  engine, engine-specific transactional data, and engine-specific
  transaction flags.

  In autocommit mode thd->transaction.all is empty.
  Instead, data of thd->transaction.stmt is
  used to commit/rollback the normal transaction.

  The list of registered engines has a few important properties:
  - no engine is registered in the list twice
  - engines are present in the list a reverse temporal order --
  new participants are always added to the beginning of the list.

  Transaction life cycle
  ----------------------

  When a new connection is established, thd->transaction
  members are initialized to an empty state.
  If a statement uses any tables, all affected engines
  are registered in the statement engine list. In
  non-autocommit mode, the same engines are registered in
  the normal transaction list.
  At the end of the statement, the server issues a commit
  or a roll back for all engines in the statement list.
  At this point transaction flags of an engine, if any, are
  propagated from the statement list to the list of the normal
  transaction.
  When commit/rollback is finished, the statement list is
  cleared. It will be filled in again by the next statement,
  and emptied again at the next statement's end.

  The normal transaction is committed in a similar way
  (by going over all engines in thd->transaction.all list)
  but at different times:
  - upon COMMIT SQL statement is issued by the user
  - implicitly, by the server, at the beginning of a DDL statement
  or SET AUTOCOMMIT={0|1} statement.

  The normal transaction can be rolled back as well:
  - if the user has requested so, by issuing ROLLBACK SQL
  statement
  - if one of the storage engines requested a rollback
  by setting thd->transaction_rollback_request. This may
  happen in case, e.g., when the transaction in the engine was
  chosen a victim of the internal deadlock resolution algorithm
  and rolled back internally. When such a situation happens, there
  is little the server can do and the only option is to rollback
  transactions in all other participating engines.  In this case
  the rollback is accompanied by an error sent to the user.

  As follows from the use cases above, the normal transaction
  is never committed when there is an outstanding statement
  transaction. In most cases there is no conflict, since
  commits of the normal transaction are issued by a stand-alone
  administrative or DDL statement, thus no outstanding statement
  transaction of the previous statement exists. Besides,
  all statements that manipulate with the normal transaction
  are prohibited in stored functions and triggers, therefore
  no conflicting situation can occur in a sub-statement either.
  The remaining rare cases when the server explicitly has
  to commit the statement transaction prior to committing the normal
  one cover error-handling scenarios (see for example
  SQLCOM_LOCK_TABLES).

  When committing a statement or a normal transaction, the server
  either uses the two-phase commit protocol, or issues a commit
  in each engine independently. The two-phase commit protocol
  is used only if:
  - all participating engines support two-phase commit (provide
    handlerton::prepare PSEA API call) and
  - transactions in at least two engines modify data (i.e. are
  not read-only).

  Note that the two phase commit is used for
  statement transactions, even though they are not durable anyway.
  This is done to ensure logical consistency of data in a multiple-
  engine transaction.
  For example, imagine that some day MySQL supports unique
  constraint checks deferred till the end of statement. In such
  case a commit in one of the engines may yield ER_DUP_KEY,
  and MySQL should be able to gracefully abort statement
  transactions of other participants.

  After the normal transaction has been committed,
  thd->transaction.all list is cleared.

  When a connection is closed, the current normal transaction, if
  any, is rolled back.

  Roles and responsibilities
  --------------------------

  The server has no way to know that an engine participates in
  the statement and a transaction has been started
  in it unless the engine says so. Thus, in order to be
  a part of a transaction, the engine must "register" itself.
  This is done by invoking trans_register_ha() server call.
  Normally the engine registers itself whenever handler::external_lock()
  is called. trans_register_ha() can be invoked many times: if
  an engine is already registered, the call does nothing.
  In case autocommit is not set, the engine must register itself
  twice -- both in the statement list and in the normal transaction
  list.
  In which list to register is a parameter of trans_register_ha().

  Note, that although the registration interface in itself is
  fairly clear, the current usage practice often leads to undesired
  effects. E.g. since a call to trans_register_ha() in most engines
  is embedded into implementation of handler::external_lock(), some
  DDL statements start a transaction (at least from the server
  point of view) even though they are not expected to. E.g.
  CREATE TABLE does not start a transaction, since
  handler::external_lock() is never called during CREATE TABLE. But
  CREATE TABLE ... SELECT does, since handler::external_lock() is
  called for the table that is being selected from. This has no
  practical effects currently, but must be kept in mind
  nevertheless.

  Once an engine is registered, the server will do the rest
  of the work.

  During statement execution, whenever any of data-modifying
  PSEA API methods is used, e.g. handler::write_row() or
  handler::update_row(), the read-write flag is raised in the
  statement transaction for the involved engine.
  Currently All PSEA calls are "traced", and the data can not be
  changed in a way other than issuing a PSEA call. Important:
  unless this invariant is preserved the server will not know that
  a transaction in a given engine is read-write and will not
  involve the two-phase commit protocol!

  At the end of a statement, server call trans_commit_stmt is
  invoked. This call in turn invokes handlerton::prepare()
  for every involved engine. Prepare is followed by a call
  to handlerton::commit_one_phase() If a one-phase commit
  will suffice, handlerton::prepare() is not invoked and
  the server only calls handlerton::commit_one_phase().
  At statement commit, the statement-related read-write
  engine flag is propagated to the corresponding flag in the
  normal transaction.  When the commit is complete, the list
  of registered engines is cleared.

  Rollback is handled in a similar fashion.

  Additional notes on DDL and the normal transaction.
  ---------------------------------------------------

  DDLs and operations with non-transactional engines
  do not "register" in thd->transaction lists, and thus do not
  modify the transaction state. Besides, each DDL in
  MySQL is prefixed with an implicit normal transaction commit
  (a call to trans_commit_implicit()), and thus leaves nothing
  to modify.
  However, as it has been pointed out with CREATE TABLE .. SELECT,
  some DDL statements can start a *new* transaction.

  Behaviour of the server in this case is currently badly
  defined.
  DDL statements use a form of "semantic" logging
  to maintain atomicity: if CREATE TABLE .. SELECT failed,
  the newly created table is deleted.
  In addition, some DDL statements issue interim transaction
  commits: e.g. ALTER TABLE issues a commit after data is copied
  from the original table to the internal temporary table. Other
  statements, e.g. CREATE TABLE ... SELECT do not always commit
  after itself.
  And finally there is a group of DDL statements such as
  RENAME/DROP TABLE that doesn't start a new transaction
  and doesn't commit.

  This diversity makes it hard to say what will happen if
  by chance a stored function is invoked during a DDL --
  whether any modifications it makes will be committed or not
  is not clear. Fortunately, SQL grammar of few DDLs allows
  invocation of a stored function.

  A consistent behaviour is perhaps to always commit the normal
  transaction after all DDLs, just like the statement transaction
  is always committed at the end of all statements.
*/

/**
  Register a storage engine for a transaction.

  Every storage engine MUST call this function when it starts
  a transaction or a statement (that is it must be called both for the
  "beginning of transaction" and "beginning of statement").
  Only storage engines registered for the transaction/statement
  will know when to commit/rollback it.

  @note
    trans_register_ha is idempotent - storage engine may register many
    times per transaction.

*/
void trans_register_ha(THD *thd, bool all, handlerton *ht_arg)
{
  THD_TRANS *trans;
  Ha_trx_info *ha_info;
  DBUG_ENTER("trans_register_ha");
  DBUG_PRINT("enter",("%s", all ? "all" : "stmt"));

  if (all)
  {
    trans= &thd->transaction.all;
    thd->server_status|= SERVER_STATUS_IN_TRANS;
    if (thd->tx_read_only)
      thd->server_status|= SERVER_STATUS_IN_TRANS_READONLY;
    DBUG_PRINT("info", ("setting SERVER_STATUS_IN_TRANS"));
  }
  else
    trans= &thd->transaction.stmt;

  ha_info= thd->ha_data[ht_arg->slot].ha_info + (all ? 1 : 0);

  if (ha_info->is_started())
    DBUG_VOID_RETURN; /* already registered, return */

  ha_info->register_ha(trans, ht_arg);

  trans->no_2pc|=(ht_arg->prepare==0);
  if (thd->transaction.xid_state.xid.is_null())
    thd->transaction.xid_state.xid.set(thd->query_id);
  DBUG_VOID_RETURN;
}


static int prepare_or_error(handlerton *ht, THD *thd, bool all)
{
  int err= ht->prepare(ht, thd, all);
  status_var_increment(thd->status_var.ha_prepare_count);
  if (err)
  {
    /* avoid sending error, if we're going to replay the transaction */
#ifdef WITH_WSREP
    if (ht != wsrep_hton ||
        err == EMSGSIZE || thd->wsrep_conflict_state != MUST_REPLAY)
#endif
      my_error(ER_ERROR_DURING_COMMIT, MYF(0), err);
  }
  return err;
}


/**
  @retval
    0   ok
  @retval
    1   error, transaction was rolled back
*/
int ha_prepare(THD *thd)
{
  int error=0, all=1;
  THD_TRANS *trans=all ? &thd->transaction.all : &thd->transaction.stmt;
  Ha_trx_info *ha_info= trans->ha_list;
  DBUG_ENTER("ha_prepare");

  if (ha_info)
  {
    for (; ha_info; ha_info= ha_info->next())
    {
      handlerton *ht= ha_info->ht();
      if (ht->prepare)
      {
        if (unlikely(prepare_or_error(ht, thd, all)))
        {
          ha_rollback_trans(thd, all);
          error=1;
          break;
        }
      }
      else
      {
        push_warning_printf(thd, Sql_condition::WARN_LEVEL_WARN,
                            ER_GET_ERRNO, ER_THD(thd, ER_GET_ERRNO),
                            HA_ERR_WRONG_COMMAND,
                            ha_resolve_storage_engine_name(ht));

      }
    }
  }

  DBUG_RETURN(error);
}

/**
  Check if we can skip the two-phase commit.

  A helper function to evaluate if two-phase commit is mandatory.
  As a side effect, propagates the read-only/read-write flags
  of the statement transaction to its enclosing normal transaction.
  
  If we have at least two engines with read-write changes we must
  run a two-phase commit. Otherwise we can run several independent
  commits as the only transactional engine has read-write changes
  and others are read-only.

  @retval   0   All engines are read-only.
  @retval   1   We have the only engine with read-write changes.
  @retval   >1  More than one engine have read-write changes.
                Note: return value might NOT be the exact number of
                engines with read-write changes.
*/

static
uint
ha_check_and_coalesce_trx_read_only(THD *thd, Ha_trx_info *ha_list,
                                    bool all)
{
  /* The number of storage engines that have actual changes. */
  unsigned rw_ha_count= 0;
  Ha_trx_info *ha_info;

  for (ha_info= ha_list; ha_info; ha_info= ha_info->next())
  {
    if (ha_info->is_trx_read_write())
      ++rw_ha_count;

    if (! all)
    {
      Ha_trx_info *ha_info_all= &thd->ha_data[ha_info->ht()->slot].ha_info[1];
      DBUG_ASSERT(ha_info != ha_info_all);
      /*
        Merge read-only/read-write information about statement
        transaction to its enclosing normal transaction. Do this
        only if in a real transaction -- that is, if we know
        that ha_info_all is registered in thd->transaction.all.
        Since otherwise we only clutter the normal transaction flags.
      */
      if (ha_info_all->is_started()) /* FALSE if autocommit. */
        ha_info_all->coalesce_trx_with(ha_info);
    }
    else if (rw_ha_count > 1)
    {
      /*
        It is a normal transaction, so we don't need to merge read/write
        information up, and the need for two-phase commit has been
        already established. Break the loop prematurely.
      */
      break;
    }
  }
  return rw_ha_count;
}


/**
  @retval
    0   ok
  @retval
    1   transaction was rolled back
  @retval
    2   error during commit, data may be inconsistent

  @todo
    Since we don't support nested statement transactions in 5.0,
    we can't commit or rollback stmt transactions while we are inside
    stored functions or triggers. So we simply do nothing now.
    TODO: This should be fixed in later ( >= 5.1) releases.
*/
int ha_commit_trans(THD *thd, bool all)
{
  int error= 0, cookie;
  /*
    'all' means that this is either an explicit commit issued by
    user, or an implicit commit issued by a DDL.
  */
  THD_TRANS *trans= all ? &thd->transaction.all : &thd->transaction.stmt;
  /*
    "real" is a nick name for a transaction for which a commit will
    make persistent changes. E.g. a 'stmt' transaction inside a 'all'
    transation is not 'real': even though it's possible to commit it,
    the changes are not durable as they might be rolled back if the
    enclosing 'all' transaction is rolled back.
  */
  bool is_real_trans= ((all || thd->transaction.all.ha_list == 0) &&
                       !(thd->variables.option_bits & OPTION_GTID_BEGIN));
  Ha_trx_info *ha_info= trans->ha_list;
  bool need_prepare_ordered, need_commit_ordered;
  my_xid xid;
  DBUG_ENTER("ha_commit_trans");
  DBUG_PRINT("info",("thd: %p  option_bits: %lu  all: %d",
                     thd, (ulong) thd->variables.option_bits, all));

  /* Just a random warning to test warnings pushed during autocommit. */
  DBUG_EXECUTE_IF("warn_during_ha_commit_trans",
    push_warning(thd, Sql_condition::WARN_LEVEL_WARN,
                 ER_WARNING_NOT_COMPLETE_ROLLBACK,
                 ER_THD(thd, ER_WARNING_NOT_COMPLETE_ROLLBACK)););

  DBUG_PRINT("info",
             ("all: %d  thd->in_sub_stmt: %d  ha_info: %p  is_real_trans: %d",
              all, thd->in_sub_stmt, ha_info, is_real_trans));
  /*
    We must not commit the normal transaction if a statement
    transaction is pending. Otherwise statement transaction
    flags will not get propagated to its normal transaction's
    counterpart.
  */
  DBUG_ASSERT(thd->transaction.stmt.ha_list == NULL ||
              trans == &thd->transaction.stmt);

  if (thd->in_sub_stmt)
  {
    DBUG_ASSERT(0);
    /*
      Since we don't support nested statement transactions in 5.0,
      we can't commit or rollback stmt transactions while we are inside
      stored functions or triggers. So we simply do nothing now.
      TODO: This should be fixed in later ( >= 5.1) releases.
    */
    if (!all)
      DBUG_RETURN(0);
    /*
      We assume that all statements which commit or rollback main transaction
      are prohibited inside of stored functions or triggers. So they should
      bail out with error even before ha_commit_trans() call. To be 100% safe
      let us throw error in non-debug builds.
    */
    my_error(ER_COMMIT_NOT_ALLOWED_IN_SF_OR_TRG, MYF(0));
    DBUG_RETURN(2);
  }

#ifdef WITH_ARIA_STORAGE_ENGINE
    ha_maria::implicit_commit(thd, TRUE);
#endif

  if (!ha_info)
  {
    /*
      Free resources and perform other cleanup even for 'empty' transactions.
    */
    if (is_real_trans)
      thd->transaction.cleanup();
    DBUG_RETURN(0);
  }

  DBUG_EXECUTE_IF("crash_commit_before", DBUG_SUICIDE(););

  /* Close all cursors that can not survive COMMIT */
  if (is_real_trans)                          /* not a statement commit */
    thd->stmt_map.close_transient_cursors();

  uint rw_ha_count= ha_check_and_coalesce_trx_read_only(thd, ha_info, all);
  /* rw_trans is TRUE when we in a transaction changing data */
  bool rw_trans= is_real_trans &&
                 (rw_ha_count > (thd->is_current_stmt_binlog_disabled()?0U:1U));
  MDL_request mdl_request;
  DBUG_PRINT("info", ("is_real_trans: %d  rw_trans:  %d  rw_ha_count: %d",
                      is_real_trans, rw_trans, rw_ha_count));

  if (rw_trans)
  {
    /*
      Acquire a metadata lock which will ensure that COMMIT is blocked
      by an active FLUSH TABLES WITH READ LOCK (and vice versa:
      COMMIT in progress blocks FTWRL).

      We allow the owner of FTWRL to COMMIT; we assume that it knows
      what it does.
    */
    mdl_request.init(MDL_key::COMMIT, "", "", MDL_INTENTION_EXCLUSIVE,
                     MDL_EXPLICIT);

    if (!WSREP(thd) &&
      thd->mdl_context.acquire_lock(&mdl_request,
                                    thd->variables.lock_wait_timeout))
    {
      ha_rollback_trans(thd, all);
      DBUG_RETURN(1);
    }

    DEBUG_SYNC(thd, "ha_commit_trans_after_acquire_commit_lock");
  }

  if (rw_trans &&
      opt_readonly &&
      !(thd->security_ctx->master_access & SUPER_ACL) &&
      !thd->slave_thread)
  {
    my_error(ER_OPTION_PREVENTS_STATEMENT, MYF(0), "--read-only");
    goto err;
  }

#if 1 // FIXME: This should be done in ha_prepare().
  if (rw_trans || (thd->lex->sql_command == SQLCOM_ALTER_TABLE &&
                   thd->lex->alter_info.flags & ALTER_ADD_SYSTEM_VERSIONING))
  {
    ulonglong trx_start_id= 0, trx_end_id= 0;
    for (Ha_trx_info *ha_info= trans->ha_list; ha_info; ha_info= ha_info->next())
    {
      if (ha_info->ht()->prepare_commit_versioned)
      {
        trx_end_id= ha_info->ht()->prepare_commit_versioned(thd, &trx_start_id);
        if (trx_end_id)
          break; // FIXME: use a common ID for cross-engine transactions
      }
    }

    if (trx_end_id)
    {
      if (!TR_table::use_transaction_registry)
      {
        my_error(ER_VERS_TRT_IS_DISABLED, MYF(0));
        goto err;
      }
      DBUG_ASSERT(trx_start_id);
      TR_table trt(thd, true);
      if (trt.update(trx_start_id, trx_end_id))
        goto err;
      // Here, the call will not commit inside InnoDB. It is only working
      // around closing thd->transaction.stmt open by TR_table::open().
      if (all)
        commit_one_phase_2(thd, false, &thd->transaction.stmt, false);
    }
  }
#endif

  if (trans->no_2pc || (rw_ha_count <= 1))
  {
    error= ha_commit_one_phase(thd, all);
    goto done;
  }

  need_prepare_ordered= FALSE;
  need_commit_ordered= FALSE;
  xid= thd->transaction.xid_state.xid.get_my_xid();

  for (Ha_trx_info *hi= ha_info; hi; hi= hi->next())
  {
    handlerton *ht= hi->ht();
    /*
      Do not call two-phase commit if this particular
      transaction is read-only. This allows for simpler
      implementation in engines that are always read-only.
    */
    if (! hi->is_trx_read_write())
      continue;
    /*
      Sic: we know that prepare() is not NULL since otherwise
      trans->no_2pc would have been set.
    */
    if (unlikely(prepare_or_error(ht, thd, all)))
      goto err;

    need_prepare_ordered|= (ht->prepare_ordered != NULL);
    need_commit_ordered|= (ht->commit_ordered != NULL);
  }
  DEBUG_SYNC(thd, "ha_commit_trans_after_prepare");
  DBUG_EXECUTE_IF("crash_commit_after_prepare", DBUG_SUICIDE(););

#ifdef WITH_WSREP
  if (!error && WSREP_ON && wsrep_is_wsrep_xid(&thd->transaction.xid_state.xid))
  {
    // xid was rewritten by wsrep
    xid= wsrep_xid_seqno(thd->transaction.xid_state.xid);
  }
#endif /* WITH_WSREP */

  if (!is_real_trans)
  {
    error= commit_one_phase_2(thd, all, trans, is_real_trans);
    goto done;
  }

  DEBUG_SYNC(thd, "ha_commit_trans_before_log_and_order");
  cookie= tc_log->log_and_order(thd, xid, all, need_prepare_ordered,
                                need_commit_ordered);
  if (!cookie)
    goto err;

  DEBUG_SYNC(thd, "ha_commit_trans_after_log_and_order");
  DBUG_EXECUTE_IF("crash_commit_after_log", DBUG_SUICIDE(););

  error= commit_one_phase_2(thd, all, trans, is_real_trans) ? 2 : 0;

  DBUG_EXECUTE_IF("crash_commit_before_unlog", DBUG_SUICIDE(););
  if (tc_log->unlog(cookie, xid))
  {
    error= 2;                                /* Error during commit */
    goto end;
  }

done:
  DBUG_EXECUTE_IF("crash_commit_after", DBUG_SUICIDE(););

  mysql_mutex_assert_not_owner(&LOCK_prepare_ordered);
  mysql_mutex_assert_not_owner(mysql_bin_log.get_log_lock());
  mysql_mutex_assert_not_owner(&LOCK_after_binlog_sync);
  mysql_mutex_assert_not_owner(&LOCK_commit_ordered);
#ifdef HAVE_REPLICATION
  repl_semisync_master.wait_after_commit(thd, all);
  DEBUG_SYNC(thd, "after_group_after_commit");
#endif
  goto end;

  /* Come here if error and we need to rollback. */
err:
  error= 1;                                  /* Transaction was rolled back */
  /*
    In parallel replication, rollback is delayed, as there is extra replication
    book-keeping to be done before rolling back and allowing a conflicting
    transaction to continue (MDEV-7458).
  */
  if (!(thd->rgi_slave && thd->rgi_slave->is_parallel_exec))
    ha_rollback_trans(thd, all);

end:
  if (rw_trans && mdl_request.ticket)
  {
    /*
      We do not always immediately release transactional locks
      after ha_commit_trans() (see uses of ha_enable_transaction()),
      thus we release the commit blocker lock as soon as it's
      not needed.
    */
    thd->mdl_context.release_lock(mdl_request.ticket);
  }
  DBUG_RETURN(error);
}

/**
  @note
  This function does not care about global read lock. A caller should.

  @param[in]  all  Is set in case of explicit commit
                   (COMMIT statement), or implicit commit
                   issued by DDL. Is not set when called
                   at the end of statement, even if
                   autocommit=1.
*/

int ha_commit_one_phase(THD *thd, bool all)
{
  THD_TRANS *trans=all ? &thd->transaction.all : &thd->transaction.stmt;
  /*
    "real" is a nick name for a transaction for which a commit will
    make persistent changes. E.g. a 'stmt' transaction inside a 'all'
    transaction is not 'real': even though it's possible to commit it,
    the changes are not durable as they might be rolled back if the
    enclosing 'all' transaction is rolled back.
    We establish the value of 'is_real_trans' by checking
    if it's an explicit COMMIT/BEGIN statement, or implicit
    commit issued by DDL (all == TRUE), or if we're running
    in autocommit mode (it's only in the autocommit mode
    ha_commit_one_phase() can be called with an empty
    transaction.all.ha_list, see why in trans_register_ha()).
  */
  bool is_real_trans= ((all || thd->transaction.all.ha_list == 0) &&
                       !(thd->variables.option_bits & OPTION_GTID_BEGIN));
  int res;
  DBUG_ENTER("ha_commit_one_phase");
  if (is_real_trans)
  {
    DEBUG_SYNC(thd, "ha_commit_one_phase");
    if ((res= thd->wait_for_prior_commit()))
      DBUG_RETURN(res);
  }
  res= commit_one_phase_2(thd, all, trans, is_real_trans);
  DBUG_RETURN(res);
}


static int
commit_one_phase_2(THD *thd, bool all, THD_TRANS *trans, bool is_real_trans)
{
  int error= 0;
  uint count= 0;
  Ha_trx_info *ha_info= trans->ha_list, *ha_info_next;
  DBUG_ENTER("commit_one_phase_2");
  if (is_real_trans)
    DEBUG_SYNC(thd, "commit_one_phase_2");
  if (ha_info)
  {
    for (; ha_info; ha_info= ha_info_next)
    {
      int err;
      handlerton *ht= ha_info->ht();
      if ((err= ht->commit(ht, thd, all)))
      {
        my_error(ER_ERROR_DURING_COMMIT, MYF(0), err);
        error=1;
      }
      /* Should this be done only if is_real_trans is set ? */
      status_var_increment(thd->status_var.ha_commit_count);
      if (is_real_trans && ht != binlog_hton && ha_info->is_trx_read_write())
        ++count;
      ha_info_next= ha_info->next();
      ha_info->reset(); /* keep it conveniently zero-filled */
    }
    trans->ha_list= 0;
    trans->no_2pc=0;
    if (all)
    {
#ifdef HAVE_QUERY_CACHE
      if (thd->transaction.changed_tables)
        query_cache.invalidate(thd, thd->transaction.changed_tables);
#endif
    }
  }
  /* Free resources and perform other cleanup even for 'empty' transactions. */
  if (is_real_trans)
  {
    thd->has_waiter= false;
    thd->transaction.cleanup();
    if (count >= 2)
      statistic_increment(transactions_multi_engine, LOCK_status);
  }

  DBUG_RETURN(error);
}


int ha_rollback_trans(THD *thd, bool all)
{
  int error=0;
  THD_TRANS *trans=all ? &thd->transaction.all : &thd->transaction.stmt;
  Ha_trx_info *ha_info= trans->ha_list, *ha_info_next;
  /*
    "real" is a nick name for a transaction for which a commit will
    make persistent changes. E.g. a 'stmt' transaction inside a 'all'
    transaction is not 'real': even though it's possible to commit it,
    the changes are not durable as they might be rolled back if the
    enclosing 'all' transaction is rolled back.
    We establish the value of 'is_real_trans' by checking
    if it's an explicit COMMIT or BEGIN statement, or implicit
    commit issued by DDL (in these cases all == TRUE),
    or if we're running in autocommit mode (it's only in the autocommit mode
    ha_commit_one_phase() is called with an empty
    transaction.all.ha_list, see why in trans_register_ha()).
  */
  bool is_real_trans=all || thd->transaction.all.ha_list == 0;
  DBUG_ENTER("ha_rollback_trans");

  /*
    We must not rollback the normal transaction if a statement
    transaction is pending.
  */
  DBUG_ASSERT(thd->transaction.stmt.ha_list == NULL ||
              trans == &thd->transaction.stmt);

#ifdef HAVE_REPLICATION
  if (is_real_trans)
  {
    /*
      In parallel replication, if we need to rollback during commit, we must
      first inform following transactions that we are going to abort our commit
      attempt. Otherwise those following transactions can run too early, and
      possibly cause replication to fail. See comments in retry_event_group().

      There were several bugs with this in the past that were very hard to
      track down (MDEV-7458, MDEV-8302). So we add here an assertion for
      rollback without signalling following transactions. And in release
      builds, we explicitly do the signalling before rolling back.
    */
    DBUG_ASSERT(!(thd->rgi_slave && thd->rgi_slave->did_mark_start_commit));
    if (thd->rgi_slave && thd->rgi_slave->did_mark_start_commit)
      thd->rgi_slave->unmark_start_commit();
  }
#endif

  if (thd->in_sub_stmt)
  {
    DBUG_ASSERT(0);
    /*
      If we are inside stored function or trigger we should not commit or
      rollback current statement transaction. See comment in ha_commit_trans()
      call for more information.
    */
    if (!all)
      DBUG_RETURN(0);
    my_error(ER_COMMIT_NOT_ALLOWED_IN_SF_OR_TRG, MYF(0));
    DBUG_RETURN(1);
  }

  if (ha_info)
  {
    /* Close all cursors that can not survive ROLLBACK */
    if (is_real_trans)                          /* not a statement commit */
      thd->stmt_map.close_transient_cursors();

    for (; ha_info; ha_info= ha_info_next)
    {
      int err;
      handlerton *ht= ha_info->ht();
      if ((err= ht->rollback(ht, thd, all)))
      { // cannot happen
        my_error(ER_ERROR_DURING_ROLLBACK, MYF(0), err);
        error=1;
#ifdef WITH_WSREP
         WSREP_WARN("handlerton rollback failed, thd %llu %lld conf %d SQL %s",
                    thd->thread_id, thd->query_id, thd->wsrep_conflict_state,
                    thd->query());
#endif /* WITH_WSREP */
      }
      status_var_increment(thd->status_var.ha_rollback_count);
      ha_info_next= ha_info->next();
      ha_info->reset(); /* keep it conveniently zero-filled */
    }
    trans->ha_list= 0;
    trans->no_2pc=0;
  }

  /*
    Thanks to possibility of MDL deadlock rollback request can come even if
    transaction hasn't been started in any transactional storage engine.
  */
  if (is_real_trans && thd->transaction_rollback_request &&
      thd->transaction.xid_state.xa_state != XA_NOTR)
    thd->transaction.xid_state.rm_error= thd->get_stmt_da()->sql_errno();

  /* Always cleanup. Even if nht==0. There may be savepoints. */
  if (is_real_trans)
  {
    thd->has_waiter= false;
    thd->transaction.cleanup();
  }
  if (all)
    thd->transaction_rollback_request= FALSE;

  /*
    If a non-transactional table was updated, warn; don't warn if this is a
    slave thread (because when a slave thread executes a ROLLBACK, it has
    been read from the binary log, so it's 100% sure and normal to produce
    error ER_WARNING_NOT_COMPLETE_ROLLBACK. If we sent the warning to the
    slave SQL thread, it would not stop the thread but just be printed in
    the error log; but we don't want users to wonder why they have this
    message in the error log, so we don't send it.

    We don't have to test for thd->killed == KILL_SYSTEM_THREAD as
    it doesn't matter if a warning is pushed to a system thread or not:
    No one will see it...
  */
  if (is_real_trans && thd->transaction.all.modified_non_trans_table &&
      !thd->slave_thread && thd->killed < KILL_CONNECTION)
    push_warning(thd, Sql_condition::WARN_LEVEL_WARN,
                 ER_WARNING_NOT_COMPLETE_ROLLBACK,
                 ER_THD(thd, ER_WARNING_NOT_COMPLETE_ROLLBACK));
#ifdef HAVE_REPLICATION
  repl_semisync_master.wait_after_rollback(thd, all);
#endif
  DBUG_RETURN(error);
}


struct xahton_st {
  XID *xid;
  int result;
};

static my_bool xacommit_handlerton(THD *unused1, plugin_ref plugin,
                                   void *arg)
{
  handlerton *hton= plugin_hton(plugin);
  if (hton->state == SHOW_OPTION_YES && hton->recover)
  {
    hton->commit_by_xid(hton, ((struct xahton_st *)arg)->xid);
    ((struct xahton_st *)arg)->result= 0;
  }
  return FALSE;
}

static my_bool xarollback_handlerton(THD *unused1, plugin_ref plugin,
                                     void *arg)
{
  handlerton *hton= plugin_hton(plugin);
  if (hton->state == SHOW_OPTION_YES && hton->recover)
  {
    hton->rollback_by_xid(hton, ((struct xahton_st *)arg)->xid);
    ((struct xahton_st *)arg)->result= 0;
  }
  return FALSE;
}


int ha_commit_or_rollback_by_xid(XID *xid, bool commit)
{
  struct xahton_st xaop;
  xaop.xid= xid;
  xaop.result= 1;

  plugin_foreach(NULL, commit ? xacommit_handlerton : xarollback_handlerton,
                 MYSQL_STORAGE_ENGINE_PLUGIN, &xaop);

  return xaop.result;
}


#ifndef DBUG_OFF
/**
  @note
    This does not need to be multi-byte safe or anything
*/
static char* xid_to_str(char *buf, XID *xid)
{
  int i;
  char *s=buf;
  *s++='\'';
  for (i=0; i < xid->gtrid_length+xid->bqual_length; i++)
  {
    uchar c=(uchar)xid->data[i];
    /* is_next_dig is set if next character is a number */
    bool is_next_dig= FALSE;
    if (i < XIDDATASIZE)
    {
      char ch= xid->data[i+1];
      is_next_dig= (ch >= '0' && ch <='9');
    }
    if (i == xid->gtrid_length)
    {
      *s++='\'';
      if (xid->bqual_length)
      {
        *s++='.';
        *s++='\'';
      }
    }
    if (c < 32 || c > 126)
    {
      *s++='\\';
      /*
        If next character is a number, write current character with
        3 octal numbers to ensure that the next number is not seen
        as part of the octal number
      */
      if (c > 077 || is_next_dig)
        *s++=_dig_vec_lower[c >> 6];
      if (c > 007 || is_next_dig)
        *s++=_dig_vec_lower[(c >> 3) & 7];
      *s++=_dig_vec_lower[c & 7];
    }
    else
    {
      if (c == '\'' || c == '\\')
        *s++='\\';
      *s++=c;
    }
  }
  *s++='\'';
  *s=0;
  return buf;
}
#endif

/**
  recover() step of xa.

  @note
    there are three modes of operation:
    - automatic recover after a crash
    in this case commit_list != 0, tc_heuristic_recover==0
    all xids from commit_list are committed, others are rolled back
    - manual (heuristic) recover
    in this case commit_list==0, tc_heuristic_recover != 0
    DBA has explicitly specified that all prepared transactions should
    be committed (or rolled back).
    - no recovery (MySQL did not detect a crash)
    in this case commit_list==0, tc_heuristic_recover == 0
    there should be no prepared transactions in this case.
*/
struct xarecover_st
{
  int len, found_foreign_xids, found_my_xids;
  XID *list;
  HASH *commit_list;
  bool dry_run;
};

static my_bool xarecover_handlerton(THD *unused, plugin_ref plugin,
                                    void *arg)
{
  handlerton *hton= plugin_hton(plugin);
  struct xarecover_st *info= (struct xarecover_st *) arg;
  int got;

  if (hton->state == SHOW_OPTION_YES && hton->recover)
  {
    while ((got= hton->recover(hton, info->list, info->len)) > 0 )
    {
      sql_print_information("Found %d prepared transaction(s) in %s",
                            got, hton_name(hton)->str);
      for (int i=0; i < got; i ++)
      {
        my_xid x= IF_WSREP(WSREP_ON && wsrep_is_wsrep_xid(&info->list[i]) ?
                           wsrep_xid_seqno(info->list[i]) :
                           info->list[i].get_my_xid(),
                           info->list[i].get_my_xid());
        if (!x) // not "mine" - that is generated by external TM
        {
#ifndef DBUG_OFF
          char buf[XIDDATASIZE*4+6]; // see xid_to_str
          DBUG_PRINT("info", ("ignore xid %s", xid_to_str(buf, info->list+i)));
#endif
          xid_cache_insert(info->list+i, XA_PREPARED);
          info->found_foreign_xids++;
          continue;
        }
        if (info->dry_run)
        {
          info->found_my_xids++;
          continue;
        }
        // recovery mode
        if (info->commit_list ?
            my_hash_search(info->commit_list, (uchar *)&x, sizeof(x)) != 0 :
            tc_heuristic_recover == TC_HEURISTIC_RECOVER_COMMIT)
        {
#ifndef DBUG_OFF
          int rc=
#endif
            hton->commit_by_xid(hton, info->list+i);
#ifndef DBUG_OFF
          if (rc == 0)
          {
            char buf[XIDDATASIZE*4+6]; // see xid_to_str
            DBUG_PRINT("info", ("commit xid %s", xid_to_str(buf, info->list+i)));
          }
#endif
        }
        else
        {
#ifndef DBUG_OFF
          int rc=
#endif
            hton->rollback_by_xid(hton, info->list+i);
#ifndef DBUG_OFF
          if (rc == 0)
          {
            char buf[XIDDATASIZE*4+6]; // see xid_to_str
            DBUG_PRINT("info", ("rollback xid %s",
                                xid_to_str(buf, info->list+i)));
          }
#endif
        }
      }
      if (got < info->len)
        break;
    }
  }
  return FALSE;
}

int ha_recover(HASH *commit_list)
{
  struct xarecover_st info;
  DBUG_ENTER("ha_recover");
  info.found_foreign_xids= info.found_my_xids= 0;
  info.commit_list= commit_list;
  info.dry_run= (info.commit_list==0 && tc_heuristic_recover==0);
  info.list= NULL;

  /* commit_list and tc_heuristic_recover cannot be set both */
  DBUG_ASSERT(info.commit_list==0 || tc_heuristic_recover==0);
  /* if either is set, total_ha_2pc must be set too */
  DBUG_ASSERT(info.dry_run ||
              (failed_ha_2pc + total_ha_2pc) > (ulong)opt_bin_log);

  if (total_ha_2pc <= (ulong)opt_bin_log)
    DBUG_RETURN(0);

  if (info.commit_list)
    sql_print_information("Starting crash recovery...");

  for (info.len= MAX_XID_LIST_SIZE ; 
       info.list==0 && info.len > MIN_XID_LIST_SIZE; info.len/=2)
  {
    info.list=(XID *)my_malloc(info.len*sizeof(XID), MYF(0));
  }
  if (!info.list)
  {
    sql_print_error(ER(ER_OUTOFMEMORY),
                    static_cast<int>(info.len*sizeof(XID)));
    DBUG_RETURN(1);
  }

  plugin_foreach(NULL, xarecover_handlerton, 
                 MYSQL_STORAGE_ENGINE_PLUGIN, &info);

  my_free(info.list);
  if (info.found_foreign_xids)
    sql_print_warning("Found %d prepared XA transactions", 
                      info.found_foreign_xids);
  if (info.dry_run && info.found_my_xids)
  {
    sql_print_error("Found %d prepared transactions! It means that mysqld was "
                    "not shut down properly last time and critical recovery "
                    "information (last binlog or %s file) was manually deleted "
                    "after a crash. You have to start mysqld with "
                    "--tc-heuristic-recover switch to commit or rollback "
                    "pending transactions.",
                    info.found_my_xids, opt_tc_log_file);
    DBUG_RETURN(1);
  }
  if (info.commit_list)
    sql_print_information("Crash recovery finished.");
  DBUG_RETURN(0);
}

/**
  return the XID as it appears in the SQL function's arguments.
  So this string can be passed to XA START, XA PREPARE etc...

  @note
    the 'buf' has to have space for at least SQL_XIDSIZE bytes.
*/


/*
  'a'..'z' 'A'..'Z', '0'..'9'
  and '-' '_' ' ' symbols don't have to be
  converted.
*/

static const char xid_needs_conv[128]=
{
  1,1,1,1,1,1,1,1,1,1,1,1,1,1,1,1,
  1,1,1,1,1,1,1,1,1,1,1,1,1,1,1,1,
  0,1,1,1,1,1,1,1,1,1,1,1,1,0,1,1,
  0,0,0,0,0,0,0,0,0,0,1,1,1,1,1,1,
  1,0,0,0,0,0,0,0,0,0,0,0,0,0,0,0,
  0,0,0,0,0,0,0,0,0,0,0,1,1,1,1,0,
  1,0,0,0,0,0,0,0,0,0,0,0,0,0,0,0,
  0,0,0,0,0,0,0,0,0,0,0,1,1,1,1,1
};

uint get_sql_xid(XID *xid, char *buf)
{
  int tot_len= xid->gtrid_length + xid->bqual_length;
  int i;
  const char *orig_buf= buf;

  for (i=0; i<tot_len; i++)
  {
    uchar c= ((uchar *) xid->data)[i];
    if (c >= 128 || xid_needs_conv[c])
      break;
  }

  if (i >= tot_len)
  {
    /* No need to convert characters to hexadecimals. */
    *buf++= '\'';
    memcpy(buf, xid->data, xid->gtrid_length);
    buf+= xid->gtrid_length;
    *buf++= '\'';
    if (xid->bqual_length > 0 || xid->formatID != 1)
    {
      *buf++= ',';
      *buf++= '\'';
      memcpy(buf, xid->data+xid->gtrid_length, xid->bqual_length);
      buf+= xid->bqual_length;
      *buf++= '\'';
    }
  }
  else
  {
    *buf++= 'X';
    *buf++= '\'';
    for (i= 0; i < xid->gtrid_length; i++)
    {
      *buf++=_dig_vec_lower[((uchar*) xid->data)[i] >> 4];
      *buf++=_dig_vec_lower[((uchar*) xid->data)[i] & 0x0f];
    }
    *buf++= '\'';
    if (xid->bqual_length > 0 || xid->formatID != 1)
    {
      *buf++= ',';
      *buf++= 'X';
      *buf++= '\'';
      for (; i < tot_len; i++)
      {
        *buf++=_dig_vec_lower[((uchar*) xid->data)[i] >> 4];
        *buf++=_dig_vec_lower[((uchar*) xid->data)[i] & 0x0f];
      }
      *buf++= '\'';
    }
  }

  if (xid->formatID != 1)
  {
    *buf++= ',';
    buf+= my_longlong10_to_str_8bit(&my_charset_bin, buf,
            MY_INT64_NUM_DECIMAL_DIGITS, -10, xid->formatID);
  }

  return (uint)(buf - orig_buf);
}


/**
  return the list of XID's to a client, the same way SHOW commands do.

  @note
    I didn't find in XA specs that an RM cannot return the same XID twice,
    so mysql_xa_recover does not filter XID's to ensure uniqueness.
    It can be easily fixed later, if necessary.
*/

static my_bool xa_recover_callback(XID_STATE *xs, Protocol *protocol,
                  char *data, uint data_len, CHARSET_INFO *data_cs)
{
  if (xs->xa_state == XA_PREPARED)
  {
    protocol->prepare_for_resend();
    protocol->store_longlong((longlong) xs->xid.formatID, FALSE);
    protocol->store_longlong((longlong) xs->xid.gtrid_length, FALSE);
    protocol->store_longlong((longlong) xs->xid.bqual_length, FALSE);
    protocol->store(data, data_len, data_cs);
    if (protocol->write())
      return TRUE;
  }
  return FALSE;
}


static my_bool xa_recover_callback_short(XID_STATE *xs, Protocol *protocol)
{
  return xa_recover_callback(xs, protocol, xs->xid.data,
      xs->xid.gtrid_length + xs->xid.bqual_length, &my_charset_bin);
}


static my_bool xa_recover_callback_verbose(XID_STATE *xs, Protocol *protocol)
{
  char buf[SQL_XIDSIZE];
  uint len= get_sql_xid(&xs->xid, buf);
  return xa_recover_callback(xs, protocol, buf, len,
                             &my_charset_utf8_general_ci);
}


bool mysql_xa_recover(THD *thd)
{
  List<Item> field_list;
  Protocol *protocol= thd->protocol;
  MEM_ROOT *mem_root= thd->mem_root;
  my_hash_walk_action action;
  DBUG_ENTER("mysql_xa_recover");

  field_list.push_back(new (mem_root)
                       Item_int(thd, "formatID", 0,
                                MY_INT32_NUM_DECIMAL_DIGITS), mem_root);
  field_list.push_back(new (mem_root)
                       Item_int(thd, "gtrid_length", 0,
                                MY_INT32_NUM_DECIMAL_DIGITS), mem_root);
  field_list.push_back(new (mem_root)
                       Item_int(thd, "bqual_length", 0,
                                MY_INT32_NUM_DECIMAL_DIGITS), mem_root);
  {
    uint len;
    CHARSET_INFO *cs;

    if (thd->lex->verbose)
    {
      len= SQL_XIDSIZE;
      cs= &my_charset_utf8_general_ci;
      action= (my_hash_walk_action) xa_recover_callback_verbose;
    }
    else
    {
      len= XIDDATASIZE;
      cs= &my_charset_bin;
      action= (my_hash_walk_action) xa_recover_callback_short;
    }

    field_list.push_back(new (mem_root)
                         Item_empty_string(thd, "data", len, cs), mem_root);
  }

  if (protocol->send_result_set_metadata(&field_list,
                            Protocol::SEND_NUM_ROWS | Protocol::SEND_EOF))
    DBUG_RETURN(1);

  if (xid_cache_iterate(thd, action, protocol))
    DBUG_RETURN(1);
  my_eof(thd);
  DBUG_RETURN(0);
}

/*
  Called by engine to notify TC that a new commit checkpoint has been reached.
  See comments on handlerton method commit_checkpoint_request() for details.
*/
void
commit_checkpoint_notify_ha(handlerton *hton, void *cookie)
{
  tc_log->commit_checkpoint_notify(cookie);
}


/**
  Check if all storage engines used in transaction agree that after
  rollback to savepoint it is safe to release MDL locks acquired after
  savepoint creation.

  @param thd   The client thread that executes the transaction.

  @return true  - It is safe to release MDL locks.
          false - If it is not.
*/
bool ha_rollback_to_savepoint_can_release_mdl(THD *thd)
{
  Ha_trx_info *ha_info;
  THD_TRANS *trans= (thd->in_sub_stmt ? &thd->transaction.stmt :
                                        &thd->transaction.all);

  DBUG_ENTER("ha_rollback_to_savepoint_can_release_mdl");

  /**
    Checking whether it is safe to release metadata locks after rollback to
    savepoint in all the storage engines that are part of the transaction.
  */
  for (ha_info= trans->ha_list; ha_info; ha_info= ha_info->next())
  {
    handlerton *ht= ha_info->ht();
    DBUG_ASSERT(ht);

    if (ht->savepoint_rollback_can_release_mdl == 0 ||
        ht->savepoint_rollback_can_release_mdl(ht, thd) == false)
      DBUG_RETURN(false);
  }

  DBUG_RETURN(true);
}

int ha_rollback_to_savepoint(THD *thd, SAVEPOINT *sv)
{
  int error=0;
  THD_TRANS *trans= (thd->in_sub_stmt ? &thd->transaction.stmt :
                                        &thd->transaction.all);
  Ha_trx_info *ha_info, *ha_info_next;

  DBUG_ENTER("ha_rollback_to_savepoint");

  trans->no_2pc=0;
  /*
    rolling back to savepoint in all storage engines that were part of the
    transaction when the savepoint was set
  */
  for (ha_info= sv->ha_list; ha_info; ha_info= ha_info->next())
  {
    int err;
    handlerton *ht= ha_info->ht();
    DBUG_ASSERT(ht);
    DBUG_ASSERT(ht->savepoint_set != 0);
    if ((err= ht->savepoint_rollback(ht, thd,
                                     (uchar *)(sv+1)+ht->savepoint_offset)))
    { // cannot happen
      my_error(ER_ERROR_DURING_ROLLBACK, MYF(0), err);
      error=1;
    }
    status_var_increment(thd->status_var.ha_savepoint_rollback_count);
    trans->no_2pc|= ht->prepare == 0;
  }
  /*
    rolling back the transaction in all storage engines that were not part of
    the transaction when the savepoint was set
  */
  for (ha_info= trans->ha_list; ha_info != sv->ha_list;
       ha_info= ha_info_next)
  {
    int err;
    handlerton *ht= ha_info->ht();
    if ((err= ht->rollback(ht, thd, !thd->in_sub_stmt)))
    { // cannot happen
      my_error(ER_ERROR_DURING_ROLLBACK, MYF(0), err);
      error=1;
    }
    status_var_increment(thd->status_var.ha_rollback_count);
    ha_info_next= ha_info->next();
    ha_info->reset(); /* keep it conveniently zero-filled */
  }
  trans->ha_list= sv->ha_list;
  DBUG_RETURN(error);
}

/**
  @note
  according to the sql standard (ISO/IEC 9075-2:2003)
  section "4.33.4 SQL-statements and transaction states",
  SAVEPOINT is *not* transaction-initiating SQL-statement
*/
int ha_savepoint(THD *thd, SAVEPOINT *sv)
{
  int error=0;
  THD_TRANS *trans= (thd->in_sub_stmt ? &thd->transaction.stmt :
                                        &thd->transaction.all);
  Ha_trx_info *ha_info= trans->ha_list;
  DBUG_ENTER("ha_savepoint");

  for (; ha_info; ha_info= ha_info->next())
  {
    int err;
    handlerton *ht= ha_info->ht();
    DBUG_ASSERT(ht);
    if (! ht->savepoint_set)
    {
      my_error(ER_CHECK_NOT_IMPLEMENTED, MYF(0), "SAVEPOINT");
      error=1;
      break;
    }
    if ((err= ht->savepoint_set(ht, thd, (uchar *)(sv+1)+ht->savepoint_offset)))
    { // cannot happen
      my_error(ER_GET_ERRNO, MYF(0), err, hton_name(ht)->str);
      error=1;
    }
    status_var_increment(thd->status_var.ha_savepoint_count);
  }
  /*
    Remember the list of registered storage engines. All new
    engines are prepended to the beginning of the list.
  */
  sv->ha_list= trans->ha_list;

  DBUG_RETURN(error);
}

int ha_release_savepoint(THD *thd, SAVEPOINT *sv)
{
  int error=0;
  Ha_trx_info *ha_info= sv->ha_list;
  DBUG_ENTER("ha_release_savepoint");

  for (; ha_info; ha_info= ha_info->next())
  {
    int err;
    handlerton *ht= ha_info->ht();
    /* Savepoint life time is enclosed into transaction life time. */
    DBUG_ASSERT(ht);
    if (!ht->savepoint_release)
      continue;
    if ((err= ht->savepoint_release(ht, thd,
                                    (uchar *)(sv+1) + ht->savepoint_offset)))
    { // cannot happen
      my_error(ER_GET_ERRNO, MYF(0), err, hton_name(ht)->str);
      error=1;
    }
  }
  DBUG_RETURN(error);
}


static my_bool snapshot_handlerton(THD *thd, plugin_ref plugin,
                                   void *arg)
{
  handlerton *hton= plugin_hton(plugin);
  if (hton->state == SHOW_OPTION_YES &&
      hton->start_consistent_snapshot)
  {
    if (hton->start_consistent_snapshot(hton, thd))
      return TRUE;
    *((bool *)arg)= false;
  }
  return FALSE;
}

int ha_start_consistent_snapshot(THD *thd)
{
  bool err, warn= true;

  /*
    Holding the LOCK_commit_ordered mutex ensures that we get the same
    snapshot for all engines (including the binary log).  This allows us
    among other things to do backups with
    START TRANSACTION WITH CONSISTENT SNAPSHOT and
    have a consistent binlog position.
  */
  mysql_mutex_lock(&LOCK_commit_ordered);
  err= plugin_foreach(thd, snapshot_handlerton, MYSQL_STORAGE_ENGINE_PLUGIN, &warn);
  mysql_mutex_unlock(&LOCK_commit_ordered);

  if (err)
  {
    ha_rollback_trans(thd, true);
    return 1;
  }

  /*
    Same idea as when one wants to CREATE TABLE in one engine which does not
    exist:
  */
  if (warn)
    push_warning(thd, Sql_condition::WARN_LEVEL_WARN, ER_UNKNOWN_ERROR,
                 "This MariaDB server does not support any "
                 "consistent-read capable storage engine");
  return 0;
}


static my_bool flush_handlerton(THD *thd, plugin_ref plugin,
                                void *arg)
{
  handlerton *hton= plugin_hton(plugin);
  if (hton->state == SHOW_OPTION_YES && hton->flush_logs && 
      hton->flush_logs(hton))
    return TRUE;
  return FALSE;
}


bool ha_flush_logs(handlerton *db_type)
{
  if (db_type == NULL)
  {
    if (plugin_foreach(NULL, flush_handlerton,
                          MYSQL_STORAGE_ENGINE_PLUGIN, 0))
      return TRUE;
  }
  else
  {
    if (db_type->state != SHOW_OPTION_YES ||
        (db_type->flush_logs && db_type->flush_logs(db_type)))
      return TRUE;
  }
  return FALSE;
}


/**
  @brief make canonical filename

  @param[in]  file     table handler
  @param[in]  path     original path
  @param[out] tmp_path buffer for canonized path

  @details Lower case db name and table name path parts for
           non file based tables when lower_case_table_names
           is 2 (store as is, compare in lower case).
           Filesystem path prefix (mysql_data_home or tmpdir)
           is left intact.

  @note tmp_path may be left intact if no conversion was
        performed.

  @retval canonized path

  @todo This may be done more efficiently when table path
        gets built. Convert this function to something like
        ASSERT_CANONICAL_FILENAME.
*/
const char *get_canonical_filename(handler *file, const char *path,
                                   char *tmp_path)
{
  uint i;
  if (lower_case_table_names != 2 || (file->ha_table_flags() & HA_FILE_BASED))
    return path;

  for (i= 0; i <= mysql_tmpdir_list.max; i++)
  {
    if (is_prefix(path, mysql_tmpdir_list.list[i]))
      return path;
  }

  /* Ensure that table handler get path in lower case */
  if (tmp_path != path)
    strmov(tmp_path, path);

  /*
    we only should turn into lowercase database/table part
    so start the process after homedirectory
  */
  my_casedn_str(files_charset_info, tmp_path + mysql_data_home_len);
  return tmp_path;
}


/** delete a table in the engine

  @note
  ENOENT and HA_ERR_NO_SUCH_TABLE are not considered errors.
  The .frm file will be deleted only if we return 0.
*/
int ha_delete_table(THD *thd, handlerton *table_type, const char *path,
                    const LEX_CSTRING *db, const LEX_CSTRING *alias, bool generate_warning)
{
  handler *file;
  char tmp_path[FN_REFLEN];
  int error;
  TABLE dummy_table;
  TABLE_SHARE dummy_share;
  DBUG_ENTER("ha_delete_table");

  /* table_type is NULL in ALTER TABLE when renaming only .frm files */
  if (table_type == NULL || table_type == view_pseudo_hton ||
      ! (file=get_new_handler((TABLE_SHARE*)0, thd->mem_root, table_type)))
    DBUG_RETURN(0);

  bzero((char*) &dummy_table, sizeof(dummy_table));
  bzero((char*) &dummy_share, sizeof(dummy_share));
  dummy_table.s= &dummy_share;

  path= get_canonical_filename(file, path, tmp_path);
  if (unlikely((error= file->ha_delete_table(path))))
  {
    /*
      it's not an error if the table doesn't exist in the engine.
      warn the user, but still report DROP being a success
    */
    bool intercept= error == ENOENT || error == HA_ERR_NO_SUCH_TABLE;

    if (!intercept || generate_warning)
    {
      /* Fill up strucutures that print_error may need */
      dummy_share.path.str= (char*) path;
      dummy_share.path.length= strlen(path);
      dummy_share.normalized_path= dummy_share.path;
      dummy_share.db= *db;
      dummy_share.table_name= *alias;
      dummy_table.alias.set(alias->str, alias->length, table_alias_charset);
      file->change_table_ptr(&dummy_table, &dummy_share);
      file->print_error(error, MYF(intercept ? ME_JUST_WARNING : 0));
    }
    if (intercept)
      error= 0;
  }
  delete file;

  DBUG_RETURN(error);
}

/****************************************************************************
** General handler functions
****************************************************************************/


/**
   Clone a handler

   @param name     name of new table instance
   @param mem_root Where 'this->ref' should be allocated. It can't be
                   in this->table->mem_root as otherwise we will not be
                   able to reclaim that memory when the clone handler
                   object is destroyed.
*/

handler *handler::clone(const char *name, MEM_ROOT *mem_root)
{
  handler *new_handler= get_new_handler(table->s, mem_root, ht);

  if (!new_handler)
    return NULL;
  if (new_handler->set_ha_share_ref(ha_share))
    goto err;

  /*
    TODO: Implement a more efficient way to have more than one index open for
    the same table instance. The ha_open call is not cachable for clone.

    This is not critical as the engines already have the table open
    and should be able to use the original instance of the table.
  */
  if (new_handler->ha_open(table, name, table->db_stat,
                           HA_OPEN_IGNORE_IF_LOCKED, mem_root))
    goto err;

  return new_handler;

err:
  delete new_handler;
  return NULL;
}

LEX_CSTRING *handler::engine_name()
{
  return hton_name(ht);
}


double handler::keyread_time(uint index, uint ranges, ha_rows rows)
{
  /*
    It is assumed that we will read trough the whole key range and that all
    key blocks are half full (normally things are much better). It is also
    assumed that each time we read the next key from the index, the handler
    performs a random seek, thus the cost is proportional to the number of
    blocks read. This model does not take into account clustered indexes -
    engines that support that (e.g. InnoDB) may want to overwrite this method.
    The model counts in the time to read index entries from cache.
  */
  size_t len= table->key_info[index].key_length + ref_length;
  if (index == table->s->primary_key && table->file->primary_key_is_clustered())
    len= table->s->stored_rec_length;
  double keys_per_block= (stats.block_size/2.0/len+1);
  return (rows + keys_per_block-1)/ keys_per_block +
         len*rows/(stats.block_size+1)/TIME_FOR_COMPARE ;
}

void **handler::ha_data(THD *thd) const
{
  return thd_ha_data(thd, ht);
}

THD *handler::ha_thd(void) const
{
  DBUG_ASSERT(!table || !table->in_use || table->in_use == current_thd);
  return (table && table->in_use) ? table->in_use : current_thd;
}

void handler::unbind_psi()
{
  /*
    Notify the instrumentation that this table is not owned
    by this thread any more.
  */
  PSI_CALL_unbind_table(m_psi);
}

void handler::rebind_psi()
{
  /*
    Notify the instrumentation that this table is now owned
    by this thread.
  */
  m_psi= PSI_CALL_rebind_table(ha_table_share_psi(), this, m_psi);
}


PSI_table_share *handler::ha_table_share_psi() const
{
  return table_share->m_psi;
}

/** @brief
  Open database-handler.

  IMPLEMENTATION
    Try O_RDONLY if cannot open as O_RDWR
    Don't wait for locks if not HA_OPEN_WAIT_IF_LOCKED is set
*/
int handler::ha_open(TABLE *table_arg, const char *name, int mode,
                     uint test_if_locked, MEM_ROOT *mem_root,
                     List<String> *partitions_to_open)
{
  int error;
  DBUG_ENTER("handler::ha_open");
  DBUG_PRINT("enter",
             ("name: %s  db_type: %d  db_stat: %d  mode: %d  lock_test: %d",
              name, ht->db_type, table_arg->db_stat, mode,
              test_if_locked));

  table= table_arg;
  DBUG_ASSERT(table->s == table_share);
  DBUG_ASSERT(m_lock_type == F_UNLCK);
  DBUG_PRINT("info", ("old m_lock_type: %d F_UNLCK %d", m_lock_type, F_UNLCK));
  DBUG_ASSERT(alloc_root_inited(&table->mem_root));

  set_partitions_to_open(partitions_to_open);

  if (unlikely((error=open(name,mode,test_if_locked))))
  {
    if ((error == EACCES || error == EROFS) && mode == O_RDWR &&
	(table->db_stat & HA_TRY_READ_ONLY))
    {
      table->db_stat|=HA_READ_ONLY;
      error=open(name,O_RDONLY,test_if_locked);
    }
  }
  if (unlikely(error))
  {
    my_errno= error;                            /* Safeguard */
    DBUG_PRINT("error",("error: %d  errno: %d",error,errno));
  }
  else
  {
    DBUG_ASSERT(m_psi == NULL);
    DBUG_ASSERT(table_share != NULL);
    /*
      Do not call this for partitions handlers, since it may take too much
      resources.
      So only use the m_psi on table level, not for individual partitions.
    */
    if (!(test_if_locked & HA_OPEN_NO_PSI_CALL))
    {
      m_psi= PSI_CALL_open_table(ha_table_share_psi(), this);
    }

    if (table->s->db_options_in_use & HA_OPTION_READ_ONLY_DATA)
      table->db_stat|=HA_READ_ONLY;
    (void) extra(HA_EXTRA_NO_READCHECK);	// Not needed in SQL

    /* Allocate ref in thd or on the table's mem_root */
    if (!(ref= (uchar*) alloc_root(mem_root ? mem_root : &table->mem_root, 
                                   ALIGN_SIZE(ref_length)*2)))
    {
      ha_close();
      error=HA_ERR_OUT_OF_MEM;
    }
    else
      dup_ref=ref+ALIGN_SIZE(ref_length);
    cached_table_flags= table_flags();
  }
  reset_statistics();
  internal_tmp_table= MY_TEST(test_if_locked & HA_OPEN_INTERNAL_TABLE);

  DBUG_RETURN(error);
}

int handler::ha_close(void)
{
  DBUG_ENTER("ha_close");
  /*
    Increment global statistics for temporary tables.
    In_use is 0 for tables that was closed from the table cache.
  */
  if (table->in_use)
    status_var_add(table->in_use->status_var.rows_tmp_read, rows_tmp_read);
  PSI_CALL_close_table(m_psi);
  m_psi= NULL; /* instrumentation handle, invalid after close_table() */

  /* Detach from ANALYZE tracker */
  tracker= NULL;
  
  DBUG_ASSERT(m_lock_type == F_UNLCK);
  DBUG_ASSERT(inited == NONE);
  DBUG_RETURN(close());
}


int handler::ha_rnd_next(uchar *buf)
{
  int result;
  DBUG_ENTER("handler::ha_rnd_next");
  DBUG_ASSERT(table_share->tmp_table != NO_TMP_TABLE ||
              m_lock_type != F_UNLCK);
  DBUG_ASSERT(inited == RND);

  do
  {
    TABLE_IO_WAIT(tracker, m_psi, PSI_TABLE_FETCH_ROW, MAX_KEY, 0,
      { result= rnd_next(buf); })
    if (result != HA_ERR_RECORD_DELETED)
      break;
    status_var_increment(table->in_use->status_var.ha_read_rnd_deleted_count);
  } while (!table->in_use->check_killed(1));

  if (result == HA_ERR_RECORD_DELETED)
    result= HA_ERR_ABORTED_BY_USER;
  else
  {
    if (!result)
    {
      update_rows_read();
      if (table->vfield && buf == table->record[0])
        table->update_virtual_fields(this, VCOL_UPDATE_FOR_READ);
    }
    increment_statistics(&SSV::ha_read_rnd_next_count);
  }

  table->status=result ? STATUS_NOT_FOUND: 0;
  DBUG_RETURN(result);
}

int handler::ha_rnd_pos(uchar *buf, uchar *pos)
{
  int result;
  DBUG_ENTER("handler::ha_rnd_pos");
  DBUG_ASSERT(table_share->tmp_table != NO_TMP_TABLE ||
              m_lock_type != F_UNLCK);
  /* TODO: Find out how to solve ha_rnd_pos when finding duplicate update. */
  /* DBUG_ASSERT(inited == RND); */

  TABLE_IO_WAIT(tracker, m_psi, PSI_TABLE_FETCH_ROW, MAX_KEY, 0,
    { result= rnd_pos(buf, pos); })
  increment_statistics(&SSV::ha_read_rnd_count);
  if (result == HA_ERR_RECORD_DELETED)
    result= HA_ERR_KEY_NOT_FOUND;
  else if (!result)
  {
    update_rows_read();
    if (table->vfield && buf == table->record[0])
      table->update_virtual_fields(this, VCOL_UPDATE_FOR_READ);
  }
  table->status=result ? STATUS_NOT_FOUND: 0;
  DBUG_RETURN(result);
}

int handler::ha_index_read_map(uchar *buf, const uchar *key,
                                      key_part_map keypart_map,
                                      enum ha_rkey_function find_flag)
{
  int result;
  DBUG_ENTER("handler::ha_index_read_map");
  DBUG_ASSERT(table_share->tmp_table != NO_TMP_TABLE ||
              m_lock_type != F_UNLCK);
  DBUG_ASSERT(inited==INDEX);

  TABLE_IO_WAIT(tracker, m_psi, PSI_TABLE_FETCH_ROW, active_index, 0,
    { result= index_read_map(buf, key, keypart_map, find_flag); })
  increment_statistics(&SSV::ha_read_key_count);
  if (!result)
  {
    update_index_statistics();
    if (table->vfield && buf == table->record[0])
      table->update_virtual_fields(this, VCOL_UPDATE_FOR_READ);
  }
  table->status=result ? STATUS_NOT_FOUND: 0;
  DBUG_RETURN(result);
}

/*
  @note: Other index lookup/navigation functions require prior
  handler->index_init() call. This function is different, it requires
  that the scan is not initialized, and accepts "uint index" as an argument.
*/

int handler::ha_index_read_idx_map(uchar *buf, uint index, const uchar *key,
                                          key_part_map keypart_map,
                                          enum ha_rkey_function find_flag)
{
  int result;
  DBUG_ASSERT(inited==NONE);
  DBUG_ASSERT(table_share->tmp_table != NO_TMP_TABLE ||
              m_lock_type != F_UNLCK);
  DBUG_ASSERT(end_range == NULL);
  TABLE_IO_WAIT(tracker, m_psi, PSI_TABLE_FETCH_ROW, index, 0,
    { result= index_read_idx_map(buf, index, key, keypart_map, find_flag); })
  increment_statistics(&SSV::ha_read_key_count);
  if (!result)
  {
    update_rows_read();
    index_rows_read[index]++;
    if (table->vfield && buf == table->record[0])
      table->update_virtual_fields(this, VCOL_UPDATE_FOR_READ);
  }
  table->status=result ? STATUS_NOT_FOUND: 0;
  return result;
}

int handler::ha_index_next(uchar * buf)
{
  int result;
  DBUG_ENTER("handler::ha_index_next");
 DBUG_ASSERT(table_share->tmp_table != NO_TMP_TABLE ||
              m_lock_type != F_UNLCK);
  DBUG_ASSERT(inited==INDEX);

  TABLE_IO_WAIT(tracker, m_psi, PSI_TABLE_FETCH_ROW, active_index, 0,
    { result= index_next(buf); })
  increment_statistics(&SSV::ha_read_next_count);
  if (!result)
  {
    update_index_statistics();
    if (table->vfield && buf == table->record[0])
      table->update_virtual_fields(this, VCOL_UPDATE_FOR_READ);
  }
  table->status=result ? STATUS_NOT_FOUND: 0;
  DBUG_RETURN(result);
}

int handler::ha_index_prev(uchar * buf)
{
  int result;
  DBUG_ENTER("handler::ha_index_prev");
  DBUG_ASSERT(table_share->tmp_table != NO_TMP_TABLE ||
              m_lock_type != F_UNLCK);
  DBUG_ASSERT(inited==INDEX);

  TABLE_IO_WAIT(tracker, m_psi, PSI_TABLE_FETCH_ROW, active_index, 0,
    { result= index_prev(buf); })
  increment_statistics(&SSV::ha_read_prev_count);
  if (!result)
  {
    update_index_statistics();
    if (table->vfield && buf == table->record[0])
      table->update_virtual_fields(this, VCOL_UPDATE_FOR_READ);
  }
  table->status=result ? STATUS_NOT_FOUND: 0;
  DBUG_RETURN(result);
}

int handler::ha_index_first(uchar * buf)
{
  int result;
  DBUG_ASSERT(table_share->tmp_table != NO_TMP_TABLE ||
              m_lock_type != F_UNLCK);
  DBUG_ASSERT(inited==INDEX);

  TABLE_IO_WAIT(tracker, m_psi, PSI_TABLE_FETCH_ROW, active_index, 0,
    { result= index_first(buf); })
  increment_statistics(&SSV::ha_read_first_count);
  if (!result)
  {
    update_index_statistics();
    if (table->vfield && buf == table->record[0])
      table->update_virtual_fields(this, VCOL_UPDATE_FOR_READ);
  }
  table->status=result ? STATUS_NOT_FOUND: 0;
  return result;
}

int handler::ha_index_last(uchar * buf)
{
  int result;
  DBUG_ASSERT(table_share->tmp_table != NO_TMP_TABLE ||
              m_lock_type != F_UNLCK);
  DBUG_ASSERT(inited==INDEX);

  TABLE_IO_WAIT(tracker, m_psi, PSI_TABLE_FETCH_ROW, active_index, 0,
    { result= index_last(buf); })
  increment_statistics(&SSV::ha_read_last_count);
  if (!result)
  {
    update_index_statistics();
    if (table->vfield && buf == table->record[0])
      table->update_virtual_fields(this, VCOL_UPDATE_FOR_READ);
  }
  table->status=result ? STATUS_NOT_FOUND: 0;
  return result;
}

int handler::ha_index_next_same(uchar *buf, const uchar *key, uint keylen)
{
  int result;
  DBUG_ASSERT(table_share->tmp_table != NO_TMP_TABLE ||
              m_lock_type != F_UNLCK);
  DBUG_ASSERT(inited==INDEX);

  TABLE_IO_WAIT(tracker, m_psi, PSI_TABLE_FETCH_ROW, active_index, 0,
    { result= index_next_same(buf, key, keylen); })
  increment_statistics(&SSV::ha_read_next_count);
  if (!result)
  {
    update_index_statistics();
    if (table->vfield && buf == table->record[0])
      table->update_virtual_fields(this, VCOL_UPDATE_FOR_READ);
  }
  table->status=result ? STATUS_NOT_FOUND: 0;
  return result;
}


bool handler::ha_was_semi_consistent_read()
{
  bool result= was_semi_consistent_read();
  if (result)
    increment_statistics(&SSV::ha_read_retry_count);
  return result;
}

/* Initialize handler for random reading, with error handling */

int handler::ha_rnd_init_with_error(bool scan)
{
  int error;
  if (likely(!(error= ha_rnd_init(scan))))
    return 0;
  table->file->print_error(error, MYF(0));
  return error;
}


/**
  Read first row (only) from a table. Used for reading tables with
  only one row, either based on table statistics or if table is a SEQUENCE.

  This is never called for normal InnoDB tables, as these table types
  does not have HA_STATS_RECORDS_IS_EXACT set.
*/
int handler::read_first_row(uchar * buf, uint primary_key)
{
  int error;
  DBUG_ENTER("handler::read_first_row");

  /*
    If there is very few deleted rows in the table, find the first row by
    scanning the table.
    TODO remove the test for HA_READ_ORDER
  */
  if (stats.deleted < 10 || primary_key >= MAX_KEY ||
      !(index_flags(primary_key, 0, 0) & HA_READ_ORDER))
  {
    if (likely(!(error= ha_rnd_init(1))))
    {
      error= ha_rnd_next(buf);
      const int end_error= ha_rnd_end();
      if (likely(!error))
        error= end_error;
    }
  }
  else
  {
    /* Find the first row through the primary key */
    if (likely(!(error= ha_index_init(primary_key, 0))))
    {
      error= ha_index_first(buf);
      const int end_error= ha_index_end();
      if (likely(!error))
        error= end_error;
    }
  }
  DBUG_RETURN(error);
}

/**
  Generate the next auto-increment number based on increment and offset.
  computes the lowest number
  - strictly greater than "nr"
  - of the form: auto_increment_offset + N * auto_increment_increment
  If overflow happened then return MAX_ULONGLONG value as an
  indication of overflow.
  In most cases increment= offset= 1, in which case we get:
  @verbatim 1,2,3,4,5,... @endverbatim
    If increment=10 and offset=5 and previous number is 1, we get:
  @verbatim 1,5,15,25,35,... @endverbatim
*/
inline ulonglong
compute_next_insert_id(ulonglong nr,struct system_variables *variables)
{
  const ulonglong save_nr= nr;

  if (variables->auto_increment_increment == 1)
    nr= nr + 1; // optimization of the formula below
  else
  {
    /*
       Calculating the number of complete auto_increment_increment extents:
    */
    nr= (((nr+ variables->auto_increment_increment -
           variables->auto_increment_offset)) /
         (ulonglong) variables->auto_increment_increment);
    /*
       Adding an offset to the auto_increment_increment extent boundary:
    */
    nr= (nr* (ulonglong) variables->auto_increment_increment +
         variables->auto_increment_offset);
  }

  if (unlikely(nr <= save_nr))
    return ULONGLONG_MAX;

  return nr;
}


void handler::adjust_next_insert_id_after_explicit_value(ulonglong nr)
{
  /*
    If we have set THD::next_insert_id previously and plan to insert an
    explicitly-specified value larger than this, we need to increase
    THD::next_insert_id to be greater than the explicit value.
  */
  if ((next_insert_id > 0) && (nr >= next_insert_id))
    set_next_insert_id(compute_next_insert_id(nr, &table->in_use->variables));
}


<<<<<<< HEAD
=======
/** @brief
  Computes the largest number X:
  - smaller than or equal to "nr"
  - of the form: auto_increment_offset + N * auto_increment_increment
  where N>=0.

  SYNOPSIS
    prev_insert_id
      nr            Number to "round down"
      variables     variables struct containing auto_increment_increment and
                    auto_increment_offset

  RETURN
    The number X if it exists, "nr" otherwise.
*/
inline ulonglong
prev_insert_id(ulonglong nr, struct system_variables *variables)
{
  if (unlikely(nr < variables->auto_increment_offset))
  {
    /*
      There's nothing good we can do here. That is a pathological case, where
      the offset is larger than the column's max possible value, i.e. not even
      the first sequence value may be inserted. User will receive warning.
    */
    DBUG_PRINT("info",("auto_increment: nr: %lu cannot honour "
                       "auto_increment_offset: %lu",
                       (ulong) nr, variables->auto_increment_offset));
    return nr;
  }
  if (variables->auto_increment_increment == 1)
    return nr; // optimization of the formula below
  /*
    Calculating the number of complete auto_increment_increment extents:
  */
  nr= (((nr - variables->auto_increment_offset)) /
       (ulonglong) variables->auto_increment_increment);
  /*
    Adding an offset to the auto_increment_increment extent boundary:
  */
  return (nr * (ulonglong) variables->auto_increment_increment +
          variables->auto_increment_offset);
}


>>>>>>> 55163ba1
/**
  Update the auto_increment field if necessary.

  Updates columns with type NEXT_NUMBER if:

  - If column value is set to NULL (in which case
    auto_increment_field_not_null is 0)
  - If column is set to 0 and (sql_mode & MODE_NO_AUTO_VALUE_ON_ZERO) is not
    set. In the future we will only set NEXT_NUMBER fields if one sets them
    to NULL (or they are not included in the insert list).

    In those cases, we check if the currently reserved interval still has
    values we have not used. If yes, we pick the smallest one and use it.
    Otherwise:

  - If a list of intervals has been provided to the statement via SET
    INSERT_ID or via an Intvar_log_event (in a replication slave), we pick the
    first unused interval from this list, consider it as reserved.

  - Otherwise we set the column for the first row to the value
    next_insert_id(get_auto_increment(column))) which is usually
    max-used-column-value+1.
    We call get_auto_increment() for the first row in a multi-row
    statement. get_auto_increment() will tell us the interval of values it
    reserved for us.

  - In both cases, for the following rows we use those reserved values without
    calling the handler again (we just progress in the interval, computing
    each new value from the previous one). Until we have exhausted them, then
    we either take the next provided interval or call get_auto_increment()
    again to reserve a new interval.

  - In both cases, the reserved intervals are remembered in
    thd->auto_inc_intervals_in_cur_stmt_for_binlog if statement-based
    binlogging; the last reserved interval is remembered in
    auto_inc_interval_for_cur_row. The number of reserved intervals is
    remembered in auto_inc_intervals_count. It differs from the number of
    elements in thd->auto_inc_intervals_in_cur_stmt_for_binlog() because the
    latter list is cumulative over all statements forming one binlog event
    (when stored functions and triggers are used), and collapses two
    contiguous intervals in one (see its append() method).

    The idea is that generated auto_increment values are predictable and
    independent of the column values in the table.  This is needed to be
    able to replicate into a table that already has rows with a higher
    auto-increment value than the one that is inserted.

    After we have already generated an auto-increment number and the user
    inserts a column with a higher value than the last used one, we will
    start counting from the inserted value.

    This function's "outputs" are: the table's auto_increment field is filled
    with a value, thd->next_insert_id is filled with the value to use for the
    next row, if a value was autogenerated for the current row it is stored in
    thd->insert_id_for_cur_row, if get_auto_increment() was called
    thd->auto_inc_interval_for_cur_row is modified, if that interval is not
    present in thd->auto_inc_intervals_in_cur_stmt_for_binlog it is added to
    this list.

  @todo
    Replace all references to "next number" or NEXT_NUMBER to
    "auto_increment", everywhere (see below: there is
    table->auto_increment_field_not_null, and there also exists
    table->next_number_field, it's not consistent).

  @retval
    0	ok
  @retval
    HA_ERR_AUTOINC_READ_FAILED  get_auto_increment() was called and
    returned ~(ulonglong) 0
  @retval
    HA_ERR_AUTOINC_ERANGE storing value in field caused strict mode
    failure.
*/

#define AUTO_INC_DEFAULT_NB_ROWS 1 // Some prefer 1024 here
#define AUTO_INC_DEFAULT_NB_MAX_BITS 16
#define AUTO_INC_DEFAULT_NB_MAX ((1 << AUTO_INC_DEFAULT_NB_MAX_BITS) - 1)

int handler::update_auto_increment()
{
  ulonglong nr, nb_reserved_values;
  bool append= FALSE;
  THD *thd= table->in_use;
  struct system_variables *variables= &thd->variables;
  int result=0, tmp;
  enum enum_check_fields save_count_cuted_fields;
  DBUG_ENTER("handler::update_auto_increment");

  /*
    next_insert_id is a "cursor" into the reserved interval, it may go greater
    than the interval, but not smaller.
  */
  DBUG_ASSERT(next_insert_id >= auto_inc_interval_for_cur_row.minimum());

  if ((nr= table->next_number_field->val_int()) != 0 ||
      (table->auto_increment_field_not_null &&
       thd->variables.sql_mode & MODE_NO_AUTO_VALUE_ON_ZERO))
  {
    /*
      Update next_insert_id if we had already generated a value in this
      statement (case of INSERT VALUES(null),(3763),(null):
      the last NULL needs to insert 3764, not the value of the first NULL plus
      1).
      Ignore negative values.
    */
    if ((longlong) nr > 0 || (table->next_number_field->flags & UNSIGNED_FLAG))
      adjust_next_insert_id_after_explicit_value(nr);
    insert_id_for_cur_row= 0; // didn't generate anything
    DBUG_RETURN(0);
  }

  // ALTER TABLE ... ADD COLUMN ... AUTO_INCREMENT
  if (thd->lex->sql_command == SQLCOM_ALTER_TABLE)
  {
    if (table->versioned())
    {
      Field *end= table->vers_end_field();
      DBUG_ASSERT(end);
      bitmap_set_bit(table->read_set, end->field_index);
      if (!end->is_max())
      {
        if (!table->next_number_field->real_maybe_null())
          DBUG_RETURN(HA_ERR_UNSUPPORTED);
        table->next_number_field->set_null();
        DBUG_RETURN(0);
      }
    }
    table->next_number_field->set_notnull();
  }

  if ((nr= next_insert_id) >= auto_inc_interval_for_cur_row.maximum())
  {
    /* next_insert_id is beyond what is reserved, so we reserve more. */
    const Discrete_interval *forced=
      thd->auto_inc_intervals_forced.get_next();
    if (forced != NULL)
    {
      nr= forced->minimum();
      nb_reserved_values= forced->values();
    }
    else
    {
      /*
        handler::estimation_rows_to_insert was set by
        handler::ha_start_bulk_insert(); if 0 it means "unknown".
      */
      ulonglong nb_desired_values;
      /*
        If an estimation was given to the engine:
        - use it.
        - if we already reserved numbers, it means the estimation was
        not accurate, then we'll reserve 2*AUTO_INC_DEFAULT_NB_ROWS the 2nd
        time, twice that the 3rd time etc.
        If no estimation was given, use those increasing defaults from the
        start, starting from AUTO_INC_DEFAULT_NB_ROWS.
        Don't go beyond a max to not reserve "way too much" (because
        reservation means potentially losing unused values).
        Note that in prelocked mode no estimation is given.
      */

      if ((auto_inc_intervals_count == 0) && (estimation_rows_to_insert > 0))
        nb_desired_values= estimation_rows_to_insert;
      else if ((auto_inc_intervals_count == 0) &&
               (thd->lex->many_values.elements > 0))
      {
        /*
          For multi-row inserts, if the bulk inserts cannot be started, the
          handler::estimation_rows_to_insert will not be set. But we still
          want to reserve the autoinc values.
        */
        nb_desired_values= thd->lex->many_values.elements;
      }
      else /* go with the increasing defaults */
      {
        /* avoid overflow in formula, with this if() */
        if (auto_inc_intervals_count <= AUTO_INC_DEFAULT_NB_MAX_BITS)
        {
          nb_desired_values= AUTO_INC_DEFAULT_NB_ROWS *
            (1 << auto_inc_intervals_count);
          set_if_smaller(nb_desired_values, AUTO_INC_DEFAULT_NB_MAX);
        }
        else
          nb_desired_values= AUTO_INC_DEFAULT_NB_MAX;
      }
      get_auto_increment(variables->auto_increment_offset,
                         variables->auto_increment_increment,
                         nb_desired_values, &nr,
                         &nb_reserved_values);
      if (nr == ULONGLONG_MAX)
        DBUG_RETURN(HA_ERR_AUTOINC_READ_FAILED);  // Mark failure

      /*
        That rounding below should not be needed when all engines actually
        respect offset and increment in get_auto_increment(). But they don't
        so we still do it. Wonder if for the not-first-in-index we should do
        it. Hope that this rounding didn't push us out of the interval; even
        if it did we cannot do anything about it (calling the engine again
        will not help as we inserted no row).
      */
      nr= compute_next_insert_id(nr-1, variables);
    }

    if (table->s->next_number_keypart == 0)
    {
      /* We must defer the appending until "nr" has been possibly truncated */
      append= TRUE;
    }
    else
    {
      /*
        For such auto_increment there is no notion of interval, just a
        singleton. The interval is not even stored in
        thd->auto_inc_interval_for_cur_row, so we are sure to call the engine
        for next row.
      */
      DBUG_PRINT("info",("auto_increment: special not-first-in-index"));
    }
  }

  if (unlikely(nr == ULONGLONG_MAX))
      DBUG_RETURN(HA_ERR_AUTOINC_ERANGE);

  DBUG_ASSERT(nr != 0);
  DBUG_PRINT("info",("auto_increment: %llu  nb_reserved_values: %llu",
                     nr, append ? nb_reserved_values : 0));

  /* Store field without warning (Warning will be printed by insert) */
  save_count_cuted_fields= thd->count_cuted_fields;
  thd->count_cuted_fields= CHECK_FIELD_IGNORE;
  tmp= table->next_number_field->store((longlong)nr, TRUE);
  thd->count_cuted_fields= save_count_cuted_fields;

  if (unlikely(tmp))                            // Out of range value in store
  {
    /*
      first test if the query was aborted due to strict mode constraints
    */
    if (thd->killed == KILL_BAD_DATA ||
        nr > table->next_number_field->get_max_int_value())
      DBUG_RETURN(HA_ERR_AUTOINC_ERANGE);

    /*
      field refused this value (overflow) and truncated it, use the result of
      the truncation (which is going to be inserted); however we try to
      decrease it to honour auto_increment_* variables.
      That will shift the left bound of the reserved interval, we don't
      bother shifting the right bound (anyway any other value from this
      interval will cause a duplicate key).
    */
    nr= prev_insert_id(table->next_number_field->val_int(), variables);
    if (unlikely(table->next_number_field->store((longlong) nr, TRUE)))
      nr= table->next_number_field->val_int();
  }
  if (append)
  {
    auto_inc_interval_for_cur_row.replace(nr, nb_reserved_values,
                                          variables->auto_increment_increment);
    auto_inc_intervals_count++;
    /* Row-based replication does not need to store intervals in binlog */
    if (((WSREP(thd) && wsrep_emulate_bin_log ) || mysql_bin_log.is_open())
        && !thd->is_current_stmt_binlog_format_row())
      thd->auto_inc_intervals_in_cur_stmt_for_binlog.
        append(auto_inc_interval_for_cur_row.minimum(),
               auto_inc_interval_for_cur_row.values(),
               variables->auto_increment_increment);
  }

  /*
    Record this autogenerated value. If the caller then
    succeeds to insert this value, it will call
    record_first_successful_insert_id_in_cur_stmt()
    which will set first_successful_insert_id_in_cur_stmt if it's not
    already set.
  */
  insert_id_for_cur_row= nr;

  if (result)                                   // overflow
    DBUG_RETURN(result);

  /*
    Set next insert id to point to next auto-increment value to be able to
    handle multi-row statements.
  */
  set_next_insert_id(compute_next_insert_id(nr, variables));

  DBUG_RETURN(0);
}


/** @brief
  MySQL signal that it changed the column bitmap

  USAGE
    This is for handlers that needs to setup their own column bitmaps.
    Normally the handler should set up their own column bitmaps in
    index_init() or rnd_init() and in any column_bitmaps_signal() call after
    this.

    The handler is allowd to do changes to the bitmap after a index_init or
    rnd_init() call is made as after this, MySQL will not use the bitmap
    for any program logic checking.
*/
void handler::column_bitmaps_signal()
{
  DBUG_ENTER("column_bitmaps_signal");
  if (table)
    DBUG_PRINT("info", ("read_set: %p  write_set: %p",
                        table->read_set, table->write_set));
  DBUG_VOID_RETURN;
}


/** @brief
  Reserves an interval of auto_increment values from the handler.

  SYNOPSIS
    get_auto_increment()
    offset              
    increment
    nb_desired_values   how many values we want
    first_value         (OUT) the first value reserved by the handler
    nb_reserved_values  (OUT) how many values the handler reserved

  offset and increment means that we want values to be of the form
  offset + N * increment, where N>=0 is integer.
  If the function sets *first_value to ~(ulonglong)0 it means an error.
  If the function sets *nb_reserved_values to ULONGLONG_MAX it means it has
  reserved to "positive infinite".
*/
void handler::get_auto_increment(ulonglong offset, ulonglong increment,
                                 ulonglong nb_desired_values,
                                 ulonglong *first_value,
                                 ulonglong *nb_reserved_values)
{
  ulonglong nr;
  int error;
  MY_BITMAP *old_read_set;

  old_read_set= table->prepare_for_keyread(table->s->next_number_index);

  if (ha_index_init(table->s->next_number_index, 1))
  {
    /* This should never happen, assert in debug, and fail in release build */
    DBUG_ASSERT(0);
    (void) extra(HA_EXTRA_NO_KEYREAD);
    *first_value= ULONGLONG_MAX;
    return;
  }

  if (table->s->next_number_keypart == 0)
  {						// Autoincrement at key-start
    error= ha_index_last(table->record[1]);
    /*
      MySQL implicitely assumes such method does locking (as MySQL decides to
      use nr+increment without checking again with the handler, in
      handler::update_auto_increment()), so reserves to infinite.
    */
    *nb_reserved_values= ULONGLONG_MAX;
  }
  else
  {
    uchar key[MAX_KEY_LENGTH];
    key_copy(key, table->record[0],
             table->key_info + table->s->next_number_index,
             table->s->next_number_key_offset);
    error= ha_index_read_map(table->record[1], key,
                             make_prev_keypart_map(table->s->
                                                   next_number_keypart),
                             HA_READ_PREFIX_LAST);
    /*
      MySQL needs to call us for next row: assume we are inserting ("a",null)
      here, we return 3, and next this statement will want to insert
      ("b",null): there is no reason why ("b",3+1) would be the good row to
      insert: maybe it already exists, maybe 3+1 is too large...
    */
    *nb_reserved_values= 1;
  }

  if (unlikely(error))
  {
    if (error == HA_ERR_END_OF_FILE || error == HA_ERR_KEY_NOT_FOUND)
      /* No entry found, that's fine */;
    else
      print_error(error, MYF(0));
    nr= 1;
  }
  else
    nr= ((ulonglong) table->next_number_field->
         val_int_offset(table->s->rec_buff_length)+1);
  ha_index_end();
  table->restore_column_maps_after_keyread(old_read_set);
  *first_value= nr;
  return;
}


void handler::ha_release_auto_increment()
{
  DBUG_ENTER("ha_release_auto_increment");
  DBUG_ASSERT(table_share->tmp_table != NO_TMP_TABLE ||
              m_lock_type != F_UNLCK ||
              (!next_insert_id && !insert_id_for_cur_row));
  release_auto_increment();
  insert_id_for_cur_row= 0;
  auto_inc_interval_for_cur_row.replace(0, 0, 0);
  auto_inc_intervals_count= 0;
  if (next_insert_id > 0)
  {
    next_insert_id= 0;
    /*
      this statement used forced auto_increment values if there were some,
      wipe them away for other statements.
    */
    table->in_use->auto_inc_intervals_forced.empty();
  }
  DBUG_VOID_RETURN;
}


/**
  Construct and emit duplicate key error message using information
  from table's record buffer.

  @param table    TABLE object which record buffer should be used as
                  source for column values.
  @param key      Key description.
  @param msg      Error message template to which key value should be
                  added.
  @param errflag  Flags for my_error() call.

  @notes
    The error message is from ER_DUP_ENTRY_WITH_KEY_NAME but to keep things compatibly
    with old code, the error number is ER_DUP_ENTRY
*/

void print_keydup_error(TABLE *table, KEY *key, const char *msg, myf errflag)
{
  /* Write the duplicated key in the error message */
  char key_buff[MAX_KEY_LENGTH];
  String str(key_buff,sizeof(key_buff),system_charset_info);

  if (key == NULL)
  {
    /*
      Key is unknown. Should only happen if storage engine reports wrong
      duplicate key number.
    */
    my_printf_error(ER_DUP_ENTRY, msg, errflag, "", "*UNKNOWN*");
  }
  else
  {
    /* Table is opened and defined at this point */
    key_unpack(&str,table, key);
    uint max_length=MYSQL_ERRMSG_SIZE-(uint) strlen(msg);
    if (str.length() >= max_length)
    {
      str.length(max_length-4);
      str.append(STRING_WITH_LEN("..."));
    }
    my_printf_error(ER_DUP_ENTRY, msg, errflag, str.c_ptr_safe(),
                    key->name.str);
  }
}

/**
  Construct and emit duplicate key error message using information
  from table's record buffer.

  @sa print_keydup_error(table, key, msg, errflag).
*/

void print_keydup_error(TABLE *table, KEY *key, myf errflag)
{
  print_keydup_error(table, key,
                     ER_THD(table->in_use, ER_DUP_ENTRY_WITH_KEY_NAME),
                     errflag);
}


/**
  Print error that we got from handler function.

  @note
    In case of delete table it's only safe to use the following parts of
    the 'table' structure:
    - table->s->path
    - table->alias
*/

#define SET_FATAL_ERROR fatal_error=1

void handler::print_error(int error, myf errflag)
{
  bool fatal_error= 0;
  DBUG_ENTER("handler::print_error");
  DBUG_PRINT("enter",("error: %d",error));

  if (ha_thd()->transaction_rollback_request)
  {
    /* Ensure this becomes a true error */
    errflag&= ~(ME_JUST_WARNING | ME_JUST_INFO);
  }

  int textno= -1; // impossible value
  switch (error) {
  case EACCES:
    textno=ER_OPEN_AS_READONLY;
    break;
  case EAGAIN:
    textno=ER_FILE_USED;
    break;
  case ENOENT:
  case ENOTDIR:
  case ELOOP:
    textno=ER_FILE_NOT_FOUND;
    break;
  case ENOSPC:
  case HA_ERR_DISK_FULL:
    textno= ER_DISK_FULL;
    SET_FATAL_ERROR;                            // Ensure error is logged
    break;
  case HA_ERR_KEY_NOT_FOUND:
  case HA_ERR_NO_ACTIVE_RECORD:
  case HA_ERR_RECORD_DELETED:
  case HA_ERR_END_OF_FILE:
    /*
      This errors is not not normally fatal (for example for reads). However
      if you get it during an update or delete, then its fatal.
      As the user is calling print_error() (which is not done on read), we
      assume something when wrong with the update or delete.
    */
    SET_FATAL_ERROR;
    textno=ER_KEY_NOT_FOUND;
    break;
  case HA_ERR_ABORTED_BY_USER:
  {
    DBUG_ASSERT(ha_thd()->killed);
    ha_thd()->send_kill_message();
    DBUG_VOID_RETURN;
  }
  case HA_ERR_WRONG_MRG_TABLE_DEF:
    textno=ER_WRONG_MRG_TABLE;
    break;
  case HA_ERR_FOUND_DUPP_KEY:
  {
    if (table)
    {
      uint key_nr=get_dup_key(error);
      if ((int) key_nr >= 0 && key_nr < table->s->keys)
      {
        print_keydup_error(table, &table->key_info[key_nr], errflag);
        DBUG_VOID_RETURN;
      }
    }
    textno=ER_DUP_KEY;
    break;
  }
  case HA_ERR_FOREIGN_DUPLICATE_KEY:
  {
    char rec_buf[MAX_KEY_LENGTH];
    String rec(rec_buf, sizeof(rec_buf), system_charset_info);
    /* Table is opened and defined at this point */

    /*
      Just print the subset of fields that are part of the first index,
      printing the whole row from there is not easy.
    */
    key_unpack(&rec, table, &table->key_info[0]);

    char child_table_name[NAME_LEN + 1];
    char child_key_name[NAME_LEN + 1];
    if (get_foreign_dup_key(child_table_name, sizeof(child_table_name),
                            child_key_name, sizeof(child_key_name)))
    {
      my_error(ER_FOREIGN_DUPLICATE_KEY_WITH_CHILD_INFO, errflag,
               table_share->table_name.str, rec.c_ptr_safe(),
               child_table_name, child_key_name);
      }
    else
    {
      my_error(ER_FOREIGN_DUPLICATE_KEY_WITHOUT_CHILD_INFO, errflag,
               table_share->table_name.str, rec.c_ptr_safe());
    }
    DBUG_VOID_RETURN;
  }
  case HA_ERR_NULL_IN_SPATIAL:
    my_error(ER_CANT_CREATE_GEOMETRY_OBJECT, errflag);
    DBUG_VOID_RETURN;
  case HA_ERR_FOUND_DUPP_UNIQUE:
    textno=ER_DUP_UNIQUE;
    break;
  case HA_ERR_RECORD_CHANGED:
    /*
      This is not fatal error when using HANDLER interface
      SET_FATAL_ERROR;
    */
    textno=ER_CHECKREAD;
    break;
  case HA_ERR_CRASHED:
    SET_FATAL_ERROR;
    textno=ER_NOT_KEYFILE;
    break;
  case HA_ERR_WRONG_IN_RECORD:
    SET_FATAL_ERROR;
    textno= ER_CRASHED_ON_USAGE;
    break;
  case HA_ERR_CRASHED_ON_USAGE:
    SET_FATAL_ERROR;
    textno=ER_CRASHED_ON_USAGE;
    break;
  case HA_ERR_NOT_A_TABLE:
    textno= error;
    break;
  case HA_ERR_CRASHED_ON_REPAIR:
    SET_FATAL_ERROR;
    textno=ER_CRASHED_ON_REPAIR;
    break;
  case HA_ERR_OUT_OF_MEM:
    textno=ER_OUT_OF_RESOURCES;
    break;
  case HA_ERR_WRONG_COMMAND:
    my_error(ER_ILLEGAL_HA, MYF(0), table_type(), table_share->db.str,
             table_share->table_name.str);
    DBUG_VOID_RETURN;
    break;
  case HA_ERR_OLD_FILE:
    textno=ER_OLD_KEYFILE;
    break;
  case HA_ERR_UNSUPPORTED:
    textno=ER_UNSUPPORTED_EXTENSION;
    break;
  case HA_ERR_RECORD_FILE_FULL:
  {
    textno=ER_RECORD_FILE_FULL;
    /* Write the error message to error log */
    errflag|= ME_NOREFRESH;
    break;
  }
  case HA_ERR_INDEX_FILE_FULL:
  {
    textno=ER_INDEX_FILE_FULL;
    /* Write the error message to error log */
    errflag|= ME_NOREFRESH;
    break;
  }
  case HA_ERR_LOCK_WAIT_TIMEOUT:
    textno=ER_LOCK_WAIT_TIMEOUT;
    break;
  case HA_ERR_LOCK_TABLE_FULL:
    textno=ER_LOCK_TABLE_FULL;
    break;
  case HA_ERR_LOCK_DEADLOCK:
  {
    String str, full_err_msg(ER_DEFAULT(ER_LOCK_DEADLOCK), system_charset_info);

    get_error_message(error, &str);
    full_err_msg.append(str);
    my_printf_error(ER_LOCK_DEADLOCK, "%s", errflag, full_err_msg.c_ptr_safe());
    DBUG_VOID_RETURN;
  }
  case HA_ERR_READ_ONLY_TRANSACTION:
    textno=ER_READ_ONLY_TRANSACTION;
    break;
  case HA_ERR_CANNOT_ADD_FOREIGN:
    textno=ER_CANNOT_ADD_FOREIGN;
    break;
  case HA_ERR_ROW_IS_REFERENCED:
  {
    String str;
    get_error_message(error, &str);
    my_printf_error(ER_ROW_IS_REFERENCED_2,
                    ER(str.length() ? ER_ROW_IS_REFERENCED_2 : ER_ROW_IS_REFERENCED),
                    errflag, str.c_ptr_safe());
    DBUG_VOID_RETURN;
  }
  case HA_ERR_NO_REFERENCED_ROW:
  {
    String str;
    get_error_message(error, &str);
    my_printf_error(ER_NO_REFERENCED_ROW_2,
                    ER(str.length() ? ER_NO_REFERENCED_ROW_2 : ER_NO_REFERENCED_ROW),
                    errflag, str.c_ptr_safe());
    DBUG_VOID_RETURN;
  }
  case HA_ERR_TABLE_DEF_CHANGED:
    textno=ER_TABLE_DEF_CHANGED;
    break;
  case HA_ERR_NO_SUCH_TABLE:
    my_error(ER_NO_SUCH_TABLE_IN_ENGINE, errflag, table_share->db.str,
             table_share->table_name.str);
    DBUG_VOID_RETURN;
  case HA_ERR_RBR_LOGGING_FAILED:
    textno= ER_BINLOG_ROW_LOGGING_FAILED;
    break;
  case HA_ERR_DROP_INDEX_FK:
  {
    const char *ptr= "???";
    uint key_nr= get_dup_key(error);
    if ((int) key_nr >= 0)
      ptr= table->key_info[key_nr].name.str;
    my_error(ER_DROP_INDEX_FK, errflag, ptr);
    DBUG_VOID_RETURN;
  }
  case HA_ERR_TABLE_NEEDS_UPGRADE:
    textno= ER_TABLE_NEEDS_UPGRADE;
    my_error(ER_TABLE_NEEDS_UPGRADE, errflag,
             "TABLE", table_share->table_name.str);
    DBUG_VOID_RETURN;
  case HA_ERR_NO_PARTITION_FOUND:
    textno=ER_WRONG_PARTITION_NAME;
    break;
  case HA_ERR_TABLE_READONLY:
    textno= ER_OPEN_AS_READONLY;
    break;
  case HA_ERR_AUTOINC_READ_FAILED:
    textno= ER_AUTOINC_READ_FAILED;
    break;
  case HA_ERR_AUTOINC_ERANGE:
    textno= error;
    my_error(textno, errflag, table->next_number_field->field_name.str,
             table->in_use->get_stmt_da()->current_row_for_warning());
    DBUG_VOID_RETURN;
    break;
  case HA_ERR_TOO_MANY_CONCURRENT_TRXS:
    textno= ER_TOO_MANY_CONCURRENT_TRXS;
    break;
  case HA_ERR_INDEX_COL_TOO_LONG:
    textno= ER_INDEX_COLUMN_TOO_LONG;
    break;
  case HA_ERR_NOT_IN_LOCK_PARTITIONS:
    textno=ER_ROW_DOES_NOT_MATCH_GIVEN_PARTITION_SET;
    break;
  case HA_ERR_INDEX_CORRUPT:
    textno= ER_INDEX_CORRUPT;
    break;
  case HA_ERR_UNDO_REC_TOO_BIG:
    textno= ER_UNDO_RECORD_TOO_BIG;
    break;
  case HA_ERR_TABLE_IN_FK_CHECK:
    textno= ER_TABLE_IN_FK_CHECK;
    break;
  default:
    {
      /* The error was "unknown" to this function.
	 Ask handler if it has got a message for this error */
      bool temporary= FALSE;
      String str;
      temporary= get_error_message(error, &str);
      if (!str.is_empty())
      {
	const char* engine= table_type();
	if (temporary)
	  my_error(ER_GET_TEMPORARY_ERRMSG, errflag, error, str.c_ptr(),
                   engine);
	else
        {
          SET_FATAL_ERROR;
	  my_error(ER_GET_ERRMSG, errflag, error, str.c_ptr(), engine);
        }
      }
      else
        my_error(ER_GET_ERRNO, errflag, error, table_type());
      DBUG_VOID_RETURN;
    }
  }
  DBUG_ASSERT(textno > 0);
  if (unlikely(fatal_error))
  {
    /* Ensure this becomes a true error */
    errflag&= ~(ME_JUST_WARNING | ME_JUST_INFO);
    if ((debug_assert_if_crashed_table ||
                      global_system_variables.log_warnings > 1))
    {
      /*
        Log error to log before we crash or if extended warnings are requested
      */
      errflag|= ME_NOREFRESH;
    }
  }

  /* if we got an OS error from a file-based engine, specify a path of error */
  if (error < HA_ERR_FIRST && bas_ext()[0])
  {
    char buff[FN_REFLEN];
    strxnmov(buff, sizeof(buff),
             table_share->normalized_path.str, bas_ext()[0], NULL);
    my_error(textno, errflag, buff, error);
  }
  else
    my_error(textno, errflag, table_share->table_name.str, error);
  DBUG_VOID_RETURN;
}


/**
  Return an error message specific to this handler.

  @param error  error code previously returned by handler
  @param buf    pointer to String where to add error message

  @return
    Returns true if this is a temporary error
*/
bool handler::get_error_message(int error, String* buf)
{
  DBUG_EXECUTE_IF("external_lock_failure",
                  buf->set_ascii(STRING_WITH_LEN("KABOOM!")););
  return FALSE;
}

/**
  Check for incompatible collation changes.
   
  @retval
    HA_ADMIN_NEEDS_UPGRADE   Table may have data requiring upgrade.
  @retval
    0                        No upgrade required.
*/

int handler::check_collation_compatibility()
{
  ulong mysql_version= table->s->mysql_version;

  if (mysql_version < 50124)
  {
    KEY *key= table->key_info;
    KEY *key_end= key + table->s->keys;
    for (; key < key_end; key++)
    {
      KEY_PART_INFO *key_part= key->key_part;
      KEY_PART_INFO *key_part_end= key_part + key->user_defined_key_parts;
      for (; key_part < key_part_end; key_part++)
      {
        if (!key_part->fieldnr)
          continue;
        Field *field= table->field[key_part->fieldnr - 1];
        uint cs_number= field->charset()->number;
        if ((mysql_version < 50048 &&
             (cs_number == 11 || /* ascii_general_ci - bug #29499, bug #27562 */
              cs_number == 41 || /* latin7_general_ci - bug #29461 */
              cs_number == 42 || /* latin7_general_cs - bug #29461 */
              cs_number == 20 || /* latin7_estonian_cs - bug #29461 */
              cs_number == 21 || /* latin2_hungarian_ci - bug #29461 */
              cs_number == 22 || /* koi8u_general_ci - bug #29461 */
              cs_number == 23 || /* cp1251_ukrainian_ci - bug #29461 */
              cs_number == 26)) || /* cp1250_general_ci - bug #29461 */
             (mysql_version < 50124 &&
             (cs_number == 33 || /* utf8_general_ci - bug #27877 */
              cs_number == 35))) /* ucs2_general_ci - bug #27877 */
          return HA_ADMIN_NEEDS_UPGRADE;
      }
    }
  }

  return 0;
}


int handler::ha_check_for_upgrade(HA_CHECK_OPT *check_opt)
{
  int error;
  KEY *keyinfo, *keyend;
  KEY_PART_INFO *keypart, *keypartend;

  if (table->s->incompatible_version)
    return HA_ADMIN_NEEDS_ALTER;

  if (!table->s->mysql_version)
  {
    /* check for blob-in-key error */
    keyinfo= table->key_info;
    keyend= table->key_info + table->s->keys;
    for (; keyinfo < keyend; keyinfo++)
    {
      keypart= keyinfo->key_part;
      keypartend= keypart + keyinfo->user_defined_key_parts;
      for (; keypart < keypartend; keypart++)
      {
        if (!keypart->fieldnr)
          continue;
        Field *field= table->field[keypart->fieldnr-1];
        if (field->type() == MYSQL_TYPE_BLOB)
        {
          if (check_opt->sql_flags & TT_FOR_UPGRADE)
            check_opt->flags= T_MEDIUM;
          return HA_ADMIN_NEEDS_CHECK;
        }
      }
    }
  }
  if (table->s->frm_version < FRM_VER_TRUE_VARCHAR)
    return HA_ADMIN_NEEDS_ALTER;

  if (unlikely((error= check_collation_compatibility())))
    return error;
    
  return check_for_upgrade(check_opt);
}


int handler::check_old_types()
{
  Field** field;

  if (!table->s->mysql_version)
  {
    /* check for bad DECIMAL field */
    for (field= table->field; (*field); field++)
    {
      if ((*field)->type() == MYSQL_TYPE_NEWDECIMAL)
      {
        return HA_ADMIN_NEEDS_ALTER;
      }
      if ((*field)->type() == MYSQL_TYPE_VAR_STRING)
      {
        return HA_ADMIN_NEEDS_ALTER;
      }
    }
  }
  return 0;
}


static bool update_frm_version(TABLE *table)
{
  char path[FN_REFLEN];
  File file;
  int result= 1;
  DBUG_ENTER("update_frm_version");

  /*
    No need to update frm version in case table was created or checked
    by server with the same version. This also ensures that we do not
    update frm version for temporary tables as this code doesn't support
    temporary tables.
  */
  if (table->s->mysql_version == MYSQL_VERSION_ID)
    DBUG_RETURN(0);

  strxmov(path, table->s->normalized_path.str, reg_ext, NullS);

  if ((file= mysql_file_open(key_file_frm,
                             path, O_RDWR|O_BINARY, MYF(MY_WME))) >= 0)
  {
    uchar version[4];

    int4store(version, MYSQL_VERSION_ID);

    if ((result= (int)mysql_file_pwrite(file, (uchar*) version, 4, 51L, MYF_RW)))
      goto err;

    table->s->mysql_version= MYSQL_VERSION_ID;
  }
err:
  if (file >= 0)
    (void) mysql_file_close(file, MYF(MY_WME));
  DBUG_RETURN(result);
}



/**
  @return
    key if error because of duplicated keys
*/
uint handler::get_dup_key(int error)
{
  DBUG_ASSERT(table_share->tmp_table != NO_TMP_TABLE ||
              m_lock_type != F_UNLCK);
  DBUG_ENTER("handler::get_dup_key");
  table->file->errkey  = (uint) -1;
  if (error == HA_ERR_FOUND_DUPP_KEY ||
      error == HA_ERR_FOREIGN_DUPLICATE_KEY ||
      error == HA_ERR_FOUND_DUPP_UNIQUE || error == HA_ERR_NULL_IN_SPATIAL ||
      error == HA_ERR_DROP_INDEX_FK)
    table->file->info(HA_STATUS_ERRKEY | HA_STATUS_NO_LOCK);
  DBUG_RETURN(table->file->errkey);
}


/**
  Delete all files with extension from bas_ext().

  @param name		Base name of table

  @note
    We assume that the handler may return more extensions than
    was actually used for the file.

  @retval
    0   If we successfully deleted at least one file from base_ext and
    didn't get any other errors than ENOENT
  @retval
    !0  Error
*/
int handler::delete_table(const char *name)
{
  int saved_error= 0;
  int error= 0;
  int enoent_or_zero;

  if (ht->discover_table)
    enoent_or_zero= 0; // the table may not exist in the engine, it's ok
  else
    enoent_or_zero= ENOENT;  // the first file of bas_ext() *must* exist

  for (const char **ext=bas_ext(); *ext ; ext++)
  {
    if (mysql_file_delete_with_symlink(key_file_misc, name, *ext, 0))
    {
      if (my_errno != ENOENT)
      {
        /*
          If error on the first existing file, return the error.
          Otherwise delete as much as possible.
        */
        if (enoent_or_zero)
          return my_errno;
	saved_error= my_errno;
      }
    }
    else
      enoent_or_zero= 0;                        // No error for ENOENT
    error= enoent_or_zero;
  }
  return saved_error ? saved_error : error;
}


int handler::rename_table(const char * from, const char * to)
{
  int error= 0;
  const char **ext, **start_ext;
  start_ext= bas_ext();
  for (ext= start_ext; *ext ; ext++)
  {
    if (unlikely(rename_file_ext(from, to, *ext)))
    {
      if ((error=my_errno) != ENOENT)
	break;
      error= 0;
    }
  }
  if (unlikely(error))
  {
    /* Try to revert the rename. Ignore errors. */
    for (; ext >= start_ext; ext--)
      rename_file_ext(to, from, *ext);
  }
  return error;
}


void handler::drop_table(const char *name)
{
  ha_close();
  delete_table(name);
}


/**
  Performs checks upon the table.

  @param thd                thread doing CHECK TABLE operation
  @param check_opt          options from the parser

  @retval
    HA_ADMIN_OK               Successful upgrade
  @retval
    HA_ADMIN_NEEDS_UPGRADE    Table has structures requiring upgrade
  @retval
    HA_ADMIN_NEEDS_ALTER      Table has structures requiring ALTER TABLE
  @retval
    HA_ADMIN_NOT_IMPLEMENTED
*/
int handler::ha_check(THD *thd, HA_CHECK_OPT *check_opt)
{
  int error;
  DBUG_ASSERT(table_share->tmp_table != NO_TMP_TABLE ||
              m_lock_type != F_UNLCK);

  if ((table->s->mysql_version >= MYSQL_VERSION_ID) &&
      (check_opt->sql_flags & TT_FOR_UPGRADE))
    return 0;

  if (table->s->mysql_version < MYSQL_VERSION_ID)
  {
    if (unlikely((error= check_old_types())))
      return error;
    error= ha_check_for_upgrade(check_opt);
    if (unlikely(error && (error != HA_ADMIN_NEEDS_CHECK)))
      return error;
    if (unlikely(!error && (check_opt->sql_flags & TT_FOR_UPGRADE)))
      return 0;
  }
  if (unlikely((error= check(thd, check_opt))))
    return error;
  /* Skip updating frm version if not main handler. */
  if (table->file != this)
    return error;
  return update_frm_version(table);
}

/**
  A helper function to mark a transaction read-write,
  if it is started.
*/

void handler::mark_trx_read_write_internal()
{
  Ha_trx_info *ha_info= &ha_thd()->ha_data[ht->slot].ha_info[0];
  /*
    When a storage engine method is called, the transaction must
    have been started, unless it's a DDL call, for which the
    storage engine starts the transaction internally, and commits
    it internally, without registering in the ha_list.
    Unfortunately here we can't know know for sure if the engine
    has registered the transaction or not, so we must check.
  */
  if (ha_info->is_started())
  {
    DBUG_ASSERT(has_transaction_manager());
    /*
      table_share can be NULL in ha_delete_table(). See implementation
      of standalone function ha_delete_table() in sql_base.cc.
    */
    if (table_share == NULL || table_share->tmp_table == NO_TMP_TABLE)
      ha_info->set_trx_read_write();
  }
}


/**
  Repair table: public interface.

  @sa handler::repair()
*/

int handler::ha_repair(THD* thd, HA_CHECK_OPT* check_opt)
{
  int result;

  mark_trx_read_write();

  result= repair(thd, check_opt);
  DBUG_ASSERT(result == HA_ADMIN_NOT_IMPLEMENTED ||
              ha_table_flags() & HA_CAN_REPAIR);

  if (result == HA_ADMIN_OK)
    result= update_frm_version(table);
  return result;
}


/**
  Bulk update row: public interface.

  @sa handler::bulk_update_row()
*/

int
handler::ha_bulk_update_row(const uchar *old_data, const uchar *new_data,
                            ha_rows *dup_key_found)
{
  DBUG_ASSERT(table_share->tmp_table != NO_TMP_TABLE ||
              m_lock_type == F_WRLCK);
  mark_trx_read_write();

  return bulk_update_row(old_data, new_data, dup_key_found);
}


/**
  Delete all rows: public interface.

  @sa handler::delete_all_rows()
*/

int
handler::ha_delete_all_rows()
{
  DBUG_ASSERT(table_share->tmp_table != NO_TMP_TABLE ||
              m_lock_type == F_WRLCK);
  mark_trx_read_write();

  return delete_all_rows();
}


/**
  Truncate table: public interface.

  @sa handler::truncate()
*/

int
handler::ha_truncate()
{
  DBUG_ASSERT(table_share->tmp_table != NO_TMP_TABLE ||
              m_lock_type == F_WRLCK);
  mark_trx_read_write();

  return truncate();
}


/**
  Reset auto increment: public interface.

  @sa handler::reset_auto_increment()
*/

int
handler::ha_reset_auto_increment(ulonglong value)
{
  DBUG_ASSERT(table_share->tmp_table != NO_TMP_TABLE ||
              m_lock_type == F_WRLCK);
  mark_trx_read_write();

  return reset_auto_increment(value);
}


/**
  Optimize table: public interface.

  @sa handler::optimize()
*/

int
handler::ha_optimize(THD* thd, HA_CHECK_OPT* check_opt)
{
  DBUG_ASSERT(table_share->tmp_table != NO_TMP_TABLE ||
              m_lock_type == F_WRLCK);
  mark_trx_read_write();

  return optimize(thd, check_opt);
}


/**
  Analyze table: public interface.

  @sa handler::analyze()
*/

int
handler::ha_analyze(THD* thd, HA_CHECK_OPT* check_opt)
{
  DBUG_ASSERT(table_share->tmp_table != NO_TMP_TABLE ||
              m_lock_type != F_UNLCK);
  mark_trx_read_write();

  return analyze(thd, check_opt);
}


/**
  Check and repair table: public interface.

  @sa handler::check_and_repair()
*/

bool
handler::ha_check_and_repair(THD *thd)
{
  DBUG_ASSERT(table_share->tmp_table != NO_TMP_TABLE ||
              m_lock_type == F_UNLCK);
  mark_trx_read_write();

  return check_and_repair(thd);
}


/**
  Disable indexes: public interface.

  @sa handler::disable_indexes()
*/

int
handler::ha_disable_indexes(uint mode)
{
  DBUG_ASSERT(table_share->tmp_table != NO_TMP_TABLE ||
              m_lock_type != F_UNLCK);
  mark_trx_read_write();

  return disable_indexes(mode);
}


/**
  Enable indexes: public interface.

  @sa handler::enable_indexes()
*/

int
handler::ha_enable_indexes(uint mode)
{
  DBUG_ASSERT(table_share->tmp_table != NO_TMP_TABLE ||
              m_lock_type != F_UNLCK);
  mark_trx_read_write();

  return enable_indexes(mode);
}


/**
  Discard or import tablespace: public interface.

  @sa handler::discard_or_import_tablespace()
*/

int
handler::ha_discard_or_import_tablespace(my_bool discard)
{
  DBUG_ASSERT(table_share->tmp_table != NO_TMP_TABLE ||
              m_lock_type == F_WRLCK);
  mark_trx_read_write();

  return discard_or_import_tablespace(discard);
}


bool handler::ha_prepare_inplace_alter_table(TABLE *altered_table,
                                             Alter_inplace_info *ha_alter_info)
{
  DBUG_ASSERT(table_share->tmp_table != NO_TMP_TABLE ||
              m_lock_type != F_UNLCK);
  mark_trx_read_write();

  return prepare_inplace_alter_table(altered_table, ha_alter_info);
}


bool handler::ha_commit_inplace_alter_table(TABLE *altered_table,
                                            Alter_inplace_info *ha_alter_info,
                                            bool commit)
{
   /*
     At this point we should have an exclusive metadata lock on the table.
     The exception is if we're about to roll back changes (commit= false).
     In this case, we might be rolling back after a failed lock upgrade,
     so we could be holding the same lock level as for inplace_alter_table().
   */
   DBUG_ASSERT(ha_thd()->mdl_context.is_lock_owner(MDL_key::TABLE,
                                                   table->s->db.str,
                                                   table->s->table_name.str,
                                                   MDL_EXCLUSIVE) ||
               !commit);

   return commit_inplace_alter_table(altered_table, ha_alter_info, commit);
}


/*
   Default implementation to support in-place alter table
   and old online add/drop index API
*/

enum_alter_inplace_result
handler::check_if_supported_inplace_alter(TABLE *altered_table,
                                          Alter_inplace_info *ha_alter_info)
{
  DBUG_ENTER("handler::check_if_supported_inplace_alter");

  HA_CREATE_INFO *create_info= ha_alter_info->create_info;

  if (altered_table->versioned(VERS_TIMESTAMP))
    DBUG_RETURN(HA_ALTER_INPLACE_NOT_SUPPORTED);

  alter_table_operations inplace_offline_operations=
    ALTER_COLUMN_EQUAL_PACK_LENGTH |
    ALTER_COLUMN_NAME |
    ALTER_RENAME_COLUMN |
    ALTER_CHANGE_COLUMN_DEFAULT |
    ALTER_COLUMN_DEFAULT |
    ALTER_COLUMN_OPTION |
    ALTER_CHANGE_CREATE_OPTION |
    ALTER_DROP_CHECK_CONSTRAINT |
    ALTER_PARTITIONED |
    ALTER_VIRTUAL_GCOL_EXPR |
    ALTER_RENAME;

  /* Is there at least one operation that requires copy algorithm? */
  if (ha_alter_info->handler_flags & ~inplace_offline_operations)
    DBUG_RETURN(HA_ALTER_INPLACE_NOT_SUPPORTED);

  /*
    The following checks for changes related to ALTER_OPTIONS

    ALTER TABLE tbl_name CONVERT TO CHARACTER SET .. and
    ALTER TABLE table_name DEFAULT CHARSET = .. most likely
    change column charsets and so not supported in-place through
    old API.

    Changing of PACK_KEYS, MAX_ROWS and ROW_FORMAT options were
    not supported as in-place operations in old API either.
  */
  if (create_info->used_fields & (HA_CREATE_USED_CHARSET |
                                  HA_CREATE_USED_DEFAULT_CHARSET |
                                  HA_CREATE_USED_PACK_KEYS |
                                  HA_CREATE_USED_CHECKSUM |
                                  HA_CREATE_USED_MAX_ROWS) ||
      (table->s->row_type != create_info->row_type))
    DBUG_RETURN(HA_ALTER_INPLACE_NOT_SUPPORTED);

  uint table_changes= (ha_alter_info->handler_flags &
                       ALTER_COLUMN_EQUAL_PACK_LENGTH) ?
    IS_EQUAL_PACK_LENGTH : IS_EQUAL_YES;
  if (table->file->check_if_incompatible_data(create_info, table_changes)
      == COMPATIBLE_DATA_YES)
    DBUG_RETURN(HA_ALTER_INPLACE_NO_LOCK);

  DBUG_RETURN(HA_ALTER_INPLACE_NOT_SUPPORTED);
}

void Alter_inplace_info::report_unsupported_error(const char *not_supported,
                                                  const char *try_instead) const
{
  if (unsupported_reason == NULL)
    my_error(ER_ALTER_OPERATION_NOT_SUPPORTED, MYF(0),
             not_supported, try_instead);
  else
    my_error(ER_ALTER_OPERATION_NOT_SUPPORTED_REASON, MYF(0),
             not_supported, unsupported_reason, try_instead);
}


/**
  Rename table: public interface.

  @sa handler::rename_table()
*/

int
handler::ha_rename_table(const char *from, const char *to)
{
  DBUG_ASSERT(m_lock_type == F_UNLCK);
  mark_trx_read_write();

  return rename_table(from, to);
}


/**
  Delete table: public interface.

  @sa handler::delete_table()
*/

int
handler::ha_delete_table(const char *name)
{
  mark_trx_read_write();
  return delete_table(name);
}


/**
  Drop table in the engine: public interface.

  @sa handler::drop_table()

  The difference between this and delete_table() is that the table is open in
  drop_table().
*/

void
handler::ha_drop_table(const char *name)
{
  DBUG_ASSERT(m_lock_type == F_UNLCK);
  mark_trx_read_write();

  return drop_table(name);
}


/**
  Create a table in the engine: public interface.

  @sa handler::create()
*/

int
handler::ha_create(const char *name, TABLE *form, HA_CREATE_INFO *info_arg)
{
  DBUG_ASSERT(m_lock_type == F_UNLCK);
  mark_trx_read_write();
  int error= create(name, form, info_arg);
  if (!error &&
      !(info_arg->options & (HA_LEX_CREATE_TMP_TABLE | HA_CREATE_TMP_ALTER)))
    mysql_audit_create_table(form);
  return error;
}


/**
  Create handler files for CREATE TABLE: public interface.

  @sa handler::create_partitioning_metadata()
*/

int
handler::ha_create_partitioning_metadata(const char *name,
                                         const char *old_name,
                                         int action_flag)
{
  /*
    Normally this is done when unlocked, but in fast_alter_partition_table,
    it is done on an already locked handler when preparing to alter/rename
    partitions.
  */
  DBUG_ASSERT(m_lock_type == F_UNLCK ||
              (!old_name && strcmp(name, table_share->path.str)));


  return create_partitioning_metadata(name, old_name, action_flag);
}


/**
  Change partitions: public interface.

  @sa handler::change_partitions()
*/

int
handler::ha_change_partitions(HA_CREATE_INFO *create_info,
                              const char *path,
                              ulonglong * const copied,
                              ulonglong * const deleted,
                              const uchar *pack_frm_data,
                              size_t pack_frm_len)
{
  /*
    Must have at least RDLCK or be a TMP table. Read lock is needed to read
    from current partitions and write lock will be taken on new partitions.
  */
  DBUG_ASSERT(table_share->tmp_table != NO_TMP_TABLE ||
              m_lock_type != F_UNLCK);

  mark_trx_read_write();

  return change_partitions(create_info, path, copied, deleted,
                           pack_frm_data, pack_frm_len);
}


/**
  Drop partitions: public interface.

  @sa handler::drop_partitions()
*/

int
handler::ha_drop_partitions(const char *path)
{
  DBUG_ASSERT(!table->db_stat);

  mark_trx_read_write();

  return drop_partitions(path);
}


/**
  Rename partitions: public interface.

  @sa handler::rename_partitions()
*/

int
handler::ha_rename_partitions(const char *path)
{
  DBUG_ASSERT(!table->db_stat);

  mark_trx_read_write();

  return rename_partitions(path);
}


/**
  Tell the storage engine that it is allowed to "disable transaction" in the
  handler. It is a hint that ACID is not required - it was used in NDB for
  ALTER TABLE, for example, when data are copied to temporary table.
  A storage engine may treat this hint any way it likes. NDB for example
  started to commit every now and then automatically.
  This hint can be safely ignored.
*/
int ha_enable_transaction(THD *thd, bool on)
{
  int error=0;
  DBUG_ENTER("ha_enable_transaction");
  DBUG_PRINT("enter", ("on: %d", (int) on));

  if ((thd->transaction.on= on))
  {
    /*
      Now all storage engines should have transaction handling enabled.
      But some may have it enabled all the time - "disabling" transactions
      is an optimization hint that storage engine is free to ignore.
      So, let's commit an open transaction (if any) now.
    */
    if (likely(!(error= ha_commit_trans(thd, 0))))
      error= trans_commit_implicit(thd);
  }
  DBUG_RETURN(error);
}

int handler::index_next_same(uchar *buf, const uchar *key, uint keylen)
{
  int error;
  DBUG_ENTER("handler::index_next_same");
  if (!(error=index_next(buf)))
  {
    my_ptrdiff_t ptrdiff= buf - table->record[0];
    uchar *UNINIT_VAR(save_record_0);
    KEY *UNINIT_VAR(key_info);
    KEY_PART_INFO *UNINIT_VAR(key_part);
    KEY_PART_INFO *UNINIT_VAR(key_part_end);

    /*
      key_cmp_if_same() compares table->record[0] against 'key'.
      In parts it uses table->record[0] directly, in parts it uses
      field objects with their local pointers into table->record[0].
      If 'buf' is distinct from table->record[0], we need to move
      all record references. This is table->record[0] itself and
      the field pointers of the fields used in this key.
    */
    if (ptrdiff)
    {
      save_record_0= table->record[0];
      table->record[0]= buf;
      key_info= table->key_info + active_index;
      key_part= key_info->key_part;
      key_part_end= key_part + key_info->user_defined_key_parts;
      for (; key_part < key_part_end; key_part++)
      {
        DBUG_ASSERT(key_part->field);
        key_part->field->move_field_offset(ptrdiff);
      }
    }

    if (key_cmp_if_same(table, key, active_index, keylen))
    {
      table->status=STATUS_NOT_FOUND;
      error=HA_ERR_END_OF_FILE;
    }

    /* Move back if necessary. */
    if (ptrdiff)
    {
      table->record[0]= save_record_0;
      for (key_part= key_info->key_part; key_part < key_part_end; key_part++)
        key_part->field->move_field_offset(-ptrdiff);
    }
  }
  DBUG_PRINT("return",("%i", error));
  DBUG_RETURN(error);
}


void handler::get_dynamic_partition_info(PARTITION_STATS *stat_info,
                                         uint part_id)
{
  info(HA_STATUS_CONST | HA_STATUS_TIME | HA_STATUS_VARIABLE |
       HA_STATUS_NO_LOCK);
  stat_info->records=              stats.records;
  stat_info->mean_rec_length=      stats.mean_rec_length;
  stat_info->data_file_length=     stats.data_file_length;
  stat_info->max_data_file_length= stats.max_data_file_length;
  stat_info->index_file_length=    stats.index_file_length;
  stat_info->max_index_file_length=stats.max_index_file_length;
  stat_info->delete_length=        stats.delete_length;
  stat_info->create_time=          stats.create_time;
  stat_info->update_time=          stats.update_time;
  stat_info->check_time=           stats.check_time;
  stat_info->check_sum=            0;
  if (table_flags() & (HA_HAS_OLD_CHECKSUM | HA_HAS_NEW_CHECKSUM))
    stat_info->check_sum= checksum();
  return;
}


/*
  Updates the global table stats with the TABLE this handler represents
*/

void handler::update_global_table_stats()
{
  TABLE_STATS * table_stats;

  status_var_add(table->in_use->status_var.rows_read, rows_read);
  DBUG_ASSERT(rows_tmp_read == 0);

  if (!table->in_use->userstat_running)
  {
    rows_read= rows_changed= 0;
    return;
  }

  if (rows_read + rows_changed == 0)
    return;                                     // Nothing to update.

  DBUG_ASSERT(table->s);
  DBUG_ASSERT(table->s->table_cache_key.str);

  mysql_mutex_lock(&LOCK_global_table_stats);
  /* Gets the global table stats, creating one if necessary. */
  if (!(table_stats= (TABLE_STATS*)
        my_hash_search(&global_table_stats,
                    (uchar*) table->s->table_cache_key.str,
                    table->s->table_cache_key.length)))
  {
    if (!(table_stats = ((TABLE_STATS*)
                         my_malloc(sizeof(TABLE_STATS),
                                   MYF(MY_WME | MY_ZEROFILL)))))
    {
      /* Out of memory error already given */
      goto end;
    }
    memcpy(table_stats->table, table->s->table_cache_key.str,
           table->s->table_cache_key.length);
    table_stats->table_name_length= (uint)table->s->table_cache_key.length;
    table_stats->engine_type= ht->db_type;
    /* No need to set variables to 0, as we use MY_ZEROFILL above */

    if (my_hash_insert(&global_table_stats, (uchar*) table_stats))
    {
      /* Out of memory error is already given */
      my_free(table_stats);
      goto end;
    }
  }
  // Updates the global table stats.
  table_stats->rows_read+=    rows_read;
  table_stats->rows_changed+= rows_changed;
  table_stats->rows_changed_x_indexes+= (rows_changed *
                                         (table->s->keys ? table->s->keys :
                                          1));
  rows_read= rows_changed= 0;
end:
  mysql_mutex_unlock(&LOCK_global_table_stats);
}


/*
  Updates the global index stats with this handler's accumulated index reads.
*/

void handler::update_global_index_stats()
{
  DBUG_ASSERT(table->s);

  if (!table->in_use->userstat_running)
  {
    /* Reset all index read values */
    bzero(index_rows_read, sizeof(index_rows_read[0]) * table->s->keys);
    return;
  }

  for (uint index = 0; index < table->s->keys; index++)
  {
    if (index_rows_read[index])
    {
      INDEX_STATS* index_stats;
      size_t key_length;
      KEY *key_info = &table->key_info[index];  // Rows were read using this

      DBUG_ASSERT(key_info->cache_name);
      if (!key_info->cache_name)
        continue;
      key_length= table->s->table_cache_key.length + key_info->name.length + 1;
      mysql_mutex_lock(&LOCK_global_index_stats);
      // Gets the global index stats, creating one if necessary.
      if (!(index_stats= (INDEX_STATS*) my_hash_search(&global_index_stats,
                                                    key_info->cache_name,
                                                    key_length)))
      {
        if (!(index_stats = ((INDEX_STATS*)
                             my_malloc(sizeof(INDEX_STATS),
                                       MYF(MY_WME | MY_ZEROFILL)))))
          goto end;                             // Error is already given

        memcpy(index_stats->index, key_info->cache_name, key_length);
        index_stats->index_name_length= key_length;
        if (my_hash_insert(&global_index_stats, (uchar*) index_stats))
        {
          my_free(index_stats);
          goto end;
        }
      }
      /* Updates the global index stats. */
      index_stats->rows_read+= index_rows_read[index];
      index_rows_read[index]= 0;
end:
      mysql_mutex_unlock(&LOCK_global_index_stats);
    }
  }
}


/****************************************************************************
** Some general functions that isn't in the handler class
****************************************************************************/

/**
  Initiates table-file and calls appropriate database-creator.

  @retval
   0  ok
  @retval
   1  error
*/
int ha_create_table(THD *thd, const char *path,
                    const char *db, const char *table_name,
                    HA_CREATE_INFO *create_info, LEX_CUSTRING *frm)
{
  int error= 1;
  TABLE table;
  char name_buff[FN_REFLEN];
  const char *name;
  TABLE_SHARE share;
  bool temp_table __attribute__((unused)) =
    create_info->options & (HA_LEX_CREATE_TMP_TABLE | HA_CREATE_TMP_ALTER);
  DBUG_ENTER("ha_create_table");

  init_tmp_table_share(thd, &share, db, 0, table_name, path);

  if (frm)
  {
    bool write_frm_now= !create_info->db_type->discover_table &&
                        !create_info->tmp_table();

    share.frm_image= frm;

    // open an frm image
    if (share.init_from_binary_frm_image(thd, write_frm_now,
                                         frm->str, frm->length))
      goto err;
  }
  else
  {
    // open an frm file
    share.db_plugin= ha_lock_engine(thd, create_info->db_type);

    if (open_table_def(thd, &share))
      goto err;
  }

  share.m_psi= PSI_CALL_get_table_share(temp_table, &share);

  if (open_table_from_share(thd, &share, &empty_clex_str, 0, READ_ALL, 0,
                            &table, true))
    goto err;

  update_create_info_from_table(create_info, &table);

  name= get_canonical_filename(table.file, share.path.str, name_buff);

  error= table.file->ha_create(name, &table, create_info);

  if (unlikely(error))
  {
    if (!thd->is_error())
      my_error(ER_CANT_CREATE_TABLE, MYF(0), db, table_name, error);
    table.file->print_error(error, MYF(ME_JUST_WARNING));
    PSI_CALL_drop_table_share(temp_table, share.db.str, (uint)share.db.length,
                              share.table_name.str, (uint)share.table_name.length);
  }

  (void) closefrm(&table);
 
err:
  free_table_share(&share);
  DBUG_RETURN(error != 0);
}

void st_ha_check_opt::init()
{
  flags= sql_flags= 0;
  start_time= my_time(0);
}


/*****************************************************************************
  Key cache handling.

  This code is only relevant for ISAM/MyISAM tables

  key_cache->cache may be 0 only in the case where a key cache is not
  initialized or when we where not able to init the key cache in a previous
  call to ha_init_key_cache() (probably out of memory)
*****************************************************************************/

/**
  Init a key cache if it has not been initied before.
*/
int ha_init_key_cache(const char *name, KEY_CACHE *key_cache, void *unused
                      __attribute__((unused)))
{
  DBUG_ENTER("ha_init_key_cache");

  if (!key_cache->key_cache_inited)
  {
    mysql_mutex_lock(&LOCK_global_system_variables);
    size_t tmp_buff_size= (size_t) key_cache->param_buff_size;
    uint tmp_block_size= (uint) key_cache->param_block_size;
    uint division_limit= (uint)key_cache->param_division_limit;
    uint age_threshold=  (uint)key_cache->param_age_threshold;
    uint partitions=     (uint)key_cache->param_partitions;
    uint changed_blocks_hash_size=  (uint)key_cache->changed_blocks_hash_size;
    mysql_mutex_unlock(&LOCK_global_system_variables);
    DBUG_RETURN(!init_key_cache(key_cache,
				tmp_block_size,
				tmp_buff_size,
				division_limit, age_threshold,
                                changed_blocks_hash_size,
                                partitions));
  }
  DBUG_RETURN(0);
}


/**
  Resize key cache.
*/
int ha_resize_key_cache(KEY_CACHE *key_cache)
{
  DBUG_ENTER("ha_resize_key_cache");

  if (key_cache->key_cache_inited)
  {
    mysql_mutex_lock(&LOCK_global_system_variables);
    size_t tmp_buff_size= (size_t) key_cache->param_buff_size;
    long tmp_block_size= (long) key_cache->param_block_size;
    uint division_limit= (uint)key_cache->param_division_limit;
    uint age_threshold=  (uint)key_cache->param_age_threshold;
    uint changed_blocks_hash_size=  (uint)key_cache->changed_blocks_hash_size;
    mysql_mutex_unlock(&LOCK_global_system_variables);
    DBUG_RETURN(!resize_key_cache(key_cache, tmp_block_size,
				  tmp_buff_size,
				  division_limit, age_threshold,
                                  changed_blocks_hash_size));
  }
  DBUG_RETURN(0);
}


/**
  Change parameters for key cache (like division_limit)
*/
int ha_change_key_cache_param(KEY_CACHE *key_cache)
{
  DBUG_ENTER("ha_change_key_cache_param");

  if (key_cache->key_cache_inited)
  {
    mysql_mutex_lock(&LOCK_global_system_variables);
    uint division_limit= (uint)key_cache->param_division_limit;
    uint age_threshold=  (uint)key_cache->param_age_threshold;
    mysql_mutex_unlock(&LOCK_global_system_variables);
    change_key_cache_param(key_cache, division_limit, age_threshold);
  }
  DBUG_RETURN(0);
}


/**
  Repartition key cache 
*/
int ha_repartition_key_cache(KEY_CACHE *key_cache)
{
  DBUG_ENTER("ha_repartition_key_cache");

  if (key_cache->key_cache_inited)
  {
    mysql_mutex_lock(&LOCK_global_system_variables);
    size_t tmp_buff_size= (size_t) key_cache->param_buff_size;
    long tmp_block_size= (long) key_cache->param_block_size;
    uint division_limit= (uint)key_cache->param_division_limit;
    uint age_threshold=  (uint)key_cache->param_age_threshold;
    uint partitions=     (uint)key_cache->param_partitions;
    uint changed_blocks_hash_size=  (uint)key_cache->changed_blocks_hash_size;
    mysql_mutex_unlock(&LOCK_global_system_variables);
    DBUG_RETURN(!repartition_key_cache(key_cache, tmp_block_size,
				       tmp_buff_size,
				       division_limit, age_threshold,
                                       changed_blocks_hash_size,
                                       partitions));
  }
  DBUG_RETURN(0);
}


/**
  Move all tables from one key cache to another one.
*/
int ha_change_key_cache(KEY_CACHE *old_key_cache,
			KEY_CACHE *new_key_cache)
{
  mi_change_key_cache(old_key_cache, new_key_cache);
  return 0;
}


static my_bool discover_handlerton(THD *thd, plugin_ref plugin,
                                   void *arg)
{
  TABLE_SHARE *share= (TABLE_SHARE *)arg;
  handlerton *hton= plugin_hton(plugin);
  if (hton->state == SHOW_OPTION_YES && hton->discover_table)
  {
    share->db_plugin= plugin;
    int error= hton->discover_table(hton, thd, share);
    if (error != HA_ERR_NO_SUCH_TABLE)
    {
      if (unlikely(error))
      {
        if (!share->error)
        {
          share->error= OPEN_FRM_ERROR_ALREADY_ISSUED;
          plugin_unlock(0, share->db_plugin);
        }

        /*
          report an error, unless it is "generic" and a more
          specific one was already reported
        */
        if (error != HA_ERR_GENERIC || !thd->is_error())
          my_error(ER_GET_ERRNO, MYF(0), error, plugin_name(plugin)->str);
        share->db_plugin= 0;
      }
      else
        share->error= OPEN_FRM_OK;

      status_var_increment(thd->status_var.ha_discover_count);
      return TRUE; // abort the search
    }
    share->db_plugin= 0;
  }

  DBUG_ASSERT(share->error == OPEN_FRM_OPEN_ERROR);
  return FALSE;    // continue with the next engine
}

int ha_discover_table(THD *thd, TABLE_SHARE *share)
{
  DBUG_ENTER("ha_discover_table");
  int found;

  DBUG_ASSERT(share->error == OPEN_FRM_OPEN_ERROR);   // share is not OK yet

  if (!engines_with_discover)
    found= FALSE;
  else if (share->db_plugin)
    found= discover_handlerton(thd, share->db_plugin, share);
  else
    found= plugin_foreach(thd, discover_handlerton,
                        MYSQL_STORAGE_ENGINE_PLUGIN, share);
  
  if (!found)
    open_table_error(share, OPEN_FRM_OPEN_ERROR, ENOENT); // not found

  DBUG_RETURN(share->error != OPEN_FRM_OK);
}

static my_bool file_ext_exists(char *path, size_t path_len, const char *ext)
{
  strmake(path + path_len, ext, FN_REFLEN - path_len);
  return !access(path, F_OK);
}

struct st_discover_existence_args
{
  char *path;
  size_t  path_len;
  const char *db, *table_name;
  handlerton *hton;
  bool frm_exists;
};

static my_bool discover_existence(THD *thd, plugin_ref plugin,
                                  void *arg)
{
  st_discover_existence_args *args= (st_discover_existence_args*)arg;
  handlerton *ht= plugin_hton(plugin);
  if (ht->state != SHOW_OPTION_YES || !ht->discover_table_existence)
    return args->frm_exists;

  args->hton= ht;

  if (ht->discover_table_existence == ext_based_existence)
    return file_ext_exists(args->path, args->path_len,
                           ht->tablefile_extensions[0]);

  return ht->discover_table_existence(ht, args->db, args->table_name);
}

class Table_exists_error_handler : public Internal_error_handler
{
public:
  Table_exists_error_handler()
    : m_handled_errors(0), m_unhandled_errors(0)
  {}

  bool handle_condition(THD *thd,
                        uint sql_errno,
                        const char* sqlstate,
                        Sql_condition::enum_warning_level *level,
                        const char* msg,
                        Sql_condition ** cond_hdl)
  {
    *cond_hdl= NULL;
    if (sql_errno == ER_NO_SUCH_TABLE ||
        sql_errno == ER_NO_SUCH_TABLE_IN_ENGINE ||
        sql_errno == ER_WRONG_OBJECT)
    {
      m_handled_errors++;
      return TRUE;
    }

    if (*level == Sql_condition::WARN_LEVEL_ERROR)
      m_unhandled_errors++;
    return FALSE;
  }

  bool safely_trapped_errors()
  {
    return ((m_handled_errors > 0) && (m_unhandled_errors == 0));
  }

private:
  int m_handled_errors;
  int m_unhandled_errors;
};

/**
  Check if a given table exists, without doing a full discover, if possible

  If the 'hton' is not NULL, it's set to the handlerton of the storage engine
  of this table, or to view_pseudo_hton if the frm belongs to a view.

  This function takes discovery correctly into account. If frm is found,
  it discovers the table to make sure it really exists in the engine.
  If no frm is found it discovers the table, in case it still exists in
  the engine.

  While it tries to cut corners (don't open .frm if no discovering engine is
  enabled, no full discovery if all discovering engines support
  discover_table_existence, etc), it still *may* be quite expensive
  and must be used sparingly.

  @retval true    Table exists (even if the error occurred, like bad frm)
  @retval false   Table does not exist (one can do CREATE TABLE table_name)

  @note if frm exists and the table in engine doesn't, *hton will be set,
        but the return value will be false.

  @note if frm file exists, but the table cannot be opened (engine not
        loaded, frm is invalid), the return value will be true, but
        *hton will be NULL.
*/

bool ha_table_exists(THD *thd, const LEX_CSTRING *db, const LEX_CSTRING *table_name,
                     handlerton **hton, bool *is_sequence)
{
  handlerton *dummy;
  bool dummy2;
  DBUG_ENTER("ha_table_exists");

  if (hton)
    *hton= 0;
  else if (engines_with_discover)
    hton= &dummy;
  if (!is_sequence)
    is_sequence= &dummy2;
  *is_sequence= 0;

  TDC_element *element= tdc_lock_share(thd, db->str, table_name->str);
  if (element && element != MY_ERRPTR)
  {
    if (hton)
      *hton= element->share->db_type();
    *is_sequence= element->share->table_type == TABLE_TYPE_SEQUENCE;
    tdc_unlock_share(element);
    DBUG_RETURN(TRUE);
  }

  char path[FN_REFLEN + 1];
  size_t path_len = build_table_filename(path, sizeof(path) - 1,
                                         db->str, table_name->str, "", 0);
  st_discover_existence_args args= {path, path_len, db->str, table_name->str, 0, true};

  if (file_ext_exists(path, path_len, reg_ext))
  {
    bool exists= true;
    if (hton)
    {
      char engine_buf[NAME_CHAR_LEN + 1];
      LEX_CSTRING engine= { engine_buf, 0 };
      Table_type type;

      if ((type= dd_frm_type(thd, path, &engine, is_sequence)) ==
          TABLE_TYPE_UNKNOWN)
        DBUG_RETURN(0);
      
      if (type != TABLE_TYPE_VIEW)
      {
        plugin_ref p=  plugin_lock_by_name(thd, &engine,
                                           MYSQL_STORAGE_ENGINE_PLUGIN);
        *hton= p ? plugin_hton(p) : NULL;
        if (*hton)
          // verify that the table really exists
          exists= discover_existence(thd, p, &args);
      }
      else
        *hton= view_pseudo_hton;
    }
    DBUG_RETURN(exists);
  }

  args.frm_exists= false;
  if (plugin_foreach(thd, discover_existence, MYSQL_STORAGE_ENGINE_PLUGIN,
                     &args))
  {
    if (hton)
      *hton= args.hton;
    DBUG_RETURN(TRUE);
  }

  if (need_full_discover_for_existence)
  {
    TABLE_LIST table;
    uint flags = GTS_TABLE | GTS_VIEW;
    if (!hton)
      flags|= GTS_NOLOCK;

    Table_exists_error_handler no_such_table_handler;
    thd->push_internal_handler(&no_such_table_handler);
    table.init_one_table(db, table_name, 0, TL_READ);
    TABLE_SHARE *share= tdc_acquire_share(thd, &table, flags);
    thd->pop_internal_handler();

    if (hton && share)
    {
      *hton= share->db_type();
      tdc_release_share(share);
    }

    // the table doesn't exist if we've caught ER_NO_SUCH_TABLE and nothing else
    DBUG_RETURN(!no_such_table_handler.safely_trapped_errors());
  }

  DBUG_RETURN(FALSE);
}

/**
  Discover all table names in a given database
*/
extern "C" {

static int cmp_file_names(const void *a, const void *b)
{
  CHARSET_INFO *cs= character_set_filesystem;
  char *aa= ((FILEINFO *)a)->name;
  char *bb= ((FILEINFO *)b)->name;
  return my_strnncoll(cs, (uchar*)aa, strlen(aa), (uchar*)bb, strlen(bb));
}

static int cmp_table_names(LEX_CSTRING * const *a, LEX_CSTRING * const *b)
{
  return my_strnncoll(&my_charset_bin, (uchar*)((*a)->str), (*a)->length,
                                       (uchar*)((*b)->str), (*b)->length);
}

#ifndef DBUG_OFF
static int cmp_table_names_desc(LEX_CSTRING * const *a, LEX_CSTRING * const *b)
{
  return -cmp_table_names(a, b);
}
#endif

}

Discovered_table_list::Discovered_table_list(THD *thd_arg,
                 Dynamic_array<LEX_CSTRING*> *tables_arg,
                 const LEX_CSTRING *wild_arg) :
  thd(thd_arg), with_temps(false), tables(tables_arg)
{
  if (wild_arg->str && wild_arg->str[0])
  {
    wild= wild_arg->str;
    wend= wild + wild_arg->length;
  }
  else
    wild= 0;
}

bool Discovered_table_list::add_table(const char *tname, size_t tlen)
{
  /*
    TODO Check with_temps and filter out temp tables.
    Implement the check, when we'll have at least one affected engine (with
    custom discover_table_names() method, that calls add_table() directly).
    Note: avoid comparing the same name twice (here and in add_file).
  */
  if (wild && my_wildcmp(table_alias_charset, tname, tname + tlen, wild, wend,
                         wild_prefix, wild_one, wild_many))
      return 0;

  LEX_CSTRING *name= thd->make_clex_string(tname, tlen);
  if (!name || tables->append(name))
    return 1;
  return 0;
}

bool Discovered_table_list::add_file(const char *fname)
{
  bool is_temp= strncmp(fname, STRING_WITH_LEN(tmp_file_prefix)) == 0;

  if (is_temp && !with_temps)
    return 0;

  char tname[SAFE_NAME_LEN + 1];
  size_t tlen= filename_to_tablename(fname, tname, sizeof(tname), is_temp);
  return add_table(tname, tlen);
}


void Discovered_table_list::sort()
{
  tables->sort(cmp_table_names);
}


#ifndef DBUG_OFF
void Discovered_table_list::sort_desc()
{
  tables->sort(cmp_table_names_desc);
}
#endif


void Discovered_table_list::remove_duplicates()
{
  LEX_CSTRING **src= tables->front();
  LEX_CSTRING **dst= src;
  sort();
  while (++dst <= tables->back())
  {
    LEX_CSTRING *s= *src, *d= *dst;
    DBUG_ASSERT(strncmp(s->str, d->str, MY_MIN(s->length, d->length)) <= 0);
    if ((s->length != d->length || strncmp(s->str, d->str, d->length)))
    {
      src++;
      if (src != dst)
        *src= *dst;
    }
  }
  tables->elements(src - tables->front() + 1);
}

struct st_discover_names_args
{
  LEX_CSTRING *db;
  MY_DIR *dirp;
  Discovered_table_list *result;
  uint possible_duplicates;
};

static my_bool discover_names(THD *thd, plugin_ref plugin,
                              void *arg)
{
  st_discover_names_args *args= (st_discover_names_args *)arg;
  handlerton *ht= plugin_hton(plugin);

  if (ht->state == SHOW_OPTION_YES && ht->discover_table_names)
  {
    size_t old_elements= args->result->tables->elements();
    if (ht->discover_table_names(ht, args->db, args->dirp, args->result))
      return 1;

    /*
      hton_ext_based_table_discovery never discovers a table that has
      a corresponding .frm file; but custom engine discover methods might
    */
    if (ht->discover_table_names != hton_ext_based_table_discovery)
      args->possible_duplicates+= (uint)(args->result->tables->elements() - old_elements);
  }

  return 0;
}

/**
  Return the list of tables

  @param thd
  @param db         database to look into
  @param dirp       list of files in this database (as returned by my_dir())
  @param result     the object to return the list of files in
  @param reusable   if true, on return, 'dirp' will be a valid list of all
                    non-table files. If false, discovery will work much faster,
                    but it will leave 'dirp' corrupted and completely unusable,
                    only good for my_dirend().

  Normally, reusable=false for SHOW and INFORMATION_SCHEMA, and reusable=true
  for DROP DATABASE (as it needs to know and delete non-table files).
*/

int ha_discover_table_names(THD *thd, LEX_CSTRING *db, MY_DIR *dirp,
                            Discovered_table_list *result, bool reusable)
{
  int error;
  DBUG_ENTER("ha_discover_table_names");

  if (engines_with_discover_file_names == 0 && !reusable)
  {
    st_discover_names_args args= {db, NULL, result, 0};
    error= ext_table_discovery_simple(dirp, result) ||
           plugin_foreach(thd, discover_names,
                            MYSQL_STORAGE_ENGINE_PLUGIN, &args);
  }
  else
  {
    st_discover_names_args args= {db, dirp, result, 0};

    /* extension_based_table_discovery relies on dirp being sorted */
    my_qsort(dirp->dir_entry, dirp->number_of_files,
             sizeof(FILEINFO), cmp_file_names);

    error= extension_based_table_discovery(dirp, reg_ext, result) ||
           plugin_foreach(thd, discover_names,
                            MYSQL_STORAGE_ENGINE_PLUGIN, &args);
    if (args.possible_duplicates > 0)
      result->remove_duplicates();
  }

  DBUG_RETURN(error);
}


/*
int handler::pre_read_multi_range_first(KEY_MULTI_RANGE **found_range_p,
                                        KEY_MULTI_RANGE *ranges,
                                        uint range_count,
                                        bool sorted, HANDLER_BUFFER *buffer,
                                        bool use_parallel)
{
  int result;
  DBUG_ENTER("handler::pre_read_multi_range_first");
  result = pre_read_range_first(ranges->start_key.keypart_map ?
                                &ranges->start_key : 0,
                                ranges->end_key.keypart_map ?
                                &ranges->end_key : 0,
                                test(ranges->range_flag & EQ_RANGE),
                                sorted,
                                use_parallel);
  DBUG_RETURN(result);
}
*/


/**
  Read first row between two ranges.
  Store ranges for future calls to read_range_next.

  @param start_key		Start key. Is 0 if no min range
  @param end_key		End key.  Is 0 if no max range
  @param eq_range_arg	        Set to 1 if start_key == end_key
  @param sorted		Set to 1 if result should be sorted per key

  @note
    Record is read into table->record[0]

  @retval
    0			Found row
  @retval
    HA_ERR_END_OF_FILE	No rows in range
  @retval
    \#			Error code
*/
int handler::read_range_first(const key_range *start_key,
			      const key_range *end_key,
			      bool eq_range_arg, bool sorted)
{
  int result;
  DBUG_ENTER("handler::read_range_first");

  eq_range= eq_range_arg;
  set_end_range(end_key);
  range_key_part= table->key_info[active_index].key_part;

  if (!start_key)			// Read first record
    result= ha_index_first(table->record[0]);
  else
    result= ha_index_read_map(table->record[0],
                              start_key->key,
                              start_key->keypart_map,
                              start_key->flag);
  if (result)
    DBUG_RETURN((result == HA_ERR_KEY_NOT_FOUND) 
		? HA_ERR_END_OF_FILE
		: result);

  if (compare_key(end_range) <= 0)
  {
    DBUG_RETURN(0);
  }
  else
  {
    /*
      The last read row does not fall in the range. So request
      storage engine to release row lock if possible.
    */
    unlock_row();
    DBUG_RETURN(HA_ERR_END_OF_FILE);
  }
}


/**
  Read next row between two ranges.

  @note
    Record is read into table->record[0]

  @retval
    0			Found row
  @retval
    HA_ERR_END_OF_FILE	No rows in range
  @retval
    \#			Error code
*/
int handler::read_range_next()
{
  int result;
  DBUG_ENTER("handler::read_range_next");

  if (eq_range)
  {
    /* We trust that index_next_same always gives a row in range */
    DBUG_RETURN(ha_index_next_same(table->record[0],
                                   end_range->key,
                                   end_range->length));
  }
  result= ha_index_next(table->record[0]);
  if (result)
    DBUG_RETURN(result);

  if (compare_key(end_range) <= 0)
  {
    DBUG_RETURN(0);
  }
  else
  {
    /*
      The last read row does not fall in the range. So request
      storage engine to release row lock if possible.
    */
    unlock_row();
    DBUG_RETURN(HA_ERR_END_OF_FILE);
  }
}


void handler::set_end_range(const key_range *end_key)
{
  end_range= 0;
  if (end_key)
  {
    end_range= &save_end_range;
    save_end_range= *end_key;
    key_compare_result_on_equal=
      ((end_key->flag == HA_READ_BEFORE_KEY) ? 1 :
       (end_key->flag == HA_READ_AFTER_KEY) ? -1 : 0);
  }
}


/**
  Compare if found key (in row) is over max-value.

  @param range		range to compare to row. May be 0 for no range

  @see also
    key.cc::key_cmp()

  @return
    The return value is SIGN(key_in_row - range_key):

    - 0   : Key is equal to range or 'range' == 0 (no range)
    - -1  : Key is less than range
    - 1   : Key is larger than range
*/
int handler::compare_key(key_range *range)
{
  int cmp;
  if (!range || in_range_check_pushed_down)
    return 0;					// No max range
  cmp= key_cmp(range_key_part, range->key, range->length);
  if (!cmp)
    cmp= key_compare_result_on_equal;
  return cmp;
}


/*
  Same as compare_key() but doesn't check have in_range_check_pushed_down.
  This is used by index condition pushdown implementation.
*/

int handler::compare_key2(key_range *range) const
{
  int cmp;
  if (!range)
    return 0;					// no max range
  cmp= key_cmp(range_key_part, range->key, range->length);
  if (!cmp)
    cmp= key_compare_result_on_equal;
  return cmp;
}


/**
  ICP callback - to be called by an engine to check the pushed condition
*/
extern "C" enum icp_result handler_index_cond_check(void* h_arg)
{
  handler *h= (handler*)h_arg;
  THD *thd= h->table->in_use;
  enum icp_result res;

  enum thd_kill_levels abort_at= h->has_transactions() ?
    THD_ABORT_SOFTLY : THD_ABORT_ASAP;
  if (thd_kill_level(thd) > abort_at)
    return ICP_ABORTED_BY_USER;

  if (h->end_range && h->compare_key2(h->end_range) > 0)
    return ICP_OUT_OF_RANGE;
  h->increment_statistics(&SSV::ha_icp_attempts);
  if ((res= h->pushed_idx_cond->val_int()? ICP_MATCH : ICP_NO_MATCH) ==
      ICP_MATCH)
    h->increment_statistics(&SSV::ha_icp_match);
  return res;
}

int handler::index_read_idx_map(uchar * buf, uint index, const uchar * key,
                                key_part_map keypart_map,
                                enum ha_rkey_function find_flag)
{
  int error, UNINIT_VAR(error1);

  error= ha_index_init(index, 0);
  if (likely(!error))
  {
    error= index_read_map(buf, key, keypart_map, find_flag);
    error1= ha_index_end();
  }
  return error ? error : error1;
}


/**
  Returns a list of all known extensions.

    No mutexes, worst case race is a minor surplus memory allocation
    We have to recreate the extension map if mysqld is restarted (for example
    within libmysqld)

  @retval
    pointer		pointer to TYPELIB structure
*/
static my_bool exts_handlerton(THD *unused, plugin_ref plugin,
                               void *arg)
{
  List<char> *found_exts= (List<char> *) arg;
  handlerton *hton= plugin_hton(plugin);
  List_iterator_fast<char> it(*found_exts);
  const char **ext, *old_ext;

  for (ext= hton->tablefile_extensions; *ext; ext++)
  {
    while ((old_ext= it++))
    {
      if (!strcmp(old_ext, *ext))
        break;
    }
    if (!old_ext)
      found_exts->push_back((char *) *ext);

    it.rewind();
  }
  return FALSE;
}

TYPELIB *ha_known_exts(void)
{
  if (!known_extensions.type_names || mysys_usage_id != known_extensions_id)
  {
    List<char> found_exts;
    const char **ext, *old_ext;

    known_extensions_id= mysys_usage_id;
    found_exts.push_back((char*) TRG_EXT);
    found_exts.push_back((char*) TRN_EXT);

    plugin_foreach(NULL, exts_handlerton,
                   MYSQL_STORAGE_ENGINE_PLUGIN, &found_exts);

    ext= (const char **) my_once_alloc(sizeof(char *)*
                                       (found_exts.elements+1),
                                       MYF(MY_WME | MY_FAE));

    DBUG_ASSERT(ext != 0);
    known_extensions.count= found_exts.elements;
    known_extensions.type_names= ext;

    List_iterator_fast<char> it(found_exts);
    while ((old_ext= it++))
      *ext++= old_ext;
    *ext= 0;
  }
  return &known_extensions;
}


static bool stat_print(THD *thd, const char *type, size_t type_len,
                       const char *file, size_t file_len,
                       const char *status, size_t status_len)
{
  Protocol *protocol= thd->protocol;
  protocol->prepare_for_resend();
  protocol->store(type, type_len, system_charset_info);
  protocol->store(file, file_len, system_charset_info);
  protocol->store(status, status_len, system_charset_info);
  if (protocol->write())
    return TRUE;
  return FALSE;
}


static my_bool showstat_handlerton(THD *thd, plugin_ref plugin,
                                   void *arg)
{
  enum ha_stat_type stat= *(enum ha_stat_type *) arg;
  handlerton *hton= plugin_hton(plugin);
  if (hton->state == SHOW_OPTION_YES && hton->show_status &&
      hton->show_status(hton, thd, stat_print, stat))
    return TRUE;
  return FALSE;
}

bool ha_show_status(THD *thd, handlerton *db_type, enum ha_stat_type stat)
{
  List<Item> field_list;
  Protocol *protocol= thd->protocol;
  MEM_ROOT *mem_root= thd->mem_root;
  bool result;

  field_list.push_back(new (mem_root) Item_empty_string(thd, "Type", 10),
                       mem_root);
  field_list.push_back(new (mem_root)
                       Item_empty_string(thd, "Name", FN_REFLEN), mem_root);
  field_list.push_back(new (mem_root)
                       Item_empty_string(thd, "Status", 10),
                       mem_root);

  if (protocol->send_result_set_metadata(&field_list,
                            Protocol::SEND_NUM_ROWS | Protocol::SEND_EOF))
    return TRUE;

  if (db_type == NULL)
  {
    result= plugin_foreach(thd, showstat_handlerton,
                           MYSQL_STORAGE_ENGINE_PLUGIN, &stat);
  }
  else
  {
    if (db_type->state != SHOW_OPTION_YES)
    {
      const LEX_CSTRING *name= hton_name(db_type);
      result= stat_print(thd, name->str, name->length,
                         "", 0, "DISABLED", 8) ? 1 : 0;
    }
    else
    {
      result= db_type->show_status &&
              db_type->show_status(db_type, thd, stat_print, stat) ? 1 : 0;
    }
  }

  /*
    We also check thd->is_error() as Innodb may return 0 even if
    there was an error.
  */
  if (likely(!result && !thd->is_error()))
    my_eof(thd);
  else if (!thd->is_error())
    my_error(ER_GET_ERRNO, MYF(0), errno, hton_name(db_type)->str);
  return result;
}

/*
  Function to check if the conditions for row-based binlogging is
  correct for the table.

  A row in the given table should be replicated if:
  - It's not called by partition engine
  - Row-based replication is enabled in the current thread
  - The binlog is enabled
  - It is not a temporary table
  - The binary log is open
  - The database the table resides in shall be binlogged (binlog_*_db rules)
  - table is not mysql.event

  RETURN VALUE
    0  No binary logging in row format
    1  Row needs to be logged
*/

bool handler::check_table_binlog_row_based(bool binlog_row)
{
  if (table->versioned(VERS_TRX_ID))
    return false;
  if (unlikely((table->in_use->variables.sql_log_bin_off)))
    return 0;                            /* Called by partitioning engine */
  if (unlikely((!check_table_binlog_row_based_done)))
  {
    check_table_binlog_row_based_done= 1;
    check_table_binlog_row_based_result=
      check_table_binlog_row_based_internal(binlog_row);
  }
  return check_table_binlog_row_based_result;
}

bool handler::check_table_binlog_row_based_internal(bool binlog_row)
{
  THD *thd= table->in_use;

  return (table->s->can_do_row_logging &&
          thd->is_current_stmt_binlog_format_row() &&
          /*
            Wsrep partially enables binary logging if it have not been
            explicitly turned on. As a result we return 'true' if we are in
            wsrep binlog emulation mode and the current thread is not a wsrep
            applier or replayer thread. This decision is not affected by
            @@sql_log_bin as we want the events to make into the binlog
            cache only to filter them later before they make into binary log
            file.

            However, we do return 'false' if binary logging was temporarily
            turned off (see tmp_disable_binlog(A)).

            Otherwise, return 'true' if binary logging is on.
          */
          IF_WSREP(((WSREP_EMULATE_BINLOG(thd) &&
                     (thd->wsrep_exec_mode != REPL_RECV)) ||
                    ((WSREP(thd) ||
                      (thd->variables.option_bits & OPTION_BIN_LOG)) &&
                     mysql_bin_log.is_open())),
                   (thd->variables.option_bits & OPTION_BIN_LOG) &&
                   mysql_bin_log.is_open()));
}


/** @brief
   Write table maps for all (manually or automatically) locked tables
   to the binary log. Also, if binlog_annotate_row_events is ON,
   write Annotate_rows event before the first table map.

   SYNOPSIS
     write_locked_table_maps()
       thd     Pointer to THD structure

   DESCRIPTION
       This function will generate and write table maps for all tables
       that are locked by the thread 'thd'.

   RETURN VALUE
       0   All OK
       1   Failed to write all table maps

   SEE ALSO
       THD::lock
*/

static int write_locked_table_maps(THD *thd)
{
  DBUG_ENTER("write_locked_table_maps");
  DBUG_PRINT("enter", ("thd:%p  thd->lock:%p "
                       "thd->extra_lock: %p",
                       thd, thd->lock, thd->extra_lock));

  DBUG_PRINT("debug", ("get_binlog_table_maps(): %d", thd->get_binlog_table_maps()));

  MYSQL_LOCK *locks[2];
  locks[0]= thd->extra_lock;
  locks[1]= thd->lock;
  my_bool with_annotate= thd->variables.binlog_annotate_row_events &&
    thd->query() && thd->query_length();

  for (uint i= 0 ; i < sizeof(locks)/sizeof(*locks) ; ++i )
  {
    MYSQL_LOCK const *const lock= locks[i];
    if (lock == NULL)
      continue;

    TABLE **const end_ptr= lock->table + lock->table_count;
    for (TABLE **table_ptr= lock->table ; 
         table_ptr != end_ptr ;
         ++table_ptr)
    {
      TABLE *const table= *table_ptr;
      DBUG_PRINT("info", ("Checking table %s", table->s->table_name.str));
      if (table->current_lock == F_WRLCK &&
          table->file->check_table_binlog_row_based(0))
      {
        /*
          We need to have a transactional behavior for SQLCOM_CREATE_TABLE
          (e.g. CREATE TABLE... SELECT * FROM TABLE) in order to keep a
          compatible behavior with the STMT based replication even when
          the table is not transactional. In other words, if the operation
          fails while executing the insert phase nothing is written to the
          binlog.

          Note that at this point, we check the type of a set of tables to
          create the table map events. In the function binlog_log_row(),
          which calls the current function, we check the type of the table
          of the current row.
        */
        bool const has_trans= thd->lex->sql_command == SQLCOM_CREATE_TABLE ||
          table->file->has_transactions();
        int const error= thd->binlog_write_table_map(table, has_trans,
                                                     &with_annotate);
        /*
          If an error occurs, it is the responsibility of the caller to
          roll back the transaction.
        */
        if (unlikely(error))
          DBUG_RETURN(1);
      }
    }
  }
  DBUG_RETURN(0);
}


static int binlog_log_row_internal(TABLE* table,
                                   const uchar *before_record,
                                   const uchar *after_record,
                                   Log_func *log_func)
{
  bool error= 0;
  THD *const thd= table->in_use;

  /*
    If there are no table maps written to the binary log, this is
    the first row handled in this statement. In that case, we need
    to write table maps for all locked tables to the binary log.
  */
  if (likely(!(error= ((thd->get_binlog_table_maps() == 0 &&
                        write_locked_table_maps(thd))))))
  {
    /*
      We need to have a transactional behavior for SQLCOM_CREATE_TABLE
      (i.e. CREATE TABLE... SELECT * FROM TABLE) in order to keep a
      compatible behavior with the STMT based replication even when
      the table is not transactional. In other words, if the operation
      fails while executing the insert phase nothing is written to the
      binlog.
    */
    bool const has_trans= thd->lex->sql_command == SQLCOM_CREATE_TABLE ||
      table->file->has_transactions();
    error= (*log_func)(thd, table, has_trans, before_record, after_record);
  }
  return error ? HA_ERR_RBR_LOGGING_FAILED : 0;
}

int binlog_log_row(TABLE* table, const uchar *before_record,
                   const uchar *after_record, Log_func *log_func)
{
#ifdef WITH_WSREP
  THD *const thd= table->in_use;

  /* only InnoDB tables will be replicated through binlog emulation */
  if ((WSREP_EMULATE_BINLOG(thd) &&
       table->file->partition_ht()->db_type != DB_TYPE_INNODB) ||
       (thd->wsrep_ignore_table == true))
    return 0;

  /* enforce wsrep_max_ws_rows */
  if (WSREP(thd) && table->s->tmp_table == NO_TMP_TABLE)
  {
    thd->wsrep_affected_rows++;
    if (wsrep_max_ws_rows &&
        thd->wsrep_exec_mode != REPL_RECV &&
        thd->wsrep_affected_rows > wsrep_max_ws_rows)
    {
      trans_rollback_stmt(thd) || trans_rollback(thd);
      my_message(ER_ERROR_DURING_COMMIT, "wsrep_max_ws_rows exceeded", MYF(0));
      return ER_ERROR_DURING_COMMIT;
    }
  }
#endif

  if (!table->file->check_table_binlog_row_based(1))
    return 0;
  return binlog_log_row_internal(table, before_record, after_record, log_func);
}


int handler::ha_external_lock(THD *thd, int lock_type)
{
  int error;
  DBUG_ENTER("handler::ha_external_lock");
  /*
    Whether this is lock or unlock, this should be true, and is to verify that
    if get_auto_increment() was called (thus may have reserved intervals or
    taken a table lock), ha_release_auto_increment() was too.
  */
  DBUG_ASSERT(next_insert_id == 0);
  /* Consecutive calls for lock without unlocking in between is not allowed */
  DBUG_ASSERT(table_share->tmp_table != NO_TMP_TABLE ||
              ((lock_type != F_UNLCK && m_lock_type == F_UNLCK) ||
               lock_type == F_UNLCK));
  /* SQL HANDLER call locks/unlock while scanning (RND/INDEX). */
  DBUG_ASSERT(inited == NONE || table->open_by_handler);

  if (MYSQL_HANDLER_RDLOCK_START_ENABLED() ||
      MYSQL_HANDLER_WRLOCK_START_ENABLED() ||
      MYSQL_HANDLER_UNLOCK_START_ENABLED())
  {
    if (lock_type == F_RDLCK)
    {
      MYSQL_HANDLER_RDLOCK_START(table_share->db.str,
                                 table_share->table_name.str);
    }
    else if (lock_type == F_WRLCK)
    {
      MYSQL_HANDLER_WRLOCK_START(table_share->db.str,
                                 table_share->table_name.str);
    }
    else if (lock_type == F_UNLCK)
    {
      MYSQL_HANDLER_UNLOCK_START(table_share->db.str,
                                 table_share->table_name.str);
    }
  }

  /*
    We cache the table flags if the locking succeeded. Otherwise, we
    keep them as they were when they were fetched in ha_open().
  */
  MYSQL_TABLE_LOCK_WAIT(m_psi, PSI_TABLE_EXTERNAL_LOCK, lock_type,
    { error= external_lock(thd, lock_type); })

  DBUG_EXECUTE_IF("external_lock_failure", error= HA_ERR_GENERIC;);

  if (likely(error == 0 || lock_type == F_UNLCK))
  {
    m_lock_type= lock_type;
    cached_table_flags= table_flags();
    if (table_share->tmp_table == NO_TMP_TABLE)
      mysql_audit_external_lock(thd, table_share, lock_type);
  }

  if (MYSQL_HANDLER_RDLOCK_DONE_ENABLED() ||
      MYSQL_HANDLER_WRLOCK_DONE_ENABLED() ||
      MYSQL_HANDLER_UNLOCK_DONE_ENABLED())
  {
    if (lock_type == F_RDLCK)
    {
      MYSQL_HANDLER_RDLOCK_DONE(error);
    }
    else if (lock_type == F_WRLCK)
    {
      MYSQL_HANDLER_WRLOCK_DONE(error);
    }
    else if (lock_type == F_UNLCK)
    {
      MYSQL_HANDLER_UNLOCK_DONE(error);
    }
  }
  DBUG_RETURN(error);
}


/** @brief
  Check handler usage and reset state of file to after 'open'
*/
int handler::ha_reset()
{
  DBUG_ENTER("ha_reset");
  /* Check that we have called all proper deallocation functions */
  DBUG_ASSERT((uchar*) table->def_read_set.bitmap +
              table->s->column_bitmap_size ==
              (uchar*) table->def_write_set.bitmap);
  DBUG_ASSERT(bitmap_is_set_all(&table->s->all_set));
  DBUG_ASSERT(!table->file->keyread_enabled());
  /* ensure that ha_index_end / ha_rnd_end has been called */
  DBUG_ASSERT(inited == NONE);
  /* reset the bitmaps to point to defaults */
  table->default_column_bitmaps();
  pushed_cond= NULL;
  tracker= NULL;
  mark_trx_read_write_done= check_table_binlog_row_based_done=
    check_table_binlog_row_based_result= 0;
  /* Reset information about pushed engine conditions */
  cancel_pushed_idx_cond();
  /* Reset information about pushed index conditions */
  clear_top_table_fields();
  DBUG_RETURN(reset());
}


int handler::ha_write_row(uchar *buf)
{
  int error;
  Log_func *log_func= Write_rows_log_event::binlog_row_logging_function;
  DBUG_ASSERT(table_share->tmp_table != NO_TMP_TABLE ||
              m_lock_type == F_WRLCK);
  DBUG_ENTER("handler::ha_write_row");
  DEBUG_SYNC_C("ha_write_row_start");

  MYSQL_INSERT_ROW_START(table_share->db.str, table_share->table_name.str);
  mark_trx_read_write();
  increment_statistics(&SSV::ha_write_count);

  TABLE_IO_WAIT(tracker, m_psi, PSI_TABLE_WRITE_ROW, MAX_KEY, 0,
                      { error= write_row(buf); })

  MYSQL_INSERT_ROW_DONE(error);
  if (likely(!error) && !row_already_logged)
  {
    rows_changed++;
    error= binlog_log_row(table, 0, buf, log_func);
  }
  DEBUG_SYNC_C("ha_write_row_end");
  DBUG_RETURN(error);
}


int handler::ha_update_row(const uchar *old_data, const uchar *new_data)
{
  int error;
  Log_func *log_func= Update_rows_log_event::binlog_row_logging_function;
  DBUG_ASSERT(table_share->tmp_table != NO_TMP_TABLE ||
              m_lock_type == F_WRLCK);

  /*
    Some storage engines require that the new record is in record[0]
    (and the old record is in record[1]).
   */
  DBUG_ASSERT(new_data == table->record[0]);
  DBUG_ASSERT(old_data == table->record[1]);

  MYSQL_UPDATE_ROW_START(table_share->db.str, table_share->table_name.str);
  mark_trx_read_write();
  increment_statistics(&SSV::ha_update_count);

  TABLE_IO_WAIT(tracker, m_psi, PSI_TABLE_UPDATE_ROW, active_index, 0,
                      { error= update_row(old_data, new_data);})

  MYSQL_UPDATE_ROW_DONE(error);
  if (likely(!error) && !row_already_logged)
  {
    rows_changed++;
    error= binlog_log_row(table, old_data, new_data, log_func);
  }
  return error;
}

/*
  Update first row. Only used by sequence tables
*/

int handler::update_first_row(uchar *new_data)
{
  int error;
  if (likely(!(error= ha_rnd_init(1))))
  {
    int end_error;
    if (likely(!(error= ha_rnd_next(table->record[1]))))
    {
      /*
        We have to do the memcmp as otherwise we may get error 169 from InnoDB
      */
      if (memcmp(new_data, table->record[1], table->s->reclength))
        error= update_row(table->record[1], new_data);
    }
    end_error= ha_rnd_end();
    if (likely(!error))
      error= end_error;
    /* Logging would be wrong if update_row works but ha_rnd_end fails */
    DBUG_ASSERT(!end_error || error != 0);
  }
  return error;
}


int handler::ha_delete_row(const uchar *buf)
{
  int error;
  Log_func *log_func= Delete_rows_log_event::binlog_row_logging_function;
  DBUG_ASSERT(table_share->tmp_table != NO_TMP_TABLE ||
              m_lock_type == F_WRLCK);
  /*
    Normally table->record[0] is used, but sometimes table->record[1] is used.
  */
  DBUG_ASSERT(buf == table->record[0] ||
              buf == table->record[1]);

  MYSQL_DELETE_ROW_START(table_share->db.str, table_share->table_name.str);
  mark_trx_read_write();
  increment_statistics(&SSV::ha_delete_count);

  TABLE_IO_WAIT(tracker, m_psi, PSI_TABLE_DELETE_ROW, active_index, 0,
    { error= delete_row(buf);})
  MYSQL_DELETE_ROW_DONE(error);
  if (likely(!error))
  {
    rows_changed++;
    error= binlog_log_row(table, buf, 0, log_func);
  }
  return error;
}


/**
  Execute a direct update request.  A direct update request updates all
  qualified rows in a single operation, rather than one row at a time.
  In a Spider cluster the direct update operation is pushed down to the
  child levels of the cluster.

  Note that this can't be used in case of statment logging

  @param  update_rows   Number of updated rows.

  @retval 0             Success.
  @retval != 0          Failure.
*/

int handler::ha_direct_update_rows(ha_rows *update_rows)
{
  int error;

  MYSQL_UPDATE_ROW_START(table_share->db.str, table_share->table_name.str);
  mark_trx_read_write();

  error = direct_update_rows(update_rows);
  MYSQL_UPDATE_ROW_DONE(error);
  return error;
}


/**
  Execute a direct delete request.  A direct delete request deletes all
  qualified rows in a single operation, rather than one row at a time.
  In a Spider cluster the direct delete operation is pushed down to the
  child levels of the cluster.

  @param  delete_rows   Number of deleted rows.

  @retval 0             Success.
  @retval != 0          Failure.
*/

int handler::ha_direct_delete_rows(ha_rows *delete_rows)
{
  int error;
  /* Ensure we are not using binlog row */
  DBUG_ASSERT(!table->in_use->is_current_stmt_binlog_format_row());

  MYSQL_DELETE_ROW_START(table_share->db.str, table_share->table_name.str);
  mark_trx_read_write();

  error = direct_delete_rows(delete_rows);
  MYSQL_DELETE_ROW_DONE(error);
  return error;
}


/** @brief
  use_hidden_primary_key() is called in case of an update/delete when
  (table_flags() and HA_PRIMARY_KEY_REQUIRED_FOR_DELETE) is defined
  but we don't have a primary key
*/
void handler::use_hidden_primary_key()
{
  /* fallback to use all columns in the table to identify row */
  table->column_bitmaps_set(&table->s->all_set, table->write_set);
}


/**
  Get an initialized ha_share.

  @return Initialized ha_share
    @retval NULL    ha_share is not yet initialized.
    @retval != NULL previous initialized ha_share.

  @note
  If not a temp table, then LOCK_ha_data must be held.
*/

Handler_share *handler::get_ha_share_ptr()
{
  DBUG_ENTER("handler::get_ha_share_ptr");
  DBUG_ASSERT(ha_share);
  DBUG_ASSERT(table_share);

#ifndef DBUG_OFF
  if (table_share->tmp_table == NO_TMP_TABLE)
    mysql_mutex_assert_owner(&table_share->LOCK_ha_data);
#endif

  DBUG_RETURN(*ha_share);
}


/**
  Set ha_share to be used by all instances of the same table/partition.

  @param ha_share    Handler_share to be shared.

  @note
  If not a temp table, then LOCK_ha_data must be held.
*/

void handler::set_ha_share_ptr(Handler_share *arg_ha_share)
{
  DBUG_ENTER("handler::set_ha_share_ptr");
  DBUG_ASSERT(ha_share);
#ifndef DBUG_OFF
  if (table_share->tmp_table == NO_TMP_TABLE)
    mysql_mutex_assert_owner(&table_share->LOCK_ha_data);
#endif

  *ha_share= arg_ha_share;
  DBUG_VOID_RETURN;
}


/**
  Take a lock for protecting shared handler data.
*/

void handler::lock_shared_ha_data()
{
  DBUG_ASSERT(table_share);
  if (table_share->tmp_table == NO_TMP_TABLE)
    mysql_mutex_lock(&table_share->LOCK_ha_data);
}


/**
  Release lock for protecting ha_share.
*/

void handler::unlock_shared_ha_data()
{
  DBUG_ASSERT(table_share);
  if (table_share->tmp_table == NO_TMP_TABLE)
    mysql_mutex_unlock(&table_share->LOCK_ha_data);
}

/** @brief
  Dummy function which accept information about log files which is not need
  by handlers
*/
void signal_log_not_needed(struct handlerton, char *log_file)
{
  DBUG_ENTER("signal_log_not_needed");
  DBUG_PRINT("enter", ("logfile '%s'", log_file));
  DBUG_VOID_RETURN;
}

void handler::set_lock_type(enum thr_lock_type lock)
{
  table->reginfo.lock_type= lock;
}

#ifdef WITH_WSREP
/**
  @details
  This function makes the storage engine to force the victim transaction
  to abort. Currently, only innodb has this functionality, but any SE
  implementing the wsrep API should provide this service to support
  multi-master operation.

  @note Aborting the transaction does NOT end it, it still has to
  be rolled back with hton->rollback().

  @note It is safe to abort from one thread (bf_thd) the transaction,
  running in another thread (victim_thd), because InnoDB's lock_sys and
  trx_mutex guarantee the necessary protection. However, its not safe
  to access victim_thd->transaction, because it's not protected from
  concurrent accesses. And it's an overkill to take LOCK_plugin and
  iterate the whole installed_htons[] array every time.

  @param bf_thd       brute force THD asking for the abort
  @param victim_thd   victim THD to be aborted

  @return
    always 0
*/

int ha_abort_transaction(THD *bf_thd, THD *victim_thd, my_bool signal)
{
  DBUG_ENTER("ha_abort_transaction");
  if (!WSREP(bf_thd) &&
      !(bf_thd->variables.wsrep_OSU_method == WSREP_OSU_RSU &&
        bf_thd->wsrep_exec_mode == TOTAL_ORDER)) {
    DBUG_RETURN(0);
  }

  handlerton *hton= installed_htons[DB_TYPE_INNODB];
  if (hton && hton->abort_transaction)
  {
    hton->abort_transaction(hton, bf_thd, victim_thd, signal);
  }
  else
  {
    WSREP_WARN("Cannot abort InnoDB transaction");
  }

  DBUG_RETURN(0);
}

void ha_fake_trx_id(THD *thd)
{
  DBUG_ENTER("ha_fake_trx_id");

  bool no_fake_trx_id= true;

  if (!WSREP(thd))
  {
    DBUG_VOID_RETURN;
  }

  if (thd->wsrep_ws_handle.trx_id != WSREP_UNDEFINED_TRX_ID)
  {
    WSREP_DEBUG("fake trx id skipped: %lu", thd->wsrep_ws_handle.trx_id);
    DBUG_VOID_RETURN;
  }

  /* Try statement transaction if standard one is not set. */
  THD_TRANS *trans= (thd->transaction.all.ha_list) ?  &thd->transaction.all :
    &thd->transaction.stmt;

  Ha_trx_info *ha_info= trans->ha_list, *ha_info_next;

  for (; ha_info; ha_info= ha_info_next)
  {
    handlerton *hton= ha_info->ht();
    if (hton->fake_trx_id)
    {
      hton->fake_trx_id(hton, thd);

      /* Got a fake trx id. */
      no_fake_trx_id= false;

      /*
        We need transaction ID from just one storage engine providing
        fake_trx_id (which will most likely be the case).
      */
      break;
    }
    ha_info_next= ha_info->next();
  }

  if (unlikely(no_fake_trx_id))
    WSREP_WARN("Cannot get fake transaction ID from storage engine.");

  DBUG_VOID_RETURN;
}
#endif /* WITH_WSREP */


#ifdef TRANS_LOG_MGM_EXAMPLE_CODE
/*
  Example of transaction log management functions based on assumption that logs
  placed into a directory
*/
#include <my_dir.h>
#include <my_sys.h>
int example_of_iterator_using_for_logs_cleanup(handlerton *hton)
{
  void *buffer;
  int res= 1;
  struct handler_iterator iterator;
  struct handler_log_file_data data;

  if (!hton->create_iterator)
    return 1; /* iterator creator is not supported */

  if ((*hton->create_iterator)(hton, HA_TRANSACTLOG_ITERATOR, &iterator) !=
      HA_ITERATOR_OK)
  {
    /* error during creation of log iterator or iterator is not supported */
    return 1;
  }
  while((*iterator.next)(&iterator, (void*)&data) == 0)
  {
    printf("%s\n", data.filename.str);
    if (data.status == HA_LOG_STATUS_FREE &&
        mysql_file_delete(INSTRUMENT_ME,
                          data.filename.str, MYF(MY_WME)))
      goto err;
  }
  res= 0;
err:
  (*iterator.destroy)(&iterator);
  return res;
}


/*
  Here we should get info from handler where it save logs but here is
  just example, so we use constant.
  IMHO FN_ROOTDIR ("/") is safe enough for example, because nobody has
  rights on it except root and it consist of directories only at lest for
  *nix (sorry, can't find windows-safe solution here, but it is only example).
*/
#define fl_dir FN_ROOTDIR


/** @brief
  Dummy function to return log status should be replaced by function which
  really detect the log status and check that the file is a log of this
  handler.
*/
enum log_status fl_get_log_status(char *log)
{
  MY_STAT stat_buff;
  if (mysql_file_stat(INSTRUMENT_ME, log, &stat_buff, MYF(0)))
    return HA_LOG_STATUS_INUSE;
  return HA_LOG_STATUS_NOSUCHLOG;
}


struct fl_buff
{
  LEX_STRING *names;
  enum log_status *statuses;
  uint32 entries;
  uint32 current;
};


int fl_log_iterator_next(struct handler_iterator *iterator,
                          void *iterator_object)
{
  struct fl_buff *buff= (struct fl_buff *)iterator->buffer;
  struct handler_log_file_data *data=
    (struct handler_log_file_data *) iterator_object;
  if (buff->current >= buff->entries)
    return 1;
  data->filename= buff->names[buff->current];
  data->status= buff->statuses[buff->current];
  buff->current++;
  return 0;
}


void fl_log_iterator_destroy(struct handler_iterator *iterator)
{
  my_free(iterator->buffer);
}


/** @brief
  returns buffer, to be assigned in handler_iterator struct
*/
enum handler_create_iterator_result
fl_log_iterator_buffer_init(struct handler_iterator *iterator)
{
  MY_DIR *dirp;
  struct fl_buff *buff;
  char *name_ptr;
  uchar *ptr;
  FILEINFO *file;
  uint32 i;

  /* to be able to make my_free without crash in case of error */
  iterator->buffer= 0;

  if (!(dirp = my_dir(fl_dir, MYF(MY_THREAD_SPECIFIC))))
  {
    return HA_ITERATOR_ERROR;
  }
  if ((ptr= (uchar*)my_malloc(ALIGN_SIZE(sizeof(fl_buff)) +
                             ((ALIGN_SIZE(sizeof(LEX_STRING)) +
                               sizeof(enum log_status) +
                               + FN_REFLEN + 1) *
                              (uint) dirp->number_off_files),
                             MYF(MY_THREAD_SPECIFIC))) == 0)
  {
    return HA_ITERATOR_ERROR;
  }
  buff= (struct fl_buff *)ptr;
  buff->entries= buff->current= 0;
  ptr= ptr + (ALIGN_SIZE(sizeof(fl_buff)));
  buff->names= (LEX_STRING*) (ptr);
  ptr= ptr + ((ALIGN_SIZE(sizeof(LEX_STRING)) *
               (uint) dirp->number_off_files));
  buff->statuses= (enum log_status *)(ptr);
  name_ptr= (char *)(ptr + (sizeof(enum log_status) *
                            (uint) dirp->number_off_files));
  for (i=0 ; i < (uint) dirp->number_off_files  ; i++)
  {
    enum log_status st;
    file= dirp->dir_entry + i;
    if ((file->name[0] == '.' &&
         ((file->name[1] == '.' && file->name[2] == '\0') ||
            file->name[1] == '\0')))
      continue;
    if ((st= fl_get_log_status(file->name)) == HA_LOG_STATUS_NOSUCHLOG)
      continue;
    name_ptr= strxnmov(buff->names[buff->entries].str= name_ptr,
                       FN_REFLEN, fl_dir, file->name, NullS);
    buff->names[buff->entries].length= (name_ptr -
                                        buff->names[buff->entries].str);
    buff->statuses[buff->entries]= st;
    buff->entries++;
  }

  iterator->buffer= buff;
  iterator->next= &fl_log_iterator_next;
  iterator->destroy= &fl_log_iterator_destroy;
  my_dirend(dirp);
  return HA_ITERATOR_OK;
}


/* An example of a iterator creator */
enum handler_create_iterator_result
fl_create_iterator(enum handler_iterator_type type,
                   struct handler_iterator *iterator)
{
  switch(type) {
  case HA_TRANSACTLOG_ITERATOR:
    return fl_log_iterator_buffer_init(iterator);
  default:
    return HA_ITERATOR_UNSUPPORTED;
  }
}
#endif /*TRANS_LOG_MGM_EXAMPLE_CODE*/


bool HA_CREATE_INFO::check_conflicting_charset_declarations(CHARSET_INFO *cs)
{
  if ((used_fields & HA_CREATE_USED_DEFAULT_CHARSET) &&
      /* DEFAULT vs explicit, or explicit vs DEFAULT */
      (((default_table_charset == NULL) != (cs == NULL)) ||
      /* Two different explicit character sets */
       (default_table_charset && cs &&
        !my_charset_same(default_table_charset, cs))))
  {
    my_error(ER_CONFLICTING_DECLARATIONS, MYF(0),
             "CHARACTER SET ", default_table_charset ?
                               default_table_charset->csname : "DEFAULT",
             "CHARACTER SET ", cs ? cs->csname : "DEFAULT");
    return true;
  }
  return false;
}

/* Remove all indexes for a given table from global index statistics */

static
int del_global_index_stats_for_table(THD *thd, uchar* cache_key, size_t cache_key_length)
{
  int res = 0;
  DBUG_ENTER("del_global_index_stats_for_table");

  mysql_mutex_lock(&LOCK_global_index_stats);

  for (uint i= 0; i < global_index_stats.records;)
  {
    INDEX_STATS *index_stats =
      (INDEX_STATS*) my_hash_element(&global_index_stats, i);

    /* We search correct db\0table_name\0 string */
    if (index_stats &&
	index_stats->index_name_length >= cache_key_length &&
	!memcmp(index_stats->index, cache_key, cache_key_length))
    {
      res= my_hash_delete(&global_index_stats, (uchar*)index_stats);
      /*
          In our HASH implementation on deletion one elements
          is moved into a place where a deleted element was,
          and the last element is moved into the empty space.
          Thus we need to re-examine the current element, but
          we don't have to restart the search from the beginning.
      */
    }
    else
      i++;
  }

  mysql_mutex_unlock(&LOCK_global_index_stats);
  DBUG_RETURN(res);
}

/* Remove a table from global table statistics */

int del_global_table_stat(THD *thd, const LEX_CSTRING *db, const LEX_CSTRING *table)
{
  TABLE_STATS *table_stats;
  int res = 0;
  uchar *cache_key;
  size_t cache_key_length;
  DBUG_ENTER("del_global_table_stat");

  cache_key_length= db->length + 1 + table->length + 1;

  if(!(cache_key= (uchar *)my_malloc(cache_key_length,
                                     MYF(MY_WME | MY_ZEROFILL))))
  {
    /* Out of memory error already given */
    res = 1;
    goto end;
  }

  memcpy(cache_key, db->str, db->length);
  memcpy(cache_key + db->length + 1, table->str, table->length);

  res= del_global_index_stats_for_table(thd, cache_key, cache_key_length);

  mysql_mutex_lock(&LOCK_global_table_stats);

  if((table_stats= (TABLE_STATS*) my_hash_search(&global_table_stats,
                                                cache_key,
                                                cache_key_length)))
    res= my_hash_delete(&global_table_stats, (uchar*)table_stats);

  my_free(cache_key);
  mysql_mutex_unlock(&LOCK_global_table_stats);

end:
  DBUG_RETURN(res);
}

/* Remove a index from global index statistics */

int del_global_index_stat(THD *thd, TABLE* table, KEY* key_info)
{
  INDEX_STATS *index_stats;
  size_t key_length= table->s->table_cache_key.length + key_info->name.length + 1;
  int res = 0;
  DBUG_ENTER("del_global_index_stat");
  mysql_mutex_lock(&LOCK_global_index_stats);

  if((index_stats= (INDEX_STATS*) my_hash_search(&global_index_stats,
                                                key_info->cache_name,
                                                key_length)))
    res= my_hash_delete(&global_index_stats, (uchar*)index_stats);

  mysql_mutex_unlock(&LOCK_global_index_stats);
  DBUG_RETURN(res);
}

bool Vers_parse_info::is_start(const char *name) const
{
  DBUG_ASSERT(name);
  return as_row.start && as_row.start.streq(name);
}
bool Vers_parse_info::is_end(const char *name) const
{
  DBUG_ASSERT(name);
  return as_row.end && as_row.end.streq(name);
}
bool Vers_parse_info::is_start(const Create_field &f) const
{
  return f.flags & VERS_SYS_START_FLAG;
}
bool Vers_parse_info::is_end(const Create_field &f) const
{
  return f.flags & VERS_SYS_END_FLAG;
}

static Create_field *vers_init_sys_field(THD *thd, const char *field_name, int flags, bool integer)
{
  Create_field *f= new (thd->mem_root) Create_field();
  if (!f)
    return NULL;

  memset(f, 0, sizeof(*f));
  f->field_name.str= field_name;
  f->field_name.length= strlen(field_name);
  f->charset= system_charset_info;
  f->flags= flags | NOT_NULL_FLAG;
  if (integer)
  {
    DBUG_ASSERT(0); // Not implemented yet
    f->set_handler(&type_handler_vers_trx_id);
    f->length= MY_INT64_NUM_DECIMAL_DIGITS - 1;
    f->flags|= UNSIGNED_FLAG;
  }
  else
  {
    f->set_handler(&type_handler_timestamp2);
    f->length= MAX_DATETIME_PRECISION;
  }
  f->invisible= DBUG_EVALUATE_IF("sysvers_show", VISIBLE, INVISIBLE_SYSTEM);

  if (f->check(thd))
    return NULL;

  return f;
}

static bool vers_create_sys_field(THD *thd, const char *field_name,
                                  Alter_info *alter_info, int flags)
{
  Create_field *f= vers_init_sys_field(thd, field_name, flags, false);
  if (!f)
    return true;

  alter_info->flags|= ALTER_PARSER_ADD_COLUMN;
  alter_info->create_list.push_back(f);

  return false;
}

const Lex_ident Vers_parse_info::default_start= "row_start";
const Lex_ident Vers_parse_info::default_end= "row_end";

bool Vers_parse_info::fix_implicit(THD *thd, Alter_info *alter_info)
{
  // If user specified some of these he must specify the others too. Do nothing.
  if (*this)
    return false;

  alter_info->flags|= ALTER_PARSER_ADD_COLUMN;

  system_time= start_end_t(default_start, default_end);
  as_row= system_time;

  if (vers_create_sys_field(thd, default_start, alter_info, VERS_SYS_START_FLAG) ||
      vers_create_sys_field(thd, default_end, alter_info, VERS_SYS_END_FLAG))
  {
    return true;
  }
  return false;
}

bool Table_scope_and_contents_source_st::vers_native(THD *thd) const
{
  if (ha_check_storage_engine_flag(db_type, HTON_NATIVE_SYS_VERSIONING))
    return true;

#ifdef WITH_PARTITION_STORAGE_ENGINE
  partition_info *info= thd->work_part_info;
  if (info && !(used_fields & HA_CREATE_USED_ENGINE))
  {
    if (handlerton *hton= info->default_engine_type)
      return ha_check_storage_engine_flag(hton, HTON_NATIVE_SYS_VERSIONING);

    List_iterator_fast<partition_element> it(info->partitions);
    while (partition_element *partition_element= it++)
    {
      if (partition_element->find_engine_flag(HTON_NATIVE_SYS_VERSIONING))
        return true;
    }
  }
#endif
  return false;
}

bool Table_scope_and_contents_source_st::vers_fix_system_fields(
  THD *thd, Alter_info *alter_info, const TABLE_LIST &create_table,
  bool create_select)
{
  DBUG_ASSERT(!(alter_info->flags & ALTER_DROP_SYSTEM_VERSIONING));

  DBUG_EXECUTE_IF("sysvers_force", if (!tmp_table()) {
                  alter_info->flags|= ALTER_ADD_SYSTEM_VERSIONING;
                  options|= HA_VERSIONED_TABLE; });

  if (!vers_info.need_check(alter_info))
    return false;

  if (!vers_info.versioned_fields && vers_info.unversioned_fields &&
      !(alter_info->flags & ALTER_ADD_SYSTEM_VERSIONING))
  {
    // All is correct but this table is not versioned.
    options&= ~HA_VERSIONED_TABLE;
    return false;
  }

  if (!(alter_info->flags & ALTER_ADD_SYSTEM_VERSIONING) && vers_info)
  {
    my_error(ER_MISSING, MYF(0), create_table.table_name.str,
             "WITH SYSTEM VERSIONING");
    return true;
  }

  List_iterator<Create_field> it(alter_info->create_list);
  while (Create_field *f= it++)
  {
    if ((f->versioning == Column_definition::VERSIONING_NOT_SET &&
         !(alter_info->flags & ALTER_ADD_SYSTEM_VERSIONING)) ||
        f->versioning == Column_definition::WITHOUT_VERSIONING)
    {
      f->flags|= VERS_UPDATE_UNVERSIONED_FLAG;
    }
  } // while (Create_field *f= it++)

  if (vers_info.fix_implicit(thd, alter_info))
    return true;

  int plain_cols= 0; // columns don't have WITH or WITHOUT SYSTEM VERSIONING
  int vers_cols= 0; // columns have WITH SYSTEM VERSIONING
  it.rewind();
  while (const Create_field *f= it++)
  {
    if (vers_info.is_start(*f) || vers_info.is_end(*f))
      continue;

    if (f->versioning == Column_definition::VERSIONING_NOT_SET)
      plain_cols++;
    else if (f->versioning == Column_definition::WITH_VERSIONING)
      vers_cols++;
  }

  if (!thd->lex->tmp_table() &&
    // CREATE from SELECT (Create_fields are not yet added)
    !create_select && vers_cols == 0 && (plain_cols == 0 || !vers_info))
  {
    my_error(ER_VERS_TABLE_MUST_HAVE_COLUMNS, MYF(0),
             create_table.table_name.str);
    return true;
  }

  return false;
}


bool Table_scope_and_contents_source_st::vers_check_system_fields(
       THD *thd, Alter_info *alter_info, const TABLE_LIST &create_table)
{
  if (!(options & HA_VERSIONED_TABLE))
    return false;
  return vers_info.check_sys_fields(create_table.table_name, create_table.db,
                                    alter_info, vers_native(thd));
}


bool Vers_parse_info::fix_alter_info(THD *thd, Alter_info *alter_info,
                                     HA_CREATE_INFO *create_info, TABLE *table)
{
  TABLE_SHARE *share= table->s;
  const char *table_name= share->table_name.str;

  if (!need_check(alter_info) && !share->versioned)
    return false;

  if (DBUG_EVALUATE_IF("sysvers_force", 0, share->tmp_table))
  {
    my_error(ER_VERS_TEMPORARY, MYF(0));
    return true;
  }

  if (alter_info->flags & ALTER_ADD_SYSTEM_VERSIONING &&
      table->versioned())
  {
    my_error(ER_VERS_ALREADY_VERSIONED, MYF(0), table_name);
    return true;
  }

  if (alter_info->flags & ALTER_DROP_SYSTEM_VERSIONING)
  {
    if (!share->versioned)
    {
      my_error(ER_VERS_NOT_VERSIONED, MYF(0), table_name);
      return true;
    }
#ifdef WITH_PARTITION_STORAGE_ENGINE
    if (table->part_info &&
        table->part_info->part_type == VERSIONING_PARTITION)
    {
      my_error(ER_DROP_VERSIONING_SYSTEM_TIME_PARTITION, MYF(0), table_name);
      return true;
    }
#endif

    return false;
  }

  {
    List_iterator_fast<Create_field> it(alter_info->create_list);
    while (Create_field *f= it++)
    {
      if (f->change.length && f->flags & VERS_SYSTEM_FIELD)
      {
        my_error(ER_VERS_ALTER_SYSTEM_FIELD, MYF(0), f->field_name.str);
        return true;
      }
    }
  }

  if ((alter_info->flags & ALTER_DROP_PERIOD ||
       versioned_fields || unversioned_fields) && !share->versioned)
  {
    my_error(ER_VERS_NOT_VERSIONED, MYF(0), table_name);
    return true;
  }

  if (share->versioned)
  {
    if (alter_info->flags & ALTER_ADD_PERIOD)
    {
      my_error(ER_VERS_ALREADY_VERSIONED, MYF(0), table_name);
      return true;
    }

    // copy info from existing table
    create_info->options|= HA_VERSIONED_TABLE;

    DBUG_ASSERT(share->vers_start_field());
    DBUG_ASSERT(share->vers_end_field());
    Lex_ident start(share->vers_start_field()->field_name);
    Lex_ident end(share->vers_end_field()->field_name);
    DBUG_ASSERT(start.str);
    DBUG_ASSERT(end.str);

    as_row= start_end_t(start, end);
    system_time= as_row;

    if (alter_info->create_list.elements)
    {
      List_iterator_fast<Create_field> it(alter_info->create_list);
      while (Create_field *f= it++)
      {
        if (f->versioning == Column_definition::WITHOUT_VERSIONING)
          f->flags|= VERS_UPDATE_UNVERSIONED_FLAG;

        if (f->change.str && (start.streq(f->change) || end.streq(f->change)))
        {
          my_error(ER_VERS_ALTER_SYSTEM_FIELD, MYF(0), f->change.str);
          return true;
        }
      }
    }

    return false;
  }

  if (fix_implicit(thd, alter_info))
    return true;

  if (alter_info->flags & ALTER_ADD_SYSTEM_VERSIONING)
  {
    bool native= create_info->vers_native(thd);
    if (check_sys_fields(table_name, share->db, alter_info, native))
      return true;
  }

  return false;
}

bool
Vers_parse_info::fix_create_like(Alter_info &alter_info, HA_CREATE_INFO &create_info,
                                 TABLE_LIST &src_table, TABLE_LIST &table)
{
  List_iterator<Create_field> it(alter_info.create_list);
  Create_field *f, *f_start=NULL, *f_end= NULL;

  DBUG_ASSERT(alter_info.create_list.elements > 2);

  if (create_info.tmp_table())
  {
    int remove= 2;
    while (remove && (f= it++))
    {
      if (f->flags & VERS_SYSTEM_FIELD)
      {
        it.remove();
        remove--;
      }
    }
    DBUG_ASSERT(remove == 0);
    push_warning_printf(current_thd, Sql_condition::WARN_LEVEL_WARN,
                        ER_UNKNOWN_ERROR,
                        "System versioning is stripped from temporary `%s.%s`",
                        table.db.str, table.table_name.str);
    return false;
  }

  while ((f= it++))
  {
    if (f->flags & VERS_SYS_START_FLAG)
    {
      f_start= f;
      if (f_end)
        break;
    }
    else if (f->flags & VERS_SYS_END_FLAG)
    {
      f_end= f;
      if (f_start)
        break;
    }
  }

  if (!f_start || !f_end)
  {
    my_error(ER_MISSING, MYF(0), src_table.table_name.str,
             f_start ? "AS ROW END" : "AS ROW START");
    return true;
  }

  as_row= start_end_t(f_start->field_name, f_end->field_name);
  system_time= as_row;

  create_info.options|= HA_VERSIONED_TABLE;
  return false;
}

bool Vers_parse_info::need_check(const Alter_info *alter_info) const
{
  return versioned_fields || unversioned_fields ||
         alter_info->flags & ALTER_ADD_PERIOD ||
         alter_info->flags & ALTER_DROP_PERIOD ||
         alter_info->flags & ALTER_ADD_SYSTEM_VERSIONING ||
         alter_info->flags & ALTER_DROP_SYSTEM_VERSIONING || *this;
}

bool Vers_parse_info::check_conditions(const Lex_table_name &table_name,
                                       const Lex_table_name &db) const
{
  if (!as_row.start || !as_row.end)
  {
    my_error(ER_MISSING, MYF(0), table_name.str,
                as_row.start ? "AS ROW END" : "AS ROW START");
    return true;
  }

  if (!system_time.start || !system_time.end)
  {
    my_error(ER_MISSING, MYF(0), table_name.str, "PERIOD FOR SYSTEM_TIME");
    return true;
  }

  if (!as_row.start.streq(system_time.start) ||
      !as_row.end.streq(system_time.end))
  {
    my_error(ER_VERS_PERIOD_COLUMNS, MYF(0), as_row.start.str, as_row.end.str);
    return true;
  }

  if (db.streq(MYSQL_SCHEMA_NAME))
  {
    my_error(ER_VERS_DB_NOT_SUPPORTED, MYF(0), MYSQL_SCHEMA_NAME.str);
    return true;
  }
  return false;
}

bool Vers_parse_info::check_sys_fields(const Lex_table_name &table_name,
                                       const Lex_table_name &db,
                                       Alter_info *alter_info, bool native)
{
  if (check_conditions(table_name, db))
    return true;

  List_iterator<Create_field> it(alter_info->create_list);
  uint found_flag= 0;
  while (Create_field *f= it++)
  {
    vers_sys_type_t f_check_unit= VERS_UNDEFINED;
    uint sys_flag= f->flags & VERS_SYSTEM_FIELD;

    if (!sys_flag)
      continue;

    if (sys_flag & found_flag)
    {
      my_error(ER_VERS_DUPLICATE_ROW_START_END, MYF(0),
                found_flag & VERS_SYS_START_FLAG ? "START" : "END",
               f->field_name.str);
      return true;
    }

    sys_flag|= found_flag;

    if ((f->type_handler() == &type_handler_datetime2 ||
          f->type_handler() == &type_handler_timestamp2) &&
        f->length == MAX_DATETIME_FULL_WIDTH)
    {
      f_check_unit= VERS_TIMESTAMP;
    }
    else if (native
      && f->type_handler() == &type_handler_longlong
      && (f->flags & UNSIGNED_FLAG)
      && f->length == (MY_INT64_NUM_DECIMAL_DIGITS - 1))
    {
      f_check_unit= VERS_TRX_ID;
    }
    else
    {
      if (!check_unit)
        check_unit= VERS_TIMESTAMP;
      goto error;
    }

    if (f_check_unit)
    {
      if (check_unit)
      {
        if (check_unit == f_check_unit)
        {
          if (check_unit == VERS_TRX_ID && !TR_table::use_transaction_registry)
          {
            my_error(ER_VERS_TRT_IS_DISABLED, MYF(0));
            return true;
          }
          return false;
        }
      error:
        my_error(ER_VERS_FIELD_WRONG_TYPE, MYF(0), f->field_name.str,
                 check_unit == VERS_TIMESTAMP ?
                 "TIMESTAMP(6)" :
                 "BIGINT(20) UNSIGNED",
                 table_name.str);
        return true;
      }
      check_unit= f_check_unit;
    }
  }

  my_error(ER_MISSING, MYF(0), table_name.str, found_flag & VERS_SYS_START_FLAG ?
           "ROW END" : found_flag ? "ROW START" : "ROW START/END");
  return true;
}<|MERGE_RESOLUTION|>--- conflicted
+++ resolved
@@ -3079,8 +3079,6 @@
 }
 
 
-<<<<<<< HEAD
-=======
 /** @brief
   Computes the largest number X:
   - smaller than or equal to "nr"
@@ -3126,7 +3124,6 @@
 }
 
 
->>>>>>> 55163ba1
 /**
   Update the auto_increment field if necessary.
 
