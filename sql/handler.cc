--- conflicted
+++ resolved
@@ -6692,47 +6692,9 @@
   {
     DBUG_VOID_RETURN;
   }
-<<<<<<< HEAD
 #ifdef OUT
   (void *)wsrep_ws_handle_for_trx(&thd->wsrep_ws_handle, thd->query_id);
 #endif
-=======
-
-  if (thd->wsrep_ws_handle.trx_id != WSREP_UNDEFINED_TRX_ID)
-  {
-    WSREP_DEBUG("fake trx id skipped: %lu", thd->wsrep_ws_handle.trx_id);
-    DBUG_VOID_RETURN;
-  }
-
-  /* Try statement transaction if standard one is not set. */
-  THD_TRANS *trans= (thd->transaction.all.ha_list) ?  &thd->transaction.all :
-    &thd->transaction.stmt;
-
-  Ha_trx_info *ha_info= trans->ha_list, *ha_info_next;
-
-  for (; ha_info; ha_info= ha_info_next)
-  {
-    handlerton *hton= ha_info->ht();
-    if (hton->fake_trx_id)
-    {
-      hton->fake_trx_id(hton, thd);
-
-      /* Got a fake trx id. */
-      no_fake_trx_id= false;
-
-      /*
-        We need transaction ID from just one storage engine providing
-        fake_trx_id (which will most likely be the case).
-      */
-      break;
-    }
-    ha_info_next= ha_info->next();
-  }
-
-  if (unlikely(no_fake_trx_id))
-    WSREP_WARN("Cannot get fake transaction ID from storage engine.");
-
->>>>>>> 55dd0776
   DBUG_VOID_RETURN;
 }
 #endif /* WITH_WSREP */
