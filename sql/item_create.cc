/* Copyright (C) 2000-2003 MySQL AB

   This program is free software; you can redistribute it and/or modify
   it under the terms of the GNU General Public License as published by
   the Free Software Foundation; either version 2 of the License, or
   (at your option) any later version.

   This program is distributed in the hope that it will be useful,
   but WITHOUT ANY WARRANTY; without even the implied warranty of
   MERCHANTABILITY or FITNESS FOR A PARTICULAR PURPOSE.  See the
   GNU General Public License for more details.

   You should have received a copy of the GNU General Public License
   along with this program; if not, write to the Free Software
   Foundation, Inc., 59 Temple Place, Suite 330, Boston, MA  02111-1307  USA */

/* Functions to create an item. Used by lex.h */

#include "mysql_priv.h"

#ifndef M_PI
#define M_PI 3.14159265358979323846
#endif

Item *create_func_abs(Item* a)
{
  return new Item_func_abs(a);
}

Item *create_func_acos(Item* a)
{
  return new Item_func_acos(a);
}

Item *create_func_aes_encrypt(Item* a, Item* b)
{
  return new Item_func_aes_encrypt(a, b); 
}
     
Item *create_func_aes_decrypt(Item* a, Item* b)
{
  return new Item_func_aes_decrypt(a, b);
}
        
Item *create_func_ascii(Item* a)
{
  return new Item_func_ascii(a);
}

Item *create_func_ord(Item* a)
{
  return new Item_func_ord(a);
}

Item *create_func_asin(Item* a)
{
  return new Item_func_asin(a);
}

Item *create_func_bin(Item* a)
{
  return new Item_func_conv(a,new Item_int((int32) 10,2),
			    new Item_int((int32) 2,1));
}

Item *create_func_bit_count(Item* a)
{
  return new Item_func_bit_count(a);
}

Item *create_func_ceiling(Item* a)
{
  return new Item_func_ceiling(a);
}

Item *create_func_connection_id(void)
{
  THD *thd=current_thd;
<<<<<<< HEAD
  thd->lex->safe_to_cache_query=0;
=======
  thd->lex->safe_to_cache_query= 0;
>>>>>>> 8d987f9e
  return new Item_int(NullS,(longlong)
                      ((thd->slave_thread) ?
                       thd->variables.pseudo_thread_id :
                       thd->thread_id),
                      10);
} 

Item *create_func_conv(Item* a, Item *b, Item *c)
{
  return new Item_func_conv(a,b,c);
}

Item *create_func_cos(Item* a)
{
  return new Item_func_cos(a);
}

Item *create_func_cot(Item* a)
{
  return new Item_func_div(new Item_int((char*) "1",1,1),
			   new Item_func_tan(a));
}

Item *create_func_date_format(Item* a,Item *b)
{
  return new Item_func_date_format(a,b,0);
}

Item *create_func_dayofmonth(Item* a)
{
  return new Item_func_dayofmonth(a);
}

Item *create_func_dayofweek(Item* a)
{
  return new Item_func_weekday(new Item_func_to_days(a),1);
}

Item *create_func_dayofyear(Item* a)
{
  return new Item_func_dayofyear(a);
}

Item *create_func_dayname(Item* a)
{
  return new Item_func_dayname(new Item_func_to_days(a));
}

Item *create_func_degrees(Item *a)
{
  return new Item_func_units((char*) "degrees",a,180/M_PI,0.0);
}

Item *create_func_exp(Item* a)
{
  return new Item_func_exp(a);
}

Item *create_func_find_in_set(Item* a, Item *b)
{
  return new Item_func_find_in_set(a, b);
}

Item *create_func_floor(Item* a)
{
  return new Item_func_floor(a);
}

Item *create_func_found_rows(void)
{
  THD *thd=current_thd;
<<<<<<< HEAD
  thd->lex->safe_to_cache_query=0;
=======
  thd->lex->safe_to_cache_query= 0;
>>>>>>> 8d987f9e
  return new Item_int(NullS,(longlong) thd->found_rows(),21);
}

Item *create_func_from_days(Item* a)
{
  return new Item_func_from_days(a);
}

Item *create_func_get_lock(Item* a, Item *b)
{
  current_thd->lex->uncacheable(UNCACHEABLE_SIDEEFFECT);
  return new Item_func_get_lock(a, b);
}

Item *create_func_hex(Item *a)
{
  return new Item_func_hex(a);
}

Item *create_func_inet_ntoa(Item* a)
{
  return new Item_func_inet_ntoa(a);
}

Item *create_func_inet_aton(Item* a)
{
  return new Item_func_inet_aton(a);
}


Item *create_func_ifnull(Item* a, Item *b)
{
  return new Item_func_ifnull(a,b);
}

Item *create_func_nullif(Item* a, Item *b)
{
  return new Item_func_nullif(a,b);
}

Item *create_func_locate(Item* a, Item *b)
{
  return new Item_func_locate(b,a);
}

Item *create_func_instr(Item* a, Item *b)
{
  return new Item_func_locate(a,b);
}

Item *create_func_isnull(Item* a)
{
  return new Item_func_isnull(a);
}

Item *create_func_lcase(Item* a)
{
  return new Item_func_lcase(a);
}

Item *create_func_length(Item* a)
{
  return new Item_func_length(a);
}

Item *create_func_bit_length(Item* a)
{
  return new Item_func_bit_length(a);
}

Item *create_func_coercibility(Item* a)
{
  return new Item_func_coercibility(a);
}

Item *create_func_char_length(Item* a)
{
  return new Item_func_char_length(a);
}

Item *create_func_ln(Item* a)
{
  return new Item_func_ln(a);
}

Item *create_func_log2(Item* a)
{
  return new Item_func_log2(a);
}

Item *create_func_log10(Item* a)
{
  return new Item_func_log10(a);
}

Item *create_func_lpad(Item* a, Item *b, Item *c)
{
  return new Item_func_lpad(a,b,c);
}

Item *create_func_ltrim(Item* a)
{
  return new Item_func_ltrim(a);
}

Item *create_func_md5(Item* a)
{
  return new Item_func_md5(a);
}

Item *create_func_mod(Item* a, Item *b)
{
  return new Item_func_mod(a,b);
}

Item *create_func_monthname(Item* a)
{
  return new Item_func_monthname(a);
}

Item *create_func_month(Item* a)
{
  return new Item_func_month(a);
}

Item *create_func_oct(Item *a)
{
  return new Item_func_conv(a,new Item_int((int32) 10,2),
			    new Item_int((int32) 8,1));
}

Item *create_func_period_add(Item* a, Item *b)
{
  return new Item_func_period_add(a,b);
}

Item *create_func_period_diff(Item* a, Item *b)
{
  return new Item_func_period_diff(a,b);
}

Item *create_func_pi(void)
{
  return new Item_real("pi()",M_PI,6,8);
}

Item *create_func_pow(Item* a, Item *b)
{
  return new Item_func_pow(a,b);
}

Item *create_func_current_user()
{
  THD *thd=current_thd;
  char buff[HOSTNAME_LENGTH+USERNAME_LENGTH+2];
  uint length;

  length= (uint) (strxmov(buff, thd->priv_user, "@", thd->priv_host, NullS) -
		  buff);
  return new Item_string(NullS, thd->memdup(buff, length), length,
			 system_charset_info);
}

Item *create_func_radians(Item *a)
{
  return new Item_func_units((char*) "radians",a,M_PI/180,0.0);
}

Item *create_func_release_lock(Item* a)
{
  current_thd->lex->uncacheable(UNCACHEABLE_SIDEEFFECT);
  return new Item_func_release_lock(a);
}

Item *create_func_repeat(Item* a, Item *b)
{
  return new Item_func_repeat(a,b);
}

Item *create_func_reverse(Item* a)
{
  return new Item_func_reverse(a);
}

Item *create_func_rpad(Item* a, Item *b, Item *c)
{
  return new Item_func_rpad(a,b,c);
}

Item *create_func_rtrim(Item* a)
{
  return new Item_func_rtrim(a);
}

Item *create_func_sec_to_time(Item* a)
{
  return new Item_func_sec_to_time(a);
}

Item *create_func_sign(Item* a)
{
  return new Item_func_sign(a);
}

Item *create_func_sin(Item* a)
{
  return new Item_func_sin(a);
}

Item *create_func_sha(Item* a)
{
  return new Item_func_sha(a);  
}
    
Item *create_func_space(Item *a)
{
  CHARSET_INFO *cs= current_thd->variables.collation_connection;
  Item *sp;
  
  if (cs->state & MY_CS_NONTEXT)
  {
    sp= new Item_string("",0,cs);
    if (sp)
      sp->str_value.copy(" ",1,&my_charset_latin1,cs);
  }
  else
  {
    sp= new Item_string(" ",1,cs);
  }
  return new Item_func_repeat(sp, a);
}

Item *create_func_soundex(Item* a)
{
  return new Item_func_soundex(a);
}

Item *create_func_sqrt(Item* a)
{
  return new Item_func_sqrt(a);
}

Item *create_func_strcmp(Item* a, Item *b)
{
  return new Item_func_strcmp(a,b);
}

Item *create_func_tan(Item* a)
{
  return new Item_func_tan(a);
}

Item *create_func_time_format(Item *a, Item *b)
{
  return new Item_func_date_format(a,b,1);
}

Item *create_func_time_to_sec(Item* a)
{
  return new Item_func_time_to_sec(a);
}

Item *create_func_to_days(Item* a)
{
  return new Item_func_to_days(a);
}

Item *create_func_ucase(Item* a)
{
  return new Item_func_ucase(a);
}

Item *create_func_version(void)
{
  return new Item_string(NullS,server_version, 
			 (uint) strlen(server_version),
			 system_charset_info, DERIVATION_IMPLICIT);
}

Item *create_func_weekday(Item* a)
{
  return new Item_func_weekday(new Item_func_to_days(a),0);
}

Item *create_func_year(Item* a)
{
  return new Item_func_year(a);
}

Item *create_load_file(Item* a)
{
  current_thd->lex->uncacheable(UNCACHEABLE_SIDEEFFECT);
  return new Item_load_file(a);
}


Item *create_func_cast(Item *a, Cast_target cast_type, int len,
		       CHARSET_INFO *cs)
{
  Item *res;
  LINT_INIT(res);
  switch (cast_type) {
  case ITEM_CAST_BINARY: 	res= new Item_func_binary(a); break;
  case ITEM_CAST_SIGNED_INT:	res= new Item_func_signed(a); break;
  case ITEM_CAST_UNSIGNED_INT:  res= new Item_func_unsigned(a); break;
  case ITEM_CAST_DATE:		res= new Item_date_typecast(a); break;
  case ITEM_CAST_TIME:		res= new Item_time_typecast(a); break;
  case ITEM_CAST_DATETIME:	res= new Item_datetime_typecast(a); break;
  case ITEM_CAST_CHAR:
    res= new Item_char_typecast(a, len, cs ? cs : 
				current_thd->variables.collation_connection);
    break;
  }
  return res;
}

Item *create_func_is_free_lock(Item* a)
{
  current_thd->lex->uncacheable(UNCACHEABLE_SIDEEFFECT);
  return new Item_func_is_free_lock(a);
}

Item *create_func_is_used_lock(Item* a)
{
  current_thd->lex->uncacheable(UNCACHEABLE_SIDEEFFECT);
  return new Item_func_is_used_lock(a);
}

Item *create_func_quote(Item* a)
{
  return new Item_func_quote(a);
}

Item *create_func_as_wkt(Item *a)
{
  return new Item_func_as_wkt(a);
}

Item *create_func_as_wkb(Item *a)
{
  return new Item_func_as_wkb(a);
}

Item *create_func_srid(Item *a)
{
  return new Item_func_srid(a);
}

Item *create_func_startpoint(Item *a)
{
  return new Item_func_spatial_decomp(a, Item_func::SP_STARTPOINT);
}

Item *create_func_endpoint(Item *a)
{
  return new Item_func_spatial_decomp(a, Item_func::SP_ENDPOINT);
}

Item *create_func_exteriorring(Item *a)
{
  return new Item_func_spatial_decomp(a, Item_func::SP_EXTERIORRING);
}

Item *create_func_pointn(Item *a, Item *b)
{
  return new Item_func_spatial_decomp_n(a, b, Item_func::SP_POINTN);
}

Item *create_func_interiorringn(Item *a, Item *b)
{
  return new Item_func_spatial_decomp_n(a, b, Item_func::SP_INTERIORRINGN);
}

Item *create_func_geometryn(Item *a, Item *b)
{
  return new Item_func_spatial_decomp_n(a, b, Item_func::SP_GEOMETRYN);
}

Item *create_func_centroid(Item *a)
{
  return new Item_func_centroid(a);
}

Item *create_func_envelope(Item *a)
{
  return new Item_func_envelope(a);
}

Item *create_func_equals(Item *a, Item *b)
{
  return new Item_func_spatial_rel(a, b, Item_func::SP_EQUALS_FUNC);
}

Item *create_func_disjoint(Item *a, Item *b)
{
  return new Item_func_spatial_rel(a, b, Item_func::SP_DISJOINT_FUNC);
}

Item *create_func_intersects(Item *a, Item *b)
{
  return new Item_func_spatial_rel(a, b, Item_func::SP_INTERSECTS_FUNC);
}

Item *create_func_touches(Item *a, Item *b)
{
  return new Item_func_spatial_rel(a, b, Item_func::SP_TOUCHES_FUNC);
}

Item *create_func_crosses(Item *a, Item *b)
{
  return new Item_func_spatial_rel(a, b, Item_func::SP_CROSSES_FUNC);
}

Item *create_func_within(Item *a, Item *b)
{
  return new Item_func_spatial_rel(a, b, Item_func::SP_WITHIN_FUNC);
}

Item *create_func_contains(Item *a, Item *b)
{
  return new Item_func_spatial_rel(a, b, Item_func::SP_CONTAINS_FUNC);
}

Item *create_func_overlaps(Item *a, Item *b)
{
  return new Item_func_spatial_rel(a, b, Item_func::SP_OVERLAPS_FUNC);
}

Item *create_func_isempty(Item *a)
{
  return new Item_func_isempty(a);
}

Item *create_func_issimple(Item *a)
{
  return new Item_func_issimple(a);
}

Item *create_func_isclosed(Item *a)
{
  return new Item_func_isclosed(a);
}

Item *create_func_geometry_type(Item *a)
{
  return new Item_func_geometry_type(a);
}

Item *create_func_dimension(Item *a)
{
  return new Item_func_dimension(a);
}

Item *create_func_x(Item *a)
{
  return new Item_func_x(a);
}

Item *create_func_y(Item *a)
{
  return new Item_func_y(a);
}

Item *create_func_numpoints(Item *a)
{
  return new Item_func_numpoints(a);
}

Item *create_func_numinteriorring(Item *a)
{
  return new Item_func_numinteriorring(a);
}

Item *create_func_numgeometries(Item *a)
{
  return new Item_func_numgeometries(a);
}

Item *create_func_area(Item *a)
{
  return new Item_func_area(a);
}

Item *create_func_glength(Item *a)
{
  return new Item_func_glength(a);
}

Item *create_func_point(Item *a, Item *b)
{
  return new Item_func_point(a, b);
}

Item *create_func_crc32(Item* a)
{
  return new Item_func_crc32(a);
}

Item *create_func_compress(Item* a)
{
  return new Item_func_compress(a);
}

Item *create_func_uncompress(Item* a)
{
  return new Item_func_uncompress(a);
}

Item *create_func_uncompressed_length(Item* a)
{
  return new Item_func_uncompressed_length(a);
}

Item *create_func_datediff(Item *a, Item *b)
{
  return new Item_func_minus(new Item_func_to_days(a),
			     new Item_func_to_days(b));
}

Item *create_func_weekofyear(Item *a)
{
  return new Item_func_week(a, new Item_int((char*) "0", 3, 1));
}

Item *create_func_makedate(Item* a,Item* b)
{
  return new Item_func_makedate(a, b);
}

Item *create_func_addtime(Item* a,Item* b)
{
  return new Item_func_add_time(a, b, 0, 0);
}

Item *create_func_subtime(Item* a,Item* b)
{
  return new Item_func_add_time(a, b, 0, 1);
}

Item *create_func_timediff(Item* a,Item* b)
{
  return new Item_func_timediff(a, b);
}

Item *create_func_maketime(Item* a,Item* b,Item* c)
{
  return new Item_func_maketime(a, b, c);
}

Item *create_func_str_to_date(Item* a,Item* b)
{
  return new Item_func_str_to_date(a, b);
}

Item *create_func_last_day(Item *a)
{
  return new Item_func_last_day(a);
}<|MERGE_RESOLUTION|>--- conflicted
+++ resolved
@@ -76,11 +76,7 @@
 Item *create_func_connection_id(void)
 {
   THD *thd=current_thd;
-<<<<<<< HEAD
-  thd->lex->safe_to_cache_query=0;
-=======
   thd->lex->safe_to_cache_query= 0;
->>>>>>> 8d987f9e
   return new Item_int(NullS,(longlong)
                       ((thd->slave_thread) ?
                        thd->variables.pseudo_thread_id :
@@ -152,11 +148,7 @@
 Item *create_func_found_rows(void)
 {
   THD *thd=current_thd;
-<<<<<<< HEAD
-  thd->lex->safe_to_cache_query=0;
-=======
   thd->lex->safe_to_cache_query= 0;
->>>>>>> 8d987f9e
   return new Item_int(NullS,(longlong) thd->found_rows(),21);
 }
 
