/* Copyright (C) 2000-2003 MySQL AB

  This program is free software; you can redistribute it and/or modify
  it under the terms of the GNU General Public License as published by
  the Free Software Foundation; either version 2 of the License, or
  (at your option) any later version.

  This program is distributed in the hope that it will be useful,
  but WITHOUT ANY WARRANTY; without even the implied warranty of
  MERCHANTABILITY or FITNESS FOR A PARTICULAR PURPOSE.  See the
  GNU General Public License for more details.

  You should have received a copy of the GNU General Public License
  along with this program; if not, write to the Free Software
  Foundation, Inc., 59 Temple Place, Suite 330, Boston, MA  02111-1307  USA 
*/

/*
  This file defines the NDB Cluster handler: the interface between MySQL and
  NDB Cluster
*/

#ifdef __GNUC__
#pragma implementation                          // gcc: Class implementation
#endif

#include "mysql_priv.h"

#ifdef HAVE_NDBCLUSTER_DB
#include <my_dir.h>
#include "ha_ndbcluster.h"
#include <ndbapi/NdbApi.hpp>
#include <ndbapi/NdbScanFilter.hpp>

// Default value for parallelism
static const int parallelism= 240;

// Default value for max number of transactions
// createable against NDB from this handler
static const int max_transactions= 256;

// connectstring to cluster if given by mysqld
const char *ndbcluster_connectstring= 0;

static const char *ha_ndb_ext=".ndb";

#define NDB_HIDDEN_PRIMARY_KEY_LENGTH 8


#define ERR_PRINT(err) \
  DBUG_PRINT("error", ("%d  message: %s", err.code, err.message))

#define ERR_RETURN(err)		         \
{				         \
  ERR_PRINT(err);		         \
  DBUG_RETURN(ndb_to_mysql_error(&err)); \
}

// Typedefs for long names
typedef NdbDictionary::Column NDBCOL;
typedef NdbDictionary::Table NDBTAB;
typedef NdbDictionary::Index  NDBINDEX;
typedef NdbDictionary::Dictionary  NDBDICT;

bool ndbcluster_inited= FALSE;

static Ndb* g_ndb= NULL;
static Ndb_cluster_connection* g_ndb_cluster_connection= NULL;

// Handler synchronization
pthread_mutex_t ndbcluster_mutex;

// Table lock handling
static HASH ndbcluster_open_tables;

static byte *ndbcluster_get_key(NDB_SHARE *share,uint *length,
                                my_bool not_used __attribute__((unused)));
static NDB_SHARE *get_share(const char *table_name);
static void free_share(NDB_SHARE *share);

static int packfrm(const void *data, uint len, const void **pack_data, uint *pack_len);
static int unpackfrm(const void **data, uint *len,
		     const void* pack_data);

static int ndb_get_table_statistics(Ndb*, const char *, 
				    Uint64* rows, Uint64* commits);


/*
  Dummy buffer to read zero pack_length fields
  which are mapped to 1 char
*/
static byte dummy_buf[1];

/*
  Error handling functions
*/

struct err_code_mapping
{
  int ndb_err;
  int my_err;
  int show_warning;
};

static const err_code_mapping err_map[]= 
{
  { 626, HA_ERR_KEY_NOT_FOUND, 0 },
  { 630, HA_ERR_FOUND_DUPP_KEY, 0 },
  { 893, HA_ERR_FOUND_DUPP_KEY, 0 },
  { 721, HA_ERR_TABLE_EXIST, 1 },
  { 4244, HA_ERR_TABLE_EXIST, 1 },

  { 709, HA_ERR_NO_SUCH_TABLE, 1 },
  { 284, HA_ERR_NO_SUCH_TABLE, 1 },

  { 266, HA_ERR_LOCK_WAIT_TIMEOUT, 1 },
  { 274, HA_ERR_LOCK_WAIT_TIMEOUT, 1 },
  { 296, HA_ERR_LOCK_WAIT_TIMEOUT, 1 },
  { 297, HA_ERR_LOCK_WAIT_TIMEOUT, 1 },
  { 237, HA_ERR_LOCK_WAIT_TIMEOUT, 1 },

  { 623, HA_ERR_RECORD_FILE_FULL, 1 },
  { 624, HA_ERR_RECORD_FILE_FULL, 1 },
  { 625, HA_ERR_RECORD_FILE_FULL, 1 },
  { 826, HA_ERR_RECORD_FILE_FULL, 1 },
  { 827, HA_ERR_RECORD_FILE_FULL, 1 },
  { 832, HA_ERR_RECORD_FILE_FULL, 1 },

  { 0, 1, 0 },

  { -1, -1, 1 }
};


static int ndb_to_mysql_error(const NdbError *err)
{
  uint i;
  for (i=0; err_map[i].ndb_err != err->code && err_map[i].my_err != -1; i++);
  if (err_map[i].show_warning)
  {
    // Push the NDB error message as warning
    push_warning_printf(current_thd, MYSQL_ERROR::WARN_LEVEL_ERROR,
			ER_GET_ERRMSG, ER(ER_GET_ERRMSG),
			err->code, err->message, "NDB");
  }
  if (err_map[i].my_err == -1)
    return err->code;
  return err_map[i].my_err;
}



inline
int execute_no_commit(ha_ndbcluster *h, NdbConnection *trans)
{
  int m_batch_execute= 0;
#ifdef NOT_USED
  if (m_batch_execute)
    return 0;
#endif
  return trans->execute(NoCommit,AbortOnError,h->m_force_send);
}

inline
int execute_commit(ha_ndbcluster *h, NdbConnection *trans)
{
  int m_batch_execute= 0;
#ifdef NOT_USED
  if (m_batch_execute)
    return 0;
#endif
  return trans->execute(Commit,AbortOnError,h->m_force_send);
}

inline
int execute_commit(THD *thd, NdbConnection *trans)
{
  int m_batch_execute= 0;
#ifdef NOT_USED
  if (m_batch_execute)
    return 0;
#endif
  return trans->execute(Commit,AbortOnError,thd->variables.ndb_force_send);
}

inline
int execute_no_commit_ie(ha_ndbcluster *h, NdbConnection *trans)
{
  int m_batch_execute= 0;
#ifdef NOT_USED
  if (m_batch_execute)
    return 0;
#endif
  return trans->execute(NoCommit,IgnoreError,h->m_force_send);
}

/*
  Place holder for ha_ndbcluster thread specific data
*/

Thd_ndb::Thd_ndb()
{
  ndb= new Ndb(g_ndb_cluster_connection, "");
  lock_count= 0;
  count= 0;
  error= 0;
}

Thd_ndb::~Thd_ndb()
{
  if (ndb)
    delete ndb;
}

/*
 * manage uncommitted insert/deletes during transactio to get records correct
 */

struct Ndb_table_local_info {
  int no_uncommitted_rows_count;
  ulong last_count;
  ha_rows records;
};

void ha_ndbcluster::set_rec_per_key()
{
  DBUG_ENTER("ha_ndbcluster::get_status_const");
  for (uint i=0 ; i < table->keys ; i++)
  {
    table->key_info[i].rec_per_key[table->key_info[i].key_parts-1]= 1;
  }
  DBUG_VOID_RETURN;
}

void ha_ndbcluster::records_update()
{
  if (m_ha_not_exact_count)
    return;
  DBUG_ENTER("ha_ndbcluster::records_update");
  struct Ndb_table_local_info *info= (struct Ndb_table_local_info *)m_table_info;
  DBUG_PRINT("info", ("id=%d, no_uncommitted_rows_count=%d",
		      ((const NDBTAB *)m_table)->getTableId(),
		      info->no_uncommitted_rows_count));
  //  if (info->records == ~(ha_rows)0)
  {
    Uint64 rows;
    if(ndb_get_table_statistics(m_ndb, m_tabname, &rows, 0) == 0){
      info->records= rows;
    }
  }
  {
    THD *thd= current_thd;
    if (((Thd_ndb*)(thd->transaction.thd_ndb))->error)
      info->no_uncommitted_rows_count= 0;
  }
  records= info->records+ info->no_uncommitted_rows_count;
  DBUG_VOID_RETURN;
}

void ha_ndbcluster::no_uncommitted_rows_execute_failure()
{
  if (m_ha_not_exact_count)
    return;
  DBUG_ENTER("ha_ndbcluster::no_uncommitted_rows_execute_failure");
  THD *thd= current_thd;
  ((Thd_ndb*)(thd->transaction.thd_ndb))->error= 1;
  DBUG_VOID_RETURN;
}

void ha_ndbcluster::no_uncommitted_rows_init(THD *thd)
{
  if (m_ha_not_exact_count)
    return;
  DBUG_ENTER("ha_ndbcluster::no_uncommitted_rows_init");
  struct Ndb_table_local_info *info= (struct Ndb_table_local_info *)m_table_info;
  Thd_ndb *thd_ndb= (Thd_ndb *)thd->transaction.thd_ndb;
  if (info->last_count != thd_ndb->count)
  {
    info->last_count = thd_ndb->count;
    info->no_uncommitted_rows_count= 0;
    info->records= ~(ha_rows)0;
    DBUG_PRINT("info", ("id=%d, no_uncommitted_rows_count=%d",
			((const NDBTAB *)m_table)->getTableId(),
			info->no_uncommitted_rows_count));
  }
  DBUG_VOID_RETURN;
}

void ha_ndbcluster::no_uncommitted_rows_update(int c)
{
  if (m_ha_not_exact_count)
    return;
  DBUG_ENTER("ha_ndbcluster::no_uncommitted_rows_update");
  struct Ndb_table_local_info *info=
    (struct Ndb_table_local_info *)m_table_info;
  info->no_uncommitted_rows_count+= c;
  DBUG_PRINT("info", ("id=%d, no_uncommitted_rows_count=%d",
		      ((const NDBTAB *)m_table)->getTableId(),
		      info->no_uncommitted_rows_count));
  DBUG_VOID_RETURN;
}

void ha_ndbcluster::no_uncommitted_rows_reset(THD *thd)
{
  if (m_ha_not_exact_count)
    return;
  DBUG_ENTER("ha_ndbcluster::no_uncommitted_rows_reset");
  ((Thd_ndb*)(thd->transaction.thd_ndb))->count++;
  ((Thd_ndb*)(thd->transaction.thd_ndb))->error= 0;
  DBUG_VOID_RETURN;
}

/*
  Take care of the error that occured in NDB
  
  RETURN
    0	No error
    #   The mapped error code
*/


int ha_ndbcluster::ndb_err(NdbConnection *trans)
{
  int res;
  const NdbError err= trans->getNdbError();
  DBUG_ENTER("ndb_err");
  
  ERR_PRINT(err);
  switch (err.classification) {
  case NdbError::SchemaError:
  {
    NDBDICT *dict= m_ndb->getDictionary();
    DBUG_PRINT("info", ("invalidateTable %s", m_tabname));
    dict->invalidateTable(m_tabname);
    table->version=0L;			/* Free when thread is ready */
    break;
  }
  default:
    break;
  }
  res= ndb_to_mysql_error(&err);
  DBUG_PRINT("info", ("transformed ndbcluster error %d to mysql error %d", 
		      err.code, res));
  if (res == HA_ERR_FOUND_DUPP_KEY)
    m_dupkey= table->primary_key;
  
  DBUG_RETURN(res);
}


/*
  Override the default get_error_message in order to add the 
  error message of NDB 
 */

bool ha_ndbcluster::get_error_message(int error, 
				      String *buf)
{
  DBUG_ENTER("ha_ndbcluster::get_error_message");
  DBUG_PRINT("enter", ("error: %d", error));

  Ndb *ndb= ((Thd_ndb*)current_thd->transaction.thd_ndb)->ndb;
  if (!ndb)
    DBUG_RETURN(FALSE);

  const NdbError err= ndb->getNdbError(error);
  bool temporary= err.status==NdbError::TemporaryError;
  buf->set(err.message, strlen(err.message), &my_charset_bin);
  DBUG_PRINT("exit", ("message: %s, temporary: %d", buf->ptr(), temporary));
  DBUG_RETURN(temporary);
}


/*
  Check if type is supported by NDB.
  TODO Use this once in open(), not in every operation

*/

static inline bool ndb_supported_type(enum_field_types type)
{
  switch (type) {
  case MYSQL_TYPE_DECIMAL:    
  case MYSQL_TYPE_TINY:        
  case MYSQL_TYPE_SHORT:
  case MYSQL_TYPE_LONG:
  case MYSQL_TYPE_INT24:       
  case MYSQL_TYPE_LONGLONG:
  case MYSQL_TYPE_FLOAT:
  case MYSQL_TYPE_DOUBLE:
  case MYSQL_TYPE_TIMESTAMP:
  case MYSQL_TYPE_DATETIME:    
  case MYSQL_TYPE_DATE:
  case MYSQL_TYPE_NEWDATE:
  case MYSQL_TYPE_TIME:        
  case MYSQL_TYPE_YEAR:        
  case MYSQL_TYPE_STRING:      
  case MYSQL_TYPE_VAR_STRING:
  case MYSQL_TYPE_TINY_BLOB:
  case MYSQL_TYPE_BLOB:    
  case MYSQL_TYPE_MEDIUM_BLOB:   
  case MYSQL_TYPE_LONG_BLOB:  
  case MYSQL_TYPE_ENUM:
  case MYSQL_TYPE_SET:         
    return TRUE;
  case MYSQL_TYPE_NULL:   
  case MYSQL_TYPE_GEOMETRY:
    break;
  }
  return FALSE;
}


/*
  Instruct NDB to set the value of the hidden primary key
*/

bool ha_ndbcluster::set_hidden_key(NdbOperation *ndb_op,
				   uint fieldnr, const byte *field_ptr)
{
  DBUG_ENTER("set_hidden_key");
  DBUG_RETURN(ndb_op->equal(fieldnr, (char*)field_ptr,
			    NDB_HIDDEN_PRIMARY_KEY_LENGTH) != 0);
}


/*
  Instruct NDB to set the value of one primary key attribute
*/

int ha_ndbcluster::set_ndb_key(NdbOperation *ndb_op, Field *field,
                               uint fieldnr, const byte *field_ptr)
{
  uint32 pack_len= field->pack_length();
  DBUG_ENTER("set_ndb_key");
  DBUG_PRINT("enter", ("%d: %s, ndb_type: %u, len=%d", 
                       fieldnr, field->field_name, field->type(),
                       pack_len));
  DBUG_DUMP("key", (char*)field_ptr, pack_len);
  
  if (ndb_supported_type(field->type()))
  {
    if (! (field->flags & BLOB_FLAG))
      // Common implementation for most field types
      DBUG_RETURN(ndb_op->equal(fieldnr, (char*) field_ptr, pack_len) != 0);
  }
  // Unhandled field types
  DBUG_PRINT("error", ("Field type %d not supported", field->type()));
  DBUG_RETURN(2);
}


/*
 Instruct NDB to set the value of one attribute
*/

int ha_ndbcluster::set_ndb_value(NdbOperation *ndb_op, Field *field, 
                                 uint fieldnr, bool *set_blob_value)
{
  const byte* field_ptr= field->ptr;
  uint32 pack_len=  field->pack_length();
  DBUG_ENTER("set_ndb_value");
  DBUG_PRINT("enter", ("%d: %s, type: %u, len=%d, is_null=%s", 
                       fieldnr, field->field_name, field->type(), 
                       pack_len, field->is_null()?"Y":"N"));
  DBUG_DUMP("value", (char*) field_ptr, pack_len);

  if (ndb_supported_type(field->type()))
  {
    // ndb currently does not support size 0
    const byte *empty_field= "";
    if (pack_len == 0)
    {
      pack_len= 1;
      field_ptr= empty_field;
    }
    if (! (field->flags & BLOB_FLAG))
    {
      if (field->is_null())
        // Set value to NULL
        DBUG_RETURN((ndb_op->setValue(fieldnr, (char*)NULL, pack_len) != 0));
      // Common implementation for most field types
      DBUG_RETURN(ndb_op->setValue(fieldnr, (char*)field_ptr, pack_len) != 0);
    }

    // Blob type
    NdbBlob *ndb_blob= ndb_op->getBlobHandle(fieldnr);
    if (ndb_blob != NULL)
    {
      if (field->is_null())
        DBUG_RETURN(ndb_blob->setNull() != 0);

      Field_blob *field_blob= (Field_blob*)field;

      // Get length and pointer to data
      uint32 blob_len= field_blob->get_length(field_ptr);
      char* blob_ptr= NULL;
      field_blob->get_ptr(&blob_ptr);

      // Looks like NULL ptr signals length 0 blob
      if (blob_ptr == NULL) {
        DBUG_ASSERT(blob_len == 0);
        blob_ptr= (char*)"";
      }

      DBUG_PRINT("value", ("set blob ptr=%x len=%u",
                           (unsigned)blob_ptr, blob_len));
      DBUG_DUMP("value", (char*)blob_ptr, min(blob_len, 26));

      if (set_blob_value)
	*set_blob_value= TRUE;
      // No callback needed to write value
      DBUG_RETURN(ndb_blob->setValue(blob_ptr, blob_len) != 0);
    }
    DBUG_RETURN(1);
  }
  // Unhandled field types
  DBUG_PRINT("error", ("Field type %d not supported", field->type()));
  DBUG_RETURN(2);
}


/*
  Callback to read all blob values.
  - not done in unpack_record because unpack_record is valid
    after execute(Commit) but reading blobs is not
  - may only generate read operations; they have to be executed
    somewhere before the data is available
  - due to single buffer for all blobs, we let the last blob
    process all blobs (last so that all are active)
  - null bit is still set in unpack_record
  - TODO allocate blob part aligned buffers
*/

NdbBlob::ActiveHook g_get_ndb_blobs_value;

int g_get_ndb_blobs_value(NdbBlob *ndb_blob, void *arg)
{
  DBUG_ENTER("g_get_ndb_blobs_value");
  if (ndb_blob->blobsNextBlob() != NULL)
    DBUG_RETURN(0);
  ha_ndbcluster *ha= (ha_ndbcluster *)arg;
  DBUG_RETURN(ha->get_ndb_blobs_value(ndb_blob));
}

int ha_ndbcluster::get_ndb_blobs_value(NdbBlob *last_ndb_blob)
{
  DBUG_ENTER("get_ndb_blobs_value");

  // Field has no field number so cannot use TABLE blob_field
  // Loop twice, first only counting total buffer size
  for (int loop= 0; loop <= 1; loop++)
  {
    uint32 offset= 0;
    for (uint i= 0; i < table->fields; i++)
    {
      Field *field= table->field[i];
      NdbValue value= m_value[i];
      if (value.ptr != NULL && (field->flags & BLOB_FLAG))
      {
        Field_blob *field_blob= (Field_blob *)field;
        NdbBlob *ndb_blob= value.blob;
        Uint64 blob_len= 0;
        if (ndb_blob->getLength(blob_len) != 0)
          DBUG_RETURN(-1);
        // Align to Uint64
        uint32 blob_size= blob_len;
        if (blob_size % 8 != 0)
          blob_size+= 8 - blob_size % 8;
        if (loop == 1)
        {
          char *buf= m_blobs_buffer + offset;
          uint32 len= 0xffffffff;  // Max uint32
          DBUG_PRINT("value", ("read blob ptr=%x len=%u",
                               (uint)buf, (uint)blob_len));
          if (ndb_blob->readData(buf, len) != 0)
            DBUG_RETURN(-1);
          DBUG_ASSERT(len == blob_len);
          field_blob->set_ptr(len, buf);
        }
        offset+= blob_size;
      }
    }
    if (loop == 0 && offset > m_blobs_buffer_size)
    {
      my_free(m_blobs_buffer, MYF(MY_ALLOW_ZERO_PTR));
      m_blobs_buffer_size= 0;
      DBUG_PRINT("value", ("allocate blobs buffer size %u", offset));
      m_blobs_buffer= my_malloc(offset, MYF(MY_WME));
      if (m_blobs_buffer == NULL)
        DBUG_RETURN(-1);
      m_blobs_buffer_size= offset;
    }
  }
  DBUG_RETURN(0);
}


/*
  Instruct NDB to fetch one field
  - data is read directly into buffer provided by field
    if field is NULL, data is read into memory provided by NDBAPI
*/

int ha_ndbcluster::get_ndb_value(NdbOperation *ndb_op, Field *field,
                                 uint fieldnr, byte* buf)
{
  DBUG_ENTER("get_ndb_value");
  DBUG_PRINT("enter", ("fieldnr: %d flags: %o", fieldnr,
                       (int)(field != NULL ? field->flags : 0)));

  if (field != NULL)
  {
    DBUG_ASSERT(buf);
    if (ndb_supported_type(field->type()))
    {
      DBUG_ASSERT(field->ptr != NULL);
      if (! (field->flags & BLOB_FLAG))
      {	
	byte *field_buf;
	if (field->pack_length() != 0)
	  field_buf= buf + (field->ptr - table->record[0]);
	else
	  field_buf= dummy_buf;
        m_value[fieldnr].rec= ndb_op->getValue(fieldnr, 
					       field_buf);
        DBUG_RETURN(m_value[fieldnr].rec == NULL);
      }

      // Blob type
      NdbBlob *ndb_blob= ndb_op->getBlobHandle(fieldnr);
      m_value[fieldnr].blob= ndb_blob;
      if (ndb_blob != NULL)
      {
        // Set callback
        void *arg= (void *)this;
        DBUG_RETURN(ndb_blob->setActiveHook(g_get_ndb_blobs_value, arg) != 0);
      }
      DBUG_RETURN(1);
    }
    // Unhandled field types
    DBUG_PRINT("error", ("Field type %d not supported", field->type()));
    DBUG_RETURN(2);
  }

  // Used for hidden key only
  m_value[fieldnr].rec= ndb_op->getValue(fieldnr, NULL);
  DBUG_RETURN(m_value[fieldnr].rec == NULL);
}


/*
  Check if any set or get of blob value in current query.
*/
bool ha_ndbcluster::uses_blob_value(bool all_fields)
{
  if (table->blob_fields == 0)
    return FALSE;
  if (all_fields)
    return TRUE;
  {
    uint no_fields= table->fields;
    int i;
    THD *thd= table->in_use;
    // They always put blobs at the end..
    for (i= no_fields - 1; i >= 0; i--)
    {
      Field *field= table->field[i];
      if (thd->query_id == field->query_id)
      {
        return TRUE;
      }
    }
  }
  return FALSE;
}


/*
  Get metadata for this table from NDB 

  IMPLEMENTATION
    - save the NdbDictionary::Table for easy access
    - check that frm-file on disk is equal to frm-file
      of table accessed in NDB
    - build a list of the indexes for the table
*/

int ha_ndbcluster::get_metadata(const char *path)
{
  NDBDICT *dict= m_ndb->getDictionary();
  const NDBTAB *tab;
  int error;
  bool invalidating_ndb_table= FALSE;

  DBUG_ENTER("get_metadata");
  DBUG_PRINT("enter", ("m_tabname: %s, path: %s", m_tabname, path));

  do {
    const void *data, *pack_data;
    uint length, pack_length;

    if (!(tab= dict->getTable(m_tabname)))
      ERR_RETURN(dict->getNdbError());
    DBUG_PRINT("info", ("Table schema version: %d", tab->getObjectVersion()));
    /*
      Compare FrmData in NDB with frm file from disk.
    */
    error= 0;
    if (readfrm(path, &data, &length) ||
	packfrm(data, length, &pack_data, &pack_length))
    {
      my_free((char*)data, MYF(MY_ALLOW_ZERO_PTR));
      my_free((char*)pack_data, MYF(MY_ALLOW_ZERO_PTR));
      DBUG_RETURN(1);
    }
    
    if ((pack_length != tab->getFrmLength()) || 
	(memcmp(pack_data, tab->getFrmData(), pack_length)))
    {
      if (!invalidating_ndb_table)
      {
	DBUG_PRINT("info", ("Invalidating table"));
	dict->invalidateTable(m_tabname);
	invalidating_ndb_table= TRUE;
      }
      else
      {
	DBUG_PRINT("error", 
		   ("metadata, pack_length: %d getFrmLength: %d memcmp: %d", 
		    pack_length, tab->getFrmLength(),
		    memcmp(pack_data, tab->getFrmData(), pack_length)));      
	DBUG_DUMP("pack_data", (char*)pack_data, pack_length);
	DBUG_DUMP("frm", (char*)tab->getFrmData(), tab->getFrmLength());
	error= 3;
	invalidating_ndb_table= FALSE;
      }
    }
    else
    {
      invalidating_ndb_table= FALSE;
    }
    my_free((char*)data, MYF(0));
    my_free((char*)pack_data, MYF(0));
  } while (invalidating_ndb_table);

  if (error)
    DBUG_RETURN(error);

  m_table= NULL;
  m_table_info= NULL;
  
  DBUG_RETURN(build_index_list(table, ILBP_OPEN));  
}


int ha_ndbcluster::build_index_list(TABLE *tab, enum ILBP phase)
{
  uint i;
  int error= 0;
  const char *name, *index_name;
  char unique_index_name[FN_LEN];
  static const char* unique_suffix= "$unique";
  KEY* key_info= tab->key_info;
  const char **key_name= tab->keynames.type_names;
  NdbDictionary::Dictionary *dict= m_ndb->getDictionary();
  DBUG_ENTER("build_index_list");
  
  // Save information about all known indexes
  for (i= 0; i < tab->keys; i++, key_info++, key_name++)
  {
    index_name= *key_name;
    NDB_INDEX_TYPE idx_type= get_index_type_from_table(i);
    m_index[i].type= idx_type;
    if (idx_type == UNIQUE_ORDERED_INDEX || idx_type == UNIQUE_INDEX)
    {
      strxnmov(unique_index_name, FN_LEN, index_name, unique_suffix, NullS);
      DBUG_PRINT("info", ("Created unique index name \'%s\' for index %d",
			  unique_index_name, i));
    }
    // Create secondary indexes if in create phase
    if (phase == ILBP_CREATE)
    {
      DBUG_PRINT("info", ("Creating index %u: %s", i, index_name));      
      switch (idx_type){
	
      case PRIMARY_KEY_INDEX:
	// Do nothing, already created
	break;
      case PRIMARY_KEY_ORDERED_INDEX:
	error= create_ordered_index(index_name, key_info);
	break;
      case UNIQUE_ORDERED_INDEX:
	if (!(error= create_ordered_index(index_name, key_info)))
	  error= create_unique_index(unique_index_name, key_info);
	break;
      case UNIQUE_INDEX:
	if (!(error= check_index_fields_not_null(i)))
	  error= create_unique_index(unique_index_name, key_info);
	break;
      case ORDERED_INDEX:
	error= create_ordered_index(index_name, key_info);
	break;
      default:
	DBUG_ASSERT(FALSE);
	break;
      }
      if (error)
      {
	DBUG_PRINT("error", ("Failed to create index %u", i));
	drop_table();
	break;
      }
    }
    // Add handles to index objects
    if (idx_type != PRIMARY_KEY_INDEX && idx_type != UNIQUE_INDEX)
    {
      DBUG_PRINT("info", ("Get handle to index %s", index_name));
      const NDBINDEX *index= dict->getIndex(index_name, m_tabname);
      if (!index) DBUG_RETURN(1);
      m_index[i].index= (void *) index;
    }
    if (idx_type == UNIQUE_ORDERED_INDEX || idx_type == UNIQUE_INDEX)
    {
      DBUG_PRINT("info", ("Get handle to unique_index %s", unique_index_name));
      const NDBINDEX *index= dict->getIndex(unique_index_name, m_tabname);
      if (!index) DBUG_RETURN(1);
      m_index[i].unique_index= (void *) index;
    }      
  }
  
  DBUG_RETURN(error);
}


/*
  Decode the type of an index from information 
  provided in table object
*/
NDB_INDEX_TYPE ha_ndbcluster::get_index_type_from_table(uint inx) const
{
  bool is_hash_index=  (table->key_info[inx].algorithm == HA_KEY_ALG_HASH);
  if (inx == table->primary_key)
    return is_hash_index ? PRIMARY_KEY_INDEX : PRIMARY_KEY_ORDERED_INDEX;
  else
    return ((table->key_info[inx].flags & HA_NOSAME) ? 
	    (is_hash_index ? UNIQUE_INDEX : UNIQUE_ORDERED_INDEX) :
	    ORDERED_INDEX);
} 

int ha_ndbcluster::check_index_fields_not_null(uint inx)
{
  KEY* key_info= table->key_info + inx;
  KEY_PART_INFO* key_part= key_info->key_part;
  KEY_PART_INFO* end= key_part+key_info->key_parts;
  DBUG_ENTER("check_index_fields_not_null");
  
  for (; key_part != end; key_part++) 
    {
      Field* field= key_part->field;
      if (field->maybe_null())
      {
	my_printf_error(ER_NULL_COLUMN_IN_INDEX,ER(ER_NULL_COLUMN_IN_INDEX),
			MYF(0),field->field_name);
	DBUG_RETURN(ER_NULL_COLUMN_IN_INDEX);
      }
    }
  
  DBUG_RETURN(0);
}

void ha_ndbcluster::release_metadata()
{
  uint i;

  DBUG_ENTER("release_metadata");
  DBUG_PRINT("enter", ("m_tabname: %s", m_tabname));

  m_table= NULL;
  m_table_info= NULL;

  // Release index list 
  for (i= 0; i < MAX_KEY; i++)
  {
    m_index[i].unique_index= NULL;      
    m_index[i].index= NULL;      
  }

  DBUG_VOID_RETURN;
}

int ha_ndbcluster::get_ndb_lock_type(enum thr_lock_type type)
{
  if (type >= TL_WRITE_ALLOW_WRITE)
    return NdbOperation::LM_Exclusive;
  else if (uses_blob_value(m_retrieve_all_fields))
    return NdbOperation::LM_Read;
  else
    return NdbOperation::LM_CommittedRead;
}

static const ulong index_type_flags[]=
{
  /* UNDEFINED_INDEX */
  0,                         

  /* PRIMARY_KEY_INDEX */
  HA_ONLY_WHOLE_INDEX, 

  /* PRIMARY_KEY_ORDERED_INDEX */
  /* 
     Enable HA_KEYREAD_ONLY when "sorted" indexes are supported, 
     thus ORDERD BY clauses can be optimized by reading directly 
     through the index.
  */
  // HA_KEYREAD_ONLY | 
  HA_READ_NEXT |
  HA_READ_RANGE |
  HA_READ_ORDER,

  /* UNIQUE_INDEX */
  HA_ONLY_WHOLE_INDEX,

  /* UNIQUE_ORDERED_INDEX */
  HA_READ_NEXT |
  HA_READ_RANGE |
  HA_READ_ORDER,

  /* ORDERED_INDEX */
  HA_READ_NEXT |
  HA_READ_RANGE |
  HA_READ_ORDER
};

static const int index_flags_size= sizeof(index_type_flags)/sizeof(ulong);

inline NDB_INDEX_TYPE ha_ndbcluster::get_index_type(uint idx_no) const
{
  DBUG_ASSERT(idx_no < MAX_KEY);
  return m_index[idx_no].type;
}


/*
  Get the flags for an index

  RETURN
    flags depending on the type of the index.
*/

inline ulong ha_ndbcluster::index_flags(uint idx_no, uint part,
                                        bool all_parts) const 
{ 
  DBUG_ENTER("index_flags");
  DBUG_PRINT("info", ("idx_no: %d", idx_no));
  DBUG_ASSERT(get_index_type_from_table(idx_no) < index_flags_size);
  DBUG_RETURN(index_type_flags[get_index_type_from_table(idx_no)]);
}


int ha_ndbcluster::set_primary_key(NdbOperation *op, const byte *key)
{
  KEY* key_info= table->key_info + table->primary_key;
  KEY_PART_INFO* key_part= key_info->key_part;
  KEY_PART_INFO* end= key_part+key_info->key_parts;
  DBUG_ENTER("set_primary_key");

  for (; key_part != end; key_part++) 
  {
    Field* field= key_part->field;
    if (set_ndb_key(op, field, 
		    key_part->fieldnr-1, key))
      ERR_RETURN(op->getNdbError());
    key += key_part->length;
  }
  DBUG_RETURN(0);
}


int ha_ndbcluster::set_primary_key_from_old_data(NdbOperation *op, const byte *old_data)
{
  KEY* key_info= table->key_info + table->primary_key;
  KEY_PART_INFO* key_part= key_info->key_part;
  KEY_PART_INFO* end= key_part+key_info->key_parts;
  DBUG_ENTER("set_primary_key_from_old_data");

  for (; key_part != end; key_part++) 
  {
    Field* field= key_part->field;
    if (set_ndb_key(op, field, 
		    key_part->fieldnr-1, old_data+key_part->offset))
      ERR_RETURN(op->getNdbError());
  }
  DBUG_RETURN(0);
}


int ha_ndbcluster::set_primary_key(NdbOperation *op)
{
  DBUG_ENTER("set_primary_key");
  KEY* key_info= table->key_info + table->primary_key;
  KEY_PART_INFO* key_part= key_info->key_part;
  KEY_PART_INFO* end= key_part+key_info->key_parts;

  for (; key_part != end; key_part++) 
  {
    Field* field= key_part->field;
    if (set_ndb_key(op, field, 
                    key_part->fieldnr-1, field->ptr))
      ERR_RETURN(op->getNdbError());
  }
  DBUG_RETURN(0);
}


/*
  Read one record from NDB using primary key
*/

int ha_ndbcluster::pk_read(const byte *key, uint key_len, byte *buf) 
{
  uint no_fields= table->fields, i;
  NdbConnection *trans= m_active_trans;
  NdbOperation *op;
  THD *thd= current_thd;
  DBUG_ENTER("pk_read");
  DBUG_PRINT("enter", ("key_len: %u", key_len));
  DBUG_DUMP("key", (char*)key, key_len);

  NdbOperation::LockMode lm=
    (NdbOperation::LockMode)get_ndb_lock_type(m_lock.type);
  if (!(op= trans->getNdbOperation((const NDBTAB *) m_table)) || 
      op->readTuple(lm) != 0)
    ERR_RETURN(trans->getNdbError());

  if (table->primary_key == MAX_KEY) 
  {
    // This table has no primary key, use "hidden" primary key
    DBUG_PRINT("info", ("Using hidden key"));
    DBUG_DUMP("key", (char*)key, 8);    
    if (set_hidden_key(op, no_fields, key))
      ERR_RETURN(trans->getNdbError());

    // Read key at the same time, for future reference
    if (get_ndb_value(op, NULL, no_fields, NULL))
      ERR_RETURN(trans->getNdbError());
  } 
  else 
  {
    int res;
    if ((res= set_primary_key(op, key)))
      return res;
  }
  
  // Read all wanted non-key field(s) unless HA_EXTRA_RETRIEVE_ALL_COLS
  for (i= 0; i < no_fields; i++) 
  {
    Field *field= table->field[i];
    if ((thd->query_id == field->query_id) ||
	m_retrieve_all_fields ||
	(field->flags & PRI_KEY_FLAG) && m_retrieve_primary_key)
    {
      if (get_ndb_value(op, field, i, buf))
	ERR_RETURN(trans->getNdbError());
    }
    else
    {
      // Attribute was not to be read
      m_value[i].ptr= NULL;
    }
  }
  
  if (execute_no_commit_ie(this,trans) != 0) 
  {
    table->status= STATUS_NOT_FOUND;
    DBUG_RETURN(ndb_err(trans));
  }

  // The value have now been fetched from NDB  
  unpack_record(buf);
  table->status= 0;     
  DBUG_RETURN(0);
}


/*
  Read one complementing record from NDB using primary key from old_data
*/

int ha_ndbcluster::complemented_pk_read(const byte *old_data, byte *new_data)
{
  uint no_fields= table->fields, i;
  NdbConnection *trans= m_active_trans;
  NdbOperation *op;
  THD *thd= current_thd;
  DBUG_ENTER("complemented_pk_read");

  if (m_retrieve_all_fields)
    // We have allready retrieved all fields, nothing to complement
    DBUG_RETURN(0);

  NdbOperation::LockMode lm=
    (NdbOperation::LockMode)get_ndb_lock_type(m_lock.type);
  if (!(op= trans->getNdbOperation((const NDBTAB *) m_table)) || 
      op->readTuple(lm) != 0)
    ERR_RETURN(trans->getNdbError());

    int res;
    if ((res= set_primary_key_from_old_data(op, old_data)))
      ERR_RETURN(trans->getNdbError());
    
  // Read all unreferenced non-key field(s)
  for (i= 0; i < no_fields; i++) 
  {
    Field *field= table->field[i];
    if (!(field->flags & PRI_KEY_FLAG) &&
	(thd->query_id != field->query_id))
    {
      if (get_ndb_value(op, field, i, new_data))
	ERR_RETURN(trans->getNdbError());
    }
  }
  
  if (execute_no_commit(this,trans) != 0) 
  {
    table->status= STATUS_NOT_FOUND;
    DBUG_RETURN(ndb_err(trans));
  }

  // The value have now been fetched from NDB  
  unpack_record(new_data);
  table->status= 0;     
  DBUG_RETURN(0);
}

/*
  Peek to check if a particular row already exists
*/

int ha_ndbcluster::peek_row()
{
  NdbConnection *trans= m_active_trans;
  NdbOperation *op;
  THD *thd= current_thd;
  DBUG_ENTER("peek_row");
                                                                                
  NdbOperation::LockMode lm=
    (NdbOperation::LockMode)get_ndb_lock_type(m_lock.type);
  if (!(op= trans->getNdbOperation((const NDBTAB *) m_table)) ||
      op->readTuple(lm) != 0)
    ERR_RETURN(trans->getNdbError());
                                                                                
  int res;
  if ((res= set_primary_key(op)))
    ERR_RETURN(trans->getNdbError());
                                                                                
  if (execute_no_commit_ie(this,trans) != 0)
    {
      table->status= STATUS_NOT_FOUND;
      DBUG_RETURN(ndb_err(trans));
    }                                                                                
  DBUG_RETURN(0);
}

/*
  Read one record from NDB using unique secondary index
*/

int ha_ndbcluster::unique_index_read(const byte *key,
				     uint key_len, byte *buf)
{
  NdbConnection *trans= m_active_trans;
  NdbIndexOperation *op;
  THD *thd= current_thd;
  byte *key_ptr;
  KEY* key_info;
  KEY_PART_INFO *key_part, *end;
  uint i;
  DBUG_ENTER("unique_index_read");
  DBUG_PRINT("enter", ("key_len: %u, index: %u", key_len, active_index));
  DBUG_DUMP("key", (char*)key, key_len);
  
  NdbOperation::LockMode lm=
    (NdbOperation::LockMode)get_ndb_lock_type(m_lock.type);
  if (!(op= trans->getNdbIndexOperation((NDBINDEX *) 
					m_index[active_index].unique_index, 
                                        (const NDBTAB *) m_table)) ||
      op->readTuple(lm) != 0)
    ERR_RETURN(trans->getNdbError());
  
  // Set secondary index key(s)
  key_ptr= (byte *) key;
  key_info= table->key_info + active_index;
  DBUG_ASSERT(key_info->key_length == key_len);
  end= (key_part= key_info->key_part) + key_info->key_parts;

  for (i= 0; key_part != end; key_part++, i++) 
  {
    if (set_ndb_key(op, key_part->field, i, 
		    key_part->null_bit ? key_ptr + 1 : key_ptr))
      ERR_RETURN(trans->getNdbError());
    key_ptr+= key_part->store_length;
  }

  // Get non-index attribute(s)
  for (i= 0; i < table->fields; i++) 
  {
    Field *field= table->field[i];
    if ((thd->query_id == field->query_id) ||
        (field->flags & PRI_KEY_FLAG)) // && m_retrieve_primary_key ??
    {
      if (get_ndb_value(op, field, i, buf))
        ERR_RETURN(op->getNdbError());
    }
    else
    {
      // Attribute was not to be read
      m_value[i].ptr= NULL;
    }
  }

  if (execute_no_commit_ie(this,trans) != 0) 
  {
    table->status= STATUS_NOT_FOUND;
    DBUG_RETURN(ndb_err(trans));
  }
  // The value have now been fetched from NDB
  unpack_record(buf);
  table->status= 0;
  DBUG_RETURN(0);
}

/*
  Get the next record of a started scan. Try to fetch
  it locally from NdbApi cached records if possible, 
  otherwise ask NDB for more.

  NOTE
  If this is a update/delete make sure to not contact 
  NDB before any pending ops have been sent to NDB.

*/

inline int ha_ndbcluster::next_result(byte *buf)
{  
  int check;
  NdbConnection *trans= m_active_trans;
  NdbResultSet *cursor= m_active_cursor; 
  DBUG_ENTER("next_result");

  if (!cursor)
    DBUG_RETURN(HA_ERR_END_OF_FILE);
    
  /* 
     If this an update or delete, call nextResult with false
     to process any records already cached in NdbApi
  */
  bool contact_ndb= m_lock.type < TL_WRITE_ALLOW_WRITE;
  do {
    DBUG_PRINT("info", ("Call nextResult, contact_ndb: %d", contact_ndb));
    /*
      We can only handle one tuple with blobs at a time.
    */
    if (m_ops_pending && m_blobs_pending)
    {
      if (execute_no_commit(this,trans) != 0)
	DBUG_RETURN(ndb_err(trans));
      m_ops_pending= 0;
      m_blobs_pending= FALSE;
    }
    check= cursor->nextResult(contact_ndb, m_force_send);
    if (check == 0)
    {
      // One more record found
      DBUG_PRINT("info", ("One more record found"));    

      unpack_record(buf);
      table->status= 0;
      DBUG_RETURN(0);
    } 
    else if (check == 1 || check == 2)
    {
      // 1: No more records
      // 2: No more cached records

      /*
	Before fetching more rows and releasing lock(s),
	all pending update or delete operations should 
	be sent to NDB
      */
      DBUG_PRINT("info", ("ops_pending: %d", m_ops_pending));    
      if (m_ops_pending)
      {
	//	if (current_thd->transaction.on)
	if (m_transaction_on)
	{
	  if (execute_no_commit(this,trans) != 0)
	    DBUG_RETURN(ndb_err(trans));
	}
	else
	{
	  if  (execute_commit(this,trans) != 0)
	    DBUG_RETURN(ndb_err(trans));
	  int res= trans->restart();
	  DBUG_ASSERT(res == 0);
	}
	m_ops_pending= 0;
      }
      
      contact_ndb= (check == 2);
    }
  } while (check == 2);
    
  table->status= STATUS_NOT_FOUND;
  if (check == -1)
    DBUG_RETURN(ndb_err(trans));

  // No more records
  DBUG_PRINT("info", ("No more records"));
  DBUG_RETURN(HA_ERR_END_OF_FILE);
}

/*
  Set bounds for ordered index scan.
*/

int ha_ndbcluster::set_bounds(NdbIndexScanOperation *op,
			      const key_range *keys[2])
{
  const KEY *const key_info= table->key_info + active_index;
  const uint key_parts= key_info->key_parts;
  uint key_tot_len[2];
  uint tot_len;
  uint i, j;

  DBUG_ENTER("set_bounds");
  DBUG_PRINT("info", ("key_parts=%d", key_parts));

  for (j= 0; j <= 1; j++)
  {
    const key_range *key= keys[j];
    if (key != NULL)
    {
      // for key->flag see ha_rkey_function
      DBUG_PRINT("info", ("key %d length=%d flag=%d",
                          j, key->length, key->flag));
      key_tot_len[j]= key->length;
    }
    else
    {
      DBUG_PRINT("info", ("key %d not present", j));
      key_tot_len[j]= 0;
    }
  }
  tot_len= 0;

  for (i= 0; i < key_parts; i++)
  {
    KEY_PART_INFO *key_part= &key_info->key_part[i];
    Field *field= key_part->field;
    uint part_len= key_part->length;
    uint part_store_len= key_part->store_length;
    // Info about each key part
    struct part_st {
      bool part_last;
      const key_range *key;
      const byte *part_ptr;
      bool part_null;
      int bound_type;
      const char* bound_ptr;
    };
    struct part_st part[2];

    for (j= 0; j <= 1; j++)
    {
      struct part_st &p = part[j];
      p.key= NULL;
      p.bound_type= -1;
      if (tot_len < key_tot_len[j])
      {
        p.part_last= (tot_len + part_store_len >= key_tot_len[j]);
        p.key= keys[j];
        p.part_ptr= &p.key->key[tot_len];
        p.part_null= key_part->null_bit && *p.part_ptr;
        p.bound_ptr= (const char *)
          p.part_null ? 0 : key_part->null_bit ? p.part_ptr + 1 : p.part_ptr;

        if (j == 0)
        {
          switch (p.key->flag)
          {
            case HA_READ_KEY_EXACT:
              p.bound_type= NdbIndexScanOperation::BoundEQ;
              break;
            case HA_READ_KEY_OR_NEXT:
              p.bound_type= NdbIndexScanOperation::BoundLE;
              break;
            case HA_READ_AFTER_KEY:
              if (! p.part_last)
                p.bound_type= NdbIndexScanOperation::BoundLE;
              else
                p.bound_type= NdbIndexScanOperation::BoundLT;
              break;
            default:
              break;
          }
        }
        if (j == 1) {
          switch (p.key->flag)
          {
            case HA_READ_BEFORE_KEY:
              if (! p.part_last)
                p.bound_type= NdbIndexScanOperation::BoundGE;
              else
                p.bound_type= NdbIndexScanOperation::BoundGT;
              break;
            case HA_READ_AFTER_KEY:     // weird
              p.bound_type= NdbIndexScanOperation::BoundGE;
              break;
            default:
              break;
          }
        }

        if (p.bound_type == -1)
        {
          DBUG_PRINT("error", ("key %d unknown flag %d", j, p.key->flag));
          DBUG_ASSERT(false);
          // Stop setting bounds but continue with what we have
          DBUG_RETURN(0);
        }
      }
    }

    // Seen with e.g. b = 1 and c > 1
    if (part[0].bound_type == NdbIndexScanOperation::BoundLE &&
        part[1].bound_type == NdbIndexScanOperation::BoundGE &&
        memcmp(part[0].part_ptr, part[1].part_ptr, part_store_len) == 0)
    {
      DBUG_PRINT("info", ("replace LE/GE pair by EQ"));
      part[0].bound_type= NdbIndexScanOperation::BoundEQ;
      part[1].bound_type= -1;
    }
    // Not seen but was in previous version
    if (part[0].bound_type == NdbIndexScanOperation::BoundEQ &&
        part[1].bound_type == NdbIndexScanOperation::BoundGE &&
        memcmp(part[0].part_ptr, part[1].part_ptr, part_store_len) == 0)
    {
      DBUG_PRINT("info", ("remove GE from EQ/GE pair"));
      part[1].bound_type= -1;
    }

    for (j= 0; j <= 1; j++)
    {
      struct part_st &p = part[j];
      // Set bound if not done with this key
      if (p.key != NULL)
      {
        DBUG_PRINT("info", ("key %d:%d offset=%d length=%d last=%d bound=%d",
                            j, i, tot_len, part_len, p.part_last, p.bound_type));
        DBUG_DUMP("info", (const char*)p.part_ptr, part_store_len);

        // Set bound if not cancelled via type -1
        if (p.bound_type != -1)
	{
	  char truncated_field_name[NDB_MAX_ATTR_NAME_SIZE];
	  strnmov(truncated_field_name,field->field_name,sizeof(truncated_field_name));
	  truncated_field_name[sizeof(truncated_field_name)-1]= '\0';
          if (op->setBound(truncated_field_name, p.bound_type, p.bound_ptr))
            ERR_RETURN(op->getNdbError());
	}
      }
    }

    tot_len+= part_store_len;
  }
  DBUG_RETURN(0);
}

inline 
int ha_ndbcluster::define_read_attrs(byte* buf, NdbOperation* op)
{
  uint i;
  THD *thd= current_thd;
  NdbConnection *trans= m_active_trans;

  DBUG_ENTER("define_read_attrs");  

  // Define attributes to read
  for (i= 0; i < table->fields; i++) 
  {
    Field *field= table->field[i];
    if ((thd->query_id == field->query_id) ||
	(field->flags & PRI_KEY_FLAG) || 
	m_retrieve_all_fields)
    {      
      if (get_ndb_value(op, field, i, buf))
	ERR_RETURN(op->getNdbError());
    } 
    else 
    {
      m_value[i].ptr= NULL;
    }
  }
    
  if (table->primary_key == MAX_KEY) 
  {
    DBUG_PRINT("info", ("Getting hidden key"));
    // Scanning table with no primary key
    int hidden_no= table->fields;      
#ifndef DBUG_OFF
    const NDBTAB *tab= (const NDBTAB *) m_table;    
    if (!tab->getColumn(hidden_no))
      DBUG_RETURN(1);
#endif
    if (get_ndb_value(op, NULL, hidden_no, NULL))
      ERR_RETURN(op->getNdbError());
  }

  if (execute_no_commit(this,trans) != 0)
    DBUG_RETURN(ndb_err(trans));
  DBUG_PRINT("exit", ("Scan started successfully"));
  DBUG_RETURN(next_result(buf));
} 

/*
  Start ordered index scan in NDB
*/

int ha_ndbcluster::ordered_index_scan(const key_range *start_key,
				      const key_range *end_key,
				      bool sorted, byte* buf)
{  
  bool restart;
  NdbConnection *trans= m_active_trans;
  NdbResultSet *cursor;
  NdbIndexScanOperation *op;

  DBUG_ENTER("ordered_index_scan");
  DBUG_PRINT("enter", ("index: %u, sorted: %d", active_index, sorted));  
  DBUG_PRINT("enter", ("Starting new ordered scan on %s", m_tabname));

  // Check that sorted seems to be initialised
  DBUG_ASSERT(sorted == 0 || sorted == 1);
  
  if (m_active_cursor == 0)
  {
    restart= false;
    NdbOperation::LockMode lm=
      (NdbOperation::LockMode)get_ndb_lock_type(m_lock.type);
    if (!(op= trans->getNdbIndexScanOperation((NDBINDEX *)
					      m_index[active_index].index, 
					      (const NDBTAB *) m_table)) ||
	!(cursor= op->readTuples(lm, 0, parallelism, sorted)))
      ERR_RETURN(trans->getNdbError());
    m_active_cursor= cursor;
  } else {
    restart= true;
    op= (NdbIndexScanOperation*)m_active_cursor->getOperation();
    
    DBUG_ASSERT(op->getSorted() == sorted);
    DBUG_ASSERT(op->getLockMode() == 
		(NdbOperation::LockMode)get_ndb_lock_type(m_lock.type));
    if(op->reset_bounds(m_force_send))
      DBUG_RETURN(ndb_err(m_active_trans));
  }

  {
    const key_range *keys[2]= { start_key, end_key };
    int ret= set_bounds(op, keys);
    if (ret)
      DBUG_RETURN(ret);
  }

  if (!restart)
  {
    DBUG_RETURN(define_read_attrs(buf, op));
  }
  else
  {
    if (execute_no_commit(this,trans) != 0)
      DBUG_RETURN(ndb_err(trans));
    
    DBUG_RETURN(next_result(buf));
  }
} 

/*
  Start a filtered scan in NDB.

  NOTE
  This function is here as an example of how to start a
  filtered scan. It should be possible to replace full_table_scan 
  with this function and make a best effort attempt 
  at filtering out the irrelevant data by converting the "items" 
  into interpreted instructions.
  This would speed up table scans where there is a limiting WHERE clause
  that doesn't match any index in the table.

 */

int ha_ndbcluster::filtered_scan(const byte *key, uint key_len, 
				 byte *buf,
				 enum ha_rkey_function find_flag)
{  
  NdbConnection *trans= m_active_trans;
  NdbResultSet *cursor;
  NdbScanOperation *op;

  DBUG_ENTER("filtered_scan");
  DBUG_PRINT("enter", ("key_len: %u, index: %u", 
                       key_len, active_index));
  DBUG_DUMP("key", (char*)key, key_len);  
  DBUG_PRINT("info", ("Starting a new filtered scan on %s",
		      m_tabname));

  NdbOperation::LockMode lm=
    (NdbOperation::LockMode)get_ndb_lock_type(m_lock.type);
  if (!(op= trans->getNdbScanOperation((const NDBTAB *) m_table)) ||
      !(cursor= op->readTuples(lm, 0, parallelism)))
    ERR_RETURN(trans->getNdbError());
  m_active_cursor= cursor;
  
  {
    // Start scan filter
    NdbScanFilter sf(op);
    sf.begin();
      
    // Set filter using the supplied key data
    byte *key_ptr= (byte *) key;    
    uint tot_len= 0;
    KEY* key_info= table->key_info + active_index;
    for (uint k= 0; k < key_info->key_parts; k++) 
    {
      KEY_PART_INFO* key_part= key_info->key_part+k;
      Field* field= key_part->field;
      uint ndb_fieldnr= key_part->fieldnr-1;
      DBUG_PRINT("key_part", ("fieldnr: %d", ndb_fieldnr));
      //const NDBCOL *col= ((const NDBTAB *) m_table)->getColumn(ndb_fieldnr);
      uint32 field_len=  field->pack_length();
      DBUG_DUMP("key", (char*)key, field_len);
	
      DBUG_PRINT("info", ("Column %s, type: %d, len: %d", 
			  field->field_name, field->real_type(), field_len));
	
      // Define scan filter
      if (field->real_type() == MYSQL_TYPE_STRING)
	sf.eq(ndb_fieldnr, key_ptr, field_len);
      else 
      {
	if (field_len == 8)
	  sf.eq(ndb_fieldnr, (Uint64)*key_ptr);
	else if (field_len <= 4)
	  sf.eq(ndb_fieldnr, (Uint32)*key_ptr);
	else 
	  DBUG_RETURN(1);
      }
	
      key_ptr += field_len;
      tot_len += field_len;
	
      if (tot_len >= key_len)
	break;
    }
    // End scan filter
    sf.end();
  }

  DBUG_RETURN(define_read_attrs(buf, op));
} 


/*
  Start full table scan in NDB
 */

int ha_ndbcluster::full_table_scan(byte *buf)
{
  uint i;
  NdbResultSet *cursor;
  NdbScanOperation *op;
  NdbConnection *trans= m_active_trans;

  DBUG_ENTER("full_table_scan");  
  DBUG_PRINT("enter", ("Starting new scan on %s", m_tabname));

  NdbOperation::LockMode lm=
    (NdbOperation::LockMode)get_ndb_lock_type(m_lock.type);
  if (!(op=trans->getNdbScanOperation((const NDBTAB *) m_table)) ||
      !(cursor= op->readTuples(lm, 0, parallelism)))
    ERR_RETURN(trans->getNdbError());
  m_active_cursor= cursor;
  DBUG_RETURN(define_read_attrs(buf, op));
}

/*
  Insert one record into NDB
*/
int ha_ndbcluster::write_row(byte *record)
{
  bool has_auto_increment;
  uint i;
  NdbConnection *trans= m_active_trans;
  NdbOperation *op;
  int res;
  THD *thd= current_thd;

  DBUG_ENTER("write_row");

  if(m_ignore_dup_key && table->primary_key != MAX_KEY)
  {
    int peek_res= peek_row();
    
    if (!peek_res) 
    {
      m_dupkey= table->primary_key;
      DBUG_RETURN(HA_ERR_FOUND_DUPP_KEY);
    }
    if (peek_res != HA_ERR_KEY_NOT_FOUND)
      DBUG_RETURN(peek_res);
  }
  
  statistic_increment(thd->status_var.ha_write_count, &LOCK_status);
  if (table->timestamp_field_type & TIMESTAMP_AUTO_SET_ON_INSERT)
    table->timestamp_field->set_time();
  has_auto_increment= (table->next_number_field && record == table->record[0]);

  if (!(op= trans->getNdbOperation((const NDBTAB *) m_table)))
    ERR_RETURN(trans->getNdbError());

  res= (m_use_write) ? op->writeTuple() :op->insertTuple(); 
  if (res != 0)
    ERR_RETURN(trans->getNdbError());  
 
  if (table->primary_key == MAX_KEY) 
  {
    // Table has hidden primary key
    Uint64 auto_value= m_ndb->getAutoIncrementValue((const NDBTAB *) m_table);
    if (set_hidden_key(op, table->fields, (const byte*)&auto_value))
      ERR_RETURN(op->getNdbError());
  } 
  else 
  {
    int res;

    if (has_auto_increment) 
    {
      m_skip_auto_increment= FALSE;
      update_auto_increment();
      m_skip_auto_increment= !auto_increment_column_changed;
    }

    if ((res= set_primary_key(op)))
      return res;
  }

  // Set non-key attribute(s)
  bool set_blob_value= FALSE;
  for (i= 0; i < table->fields; i++) 
  {
    Field *field= table->field[i];
    if (!(field->flags & PRI_KEY_FLAG) &&
	set_ndb_value(op, field, i, &set_blob_value))
    {
      m_skip_auto_increment= TRUE;
      ERR_RETURN(op->getNdbError());
    }
  }

  /*
    Execute write operation
    NOTE When doing inserts with many values in 
    each INSERT statement it should not be necessary
    to NoCommit the transaction between each row.
    Find out how this is detected!
  */
  m_rows_inserted++;
  no_uncommitted_rows_update(1);
  m_bulk_insert_not_flushed= TRUE;
  if ((m_rows_to_insert == 1) || 
      ((m_rows_inserted % m_bulk_insert_rows) == 0) ||
      set_blob_value)
  {
    THD *thd= current_thd;
    // Send rows to NDB
    DBUG_PRINT("info", ("Sending inserts to NDB, "\
			"rows_inserted:%d, bulk_insert_rows: %d", 
			(int)m_rows_inserted, (int)m_bulk_insert_rows));

    m_bulk_insert_not_flushed= FALSE;
    //    if (thd->transaction.on)
    if (m_transaction_on)
    {
      if (execute_no_commit(this,trans) != 0)
      {
	m_skip_auto_increment= TRUE;
	no_uncommitted_rows_execute_failure();
	DBUG_RETURN(ndb_err(trans));
      }
    }
    else
    {
      if (execute_commit(this,trans) != 0)
      {
	m_skip_auto_increment= TRUE;
	no_uncommitted_rows_execute_failure();
	DBUG_RETURN(ndb_err(trans));
      }
      int res= trans->restart();
      DBUG_ASSERT(res == 0);
    }
  }
  if ((has_auto_increment) && (m_skip_auto_increment))
  {
    Uint64 next_val= (Uint64) table->next_number_field->val_int() + 1;
    DBUG_PRINT("info", 
	       ("Trying to set next auto increment value to %lu",
                (ulong) next_val));
    if (m_ndb->setAutoIncrementValue((const NDBTAB *) m_table, next_val, TRUE))
      DBUG_PRINT("info", 
		 ("Setting next auto increment value to %u", next_val));  
  }
  m_skip_auto_increment= TRUE;

  DBUG_RETURN(0);
}


/* Compare if a key in a row has changed */

int ha_ndbcluster::key_cmp(uint keynr, const byte * old_row,
			   const byte * new_row)
{
  KEY_PART_INFO *key_part=table->key_info[keynr].key_part;
  KEY_PART_INFO *end=key_part+table->key_info[keynr].key_parts;

  for (; key_part != end ; key_part++)
  {
    if (key_part->null_bit)
    {
      if ((old_row[key_part->null_offset] & key_part->null_bit) !=
	  (new_row[key_part->null_offset] & key_part->null_bit))
	return 1;
    }
    if (key_part->key_part_flag & (HA_BLOB_PART | HA_VAR_LENGTH))
    {

      if (key_part->field->cmp_binary((char*) (old_row + key_part->offset),
				      (char*) (new_row + key_part->offset),
				      (ulong) key_part->length))
	return 1;
    }
    else
    {
      if (memcmp(old_row+key_part->offset, new_row+key_part->offset,
		 key_part->length))
	return 1;
    }
  }
  return 0;
}

/*
  Update one record in NDB using primary key
*/

int ha_ndbcluster::update_row(const byte *old_data, byte *new_data)
{
  THD *thd= current_thd;
  NdbConnection *trans= m_active_trans;
  NdbResultSet* cursor= m_active_cursor;
  NdbOperation *op;
  uint i;
  DBUG_ENTER("update_row");
  
<<<<<<< HEAD
  statistic_increment(thd->status_var.ha_update_count, &LOCK_status);
=======
  statistic_increment(ha_update_count,&LOCK_status);
>>>>>>> be733ad1
  if (table->timestamp_field_type & TIMESTAMP_AUTO_SET_ON_UPDATE)
    table->timestamp_field->set_time();

  /* Check for update of primary key for special handling */  
  if ((table->primary_key != MAX_KEY) &&
      (key_cmp(table->primary_key, old_data, new_data)))
  {
    int read_res, insert_res, delete_res;

    DBUG_PRINT("info", ("primary key update, doing pk read+insert+delete"));
    // Get all old fields, since we optimize away fields not in query
    read_res= complemented_pk_read(old_data, new_data);
    if (read_res)
    {
      DBUG_PRINT("info", ("pk read failed"));
      DBUG_RETURN(read_res);
    }
    // Insert new row
    insert_res= write_row(new_data);
    if (insert_res)
    {
      DBUG_PRINT("info", ("insert failed"));
      DBUG_RETURN(insert_res);
    }
    // Delete old row
    DBUG_PRINT("info", ("insert succeded"));
    m_primary_key_update= TRUE;
    delete_res= delete_row(old_data);
    m_primary_key_update= FALSE;
    if (delete_res)
    {
      DBUG_PRINT("info", ("delete failed"));
      // Undo write_row(new_data)
      DBUG_RETURN(delete_row(new_data));
    }     
    DBUG_PRINT("info", ("insert+delete succeeded"));
    DBUG_RETURN(0);
  }

  if (cursor)
  {
    /*
      We are scanning records and want to update the record
      that was just found, call updateTuple on the cursor 
      to take over the lock to a new update operation
      And thus setting the primary key of the record from 
      the active record in cursor
    */
    DBUG_PRINT("info", ("Calling updateTuple on cursor"));
    if (!(op= cursor->updateTuple()))
      ERR_RETURN(trans->getNdbError());
    m_ops_pending++;
    if (uses_blob_value(FALSE))
      m_blobs_pending= TRUE;
  }
  else
  {  
    if (!(op= trans->getNdbOperation((const NDBTAB *) m_table)) ||
	op->updateTuple() != 0)
      ERR_RETURN(trans->getNdbError());  
    
    if (table->primary_key == MAX_KEY) 
    {
      // This table has no primary key, use "hidden" primary key
      DBUG_PRINT("info", ("Using hidden key"));
      
      // Require that the PK for this record has previously been 
      // read into m_value
      uint no_fields= table->fields;
      NdbRecAttr* rec= m_value[no_fields].rec;
      DBUG_ASSERT(rec);
      DBUG_DUMP("key", (char*)rec->aRef(), NDB_HIDDEN_PRIMARY_KEY_LENGTH);
      
      if (set_hidden_key(op, no_fields, rec->aRef()))
	ERR_RETURN(op->getNdbError());
    } 
    else 
    {
      int res;
      if ((res= set_primary_key_from_old_data(op, old_data)))
	DBUG_RETURN(res);
    }
  }

  // Set non-key attribute(s)
  for (i= 0; i < table->fields; i++) 
  {
    Field *field= table->field[i];
    if (((thd->query_id == field->query_id) || m_retrieve_all_fields) &&
        (!(field->flags & PRI_KEY_FLAG)) &&
	set_ndb_value(op, field, i))
      ERR_RETURN(op->getNdbError());
  }

  // Execute update operation
  if (!cursor && execute_no_commit(this,trans) != 0) {
    no_uncommitted_rows_execute_failure();
    DBUG_RETURN(ndb_err(trans));
  }
  
  DBUG_RETURN(0);
}


/*
  Delete one record from NDB, using primary key 
*/

int ha_ndbcluster::delete_row(const byte *record)
{
  THD *thd= current_thd;
  NdbConnection *trans= m_active_trans;
  NdbResultSet* cursor= m_active_cursor;
  NdbOperation *op;
  DBUG_ENTER("delete_row");

  statistic_increment(thd->status_var.ha_delete_count,&LOCK_status);

  if (cursor)
  {
    /*
      We are scanning records and want to delete the record
      that was just found, call deleteTuple on the cursor 
      to take over the lock to a new delete operation
      And thus setting the primary key of the record from 
      the active record in cursor
    */
    DBUG_PRINT("info", ("Calling deleteTuple on cursor"));
    if (cursor->deleteTuple() != 0)
      ERR_RETURN(trans->getNdbError());     
    m_ops_pending++;

    no_uncommitted_rows_update(-1);

    // If deleting from cursor, NoCommit will be handled in next_result
    DBUG_RETURN(0);
  }
  else
  {
    
    if (!(op=trans->getNdbOperation((const NDBTAB *) m_table)) || 
	op->deleteTuple() != 0)
      ERR_RETURN(trans->getNdbError());
    
    no_uncommitted_rows_update(-1);
    
    if (table->primary_key == MAX_KEY) 
    {
      // This table has no primary key, use "hidden" primary key
      DBUG_PRINT("info", ("Using hidden key"));
      uint no_fields= table->fields;
      NdbRecAttr* rec= m_value[no_fields].rec;
      DBUG_ASSERT(rec != NULL);
      
      if (set_hidden_key(op, no_fields, rec->aRef()))
	ERR_RETURN(op->getNdbError());
    } 
    else 
    {
      int res;
      if ((res= (m_primary_key_update ?
		 set_primary_key_from_old_data(op, record)
		 : set_primary_key(op))))
	  return res;  
    }
  }
  
  // Execute delete operation
  if (execute_no_commit(this,trans) != 0) {
    no_uncommitted_rows_execute_failure();
    DBUG_RETURN(ndb_err(trans));
  }
  DBUG_RETURN(0);
}
  
/*
  Unpack a record read from NDB 

  SYNOPSIS
    unpack_record()
    buf			Buffer to store read row

  NOTE
    The data for each row is read directly into the
    destination buffer. This function is primarily 
    called in order to check if any fields should be 
    set to null.
*/

void ha_ndbcluster::unpack_record(byte* buf)
{
  uint row_offset= (uint) (buf - table->record[0]);
  Field **field, **end;
  NdbValue *value= m_value;
  DBUG_ENTER("unpack_record");
  
  // Set null flag(s)
  bzero(buf, table->null_bytes);
  for (field= table->field, end= field+table->fields;
       field < end;
       field++, value++)
  {
    if ((*value).ptr)
    {
      if (! ((*field)->flags & BLOB_FLAG))
      {
        if ((*value).rec->isNULL())
         (*field)->set_null(row_offset);
      }
      else
      {
        NdbBlob* ndb_blob= (*value).blob;
        bool isNull= TRUE;
        int ret= ndb_blob->getNull(isNull);
        DBUG_ASSERT(ret == 0);
        if (isNull)
         (*field)->set_null(row_offset);
      }
    }
  }

#ifndef DBUG_OFF
  // Read and print all values that was fetched
  if (table->primary_key == MAX_KEY)
  {
    // Table with hidden primary key
    int hidden_no= table->fields;
    const NDBTAB *tab= (const NDBTAB *) m_table;
    const NDBCOL *hidden_col= tab->getColumn(hidden_no);
    NdbRecAttr* rec= m_value[hidden_no].rec;
    DBUG_ASSERT(rec);
    DBUG_PRINT("hidden", ("%d: %s \"%llu\"", hidden_no, 
                          hidden_col->getName(), rec->u_64_value()));
  } 
  print_results();
#endif
  DBUG_VOID_RETURN;
}

/*
  Utility function to print/dump the fetched field
 */

void ha_ndbcluster::print_results()
{
  const NDBTAB *tab= (const NDBTAB*) m_table;
  DBUG_ENTER("print_results");

#ifndef DBUG_OFF
  if (!_db_on_)
    DBUG_VOID_RETURN;
  
  for (uint f=0; f<table->fields;f++)
  {
    Field *field;
    const NDBCOL *col;
    NdbValue value;

    if (!(value= m_value[f]).ptr)
    {
      fprintf(DBUG_FILE, "Field %d was not read\n", f);
      continue;
    }
    field= table->field[f];
    DBUG_DUMP("field->ptr", (char*)field->ptr, field->pack_length());
    col= tab->getColumn(f);
    fprintf(DBUG_FILE, "%d: %s\t", f, col->getName());

    NdbBlob *ndb_blob= NULL;
    if (! (field->flags & BLOB_FLAG))
    {
      if (value.rec->isNULL())
      {
        fprintf(DBUG_FILE, "NULL\n");
        continue;
      }
    }
    else
    {
      ndb_blob= value.blob;
      bool isNull= TRUE;
      ndb_blob->getNull(isNull);
      if (isNull) {
        fprintf(DBUG_FILE, "NULL\n");
        continue;
      }
    }

    switch (col->getType()) {
    case NdbDictionary::Column::Tinyint: {
      char value= *field->ptr;
      fprintf(DBUG_FILE, "Tinyint\t%d", value);
      break;
    }
    case NdbDictionary::Column::Tinyunsigned: {
      unsigned char value= *field->ptr;
      fprintf(DBUG_FILE, "Tinyunsigned\t%u", value);
      break;
    }
    case NdbDictionary::Column::Smallint: {
      short value= *field->ptr;
      fprintf(DBUG_FILE, "Smallint\t%d", value);
      break;
    }
    case NdbDictionary::Column::Smallunsigned: {
      unsigned short value= *field->ptr;
      fprintf(DBUG_FILE, "Smallunsigned\t%u", value);
      break;
    }
    case NdbDictionary::Column::Mediumint: {
      byte value[3];
      memcpy(value, field->ptr, 3);
      fprintf(DBUG_FILE, "Mediumint\t%d,%d,%d", value[0], value[1], value[2]);
      break;
    }
    case NdbDictionary::Column::Mediumunsigned: {
      byte value[3];
      memcpy(value, field->ptr, 3);
      fprintf(DBUG_FILE, "Mediumunsigned\t%u,%u,%u", value[0], value[1], value[2]);
      break;
    }
    case NdbDictionary::Column::Int: {
      fprintf(DBUG_FILE, "Int\t%lld", field->val_int());
      break;
    }
    case NdbDictionary::Column::Unsigned: {
      Uint32 value= (Uint32) *field->ptr;
      fprintf(DBUG_FILE, "Unsigned\t%u", value);
      break;
    }
    case NdbDictionary::Column::Bigint: {
      Int64 value= (Int64) *field->ptr;
      fprintf(DBUG_FILE, "Bigint\t%lld", value);
      break;
    }
    case NdbDictionary::Column::Bigunsigned: {
      Uint64 value= (Uint64) *field->ptr;
      fprintf(DBUG_FILE, "Bigunsigned\t%llu", value);
      break;
    }
    case NdbDictionary::Column::Float: {
      float value= (float) *field->ptr;
      fprintf(DBUG_FILE, "Float\t%f", value);
      break;
    }
    case NdbDictionary::Column::Double: {
      double value= (double) *field->ptr;
      fprintf(DBUG_FILE, "Double\t%f", value);
      break;
    }
    case NdbDictionary::Column::Decimal: {
      char *value= field->ptr;

      fprintf(DBUG_FILE, "Decimal\t'%-*s'", field->pack_length(), value);
      break;
    }
    case NdbDictionary::Column::Char:{
      const char *value= (char *) field->ptr;
      fprintf(DBUG_FILE, "Char\t'%.*s'", field->pack_length(), value);
      break;
    }
    case NdbDictionary::Column::Varchar:
    case NdbDictionary::Column::Binary:
    case NdbDictionary::Column::Varbinary: {
      const char *value= (char *) field->ptr;
      fprintf(DBUG_FILE, "Var\t'%.*s'", field->pack_length(), value);
      break;
    }
    case NdbDictionary::Column::Datetime: {
      Uint64 value= (Uint64) *field->ptr;
      fprintf(DBUG_FILE, "Datetime\t%llu", value);
      break;
    }
    case NdbDictionary::Column::Timespec: {
      Uint64 value= (Uint64) *field->ptr;
      fprintf(DBUG_FILE, "Timespec\t%llu", value);
      break;
    }
    case NdbDictionary::Column::Blob: {
      Uint64 len= 0;
      ndb_blob->getLength(len);
      fprintf(DBUG_FILE, "Blob\t[len=%u]", (unsigned)len);
      break;
    }
    case NdbDictionary::Column::Text: {
      Uint64 len= 0;
      ndb_blob->getLength(len);
      fprintf(DBUG_FILE, "Text\t[len=%u]", (unsigned)len);
      break;
    }
    case NdbDictionary::Column::Undefined:
      fprintf(DBUG_FILE, "Unknown type: %d", col->getType());
      break;
    }
    fprintf(DBUG_FILE, "\n");
    
  }
#endif
  DBUG_VOID_RETURN;
}


int ha_ndbcluster::index_init(uint index)
{
  DBUG_ENTER("index_init");
  DBUG_PRINT("enter", ("index: %u", index));
  DBUG_RETURN(handler::index_init(index));
}


int ha_ndbcluster::index_end()
{
  DBUG_ENTER("index_end");
  DBUG_RETURN(close_scan());
}

/**
 * Check if key contains null
 */
static
int
check_null_in_key(const KEY* key_info, const byte *key, uint key_len)
{
  KEY_PART_INFO *curr_part, *end_part;
  const byte* end_ptr = key + key_len;
  curr_part= key_info->key_part;
  end_part= curr_part + key_info->key_parts;
  

  for (; curr_part != end_part && key < end_ptr; curr_part++)
  {
    if(curr_part->null_bit && *key)
      return 1;

    key += curr_part->store_length;
  }
  return 0;
}

int ha_ndbcluster::index_read(byte *buf,
			      const byte *key, uint key_len, 
			      enum ha_rkey_function find_flag)
{
  DBUG_ENTER("index_read");
  DBUG_PRINT("enter", ("active_index: %u, key_len: %u, find_flag: %d", 
                       active_index, key_len, find_flag));

  int error;
  ndb_index_type type = get_index_type(active_index);
  const KEY* key_info = table->key_info+active_index;
  switch (type){
  case PRIMARY_KEY_ORDERED_INDEX:
  case PRIMARY_KEY_INDEX:
    if (find_flag == HA_READ_KEY_EXACT && key_info->key_length == key_len)
    {
      if(m_active_cursor && (error= close_scan()))
	DBUG_RETURN(error);
      DBUG_RETURN(pk_read(key, key_len, buf));
    }
    else if (type == PRIMARY_KEY_INDEX)
    {
      DBUG_RETURN(1);
    }
    break;
  case UNIQUE_ORDERED_INDEX:
  case UNIQUE_INDEX:
    if (find_flag == HA_READ_KEY_EXACT && key_info->key_length == key_len &&
	!check_null_in_key(key_info, key, key_len))
    {
      if(m_active_cursor && (error= close_scan()))
	DBUG_RETURN(error);
      DBUG_RETURN(unique_index_read(key, key_len, buf));
    }
    else if (type == UNIQUE_INDEX)
    {
      DBUG_RETURN(1);
    }
    break;
  case ORDERED_INDEX:
    break;
  default:
  case UNDEFINED_INDEX:
    DBUG_ASSERT(FALSE);
    DBUG_RETURN(1);
    break;
  }
  
  key_range start_key;
  start_key.key = key;
  start_key.length = key_len;
  start_key.flag = find_flag;
  error= ordered_index_scan(&start_key, 0, TRUE, buf);  
  DBUG_RETURN(error == HA_ERR_END_OF_FILE ? HA_ERR_KEY_NOT_FOUND : error);
}


int ha_ndbcluster::index_read_idx(byte *buf, uint index_no, 
			      const byte *key, uint key_len, 
			      enum ha_rkey_function find_flag)
{
  statistic_increment(current_thd->status_var.ha_read_key_count, &LOCK_status);
  DBUG_ENTER("index_read_idx");
  DBUG_PRINT("enter", ("index_no: %u, key_len: %u", index_no, key_len));  
  index_init(index_no);  
  DBUG_RETURN(index_read(buf, key, key_len, find_flag));
}


int ha_ndbcluster::index_next(byte *buf)
{
  DBUG_ENTER("index_next");

  int error= 1;
  statistic_increment(current_thd->status_var.ha_read_next_count,
		      &LOCK_status);
  DBUG_RETURN(next_result(buf));
}


int ha_ndbcluster::index_prev(byte *buf)
{
  DBUG_ENTER("index_prev");
  statistic_increment(current_thd->status_var.ha_read_prev_count,
		      &LOCK_status);
  DBUG_RETURN(1);
}


int ha_ndbcluster::index_first(byte *buf)
{
  DBUG_ENTER("index_first");
  statistic_increment(current_thd->status_var.ha_read_first_count,
		      &LOCK_status);
  // Start the ordered index scan and fetch the first row

  // Only HA_READ_ORDER indexes get called by index_first
  DBUG_RETURN(ordered_index_scan(0, 0, TRUE, buf));
}


int ha_ndbcluster::index_last(byte *buf)
{
  DBUG_ENTER("index_last");
  statistic_increment(current_thd->status_var.ha_read_last_count,&LOCK_status);
  int res;
  if((res= ordered_index_scan(0, 0, TRUE, buf)) == 0){
    NdbResultSet *cursor= m_active_cursor; 
    while((res= cursor->nextResult(TRUE, m_force_send)) == 0);
    if(res == 1){
      unpack_record(buf);
      table->status= 0;     
      DBUG_RETURN(0);
    }
  }
  DBUG_RETURN(res);
}


inline
int ha_ndbcluster::read_range_first_to_buf(const key_range *start_key,
					   const key_range *end_key,
					   bool eq_range, bool sorted,
					   byte* buf)
{
  KEY* key_info;
  int error= 1; 
  DBUG_ENTER("ha_ndbcluster::read_range_first_to_buf");
  DBUG_PRINT("info", ("eq_range: %d, sorted: %d", eq_range, sorted));

  switch (get_index_type(active_index)){
  case PRIMARY_KEY_ORDERED_INDEX:
  case PRIMARY_KEY_INDEX:
    key_info= table->key_info + active_index;
    if (start_key && 
	start_key->length == key_info->key_length &&
	start_key->flag == HA_READ_KEY_EXACT)
    {
      if(m_active_cursor && (error= close_scan()))
	DBUG_RETURN(error);
      error= pk_read(start_key->key, start_key->length, buf);      
      DBUG_RETURN(error == HA_ERR_KEY_NOT_FOUND ? HA_ERR_END_OF_FILE : error);
    }
    break;
  case UNIQUE_ORDERED_INDEX:
  case UNIQUE_INDEX:
    key_info= table->key_info + active_index;
    if (start_key && start_key->length == key_info->key_length &&
	start_key->flag == HA_READ_KEY_EXACT && 
	!check_null_in_key(key_info, start_key->key, start_key->length))
    {
      if(m_active_cursor && (error= close_scan()))
	DBUG_RETURN(error);
      error= unique_index_read(start_key->key, start_key->length, buf);
      DBUG_RETURN(error == HA_ERR_KEY_NOT_FOUND ? HA_ERR_END_OF_FILE : error);
    }
    break;
  default:
    break;
  }

  // Start the ordered index scan and fetch the first row
  error= ordered_index_scan(start_key, end_key, sorted, buf);
  DBUG_RETURN(error);
}


int ha_ndbcluster::read_range_first(const key_range *start_key,
				    const key_range *end_key,
				    bool eq_range, bool sorted)
{
  byte* buf= table->record[0];
  DBUG_ENTER("ha_ndbcluster::read_range_first");
  
  DBUG_RETURN(read_range_first_to_buf(start_key,
				      end_key,
				      eq_range, 
				      sorted,
				      buf));
}

int ha_ndbcluster::read_range_next()
{
  DBUG_ENTER("ha_ndbcluster::read_range_next");
  DBUG_RETURN(next_result(table->record[0]));
}


int ha_ndbcluster::rnd_init(bool scan)
{
  NdbResultSet *cursor= m_active_cursor;
  DBUG_ENTER("rnd_init");
  DBUG_PRINT("enter", ("scan: %d", scan));
  // Check if scan is to be restarted
  if (cursor)
  {
    if (!scan)
      DBUG_RETURN(1);
    int res= cursor->restart(m_force_send);
    DBUG_ASSERT(res == 0);
  }
  index_init(table->primary_key);
  DBUG_RETURN(0);
}

int ha_ndbcluster::close_scan()
{
  NdbResultSet *cursor= m_active_cursor;
  NdbConnection *trans= m_active_trans;
  DBUG_ENTER("close_scan");

  if (!cursor)
    DBUG_RETURN(1);

  
  if (m_ops_pending)
  {
    /*
      Take over any pending transactions to the 
      deleteing/updating transaction before closing the scan    
    */
    DBUG_PRINT("info", ("ops_pending: %d", m_ops_pending));    
    if (execute_no_commit(this,trans) != 0) {
      no_uncommitted_rows_execute_failure();
      DBUG_RETURN(ndb_err(trans));
    }
    m_ops_pending= 0;
  }
  
  cursor->close(m_force_send);
  m_active_cursor= NULL;
  DBUG_RETURN(0);
}

int ha_ndbcluster::rnd_end()
{
  DBUG_ENTER("rnd_end");
  DBUG_RETURN(close_scan());
}


int ha_ndbcluster::rnd_next(byte *buf)
{
  DBUG_ENTER("rnd_next");
  statistic_increment(current_thd->status_var.ha_read_rnd_next_count,
		      &LOCK_status);

  if (!m_active_cursor)
    DBUG_RETURN(full_table_scan(buf));
  DBUG_RETURN(next_result(buf));
}


/*
  An "interesting" record has been found and it's pk 
  retrieved by calling position
  Now it's time to read the record from db once 
  again
*/

int ha_ndbcluster::rnd_pos(byte *buf, byte *pos)
{
  DBUG_ENTER("rnd_pos");
  statistic_increment(current_thd->status_var.ha_read_rnd_count,
		      &LOCK_status);
  // The primary key for the record is stored in pos
  // Perform a pk_read using primary key "index"
  DBUG_RETURN(pk_read(pos, ref_length, buf));  
}


/*
  Store the primary key of this record in ref 
  variable, so that the row can be retrieved again later
  using "reference" in rnd_pos
*/

void ha_ndbcluster::position(const byte *record)
{
  KEY *key_info;
  KEY_PART_INFO *key_part;
  KEY_PART_INFO *end;
  byte *buff;
  DBUG_ENTER("position");

  if (table->primary_key != MAX_KEY) 
  {
    key_info= table->key_info + table->primary_key;
    key_part= key_info->key_part;
    end= key_part + key_info->key_parts;
    buff= ref;
    
    for (; key_part != end; key_part++) 
    {
      if (key_part->null_bit) {
        /* Store 0 if the key part is a NULL part */      
        if (record[key_part->null_offset]
            & key_part->null_bit) {
          *buff++= 1;
          continue;
        }      
        *buff++= 0;
      }
      memcpy(buff, record + key_part->offset, key_part->length);
      buff += key_part->length;
    }
  } 
  else 
  {
    // No primary key, get hidden key
    DBUG_PRINT("info", ("Getting hidden key"));
    int hidden_no= table->fields;
    NdbRecAttr* rec= m_value[hidden_no].rec;
    const NDBTAB *tab= (const NDBTAB *) m_table;  
    const NDBCOL *hidden_col= tab->getColumn(hidden_no);
    DBUG_ASSERT(hidden_col->getPrimaryKey() && 
                hidden_col->getAutoIncrement() &&
                rec != NULL && 
                ref_length == NDB_HIDDEN_PRIMARY_KEY_LENGTH);
    memcpy(ref, (const void*)rec->aRef(), ref_length);
  }
  
  DBUG_DUMP("ref", (char*)ref, ref_length);
  DBUG_VOID_RETURN;
}


void ha_ndbcluster::info(uint flag)
{
  DBUG_ENTER("info");
  DBUG_PRINT("enter", ("flag: %d", flag));
  
  if (flag & HA_STATUS_POS)
    DBUG_PRINT("info", ("HA_STATUS_POS"));
  if (flag & HA_STATUS_NO_LOCK)
    DBUG_PRINT("info", ("HA_STATUS_NO_LOCK"));
  if (flag & HA_STATUS_TIME)
    DBUG_PRINT("info", ("HA_STATUS_TIME"));
  if (flag & HA_STATUS_VARIABLE)
  {
    DBUG_PRINT("info", ("HA_STATUS_VARIABLE"));
    if (m_table_info)
    {
      if (m_ha_not_exact_count)
	records= 100;
      else
	records_update();
    }
    else
    {
      Uint64 rows= 100;
      if (current_thd->variables.ndb_use_exact_count)
	ndb_get_table_statistics(m_ndb, m_tabname, &rows, 0);
      records= rows;
    }
  }
  if (flag & HA_STATUS_CONST)
  {
    DBUG_PRINT("info", ("HA_STATUS_CONST"));
    set_rec_per_key();
  }
  if (flag & HA_STATUS_ERRKEY)
  {
    DBUG_PRINT("info", ("HA_STATUS_ERRKEY"));
    errkey= m_dupkey;
  }
  if (flag & HA_STATUS_AUTO)
    DBUG_PRINT("info", ("HA_STATUS_AUTO"));
  DBUG_VOID_RETURN;
}


int ha_ndbcluster::extra(enum ha_extra_function operation)
{
  DBUG_ENTER("extra");
  switch (operation) {
  case HA_EXTRA_NORMAL:              /* Optimize for space (def) */
    DBUG_PRINT("info", ("HA_EXTRA_NORMAL"));
    break;
  case HA_EXTRA_QUICK:                 /* Optimize for speed */
    DBUG_PRINT("info", ("HA_EXTRA_QUICK"));
    break;
  case HA_EXTRA_RESET:                 /* Reset database to after open */
    DBUG_PRINT("info", ("HA_EXTRA_RESET"));
    break;
  case HA_EXTRA_CACHE:                 /* Cash record in HA_rrnd() */
    DBUG_PRINT("info", ("HA_EXTRA_CACHE"));
    break;
  case HA_EXTRA_NO_CACHE:              /* End cacheing of records (def) */
    DBUG_PRINT("info", ("HA_EXTRA_NO_CACHE"));
    break;
  case HA_EXTRA_NO_READCHECK:          /* No readcheck on update */
    DBUG_PRINT("info", ("HA_EXTRA_NO_READCHECK"));
    break;
  case HA_EXTRA_READCHECK:             /* Use readcheck (def) */
    DBUG_PRINT("info", ("HA_EXTRA_READCHECK"));
    break;
  case HA_EXTRA_KEYREAD:               /* Read only key to database */
    DBUG_PRINT("info", ("HA_EXTRA_KEYREAD"));
    break;
  case HA_EXTRA_NO_KEYREAD:            /* Normal read of records (def) */
    DBUG_PRINT("info", ("HA_EXTRA_NO_KEYREAD"));
    break;
  case HA_EXTRA_NO_USER_CHANGE:        /* No user is allowed to write */
    DBUG_PRINT("info", ("HA_EXTRA_NO_USER_CHANGE"));
    break;
  case HA_EXTRA_KEY_CACHE:
    DBUG_PRINT("info", ("HA_EXTRA_KEY_CACHE"));
    break;
  case HA_EXTRA_NO_KEY_CACHE:
    DBUG_PRINT("info", ("HA_EXTRA_NO_KEY_CACHE"));
    break;
  case HA_EXTRA_WAIT_LOCK:            /* Wait until file is avalably (def) */
    DBUG_PRINT("info", ("HA_EXTRA_WAIT_LOCK"));
    break;
  case HA_EXTRA_NO_WAIT_LOCK:         /* If file is locked, return quickly */
    DBUG_PRINT("info", ("HA_EXTRA_NO_WAIT_LOCK"));
    break;
  case HA_EXTRA_WRITE_CACHE:           /* Use write cache in ha_write() */
    DBUG_PRINT("info", ("HA_EXTRA_WRITE_CACHE"));
    break;
  case HA_EXTRA_FLUSH_CACHE:           /* flush write_record_cache */
    DBUG_PRINT("info", ("HA_EXTRA_FLUSH_CACHE"));
    break;
  case HA_EXTRA_NO_KEYS:               /* Remove all update of keys */
    DBUG_PRINT("info", ("HA_EXTRA_NO_KEYS"));
    break;
  case HA_EXTRA_KEYREAD_CHANGE_POS:         /* Keyread, but change pos */
    DBUG_PRINT("info", ("HA_EXTRA_KEYREAD_CHANGE_POS")); /* xxxxchk -r must be used */
    break;                                  
  case HA_EXTRA_REMEMBER_POS:          /* Remember pos for next/prev */
    DBUG_PRINT("info", ("HA_EXTRA_REMEMBER_POS"));
    break;
  case HA_EXTRA_RESTORE_POS:
    DBUG_PRINT("info", ("HA_EXTRA_RESTORE_POS"));
    break;
  case HA_EXTRA_REINIT_CACHE:          /* init cache from current record */
    DBUG_PRINT("info", ("HA_EXTRA_REINIT_CACHE"));
    break;
  case HA_EXTRA_FORCE_REOPEN:          /* Datafile have changed on disk */
    DBUG_PRINT("info", ("HA_EXTRA_FORCE_REOPEN"));
    break;
  case HA_EXTRA_FLUSH:                 /* Flush tables to disk */
    DBUG_PRINT("info", ("HA_EXTRA_FLUSH"));
    break;
  case HA_EXTRA_NO_ROWS:               /* Don't write rows */
    DBUG_PRINT("info", ("HA_EXTRA_NO_ROWS"));
    break;
  case HA_EXTRA_RESET_STATE:           /* Reset positions */
    DBUG_PRINT("info", ("HA_EXTRA_RESET_STATE"));
    break;
  case HA_EXTRA_IGNORE_DUP_KEY:       /* Dup keys don't rollback everything*/
    DBUG_PRINT("info", ("HA_EXTRA_IGNORE_DUP_KEY"));
    if (current_thd->lex->sql_command == SQLCOM_REPLACE)
    {
      DBUG_PRINT("info", ("Turning ON use of write instead of insert"));
      m_use_write= TRUE;
    } else 
    {
      DBUG_PRINT("info", ("Ignoring duplicate key"));
      m_ignore_dup_key= TRUE;
    }
    break;
  case HA_EXTRA_NO_IGNORE_DUP_KEY:
    DBUG_PRINT("info", ("HA_EXTRA_NO_IGNORE_DUP_KEY"));
    DBUG_PRINT("info", ("Turning OFF use of write instead of insert"));
    m_use_write= FALSE;
    m_ignore_dup_key= FALSE;
    break;
  case HA_EXTRA_RETRIEVE_ALL_COLS:    /* Retrieve all columns, not just those
					 where field->query_id is the same as
					 the current query id */
    DBUG_PRINT("info", ("HA_EXTRA_RETRIEVE_ALL_COLS"));
    m_retrieve_all_fields= TRUE;
    break;
  case HA_EXTRA_PREPARE_FOR_DELETE:
    DBUG_PRINT("info", ("HA_EXTRA_PREPARE_FOR_DELETE"));
    break;
  case HA_EXTRA_PREPARE_FOR_UPDATE:     /* Remove read cache if problems */
    DBUG_PRINT("info", ("HA_EXTRA_PREPARE_FOR_UPDATE"));
    break;
  case HA_EXTRA_PRELOAD_BUFFER_SIZE: 
    DBUG_PRINT("info", ("HA_EXTRA_PRELOAD_BUFFER_SIZE"));
    break;
  case HA_EXTRA_RETRIEVE_PRIMARY_KEY: 
    DBUG_PRINT("info", ("HA_EXTRA_RETRIEVE_PRIMARY_KEY"));
    m_retrieve_primary_key= TRUE;
    break;
  case HA_EXTRA_CHANGE_KEY_TO_UNIQUE: 
    DBUG_PRINT("info", ("HA_EXTRA_CHANGE_KEY_TO_UNIQUE"));
    break;
  case HA_EXTRA_CHANGE_KEY_TO_DUP: 
    DBUG_PRINT("info", ("HA_EXTRA_CHANGE_KEY_TO_DUP"));
  case HA_EXTRA_KEYREAD_PRESERVE_FIELDS:
    DBUG_PRINT("info", ("HA_EXTRA_KEYREAD_PRESERVE_FIELDS"));
    break;

  }
  
  DBUG_RETURN(0);
}

/* 
   Start of an insert, remember number of rows to be inserted, it will
   be used in write_row and get_autoincrement to send an optimal number
   of rows in each roundtrip to the server

   SYNOPSIS
   rows     number of rows to insert, 0 if unknown

*/

void ha_ndbcluster::start_bulk_insert(ha_rows rows)
{
  int bytes, batch;
  const NDBTAB *tab= (const NDBTAB *) m_table;    

  DBUG_ENTER("start_bulk_insert");
  DBUG_PRINT("enter", ("rows: %d", (int)rows));
  
  m_rows_inserted= 0;
  m_rows_to_insert= rows; 

  /* 
    Calculate how many rows that should be inserted
    per roundtrip to NDB. This is done in order to minimize the 
    number of roundtrips as much as possible. However performance will 
    degrade if too many bytes are inserted, thus it's limited by this 
    calculation.   
  */
  const int bytesperbatch= 8192;
  bytes= 12 + tab->getRowSizeInBytes() + 4 * tab->getNoOfColumns();
  batch= bytesperbatch/bytes;
  batch= batch == 0 ? 1 : batch;
  DBUG_PRINT("info", ("batch: %d, bytes: %d", batch, bytes));
  m_bulk_insert_rows= batch;

  DBUG_VOID_RETURN;
}

/*
  End of an insert
 */
int ha_ndbcluster::end_bulk_insert()
{
  int error= 0;

  DBUG_ENTER("end_bulk_insert");
  // Check if last inserts need to be flushed
  if (m_bulk_insert_not_flushed)
  {
    NdbConnection *trans= m_active_trans;
    // Send rows to NDB
    DBUG_PRINT("info", ("Sending inserts to NDB, "\
                        "rows_inserted:%d, bulk_insert_rows: %d", 
                        m_rows_inserted, m_bulk_insert_rows)); 
    m_bulk_insert_not_flushed= FALSE;
    if (execute_no_commit(this,trans) != 0) {
      no_uncommitted_rows_execute_failure();
      my_errno= error= ndb_err(trans);
    }
  }

  m_rows_inserted= 0;
  m_rows_to_insert= 1;
  DBUG_RETURN(error);
}


int ha_ndbcluster::extra_opt(enum ha_extra_function operation, ulong cache_size)
{
  DBUG_ENTER("extra_opt");
  DBUG_PRINT("enter", ("cache_size: %lu", cache_size));
  DBUG_RETURN(extra(operation));
}


int ha_ndbcluster::reset()
{
  DBUG_ENTER("reset");
  // Reset what?
  DBUG_RETURN(1);
}


const char **ha_ndbcluster::bas_ext() const
{ static const char *ext[]= { ha_ndb_ext, NullS }; return ext; }


/*
  How many seeks it will take to read through the table
  This is to be comparable to the number returned by records_in_range so
  that we can decide if we should scan the table or use keys.
*/

double ha_ndbcluster::scan_time()
{
  DBUG_ENTER("ha_ndbcluster::scan_time()");
  double res= rows2double(records*1000);
  DBUG_PRINT("exit", ("table: %s value: %f", 
		      m_tabname, res));
  DBUG_RETURN(res);
}


THR_LOCK_DATA **ha_ndbcluster::store_lock(THD *thd,
                                          THR_LOCK_DATA **to,
                                          enum thr_lock_type lock_type)
{
  DBUG_ENTER("store_lock");
  if (lock_type != TL_IGNORE && m_lock.type == TL_UNLOCK) 
  {

    /* If we are not doing a LOCK TABLE, then allow multiple
       writers */
    
    /* Since NDB does not currently have table locks
       this is treated as a ordinary lock */

    if ((lock_type >= TL_WRITE_ALLOW_WRITE &&
         lock_type <= TL_WRITE) && !thd->in_lock_tables)      
      lock_type= TL_WRITE_ALLOW_WRITE;
    
    /* In queries of type INSERT INTO t1 SELECT ... FROM t2 ...
       MySQL would use the lock TL_READ_NO_INSERT on t2, and that
       would conflict with TL_WRITE_ALLOW_WRITE, blocking all inserts
       to t2. Convert the lock to a normal read lock to allow
       concurrent inserts to t2. */
    
    if (lock_type == TL_READ_NO_INSERT && !thd->in_lock_tables)
      lock_type= TL_READ;
    
    m_lock.type=lock_type;
  }
  *to++= &m_lock;

  DBUG_PRINT("exit", ("lock_type: %d", lock_type));
  
  DBUG_RETURN(to);
}

#ifndef DBUG_OFF
#define PRINT_OPTION_FLAGS(t) { \
      if (t->options & OPTION_NOT_AUTOCOMMIT) \
        DBUG_PRINT("thd->options", ("OPTION_NOT_AUTOCOMMIT")); \
      if (t->options & OPTION_BEGIN) \
        DBUG_PRINT("thd->options", ("OPTION_BEGIN")); \
      if (t->options & OPTION_TABLE_LOCK) \
        DBUG_PRINT("thd->options", ("OPTION_TABLE_LOCK")); \
}
#else
#define PRINT_OPTION_FLAGS(t)
#endif


/*
  As MySQL will execute an external lock for every new table it uses
  we can use this to start the transactions.
  If we are in auto_commit mode we just need to start a transaction
  for the statement, this will be stored in transaction.stmt.
  If not, we have to start a master transaction if there doesn't exist
  one from before, this will be stored in transaction.all
 
  When a table lock is held one transaction will be started which holds
  the table lock and for each statement a hupp transaction will be started  
 */

int ha_ndbcluster::external_lock(THD *thd, int lock_type)
{
  int error=0;
  NdbConnection* trans= NULL;

  DBUG_ENTER("external_lock");
  /*
    Check that this handler instance has a connection
    set up to the Ndb object of thd
   */
  if (check_ndb_connection())
    DBUG_RETURN(1);
 
  Thd_ndb *thd_ndb= (Thd_ndb*)thd->transaction.thd_ndb;

  DBUG_PRINT("enter", ("transaction.thd_ndb->lock_count: %d", 
                       thd_ndb->lock_count));

  if (lock_type != F_UNLCK)
  {
    DBUG_PRINT("info", ("lock_type != F_UNLCK"));
    if (!thd_ndb->lock_count++)
    {
      PRINT_OPTION_FLAGS(thd);

      if (!(thd->options & (OPTION_NOT_AUTOCOMMIT | OPTION_BEGIN | OPTION_TABLE_LOCK))) 
      {
        // Autocommit transaction
        DBUG_ASSERT(!thd->transaction.stmt.ndb_tid);
        DBUG_PRINT("trans",("Starting transaction stmt"));      

        trans= m_ndb->startTransaction();
        if (trans == NULL)
          ERR_RETURN(m_ndb->getNdbError());
	no_uncommitted_rows_reset(thd);
        thd->transaction.stmt.ndb_tid= trans;
      } 
      else 
      { 
        if (!thd->transaction.all.ndb_tid)
	{
          // Not autocommit transaction
          // A "master" transaction ha not been started yet
          DBUG_PRINT("trans",("starting transaction, all"));
          
          trans= m_ndb->startTransaction();
          if (trans == NULL)
            ERR_RETURN(m_ndb->getNdbError());
	  no_uncommitted_rows_reset(thd);

          /*
            If this is the start of a LOCK TABLE, a table look 
            should be taken on the table in NDB
           
            Check if it should be read or write lock
           */
          if (thd->options & (OPTION_TABLE_LOCK))
	  {
            //lockThisTable();
            DBUG_PRINT("info", ("Locking the table..." ));
          }

          thd->transaction.all.ndb_tid= trans; 
        }
      }
    }
    /*
      This is the place to make sure this handler instance
      has a started transaction.
     
      The transaction is started by the first handler on which 
      MySQL Server calls external lock
     
      Other handlers in the same stmt or transaction should use 
      the same NDB transaction. This is done by setting up the m_active_trans
      pointer to point to the NDB transaction. 
     */

    // store thread specific data first to set the right context
    m_force_send=          thd->variables.ndb_force_send;
    m_ha_not_exact_count= !thd->variables.ndb_use_exact_count;
    m_autoincrement_prefetch= thd->variables.ndb_autoincrement_prefetch_sz;
    if (!thd->transaction.on)
      m_transaction_on= FALSE;
    else
      m_transaction_on= thd->variables.ndb_use_transactions;
    //     m_use_local_query_cache= thd->variables.ndb_use_local_query_cache;

    m_active_trans= thd->transaction.all.ndb_tid ? 
      (NdbConnection*)thd->transaction.all.ndb_tid:
      (NdbConnection*)thd->transaction.stmt.ndb_tid;
    DBUG_ASSERT(m_active_trans);
    // Start of transaction
    m_retrieve_all_fields= FALSE;
    m_retrieve_primary_key= FALSE;
    m_ops_pending= 0;    
    {
      NDBDICT *dict= m_ndb->getDictionary();
      const NDBTAB *tab;
      void *tab_info;
      if (!(tab= dict->getTable(m_tabname, &tab_info)))
	ERR_RETURN(dict->getNdbError());
      DBUG_PRINT("info", ("Table schema version: %d", tab->getObjectVersion()));
      m_table= (void *)tab;
      m_table_info= tab_info;
    }
    no_uncommitted_rows_init(thd);
  } 
  else 
  {
    DBUG_PRINT("info", ("lock_type == F_UNLCK"));
    if (!--thd_ndb->lock_count)
    {
      DBUG_PRINT("trans", ("Last external_lock"));
      PRINT_OPTION_FLAGS(thd);

      if (thd->transaction.stmt.ndb_tid)
      {
        /*
          Unlock is done without a transaction commit / rollback.
          This happens if the thread didn't update any rows
          We must in this case close the transaction to release resources
        */
        DBUG_PRINT("trans",("ending non-updating transaction"));
        m_ndb->closeTransaction(m_active_trans);
        thd->transaction.stmt.ndb_tid= 0;
      }
    }
    m_table= NULL;
    m_table_info= NULL;
    /*
      This is the place to make sure this handler instance
      no longer are connected to the active transaction.

      And since the handler is no longer part of the transaction 
      it can't have open cursors, ops or blobs pending.
    */
    m_active_trans= NULL;    

    if (m_active_cursor)
      DBUG_PRINT("warning", ("m_active_cursor != NULL"));
    m_active_cursor= NULL;

    if (m_blobs_pending)
      DBUG_PRINT("warning", ("blobs_pending != 0"));
    m_blobs_pending= 0;
    
    if (m_ops_pending)
      DBUG_PRINT("warning", ("ops_pending != 0L"));
    m_ops_pending= 0;
  }
  DBUG_RETURN(error);
}

/*
  When using LOCK TABLE's external_lock is only called when the actual
  TABLE LOCK is done.
  Under LOCK TABLES, each used tables will force a call to start_stmt.
  Ndb doesn't currently support table locks, and will do ordinary
  startTransaction for each transaction/statement.
*/

int ha_ndbcluster::start_stmt(THD *thd)
{
  int error=0;
  DBUG_ENTER("start_stmt");
  PRINT_OPTION_FLAGS(thd);

  NdbConnection *trans= (NdbConnection*)thd->transaction.stmt.ndb_tid;
  if (!trans){
    DBUG_PRINT("trans",("Starting transaction stmt"));  
    
    NdbConnection *tablock_trans= 
      (NdbConnection*)thd->transaction.all.ndb_tid;
    DBUG_PRINT("info", ("tablock_trans: %x", (uint)tablock_trans));
    DBUG_ASSERT(tablock_trans);
//    trans= m_ndb->hupp(tablock_trans);
    trans= m_ndb->startTransaction();
    if (trans == NULL)
      ERR_RETURN(m_ndb->getNdbError());
    no_uncommitted_rows_reset(thd);
    thd->transaction.stmt.ndb_tid= trans;
  }
  m_active_trans= trans;

  // Start of statement
  m_retrieve_all_fields= FALSE;
  m_retrieve_primary_key= FALSE;
  m_ops_pending= 0;    
  
  DBUG_RETURN(error);
}


/*
  Commit a transaction started in NDB 
 */

int ndbcluster_commit(THD *thd, void *ndb_transaction)
{
  int res= 0;
  Ndb *ndb= ((Thd_ndb*)thd->transaction.thd_ndb)->ndb;
  NdbConnection *trans= (NdbConnection*)ndb_transaction;

  DBUG_ENTER("ndbcluster_commit");
  DBUG_PRINT("transaction",("%s",
                            trans == thd->transaction.stmt.ndb_tid ? 
                            "stmt" : "all"));
  DBUG_ASSERT(ndb && trans);

  if (execute_commit(thd,trans) != 0)
  {
    const NdbError err= trans->getNdbError();
    const NdbOperation *error_op= trans->getNdbErrorOperation();
    ERR_PRINT(err);     
    res= ndb_to_mysql_error(&err);
    if (res != -1) 
      ndbcluster_print_error(res, error_op);
  }
  ndb->closeTransaction(trans);
  DBUG_RETURN(res);
}


/*
  Rollback a transaction started in NDB
 */

int ndbcluster_rollback(THD *thd, void *ndb_transaction)
{
  int res= 0;
  Ndb *ndb= ((Thd_ndb*)thd->transaction.thd_ndb)->ndb;
  NdbConnection *trans= (NdbConnection*)ndb_transaction;

  DBUG_ENTER("ndbcluster_rollback");
  DBUG_PRINT("transaction",("%s",
                            trans == thd->transaction.stmt.ndb_tid ? 
                            "stmt" : "all"));
  DBUG_ASSERT(ndb && trans);

  if (trans->execute(Rollback) != 0)
  {
    const NdbError err= trans->getNdbError();
    const NdbOperation *error_op= trans->getNdbErrorOperation();
    ERR_PRINT(err);     
    res= ndb_to_mysql_error(&err);
    if (res != -1) 
      ndbcluster_print_error(res, error_op);
  }
  ndb->closeTransaction(trans);
  DBUG_RETURN(0);
}


/*
  Define NDB column based on Field.
  Returns 0 or mysql error code.
  Not member of ha_ndbcluster because NDBCOL cannot be declared.
 */

static int create_ndb_column(NDBCOL &col,
                             Field *field,
                             HA_CREATE_INFO *info)
{
  // Set name
  {
    char truncated_field_name[NDB_MAX_ATTR_NAME_SIZE];
    strnmov(truncated_field_name,field->field_name,sizeof(truncated_field_name));
    truncated_field_name[sizeof(truncated_field_name)-1]= '\0';
    col.setName(truncated_field_name);
  }
  // Get char set
  CHARSET_INFO *cs= field->charset();
  // Set type and sizes
  const enum enum_field_types mysql_type= field->real_type();
  switch (mysql_type) {
  // Numeric types
  case MYSQL_TYPE_DECIMAL:    
    col.setType(NDBCOL::Char);
    col.setLength(field->pack_length());
    break;
  case MYSQL_TYPE_TINY:        
    if (field->flags & UNSIGNED_FLAG)
      col.setType(NDBCOL::Tinyunsigned);
    else
      col.setType(NDBCOL::Tinyint);
    col.setLength(1);
    break;
  case MYSQL_TYPE_SHORT:
    if (field->flags & UNSIGNED_FLAG)
      col.setType(NDBCOL::Smallunsigned);
    else
      col.setType(NDBCOL::Smallint);
    col.setLength(1);
    break;
  case MYSQL_TYPE_LONG:
    if (field->flags & UNSIGNED_FLAG)
      col.setType(NDBCOL::Unsigned);
    else
      col.setType(NDBCOL::Int);
    col.setLength(1);
    break;
  case MYSQL_TYPE_INT24:       
    if (field->flags & UNSIGNED_FLAG)
      col.setType(NDBCOL::Mediumunsigned);
    else
      col.setType(NDBCOL::Mediumint);
    col.setLength(1);
    break;
  case MYSQL_TYPE_LONGLONG:
    if (field->flags & UNSIGNED_FLAG)
      col.setType(NDBCOL::Bigunsigned);
    else
      col.setType(NDBCOL::Bigint);
    col.setLength(1);
    break;
  case MYSQL_TYPE_FLOAT:
    col.setType(NDBCOL::Float);
    col.setLength(1);
    break;
  case MYSQL_TYPE_DOUBLE:
    col.setType(NDBCOL::Double);
    col.setLength(1);
    break;
  // Date types
  case MYSQL_TYPE_TIMESTAMP:
    col.setType(NDBCOL::Unsigned);
    col.setLength(1);
    break;
  case MYSQL_TYPE_DATETIME:    
    col.setType(NDBCOL::Datetime);
    col.setLength(1);
    break;
  case MYSQL_TYPE_DATE:
  case MYSQL_TYPE_NEWDATE:
  case MYSQL_TYPE_TIME:        
  case MYSQL_TYPE_YEAR:        
    col.setType(NDBCOL::Char);
    col.setLength(field->pack_length());
    break;
  // Char types
  case MYSQL_TYPE_STRING:      
    if (field->flags & BINARY_FLAG)
      col.setType(NDBCOL::Binary);
    else {
      col.setType(NDBCOL::Char);
      col.setCharset(cs);
    }
    if (field->pack_length() == 0)
      col.setLength(1); // currently ndb does not support size 0
    else
      col.setLength(field->pack_length());
    break;
  case MYSQL_TYPE_VAR_STRING:
    if (field->flags & BINARY_FLAG)
      col.setType(NDBCOL::Varbinary);
    else {
      col.setType(NDBCOL::Varchar);
      col.setCharset(cs);
    }
    col.setLength(field->pack_length());
    break;
  // Blob types (all come in as MYSQL_TYPE_BLOB)
  mysql_type_tiny_blob:
  case MYSQL_TYPE_TINY_BLOB:
    if (field->flags & BINARY_FLAG)
      col.setType(NDBCOL::Blob);
    else {
      col.setType(NDBCOL::Text);
      col.setCharset(cs);
    }
    col.setInlineSize(256);
    // No parts
    col.setPartSize(0);
    col.setStripeSize(0);
    break;
  mysql_type_blob:
  case MYSQL_TYPE_BLOB:    
    if (field->flags & BINARY_FLAG)
      col.setType(NDBCOL::Blob);
    else {
      col.setType(NDBCOL::Text);
      col.setCharset(cs);
    }
    // Use "<=" even if "<" is the exact condition
    if (field->max_length() <= (1 << 8))
      goto mysql_type_tiny_blob;
    else if (field->max_length() <= (1 << 16))
    {
      col.setInlineSize(256);
      col.setPartSize(2000);
      col.setStripeSize(16);
    }
    else if (field->max_length() <= (1 << 24))
      goto mysql_type_medium_blob;
    else
      goto mysql_type_long_blob;
    break;
  mysql_type_medium_blob:
  case MYSQL_TYPE_MEDIUM_BLOB:   
    if (field->flags & BINARY_FLAG)
      col.setType(NDBCOL::Blob);
    else {
      col.setType(NDBCOL::Text);
      col.setCharset(cs);
    }
    col.setInlineSize(256);
    col.setPartSize(4000);
    col.setStripeSize(8);
    break;
  mysql_type_long_blob:
  case MYSQL_TYPE_LONG_BLOB:  
    if (field->flags & BINARY_FLAG)
      col.setType(NDBCOL::Blob);
    else {
      col.setType(NDBCOL::Text);
      col.setCharset(cs);
    }
    col.setInlineSize(256);
    col.setPartSize(8000);
    col.setStripeSize(4);
    break;
  // Other types
  case MYSQL_TYPE_ENUM:
    col.setType(NDBCOL::Char);
    col.setLength(field->pack_length());
    break;
  case MYSQL_TYPE_SET:         
    col.setType(NDBCOL::Char);
    col.setLength(field->pack_length());
    break;
  case MYSQL_TYPE_NULL:        
  case MYSQL_TYPE_GEOMETRY:
    goto mysql_type_unsupported;
  mysql_type_unsupported:
  default:
    return HA_ERR_UNSUPPORTED;
  }
  // Set nullable and pk
  col.setNullable(field->maybe_null());
  col.setPrimaryKey(field->flags & PRI_KEY_FLAG);
  // Set autoincrement
  if (field->flags & AUTO_INCREMENT_FLAG) 
  {
    col.setAutoIncrement(TRUE);
    ulonglong value= info->auto_increment_value ?
      info->auto_increment_value : (ulonglong) 1;
    DBUG_PRINT("info", ("Autoincrement key, initial: %llu", value));
    col.setAutoIncrementInitialValue(value);
  }
  else
    col.setAutoIncrement(FALSE);
  return 0;
}

/*
  Create a table in NDB Cluster
 */

int ha_ndbcluster::create(const char *name, 
			  TABLE *form, 
			  HA_CREATE_INFO *info)
{
  NDBTAB tab;
  NDBCOL col;
  uint pack_length, length, i, pk_length= 0;
  const void *data, *pack_data;
  const char **key_names= form->keynames.type_names;
  char name2[FN_HEADLEN];
  bool create_from_engine= (info->table_options & HA_CREATE_FROM_ENGINE);
   
  DBUG_ENTER("create");
  DBUG_PRINT("enter", ("name: %s", name));
  fn_format(name2, name, "", "",2);       // Remove the .frm extension
  set_dbname(name2);
  set_tabname(name2);    

  if (create_from_engine)
  {
    /*
      Table alreay exists in NDB and frm file has been created by 
      caller.
      Do Ndb specific stuff, such as create a .ndb file
    */
    my_errno= write_ndb_file();
    DBUG_RETURN(my_errno);
  }

  DBUG_PRINT("table", ("name: %s", m_tabname));  
  tab.setName(m_tabname);
  tab.setLogging(!(info->options & HA_LEX_CREATE_TMP_TABLE));    
   
  // Save frm data for this table
  if (readfrm(name, &data, &length))
    DBUG_RETURN(1);
  if (packfrm(data, length, &pack_data, &pack_length))
    DBUG_RETURN(2);
  
  DBUG_PRINT("info", ("setFrm data=%x, len=%d", pack_data, pack_length));
  tab.setFrm(pack_data, pack_length);      
  my_free((char*)data, MYF(0));
  my_free((char*)pack_data, MYF(0));
  
  for (i= 0; i < form->fields; i++) 
  {
    Field *field= form->field[i];
    DBUG_PRINT("info", ("name: %s, type: %u, pack_length: %d", 
                        field->field_name, field->real_type(),
			field->pack_length()));
    if ((my_errno= create_ndb_column(col, field, info)))
      DBUG_RETURN(my_errno);
    tab.addColumn(col);
    if(col.getPrimaryKey())
      pk_length += (field->pack_length() + 3) / 4;
  }
  
  // No primary key, create shadow key as 64 bit, auto increment  
  if (form->primary_key == MAX_KEY) 
  {
    DBUG_PRINT("info", ("Generating shadow key"));
    col.setName("$PK");
    col.setType(NdbDictionary::Column::Bigunsigned);
    col.setLength(1);
    col.setNullable(FALSE);
    col.setPrimaryKey(TRUE);
    col.setAutoIncrement(TRUE);
    tab.addColumn(col);
    pk_length += 2;
  }
  
  // Make sure that blob tables don't have to big part size
  for (i= 0; i < form->fields; i++) 
  {
    /**
     * The extra +7 concists
     * 2 - words from pk in blob table
     * 5 - from extra words added by tup/dict??
     */
    switch (form->field[i]->real_type()) {
    case MYSQL_TYPE_BLOB:    
    case MYSQL_TYPE_MEDIUM_BLOB:   
    case MYSQL_TYPE_LONG_BLOB: 
    {
      NdbDictionary::Column * col = tab.getColumn(i);
      int size = pk_length + (col->getPartSize()+3)/4 + 7;
      if(size > NDB_MAX_TUPLE_SIZE_IN_WORDS && 
	 (pk_length+7) < NDB_MAX_TUPLE_SIZE_IN_WORDS)
      {
	size = NDB_MAX_TUPLE_SIZE_IN_WORDS - pk_length - 7;
	col->setPartSize(4*size);
      }
      /**
       * If size > NDB_MAX and pk_length+7 >= NDB_MAX
       *   then the table can't be created anyway, so skip
       *   changing part size, and have error later
       */ 
    }
    default:
      break;
    }
  }
  
  if ((my_errno= check_ndb_connection()))
    DBUG_RETURN(my_errno);
  
  // Create the table in NDB     
  NDBDICT *dict= m_ndb->getDictionary();
  if (dict->createTable(tab) != 0) 
  {
    const NdbError err= dict->getNdbError();
    ERR_PRINT(err);
    my_errno= ndb_to_mysql_error(&err);
    DBUG_RETURN(my_errno);
  }
  DBUG_PRINT("info", ("Table %s/%s created successfully", 
                      m_dbname, m_tabname));

  // Create secondary indexes
  my_errno= build_index_list(form, ILBP_CREATE);

  if (!my_errno)
    my_errno= write_ndb_file();

  DBUG_RETURN(my_errno);
}


int ha_ndbcluster::create_ordered_index(const char *name, 
					KEY *key_info)
{
  DBUG_ENTER("create_ordered_index");
  DBUG_RETURN(create_index(name, key_info, FALSE));
}

int ha_ndbcluster::create_unique_index(const char *name, 
				       KEY *key_info)
{

  DBUG_ENTER("create_unique_index");
  DBUG_RETURN(create_index(name, key_info, TRUE));
}


/*
  Create an index in NDB Cluster
 */

int ha_ndbcluster::create_index(const char *name, 
				KEY *key_info,
				bool unique)
{
  NdbDictionary::Dictionary *dict= m_ndb->getDictionary();
  KEY_PART_INFO *key_part= key_info->key_part;
  KEY_PART_INFO *end= key_part + key_info->key_parts;
  
  DBUG_ENTER("create_index");
  DBUG_PRINT("enter", ("name: %s ", name));

  NdbDictionary::Index ndb_index(name);
  if (unique)
    ndb_index.setType(NdbDictionary::Index::UniqueHashIndex);
  else 
  {
    ndb_index.setType(NdbDictionary::Index::OrderedIndex);
    // TODO Only temporary ordered indexes supported
    ndb_index.setLogging(FALSE); 
  }
  ndb_index.setTable(m_tabname);

  for (; key_part != end; key_part++) 
  {
    Field *field= key_part->field;
    DBUG_PRINT("info", ("attr: %s", field->field_name));
    {
      char truncated_field_name[NDB_MAX_ATTR_NAME_SIZE];
      strnmov(truncated_field_name,field->field_name,sizeof(truncated_field_name));
      truncated_field_name[sizeof(truncated_field_name)-1]= '\0';
      ndb_index.addColumnName(truncated_field_name);
    }
  }
  
  if (dict->createIndex(ndb_index))
    ERR_RETURN(dict->getNdbError());

  // Success
  DBUG_PRINT("info", ("Created index %s", name));
  DBUG_RETURN(0);  
}


/*
  Rename a table in NDB Cluster
*/

int ha_ndbcluster::rename_table(const char *from, const char *to)
{
  char new_tabname[FN_HEADLEN];

  DBUG_ENTER("ha_ndbcluster::rename_table");
  set_dbname(from);
  set_tabname(from);
  set_tabname(to, new_tabname);

  if (check_ndb_connection())
    DBUG_RETURN(my_errno= HA_ERR_NO_CONNECTION);


  int result= alter_table_name(m_tabname, new_tabname);
  if (result == 0)
  {
    set_tabname(to);
    handler::rename_table(from, to);
  }
  
  DBUG_RETURN(result);
}


/*
  Rename a table in NDB Cluster using alter table
 */

int ha_ndbcluster::alter_table_name(const char *from, const char *to)
{
  NDBDICT *dict= m_ndb->getDictionary();
  const NDBTAB *orig_tab;
  DBUG_ENTER("alter_table_name_table");
  DBUG_PRINT("enter", ("Renaming %s to %s", from, to));

  if (!(orig_tab= dict->getTable(from)))
    ERR_RETURN(dict->getNdbError());
      
  NdbDictionary::Table copy_tab= dict->getTableForAlteration(from);
  copy_tab.setName(to);
  if (dict->alterTable(copy_tab) != 0)
    ERR_RETURN(dict->getNdbError());

  m_table= NULL;
  m_table_info= NULL;
                                                                             
  DBUG_RETURN(0);
}


/*
  Delete a table from NDB Cluster
 */

int ha_ndbcluster::delete_table(const char *name)
{
  DBUG_ENTER("delete_table");
  DBUG_PRINT("enter", ("name: %s", name));
  set_dbname(name);
  set_tabname(name);
  
  if (check_ndb_connection())
    DBUG_RETURN(HA_ERR_NO_CONNECTION);

  handler::delete_table(name);
  DBUG_RETURN(drop_table());
}


/*
  Drop a table in NDB Cluster
 */

int ha_ndbcluster::drop_table()
{
  NdbDictionary::Dictionary *dict= m_ndb->getDictionary();

  DBUG_ENTER("drop_table");
  DBUG_PRINT("enter", ("Deleting %s", m_tabname));
  
  if (dict->dropTable(m_tabname)) 
  {
    const NdbError err= dict->getNdbError();
    if (err.code == 709)
      ; // 709: No such table existed
    else 
      ERR_RETURN(dict->getNdbError());
  }  
  release_metadata();
  DBUG_RETURN(0);
}


/*
  Drop a database in NDB Cluster
 */

int ndbcluster_drop_database(const char *path)
{
  DBUG_ENTER("ndbcluster_drop_database");
  // TODO drop all tables for this database
  DBUG_RETURN(1);
}


ulonglong ha_ndbcluster::get_auto_increment()
{  
  int cache_size;
  Uint64 auto_value;
  DBUG_ENTER("get_auto_increment");
  DBUG_PRINT("enter", ("m_tabname: %s", m_tabname));
<<<<<<< HEAD
  cache_size= 
=======
  int cache_size= 
>>>>>>> be733ad1
    (m_rows_to_insert - m_rows_inserted < m_autoincrement_prefetch) ?
    m_rows_to_insert - m_rows_inserted 
    : (m_rows_to_insert > m_autoincrement_prefetch) ? 
    m_rows_to_insert 
    : m_autoincrement_prefetch;
<<<<<<< HEAD
  auto_value= 
=======
  Uint64 auto_value= 
>>>>>>> be733ad1
    (m_skip_auto_increment) ? 
    m_ndb->readAutoIncrementValue((const NDBTAB *) m_table)
    : m_ndb->getAutoIncrementValue((const NDBTAB *) m_table, cache_size);
  DBUG_RETURN((longlong)auto_value);
}


/*
  Constructor for the NDB Cluster table handler 
 */

ha_ndbcluster::ha_ndbcluster(TABLE *table_arg):
  handler(table_arg),
  m_active_trans(NULL),
  m_active_cursor(NULL),
  m_ndb(NULL),
  m_table(NULL),
  m_table_info(NULL),
  m_table_flags(HA_REC_NOT_IN_SEQ |
		HA_NULL_IN_KEY |
		HA_AUTO_PART_KEY |
		HA_NO_PREFIX_CHAR_KEYS),
  m_share(0),
  m_use_write(FALSE),
  m_ignore_dup_key(FALSE),
  m_primary_key_update(FALSE),
  m_retrieve_all_fields(FALSE),
  m_retrieve_primary_key(FALSE),
  m_rows_to_insert(1),
  m_rows_inserted(0),
  m_bulk_insert_rows(1024),
  m_bulk_insert_not_flushed(FALSE),
  m_ops_pending(0),
  m_skip_auto_increment(TRUE),
  m_blobs_pending(0),
  m_blobs_buffer(0),
  m_blobs_buffer_size(0),
  m_dupkey((uint) -1),
  m_ha_not_exact_count(FALSE),
  m_force_send(TRUE),
  m_autoincrement_prefetch(32),
  m_transaction_on(TRUE),
  m_use_local_query_cache(FALSE)
{ 
  int i;
  
  DBUG_ENTER("ha_ndbcluster");

  m_tabname[0]= '\0';
  m_dbname[0]= '\0';

  records= ~(ha_rows)0; // uninitialized
  block_size= 1024;

  for (i= 0; i < MAX_KEY; i++)
  {
    m_index[i].type= UNDEFINED_INDEX;   
    m_index[i].unique_index= NULL;      
    m_index[i].index= NULL;      
  }

  DBUG_VOID_RETURN;
}


/*
  Destructor for NDB Cluster table handler
 */

ha_ndbcluster::~ha_ndbcluster() 
{
  DBUG_ENTER("~ha_ndbcluster");

  if (m_share)
    free_share(m_share);
  release_metadata();
  my_free(m_blobs_buffer, MYF(MY_ALLOW_ZERO_PTR));
  m_blobs_buffer= 0;

  // Check for open cursor/transaction
  if (m_active_cursor) {
  }
  DBUG_ASSERT(m_active_cursor == NULL);
  if (m_active_trans) {
  }
  DBUG_ASSERT(m_active_trans == NULL);

  DBUG_VOID_RETURN;
}


/*
  Open a table for further use
  - fetch metadata for this table from NDB
  - check that table exists
*/

int ha_ndbcluster::open(const char *name, int mode, uint test_if_locked)
{
  int res;
  KEY *key;
  DBUG_ENTER("open");
  DBUG_PRINT("enter", ("name: %s mode: %d test_if_locked: %d",
                       name, mode, test_if_locked));
  
  // Setup ref_length to make room for the whole 
  // primary key to be written in the ref variable
  
  if (table->primary_key != MAX_KEY) 
  {
    key= table->key_info+table->primary_key;
    ref_length= key->key_length;
    DBUG_PRINT("info", (" ref_length: %d", ref_length));
  }
  // Init table lock structure 
  if (!(m_share=get_share(name)))
    DBUG_RETURN(1);
  thr_lock_data_init(&m_share->lock,&m_lock,(void*) 0);
  
  set_dbname(name);
  set_tabname(name);
  
  if (check_ndb_connection()) {
    free_share(m_share); m_share= 0;
    DBUG_RETURN(HA_ERR_NO_CONNECTION);
  }
  
  res= get_metadata(name);
  if (!res)
    info(HA_STATUS_VARIABLE | HA_STATUS_CONST);

  DBUG_RETURN(res);
}


/*
  Close the table
  - release resources setup by open()
 */

int ha_ndbcluster::close(void)
{
  DBUG_ENTER("close");  
  free_share(m_share); m_share= 0;
  release_metadata();
  m_ndb= NULL;
  DBUG_RETURN(0);
}


Thd_ndb* ha_ndbcluster::seize_thd_ndb()
{
  Thd_ndb *thd_ndb;
  DBUG_ENTER("seize_thd_ndb");

  thd_ndb= new Thd_ndb();
  thd_ndb->ndb->getDictionary()->set_local_table_data_size(sizeof(Ndb_table_local_info));
  if (thd_ndb->ndb->init(max_transactions) != 0)
  {
    ERR_PRINT(thd_ndb->ndb->getNdbError());
    /*
      TODO 
      Alt.1 If init fails because to many allocated Ndb 
      wait on condition for a Ndb object to be released.
      Alt.2 Seize/release from pool, wait until next release 
    */
    delete thd_ndb;
    thd_ndb= NULL;
  }
  DBUG_RETURN(thd_ndb);
}


void ha_ndbcluster::release_thd_ndb(Thd_ndb* thd_ndb)
{
  DBUG_ENTER("release_thd_ndb");
  delete thd_ndb;
  DBUG_VOID_RETURN;
}


/*
  If this thread already has a Thd_ndb object allocated
  in current THD, reuse it. Otherwise
  seize a Thd_ndb object, assign it to current THD and use it.
 
*/

Ndb* check_ndb_in_thd(THD* thd)
{
  DBUG_ENTER("check_ndb_in_thd");
  Thd_ndb *thd_ndb= (Thd_ndb*)thd->transaction.thd_ndb;
  
  if (!thd_ndb)
  {
    if (!(thd_ndb= ha_ndbcluster::seize_thd_ndb()))
      DBUG_RETURN(NULL);
    thd->transaction.thd_ndb= thd_ndb;
  }
  DBUG_RETURN(thd_ndb->ndb);
}


int ha_ndbcluster::check_ndb_connection()
{
  THD* thd= current_thd;
  DBUG_ENTER("check_ndb_connection");
  
  if (!(m_ndb= check_ndb_in_thd(thd)))
    DBUG_RETURN(HA_ERR_NO_CONNECTION);
  m_ndb->setDatabaseName(m_dbname);
  DBUG_RETURN(0);
}


void ndbcluster_close_connection(THD *thd)
{
  Thd_ndb *thd_ndb= (Thd_ndb*)thd->transaction.thd_ndb;
  DBUG_ENTER("ndbcluster_close_connection");
  if (thd_ndb)
  {
    ha_ndbcluster::release_thd_ndb(thd_ndb);
    thd->transaction.thd_ndb= NULL;
  }
  DBUG_VOID_RETURN;
}


/*
  Try to discover one table from NDB
 */

int ndbcluster_discover(THD* thd, const char *db, const char *name,
			const void** frmblob, uint* frmlen)
{
  uint len;
  const void* data;
  const NDBTAB* tab;
  Ndb* ndb;
  DBUG_ENTER("ndbcluster_discover");
  DBUG_PRINT("enter", ("db: %s, name: %s", db, name)); 

  if (!(ndb= check_ndb_in_thd(thd)))
    DBUG_RETURN(HA_ERR_NO_CONNECTION);  
  ndb->setDatabaseName(db);

  NDBDICT* dict= ndb->getDictionary();
  dict->set_local_table_data_size(sizeof(Ndb_table_local_info));
  dict->invalidateTable(name);
  if (!(tab= dict->getTable(name)))
  {    
    const NdbError err= dict->getNdbError();
    if (err.code == 709)
      DBUG_RETURN(1);
    ERR_RETURN(err);
  }
  
  DBUG_PRINT("info", ("Found table %s", tab->getName()));
  
  len= tab->getFrmLength();  
  if (len == 0 || tab->getFrmData() == NULL)
  {
    DBUG_PRINT("No frm data found",
               ("Table is probably created via NdbApi")); 
    DBUG_RETURN(2);
  }
  
  if (unpackfrm(&data, &len, tab->getFrmData()))
    DBUG_RETURN(3);

  *frmlen= len;
  *frmblob= data;
  
  DBUG_RETURN(0);
}

/*
  Check if a table exists in NDB
   
 */

int ndbcluster_table_exists(THD* thd, const char *db, const char *name)
{
  uint len;
  const void* data;
  const NDBTAB* tab;
  Ndb* ndb;
  DBUG_ENTER("ndbcluster_table_exists");
  DBUG_PRINT("enter", ("db: %s, name: %s", db, name)); 

  if (!(ndb= check_ndb_in_thd(thd)))
    DBUG_RETURN(HA_ERR_NO_CONNECTION);  
  ndb->setDatabaseName(db);

  NDBDICT* dict= ndb->getDictionary();
  dict->set_local_table_data_size(sizeof(Ndb_table_local_info));
  dict->invalidateTable(name);
  if (!(tab= dict->getTable(name)))
  {    
    const NdbError err= dict->getNdbError();
    if (err.code == 709)
      DBUG_RETURN(0);
    ERR_RETURN(err);
  }
  
  DBUG_PRINT("info", ("Found table %s", tab->getName()));
  DBUG_RETURN(1);
}



extern "C" byte* tables_get_key(const char *entry, uint *length,
				my_bool not_used __attribute__((unused)))
{
  *length= strlen(entry);
  return (byte*) entry;
}


int ndbcluster_find_files(THD *thd,const char *db,const char *path,
			  const char *wild, bool dir, List<char> *files)
{
  DBUG_ENTER("ndbcluster_find_files");
  DBUG_PRINT("enter", ("db: %s", db));
  { // extra bracket to avoid gcc 2.95.3 warning
  uint i;
  Ndb* ndb;
  char name[FN_REFLEN];
  HASH ndb_tables, ok_tables;
  NdbDictionary::Dictionary::List list;

  if (!(ndb= check_ndb_in_thd(thd)))
    DBUG_RETURN(HA_ERR_NO_CONNECTION);

  if (dir)
    DBUG_RETURN(0); // Discover of databases not yet supported

  // List tables in NDB
  NDBDICT *dict= ndb->getDictionary();
  if (dict->listObjects(list, 
			NdbDictionary::Object::UserTable) != 0)
    ERR_RETURN(dict->getNdbError());

  if (hash_init(&ndb_tables, system_charset_info,list.count,0,0,
		(hash_get_key)tables_get_key,0,0))
  {
    DBUG_PRINT("error", ("Failed to init HASH ndb_tables"));
    DBUG_RETURN(-1);
  }

  if (hash_init(&ok_tables, system_charset_info,32,0,0,
		(hash_get_key)tables_get_key,0,0))
  {
    DBUG_PRINT("error", ("Failed to init HASH ok_tables"));
    hash_free(&ndb_tables);
    DBUG_RETURN(-1);
  }  

  for (i= 0 ; i < list.count ; i++)
  {
    NdbDictionary::Dictionary::List::Element& t= list.elements[i];
    DBUG_PRINT("info", ("Found %s/%s in NDB", t.database, t.name));     

    // Add only tables that belongs to db
    if (my_strcasecmp(system_charset_info, t.database, db))
      continue;

    // Apply wildcard to list of tables in NDB
    if (wild)
    {
      if (lower_case_table_names)
      {
	if (wild_case_compare(files_charset_info, t.name, wild))
	  continue;
      }
      else if (wild_compare(t.name,wild,0))
	continue;
    }
    DBUG_PRINT("info", ("Inserting %s into ndb_tables hash", t.name));     
    my_hash_insert(&ndb_tables, (byte*)thd->strdup(t.name));
  }

  char *file_name;
  List_iterator<char> it(*files);
  List<char> delete_list;
  while ((file_name=it++))
  {
    DBUG_PRINT("info", ("%s", file_name));     
    if (hash_search(&ndb_tables, file_name, strlen(file_name)))
    {
      DBUG_PRINT("info", ("%s existed in NDB _and_ on disk ", file_name));
      // File existed in NDB and as frm file, put in ok_tables list
      my_hash_insert(&ok_tables, (byte*)file_name);
      continue;
    }
    
    // File is not in NDB, check for .ndb file with this name
    (void)strxnmov(name, FN_REFLEN, 
		   mysql_data_home,"/",db,"/",file_name,ha_ndb_ext,NullS);
    DBUG_PRINT("info", ("Check access for %s", name));
    if (access(name, F_OK))
    {
      DBUG_PRINT("info", ("%s did not exist on disk", name));     
      // .ndb file did not exist on disk, another table type
      continue;
    }

    DBUG_PRINT("info", ("%s existed on disk", name));     
    // The .ndb file exists on disk, but it's not in list of tables in ndb
    // Verify that handler agrees table is gone.
    if (ndbcluster_table_exists(thd, db, file_name) == 0)    
    {
      DBUG_PRINT("info", ("NDB says %s does not exists", file_name));     
      it.remove();
      // Put in list of tables to remove from disk
      delete_list.push_back(thd->strdup(file_name));
    }
  }

  // Check for new files to discover
  DBUG_PRINT("info", ("Checking for new files to discover"));       
  List<char> create_list;
  for (i= 0 ; i < ndb_tables.records ; i++)
  {
    file_name= hash_element(&ndb_tables, i);
    if (!hash_search(&ok_tables, file_name, strlen(file_name)))
    {
      DBUG_PRINT("info", ("%s must be discovered", file_name));       
      // File is in list of ndb tables and not in ok_tables
      // This table need to be created
      create_list.push_back(thd->strdup(file_name));
    }
  }

  // Lock mutex before deleting and creating frm files
  pthread_mutex_lock(&LOCK_open);

  if (!global_read_lock)
  {
    // Delete old files
    List_iterator_fast<char> it3(delete_list);
    while ((file_name=it3++))
    {  
      DBUG_PRINT("info", ("Remove table %s/%s",db, file_name ));
      // Delete the table and all related files
      TABLE_LIST table_list;
      bzero((char*) &table_list,sizeof(table_list));
      table_list.db= (char*) db;
      table_list.alias=table_list.real_name=(char*)file_name;
      (void)mysql_rm_table_part2(thd, &table_list, 
				 /* if_exists */ TRUE, 
				 /* drop_temporary */ FALSE, 
				 /* drop_view */ FALSE,
				 /* dont_log_query*/ TRUE);
    }
  }

  // Create new files
  List_iterator_fast<char> it2(create_list);
  while ((file_name=it2++))
  {  
    DBUG_PRINT("info", ("Table %s need discovery", name));
    if (ha_create_table_from_engine(thd, db, file_name, TRUE) == 0)
      files->push_back(thd->strdup(file_name)); 
  }

  pthread_mutex_unlock(&LOCK_open);      
  
  hash_free(&ok_tables);
  hash_free(&ndb_tables);
  } // extra bracket to avoid gcc 2.95.3 warning
  DBUG_RETURN(0);    
}


/*
  Initialise all gloal variables before creating 
  a NDB Cluster table handler
 */

bool ndbcluster_init()
{
  int res;
  DBUG_ENTER("ndbcluster_init");
  // Set connectstring if specified
  if (ndbcluster_connectstring != 0)
    DBUG_PRINT("connectstring", ("%s", ndbcluster_connectstring));     
  if ((g_ndb_cluster_connection=
       new Ndb_cluster_connection(ndbcluster_connectstring)) == 0)
  {
    DBUG_PRINT("error",("Ndb_cluster_connection(%s)",ndbcluster_connectstring));
    goto ndbcluster_init_error;
  }

  // Create a Ndb object to open the connection  to NDB
  g_ndb= new Ndb(g_ndb_cluster_connection, "sys");
  g_ndb->getDictionary()->set_local_table_data_size(sizeof(Ndb_table_local_info));
  if (g_ndb->init() != 0)
  {
    ERR_PRINT (g_ndb->getNdbError());
    goto ndbcluster_init_error;
  }

  if ((res= g_ndb_cluster_connection->connect(0,0,0)) == 0)
  {
    DBUG_PRINT("info",("NDBCLUSTER storage engine at %s on port %d",
		       g_ndb_cluster_connection->get_connected_host(),
		       g_ndb_cluster_connection->get_connected_port()));
    g_ndb->waitUntilReady(10);
  } 
  else if(res == 1)
  {
    if (g_ndb_cluster_connection->start_connect_thread()) {
      DBUG_PRINT("error", ("g_ndb_cluster_connection->start_connect_thread()"));
      goto ndbcluster_init_error;
    }
    {
      char buf[1024];
      DBUG_PRINT("info",("NDBCLUSTER storage engine not started, will connect using %s",
			 g_ndb_cluster_connection->get_connectstring(buf,sizeof(buf))));
    }
  }
  else
  {
    DBUG_ASSERT(res == -1);
    DBUG_PRINT("error", ("permanent error"));
    goto ndbcluster_init_error;
  }
  
  (void) hash_init(&ndbcluster_open_tables,system_charset_info,32,0,0,
                   (hash_get_key) ndbcluster_get_key,0,0);
  pthread_mutex_init(&ndbcluster_mutex,MY_MUTEX_INIT_FAST);

  ndbcluster_inited= 1;
#ifdef USE_DISCOVER_ON_STARTUP
  if (ndb_discover_tables() != 0)
    goto ndbcluster_init_error;    
#endif
  DBUG_RETURN(FALSE);
 ndbcluster_init_error:
  ndbcluster_end();
  DBUG_RETURN(TRUE);
}


/*
  End use of the NDB Cluster table handler
  - free all global variables allocated by 
    ndcluster_init()
*/

bool ndbcluster_end()
{
  DBUG_ENTER("ndbcluster_end");
  if(g_ndb)
    delete g_ndb;
  g_ndb= NULL;
  if (g_ndb_cluster_connection)
    delete g_ndb_cluster_connection;
  g_ndb_cluster_connection= NULL;
  if (!ndbcluster_inited)
    DBUG_RETURN(0);
  hash_free(&ndbcluster_open_tables);
  pthread_mutex_destroy(&ndbcluster_mutex);
  ndbcluster_inited= 0;
  DBUG_RETURN(0);
}

/*
  Static error print function called from
  static handler method ndbcluster_commit
  and ndbcluster_rollback
*/

void ndbcluster_print_error(int error, const NdbOperation *error_op)
{
  DBUG_ENTER("ndbcluster_print_error");
  TABLE tab;
  const char *tab_name= (error_op) ? error_op->getTableName() : "";
  tab.table_name= (char *) tab_name;
  ha_ndbcluster error_handler(&tab);
  tab.file= &error_handler;
  error_handler.print_error(error, MYF(0));
  DBUG_VOID_RETURN;
}

/*
  Set m_tabname from full pathname to table file 
 */

void ha_ndbcluster::set_tabname(const char *path_name)
{
  char *end, *ptr;
  
  /* Scan name from the end */
  end= strend(path_name)-1;
  ptr= end;
  while (ptr >= path_name && *ptr != '\\' && *ptr != '/') {
    ptr--;
  }
  uint name_len= end - ptr;
  memcpy(m_tabname, ptr + 1, end - ptr);
  m_tabname[name_len]= '\0';
#ifdef __WIN__
  /* Put to lower case */
  ptr= m_tabname;
  
  while (*ptr != '\0') {
    *ptr= tolower(*ptr);
    ptr++;
  }
#endif
}

/**
 * Set a given location from full pathname to table file
 *
 */
void
ha_ndbcluster::set_tabname(const char *path_name, char * tabname)
{
  char *end, *ptr;
  
  /* Scan name from the end */
  end= strend(path_name)-1;
  ptr= end;
  while (ptr >= path_name && *ptr != '\\' && *ptr != '/') {
    ptr--;
  }
  uint name_len= end - ptr;
  memcpy(tabname, ptr + 1, end - ptr);
  tabname[name_len]= '\0';
#ifdef __WIN__
  /* Put to lower case */
  ptr= tabname;
  
  while (*ptr != '\0') {
    *ptr= tolower(*ptr);
    ptr++;
  }
#endif
}


/*
  Set m_dbname from full pathname to table file
 
 */

void ha_ndbcluster::set_dbname(const char *path_name)
{
  char *end, *ptr;
  
  /* Scan name from the end */
  ptr= strend(path_name)-1;
  while (ptr >= path_name && *ptr != '\\' && *ptr != '/') {
    ptr--;
  }
  ptr--;
  end= ptr;
  while (ptr >= path_name && *ptr != '\\' && *ptr != '/') {
    ptr--;
  }
  uint name_len= end - ptr;
  memcpy(m_dbname, ptr + 1, name_len);
  m_dbname[name_len]= '\0';
#ifdef __WIN__
  /* Put to lower case */
  
  ptr= m_dbname;
  
  while (*ptr != '\0') {
    *ptr= tolower(*ptr);
    ptr++;
  }
#endif
}


ha_rows 
ha_ndbcluster::records_in_range(uint inx, key_range *min_key,
                                key_range *max_key)
{
  KEY *key_info= table->key_info + inx;
  uint key_length= key_info->key_length;
  NDB_INDEX_TYPE idx_type= get_index_type(inx);  

  DBUG_ENTER("records_in_range");
  // Prevent partial read of hash indexes by returning HA_POS_ERROR
  if ((idx_type == UNIQUE_INDEX || idx_type == PRIMARY_KEY_INDEX) &&
      ((min_key && min_key->length < key_length) ||
       (max_key && max_key->length < key_length)))
    DBUG_RETURN(HA_POS_ERROR);
  
  // Read from hash index with full key
  // This is a "const" table which returns only one record!      
  if ((idx_type != ORDERED_INDEX) &&
      ((min_key && min_key->length == key_length) || 
       (max_key && max_key->length == key_length)))
    DBUG_RETURN(1);
  
  DBUG_RETURN(10); /* Good guess when you don't know anything */
}

ulong ha_ndbcluster::table_flags(void) const
{
  if (m_ha_not_exact_count)
    return m_table_flags | HA_NOT_EXACT_COUNT;
  else
    return m_table_flags;
}
const char * ha_ndbcluster::table_type() const 
{
  return("ndbcluster");
}
uint ha_ndbcluster::max_supported_record_length() const
{ 
  return NDB_MAX_TUPLE_SIZE;
}
uint ha_ndbcluster::max_supported_keys() const
{
  return MAX_KEY;
}
uint ha_ndbcluster::max_supported_key_parts() const 
{
  return NDB_MAX_NO_OF_ATTRIBUTES_IN_KEY;
}
uint ha_ndbcluster::max_supported_key_length() const
{
  return NDB_MAX_KEY_SIZE;
}
bool ha_ndbcluster::low_byte_first() const
{ 
#ifdef WORDS_BIGENDIAN
  return FALSE;
#else
  return TRUE;
#endif
}
bool ha_ndbcluster::has_transactions()
{
  return m_transaction_on;
}
const char* ha_ndbcluster::index_type(uint key_number)
{
  switch (get_index_type(key_number)) {
  case ORDERED_INDEX:
  case UNIQUE_ORDERED_INDEX:
  case PRIMARY_KEY_ORDERED_INDEX:
    return "BTREE";
  case UNIQUE_INDEX:
  case PRIMARY_KEY_INDEX:
  default:
    return "HASH";
  }
}
uint8 ha_ndbcluster::table_cache_type()
{
  if (m_use_local_query_cache)
    return HA_CACHE_TBL_TRANSACT;
  else
    return HA_CACHE_TBL_NOCACHE;
}

/*
  Handling the shared NDB_SHARE structure that is needed to 
  provide table locking.
  It's also used for sharing data with other NDB handlers
  in the same MySQL Server. There is currently not much
  data we want to or can share.
 */

static byte* ndbcluster_get_key(NDB_SHARE *share,uint *length,
				my_bool not_used __attribute__((unused)))
{
  *length=share->table_name_length;
  return (byte*) share->table_name;
}

static NDB_SHARE* get_share(const char *table_name)
{
  NDB_SHARE *share;
  pthread_mutex_lock(&ndbcluster_mutex);
  uint length=(uint) strlen(table_name);
  if (!(share=(NDB_SHARE*) hash_search(&ndbcluster_open_tables,
                                       (byte*) table_name,
                                       length)))
  {
    if ((share=(NDB_SHARE *) my_malloc(sizeof(*share)+length+1,
                                       MYF(MY_WME | MY_ZEROFILL))))
    {
      share->table_name_length=length;
      share->table_name=(char*) (share+1);
      strmov(share->table_name,table_name);
      if (my_hash_insert(&ndbcluster_open_tables, (byte*) share))
      {
        pthread_mutex_unlock(&ndbcluster_mutex);
        my_free((gptr) share,0);
        return 0;
      }
      thr_lock_init(&share->lock);
      pthread_mutex_init(&share->mutex,MY_MUTEX_INIT_FAST);
    }
  }
  share->use_count++;
  pthread_mutex_unlock(&ndbcluster_mutex);
  return share;
}


static void free_share(NDB_SHARE *share)
{
  pthread_mutex_lock(&ndbcluster_mutex);
  if (!--share->use_count)
  {
    hash_delete(&ndbcluster_open_tables, (byte*) share);
    thr_lock_delete(&share->lock);
    pthread_mutex_destroy(&share->mutex);
    my_free((gptr) share, MYF(0));
  }
  pthread_mutex_unlock(&ndbcluster_mutex);
}



/*
  Internal representation of the frm blob
   
*/

struct frm_blob_struct 
{
  struct frm_blob_header 
  {
    uint ver;      // Version of header
    uint orglen;   // Original length of compressed data
    uint complen;  // Compressed length of data, 0=uncompressed
  } head;
  char data[1];  
};



static int packfrm(const void *data, uint len, 
		   const void **pack_data, uint *pack_len)
{
  int error;
  ulong org_len, comp_len;
  uint blob_len;
  frm_blob_struct* blob;
  DBUG_ENTER("packfrm");
  DBUG_PRINT("enter", ("data: %x, len: %d", data, len));
  
  error= 1;
  org_len= len;
  if (my_compress((byte*)data, &org_len, &comp_len))
    goto err;
  
  DBUG_PRINT("info", ("org_len: %d, comp_len: %d", org_len, comp_len));
  DBUG_DUMP("compressed", (char*)data, org_len);
  
  error= 2;
  blob_len= sizeof(frm_blob_struct::frm_blob_header)+org_len;
  if (!(blob= (frm_blob_struct*) my_malloc(blob_len,MYF(MY_WME))))
    goto err;
  
  // Store compressed blob in machine independent format
  int4store((char*)(&blob->head.ver), 1);
  int4store((char*)(&blob->head.orglen), comp_len);
  int4store((char*)(&blob->head.complen), org_len);
  
  // Copy frm data into blob, already in machine independent format
  memcpy(blob->data, data, org_len);  
  
  *pack_data= blob;
  *pack_len= blob_len;
  error= 0;
  
  DBUG_PRINT("exit", ("pack_data: %x, pack_len: %d", *pack_data, *pack_len));
err:
  DBUG_RETURN(error);
  
}


static int unpackfrm(const void **unpack_data, uint *unpack_len,
		    const void *pack_data)
{
   const frm_blob_struct *blob= (frm_blob_struct*)pack_data;
   byte *data;
   ulong complen, orglen, ver;
   DBUG_ENTER("unpackfrm");
   DBUG_PRINT("enter", ("pack_data: %x", pack_data));

   complen=	uint4korr((char*)&blob->head.complen);
   orglen=	uint4korr((char*)&blob->head.orglen);
   ver=		uint4korr((char*)&blob->head.ver);
 
   DBUG_PRINT("blob",("ver: %d complen: %d orglen: %d",
 		     ver,complen,orglen));
   DBUG_DUMP("blob->data", (char*) blob->data, complen);
 
   if (ver != 1)
     DBUG_RETURN(1);
   if (!(data= my_malloc(max(orglen, complen), MYF(MY_WME))))
     DBUG_RETURN(2);
   memcpy(data, blob->data, complen);
 
   if (my_uncompress(data, &complen, &orglen))
   {
     my_free((char*)data, MYF(0));
     DBUG_RETURN(3);
   }

   *unpack_data= data;
   *unpack_len= complen;

   DBUG_PRINT("exit", ("frmdata: %x, len: %d", *unpack_data, *unpack_len));

   DBUG_RETURN(0);
}

static 
int
ndb_get_table_statistics(Ndb* ndb, const char * table, 
			 Uint64* row_count, Uint64* commit_count)
{
  DBUG_ENTER("ndb_get_table_statistics");
  DBUG_PRINT("enter", ("table: %s", table));
  NdbConnection* pTrans= ndb->startTransaction();
  do 
  {
    if (pTrans == NULL)
      break;
      
    NdbScanOperation* pOp= pTrans->getNdbScanOperation(table);
    if (pOp == NULL)
      break;
    
    NdbResultSet* rs= pOp->readTuples(NdbOperation::LM_CommittedRead); 
    if (rs == 0)
      break;
    
    int check= pOp->interpret_exit_last_row();
    if (check == -1)
      break;
    
    Uint64 rows, commits;
    pOp->getValue(NdbDictionary::Column::ROW_COUNT, (char*)&rows);
    pOp->getValue(NdbDictionary::Column::COMMIT_COUNT, (char*)&commits);
    
    check= pTrans->execute(NoCommit, AbortOnError, TRUE);
    if (check == -1)
      break;
    
    Uint64 sum_rows= 0;
    Uint64 sum_commits= 0;
    while((check= rs->nextResult(TRUE, TRUE)) == 0)
    {
      sum_rows+= rows;
      sum_commits+= commits;
    }
    
    if (check == -1)
      break;

    rs->close(TRUE);

    ndb->closeTransaction(pTrans);
    if(row_count)
      * row_count= sum_rows;
    if(commit_count)
      * commit_count= sum_commits;
    DBUG_PRINT("exit", ("records: %u commits: %u", sum_rows, sum_commits));
    DBUG_RETURN(0);
  } while(0);

  ndb->closeTransaction(pTrans);
  DBUG_PRINT("exit", ("failed"));
  DBUG_RETURN(-1);
}

/*
  Create a .ndb file to serve as a placeholder indicating 
  that the table with this name is a ndb table
*/

int ha_ndbcluster::write_ndb_file()
{
  File file;
  bool error=1;
  char path[FN_REFLEN];
  
  DBUG_ENTER("write_ndb_file");
  DBUG_PRINT("enter", ("db: %s, name: %s", m_dbname, m_tabname));

  (void)strxnmov(path, FN_REFLEN, 
		 mysql_data_home,"/",m_dbname,"/",m_tabname,ha_ndb_ext,NullS);

  if ((file=my_create(path, CREATE_MODE,O_RDWR | O_TRUNC,MYF(MY_WME))) >= 0)
  {
    // It's an empty file
    error=0;
    my_close(file,MYF(0));
  }
  DBUG_RETURN(error);
}

#endif /* HAVE_NDBCLUSTER_DB */<|MERGE_RESOLUTION|>--- conflicted
+++ resolved
@@ -1874,11 +1874,7 @@
   uint i;
   DBUG_ENTER("update_row");
   
-<<<<<<< HEAD
   statistic_increment(thd->status_var.ha_update_count, &LOCK_status);
-=======
-  statistic_increment(ha_update_count,&LOCK_status);
->>>>>>> be733ad1
   if (table->timestamp_field_type & TIMESTAMP_AUTO_SET_ON_UPDATE)
     table->timestamp_field->set_time();
 
@@ -3750,21 +3746,13 @@
   Uint64 auto_value;
   DBUG_ENTER("get_auto_increment");
   DBUG_PRINT("enter", ("m_tabname: %s", m_tabname));
-<<<<<<< HEAD
   cache_size= 
-=======
-  int cache_size= 
->>>>>>> be733ad1
     (m_rows_to_insert - m_rows_inserted < m_autoincrement_prefetch) ?
     m_rows_to_insert - m_rows_inserted 
     : (m_rows_to_insert > m_autoincrement_prefetch) ? 
     m_rows_to_insert 
     : m_autoincrement_prefetch;
-<<<<<<< HEAD
   auto_value= 
-=======
-  Uint64 auto_value= 
->>>>>>> be733ad1
     (m_skip_auto_increment) ? 
     m_ndb->readAutoIncrementValue((const NDBTAB *) m_table)
     : m_ndb->getAutoIncrementValue((const NDBTAB *) m_table, cache_size);
