/* Copyright (c) 2005, 2011, Oracle and/or its affiliates. All rights reserved.

   This program is free software; you can redistribute it and/or modify
   it under the terms of the GNU General Public License as published by
   the Free Software Foundation; version 2 of the License.

   This program is distributed in the hope that it will be useful,
   but WITHOUT ANY WARRANTY; without even the implied warranty of
   MERCHANTABILITY or FITNESS FOR A PARTICULAR PURPOSE.  See the
   GNU General Public License for more details.

   You should have received a copy of the GNU General Public License
   along with this program; if not, write to the Free Software
   Foundation, Inc., 59 Temple Place, Suite 330, Boston, MA  02111-1307  USA */
#ifdef USE_PRAGMA_IMPLEMENTATION
#pragma implementation                         /* gcc class implementation */
#endif

#include "sql_priv.h"
#include "unireg.h"
#include "sql_cursor.h"
#include "probes_mysql.h"
#include "sql_parse.h"                        // mysql_execute_command

/****************************************************************************
  Declarations.
****************************************************************************/

/**
  Materialized_cursor -- an insensitive materialized server-side
  cursor. The result set of this cursor is saved in a temporary
  table at open. The cursor itself is simply an interface for the
  handler of the temporary table.
*/

class Materialized_cursor: public Server_side_cursor
{
  MEM_ROOT main_mem_root;
  /* A fake unit to supply to select_send when fetching */
  SELECT_LEX_UNIT fake_unit;
  TABLE *table;
  List<Item> item_list;
  ulong fetch_limit;
  ulong fetch_count;
  bool is_rnd_inited;
public:
  Materialized_cursor(select_result *result, TABLE *table);

<<<<<<< HEAD
  int fill_item_list(THD *thd, List<Item> &send_result_set_metadata);
=======
  int send_result_set_metadata(THD *thd, List<Item> &send_result_set_metadata);
>>>>>>> 5a0e7394
  virtual bool is_open() const { return table != 0; }
  virtual int open(JOIN *join __attribute__((unused)));
  virtual void fetch(ulong num_rows);
  virtual void close();
  virtual ~Materialized_cursor();
};


/**
  Select_materialize -- a mediator between a cursor query and the
  protocol. In case we were not able to open a non-materialzed
  cursor, it creates an internal temporary HEAP table, and insert
  all rows into it. When the table reaches max_heap_table_size,
  it's converted to a MyISAM table. Later this table is used to
  create a Materialized_cursor.
*/

class Select_materialize: public select_union
{
  select_result *result; /**< the result object of the caller (PS or SP) */
public:
  Materialized_cursor *materialized_cursor;
  Select_materialize(select_result *result_arg)
    :result(result_arg), materialized_cursor(0) {}
  virtual bool send_result_set_metadata(List<Item> &list, uint flags);
};


/**************************************************************************/

/**
  Attempt to open a materialized cursor.

  @param      thd           thread handle
  @param[in]  result        result class of the caller used as a destination
                            for the rows fetched from the cursor
  @param[out] pcursor       a pointer to store a pointer to cursor in

  @retval
    0                 the query has been successfully executed; in this
    case pcursor may or may not contain
    a pointer to an open cursor.
  @retval
    non-zero          an error, 'pcursor' has been left intact.
*/

int mysql_open_cursor(THD *thd, select_result *result,
                      Server_side_cursor **pcursor)
{
  select_result *save_result;
  Select_materialize *result_materialize;
  LEX *lex= thd->lex;
  int rc;

  if (! (result_materialize= new (thd->mem_root) Select_materialize(result)))
    return 1;

  save_result= lex->result;

  lex->result= result_materialize;

  MYSQL_QUERY_EXEC_START(thd->query(),
                         thd->thread_id,
                         (char *) (thd->db ? thd->db : ""),
<<<<<<< HEAD
                         thd->security_ctx->priv_user,
=======
                         &thd->security_ctx->priv_user[0],
>>>>>>> 5a0e7394
                         (char *) thd->security_ctx->host_or_ip,
                         2);
  rc= mysql_execute_command(thd);
  MYSQL_QUERY_EXEC_DONE(rc);

  lex->result= save_result;
  /*
    Possible options here:
    - a materialized cursor is open. In this case rc is 0 and
      result_materialize->materialized is not NULL
    - an error occurred during materialization.
      result_materialize->materialized_cursor is not NULL, but rc != 0
    - successful completion of mysql_execute_command without
      a cursor: rc is 0, result_materialize->materialized_cursor is NULL.
      This is possible if some command writes directly to the
      network, bypassing select_result mechanism. An example of
      such command is SHOW VARIABLES or SHOW STATUS.
  */
  if (rc)
  {
    if (result_materialize->materialized_cursor)
    {
      /* Rollback metadata in the client-server protocol. */
      result_materialize->abort_result_set();

      delete result_materialize->materialized_cursor;
<<<<<<< HEAD
=======
    }

>>>>>>> 5a0e7394
    goto end;
  }

  if (result_materialize->materialized_cursor)
  {
    Materialized_cursor *materialized_cursor=
      result_materialize->materialized_cursor;

    /*
      NOTE: close_thread_tables() has been called in
      mysql_execute_command(), so all tables except from the cursor
      temporary table have been closed.
    */

    if ((rc= materialized_cursor->open(0)))
    {
      delete materialized_cursor;
      goto end;
    }

    *pcursor= materialized_cursor;
    thd->stmt_arena->cleanup_stmt();
  }

end:
  delete result_materialize;
  return rc;
}

/****************************************************************************
  Server_side_cursor
****************************************************************************/

Server_side_cursor::~Server_side_cursor()
{
}


void Server_side_cursor::operator delete(void *ptr, size_t size)
{
  Server_side_cursor *cursor= (Server_side_cursor*) ptr;
  MEM_ROOT own_root= *cursor->mem_root;

  DBUG_ENTER("Server_side_cursor::operator delete");
  TRASH(ptr, size);
  /*
    If this cursor has never been opened mem_root is empty. Otherwise
    mem_root points to the memory the cursor object was allocated in.
    In this case it's important to call free_root last, and free a copy
    instead of *mem_root to avoid writing into freed memory.
  */
  free_root(&own_root, MYF(0));
  DBUG_VOID_RETURN;
}


/***************************************************************************
 Materialized_cursor
****************************************************************************/

Materialized_cursor::Materialized_cursor(select_result *result_arg,
                                         TABLE *table_arg)
  :Server_side_cursor(&table_arg->mem_root, result_arg),
  table(table_arg),
  fetch_limit(0),
  fetch_count(0),
  is_rnd_inited(0)
{
  fake_unit.init_query();
  fake_unit.thd= table->in_use;
}


/**
  Preserve the original metadata to be sent to the client.
  Initiate sending of the original metadata to the client
  (call Protocol::send_result_set_metadata()).

  @param thd Thread identifier.
  @param send_result_set_metadata List of fields that would be sent.
*/

<<<<<<< HEAD
int Materialized_cursor::fill_item_list(THD *thd,
                                        List<Item> &send_result_set_metadata)
=======
int Materialized_cursor::send_result_set_metadata(
  THD *thd, List<Item> &send_result_set_metadata)
>>>>>>> 5a0e7394
{
  Query_arena backup_arena;
  int rc;
  List_iterator_fast<Item> it_org(send_result_set_metadata);
  List_iterator_fast<Item> it_dst(item_list);
  Item *item_org;
  Item *item_dst;

  thd->set_n_backup_active_arena(this, &backup_arena);

  if ((rc= table->fill_item_list(&item_list)))
    goto end;

  DBUG_ASSERT(send_result_set_metadata.elements == item_list.elements);

  /*
    Unless we preserve the original metadata, it will be lost,
    since new fields describe columns of the temporary table.
    Allocate a copy of the name for safety only. Currently
    items with original names are always kept in memory,
    but in case this changes a memory leak may be hard to notice.
  */
  while ((item_dst= it_dst++, item_org= it_org++))
  {
    Send_field send_field;
    Item_ident *ident= static_cast<Item_ident *>(item_dst);
    item_org->make_field(&send_field);

    ident->db_name=    thd->strdup(send_field.db_name);
    ident->table_name= thd->strdup(send_field.table_name);
  }

  /*
    Original metadata result set should be sent here. After
    mysql_execute_command() is finished, item_list can not be used for
    sending metadata, because it references closed table.
  */
  rc= result->send_result_set_metadata(item_list, Protocol::SEND_NUM_ROWS);

end:
  thd->restore_active_arena(this, &backup_arena);
  /* Check for thd->is_error() in case of OOM */
  return rc || thd->is_error();
}


int Materialized_cursor::open(JOIN *join __attribute__((unused)))
{
  THD *thd= fake_unit.thd;
  int rc;
  Query_arena backup_arena;

  thd->set_n_backup_active_arena(this, &backup_arena);

  /* Create a list of fields and start sequential scan. */

  rc= result->prepare(item_list, &fake_unit);
<<<<<<< HEAD
  if (!rc && !(rc= table->file->ha_rnd_init_with_error(TRUE)))
    is_rnd_inited= 1;
=======
  rc= !rc && table->file->ha_rnd_init(TRUE);
  is_rnd_inited= !rc;
>>>>>>> 5a0e7394

  thd->restore_active_arena(this, &backup_arena);

  /* Commit or rollback metadata in the client-server protocol. */

  if (!rc)
  {
<<<<<<< HEAD
    /*
      Now send the result set metadata to the client. We need to
      do it here, as in Select_materialize::send_result_set_metadata the items
      for column types are not yet created (send_result_set_metadata requires
      a list of items). The new types may differ from the original
      ones sent at prepare if some of them were altered by MySQL
      HEAP tables mechanism -- used when create_tmp_field_from_item
      may alter the original column type.

      We can't simply supply SEND_EOF flag to send_result_set_metadata, because
      send_result_set_metadata doesn't flush the network buffer.
    */
    rc= result->send_result_set_metadata(item_list, Protocol::SEND_NUM_ROWS);
=======
>>>>>>> 5a0e7394
    thd->server_status|= SERVER_STATUS_CURSOR_EXISTS;
    result->send_eof();
  }
  else
  {
    result->abort_result_set();
  }

  return rc;
}


/**
  Fetch up to the given number of rows from a materialized cursor.

    Precondition: the cursor is open.

    If the cursor points after the last row, the fetch will automatically
    close the cursor and not send any data (except the 'EOF' packet
    with SERVER_STATUS_LAST_ROW_SENT). This is an extra round trip
    and probably should be improved to return
    SERVER_STATUS_LAST_ROW_SENT along with the last row.
*/

void Materialized_cursor::fetch(ulong num_rows)
{
  THD *thd= table->in_use;

  int res= 0;
  result->begin_dataset();
  for (fetch_limit+= num_rows; fetch_count < fetch_limit; fetch_count++)
  {
    if ((res= table->file->ha_rnd_next(table->record[0])))
      break;
    /* Send data only if the read was successful. */
    /*
      If network write failed (i.e. due to a closed socked),
      the error has already been set. Just return.
    */
    if (result->send_data(item_list))
      return;
  }

  switch (res) {
  case 0:
    thd->server_status|= SERVER_STATUS_CURSOR_EXISTS;
    result->send_eof();
    break;
  case HA_ERR_END_OF_FILE:
    thd->server_status|= SERVER_STATUS_LAST_ROW_SENT;
    result->send_eof();
    close();
    break;
  default:
    table->file->print_error(res, MYF(0));
    close();
    break;
  }
}


void Materialized_cursor::close()
{
  /* Free item_list items */
  free_items();
  if (is_rnd_inited)
    (void) table->file->ha_rnd_end();
  /*
    We need to grab table->mem_root to prevent free_tmp_table from freeing:
    the cursor object was allocated in this memory.
  */
  main_mem_root= table->mem_root;
  mem_root= &main_mem_root;
  clear_alloc_root(&table->mem_root);
  free_tmp_table(table->in_use, table);
  table= 0;
}


Materialized_cursor::~Materialized_cursor()
{
  if (is_open())
    close();
}


/***************************************************************************
 Select_materialize
****************************************************************************/

bool Select_materialize::send_result_set_metadata(List<Item> &list, uint flags)
{
  DBUG_ASSERT(table == 0);
  if (create_result_table(unit->thd, unit->get_unit_column_types(),
<<<<<<< HEAD
                          FALSE,
                          thd->variables.option_bits | TMP_TABLE_ALL_COLUMNS,
                          "", FALSE))
=======
                          FALSE, thd->variables.option_bits | TMP_TABLE_ALL_COLUMNS, ""))
>>>>>>> 5a0e7394
    return TRUE;

  materialized_cursor= new (&table->mem_root)
                       Materialized_cursor(result, table);

  if (!materialized_cursor)
  {
    free_tmp_table(table->in_use, table);
    table= 0;
    return TRUE;
  }

  if (materialized_cursor->send_result_set_metadata(unit->thd, list))
  {
    delete materialized_cursor;
    table= 0;
    materialized_cursor= 0;
    return TRUE;
  }

  return FALSE;
}
<|MERGE_RESOLUTION|>--- conflicted
+++ resolved
@@ -46,11 +46,7 @@
 public:
   Materialized_cursor(select_result *result, TABLE *table);
 
-<<<<<<< HEAD
-  int fill_item_list(THD *thd, List<Item> &send_result_set_metadata);
-=======
   int send_result_set_metadata(THD *thd, List<Item> &send_result_set_metadata);
->>>>>>> 5a0e7394
   virtual bool is_open() const { return table != 0; }
   virtual int open(JOIN *join __attribute__((unused)));
   virtual void fetch(ulong num_rows);
@@ -115,11 +111,7 @@
   MYSQL_QUERY_EXEC_START(thd->query(),
                          thd->thread_id,
                          (char *) (thd->db ? thd->db : ""),
-<<<<<<< HEAD
-                         thd->security_ctx->priv_user,
-=======
                          &thd->security_ctx->priv_user[0],
->>>>>>> 5a0e7394
                          (char *) thd->security_ctx->host_or_ip,
                          2);
   rc= mysql_execute_command(thd);
@@ -146,11 +138,8 @@
       result_materialize->abort_result_set();
 
       delete result_materialize->materialized_cursor;
-<<<<<<< HEAD
-=======
     }
 
->>>>>>> 5a0e7394
     goto end;
   }
 
@@ -233,13 +222,8 @@
   @param send_result_set_metadata List of fields that would be sent.
 */
 
-<<<<<<< HEAD
-int Materialized_cursor::fill_item_list(THD *thd,
-                                        List<Item> &send_result_set_metadata)
-=======
 int Materialized_cursor::send_result_set_metadata(
   THD *thd, List<Item> &send_result_set_metadata)
->>>>>>> 5a0e7394
 {
   Query_arena backup_arena;
   int rc;
@@ -297,13 +281,8 @@
   /* Create a list of fields and start sequential scan. */
 
   rc= result->prepare(item_list, &fake_unit);
-<<<<<<< HEAD
-  if (!rc && !(rc= table->file->ha_rnd_init_with_error(TRUE)))
-    is_rnd_inited= 1;
-=======
-  rc= !rc && table->file->ha_rnd_init(TRUE);
+  rc= !rc && table->file->ha_rnd_init_with_error(TRUE);
   is_rnd_inited= !rc;
->>>>>>> 5a0e7394
 
   thd->restore_active_arena(this, &backup_arena);
 
@@ -311,22 +290,6 @@
 
   if (!rc)
   {
-<<<<<<< HEAD
-    /*
-      Now send the result set metadata to the client. We need to
-      do it here, as in Select_materialize::send_result_set_metadata the items
-      for column types are not yet created (send_result_set_metadata requires
-      a list of items). The new types may differ from the original
-      ones sent at prepare if some of them were altered by MySQL
-      HEAP tables mechanism -- used when create_tmp_field_from_item
-      may alter the original column type.
-
-      We can't simply supply SEND_EOF flag to send_result_set_metadata, because
-      send_result_set_metadata doesn't flush the network buffer.
-    */
-    rc= result->send_result_set_metadata(item_list, Protocol::SEND_NUM_ROWS);
-=======
->>>>>>> 5a0e7394
     thd->server_status|= SERVER_STATUS_CURSOR_EXISTS;
     result->send_eof();
   }
@@ -421,13 +384,9 @@
 {
   DBUG_ASSERT(table == 0);
   if (create_result_table(unit->thd, unit->get_unit_column_types(),
-<<<<<<< HEAD
                           FALSE,
                           thd->variables.option_bits | TMP_TABLE_ALL_COLUMNS,
                           "", FALSE))
-=======
-                          FALSE, thd->variables.option_bits | TMP_TABLE_ALL_COLUMNS, ""))
->>>>>>> 5a0e7394
     return TRUE;
 
   materialized_cursor= new (&table->mem_root)
