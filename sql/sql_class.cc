/* Copyright (C) 2000-2006 MySQL AB

   This program is free software; you can redistribute it and/or modify
   it under the terms of the GNU General Public License as published by
   the Free Software Foundation; version 2 of the License.

   This program is distributed in the hope that it will be useful,
   but WITHOUT ANY WARRANTY; without even the implied warranty of
   MERCHANTABILITY or FITNESS FOR A PARTICULAR PURPOSE.  See the
   GNU General Public License for more details.

   You should have received a copy of the GNU General Public License
   along with this program; if not, write to the Free Software
   Foundation, Inc., 59 Temple Place, Suite 330, Boston, MA  02111-1307  USA */


/*****************************************************************************
**
** This file implements classes defined in sql_class.h
** Especially the classes to handle a result from a select
**
*****************************************************************************/

#ifdef USE_PRAGMA_IMPLEMENTATION
#pragma implementation				// gcc: Class implementation
#endif

#include "mysql_priv.h"
#include "rpl_rli.h"
#include "rpl_record.h"
#include <my_bitmap.h>
#include "log_event.h"
#include <m_ctype.h>
#include <sys/stat.h>
#include <thr_alarm.h>
#ifdef	__WIN__
#include <io.h>
#endif
#include <mysys_err.h>

#include "sp_rcontext.h"
#include "sp_cache.h"

/*
  The following is used to initialise Table_ident with a internal
  table name
*/
char internal_table_name[2]= "*";
char empty_c_string[1]= {0};    /* used for not defined db */

const char * const THD::DEFAULT_WHERE= "field list";


/*****************************************************************************
** Instansiate templates
*****************************************************************************/

#ifdef HAVE_EXPLICIT_TEMPLATE_INSTANTIATION
/* Used templates */
template class List<Key>;
template class List_iterator<Key>;
template class List<Key_part_spec>;
template class List_iterator<Key_part_spec>;
template class List<Alter_drop>;
template class List_iterator<Alter_drop>;
template class List<Alter_column>;
template class List_iterator<Alter_column>;
#endif

/****************************************************************************
** User variables
****************************************************************************/

extern "C" uchar *get_var_key(user_var_entry *entry, size_t *length,
                              my_bool not_used __attribute__((unused)))
{
  *length= entry->name.length;
  return (uchar*) entry->name.str;
}

extern "C" void free_user_var(user_var_entry *entry)
{
  char *pos= (char*) entry+ALIGN_SIZE(sizeof(*entry));
  if (entry->value && entry->value != pos)
    my_free(entry->value, MYF(0));
  my_free((char*) entry,MYF(0));
}

bool Key_part_spec::operator==(const Key_part_spec& other) const
{
  return length == other.length && !strcmp(field_name, other.field_name);
}

/**
  Construct an (almost) deep copy of this key. Only those
  elements that are known to never change are not copied.
  If out of memory, a partial copy is returned and an error is set
  in THD.
*/

Key::Key(const Key &rhs, MEM_ROOT *mem_root)
  :type(rhs.type),
  key_create_info(rhs.key_create_info),
  columns(rhs.columns, mem_root),
  name(rhs.name),
  generated(rhs.generated)
{
  list_copy_and_replace_each_value(columns, mem_root);
}

/**
  Construct an (almost) deep copy of this foreign key. Only those
  elements that are known to never change are not copied.
  If out of memory, a partial copy is returned and an error is set
  in THD.
*/

Foreign_key::Foreign_key(const Foreign_key &rhs, MEM_ROOT *mem_root)
  :Key(rhs),
  ref_table(rhs.ref_table),
  ref_columns(rhs.ref_columns),
  delete_opt(rhs.delete_opt),
  update_opt(rhs.update_opt),
  match_opt(rhs.match_opt)
{
  list_copy_and_replace_each_value(ref_columns, mem_root);
}

/*
  Test if a foreign key (= generated key) is a prefix of the given key
  (ignoring key name, key type and order of columns)

  NOTES:
    This is only used to test if an index for a FOREIGN KEY exists

  IMPLEMENTATION
    We only compare field names

  RETURN
    0	Generated key is a prefix of other key
    1	Not equal
*/

bool foreign_key_prefix(Key *a, Key *b)
{
  /* Ensure that 'a' is the generated key */
  if (a->generated)
  {
    if (b->generated && a->columns.elements > b->columns.elements)
      swap_variables(Key*, a, b);               // Put shorter key in 'a'
  }
  else
  {
    if (!b->generated)
      return TRUE;                              // No foreign key
    swap_variables(Key*, a, b);                 // Put generated key in 'a'
  }

  /* Test if 'a' is a prefix of 'b' */
  if (a->columns.elements > b->columns.elements)
    return TRUE;                                // Can't be prefix

  List_iterator<Key_part_spec> col_it1(a->columns);
  List_iterator<Key_part_spec> col_it2(b->columns);
  const Key_part_spec *col1, *col2;

#ifdef ENABLE_WHEN_INNODB_CAN_HANDLE_SWAPED_FOREIGN_KEY_COLUMNS
  while ((col1= col_it1++))
  {
    bool found= 0;
    col_it2.rewind();
    while ((col2= col_it2++))
    {
      if (*col1 == *col2)
      {
        found= TRUE;
	break;
      }
    }
    if (!found)
      return TRUE;                              // Error
  }
  return FALSE;                                 // Is prefix
#else
  while ((col1= col_it1++))
  {
    col2= col_it2++;
    if (!(*col1 == *col2))
      return TRUE;
  }
  return FALSE;                                 // Is prefix
#endif
}


/****************************************************************************
** Thread specific functions
****************************************************************************/

Open_tables_state::Open_tables_state(ulong version_arg)
  :version(version_arg), state_flags(0U)
{
  reset_open_tables_state();
}

/*
  The following functions form part of the C plugin API
*/

extern "C" int mysql_tmpfile(const char *prefix)
{
  char filename[FN_REFLEN];
  File fd = create_temp_file(filename, mysql_tmpdir, prefix,
#ifdef __WIN__
                             O_BINARY | O_TRUNC | O_SEQUENTIAL |
                             O_SHORT_LIVED |
#endif /* __WIN__ */
                             O_CREAT | O_EXCL | O_RDWR | O_TEMPORARY,
                             MYF(MY_WME));
  if (fd >= 0) {
#ifndef __WIN__
    /*
      This can be removed once the following bug is fixed:
      Bug #28903  create_temp_file() doesn't honor O_TEMPORARY option
                  (file not removed) (Unix)
    */
    unlink(filename);
#endif /* !__WIN__ */
  }

  return fd;
}


extern "C"
int thd_in_lock_tables(const THD *thd)
{
  return test(thd->in_lock_tables);
}


extern "C"
int thd_tablespace_op(const THD *thd)
{
  return test(thd->tablespace_op);
}


extern "C"
const char *thd_proc_info(THD *thd, const char *info)
{
  const char *old_info= thd->proc_info;
  thd->proc_info= info;
  return old_info;
}

extern "C"
void **thd_ha_data(const THD *thd, const struct handlerton *hton)
{
  return (void **) thd->ha_data + hton->slot;
}

extern "C"
long long thd_test_options(const THD *thd, long long test_options)
{
  return thd->options & test_options;
}

extern "C"
int thd_sql_command(const THD *thd)
{
  return (int) thd->lex->sql_command;
}

extern "C"
int thd_tx_isolation(const THD *thd)
{
  return (int) thd->variables.tx_isolation;
}

extern "C"
void thd_inc_row_count(THD *thd)
{
  thd->row_count++;
}

/*
  Dumps a text description of a thread, its security context
  (user, host) and the current query.

  SYNOPSIS
    thd_security_context()
    thd                 current thread context
    buffer              pointer to preferred result buffer
    length              length of buffer
    max_query_len       how many chars of query to copy (0 for all)

  RETURN VALUES
    pointer to string
*/
extern "C"
char *thd_security_context(THD *thd, char *buffer, unsigned int length,
                           unsigned int max_query_len)
{
  String str(buffer, length, &my_charset_latin1);
  const Security_context *sctx= &thd->main_security_ctx;
  char header[64];
  int len;

  len= my_snprintf(header, sizeof(header),
                   "MySQL thread id %lu, query id %lu",
                   thd->thread_id, (ulong) thd->query_id);
  str.length(0);
  str.append(header, len);

  if (sctx->host)
  {
    str.append(' ');
    str.append(sctx->host);
  }

  if (sctx->ip)
  {
    str.append(' ');
    str.append(sctx->ip);
  }

  if (sctx->user)
  {
    str.append(' ');
    str.append(sctx->user);
  }

  if (thd->proc_info)
  {
    str.append(' ');
    str.append(thd->proc_info);
  }

  if (thd->query)
  {
    if (max_query_len < 1)
      len= thd->query_length;
    else
      len= min(thd->query_length, max_query_len);
    str.append('\n');
    str.append(thd->query, len);
  }
  if (str.c_ptr_safe() == buffer)
    return buffer;
  return thd->strmake(str.ptr(), str.length());
}



THD::THD()
   :Statement(&main_lex, &main_mem_root, CONVENTIONAL_EXECUTION,
              /* statement id */ 0),
   Open_tables_state(refresh_version), rli_fake(0),
   lock_id(&main_lock_id),
   user_time(0), in_sub_stmt(0),
   binlog_table_maps(0), binlog_flags(0UL),
   arg_of_last_insert_id_function(FALSE),
   first_successful_insert_id_in_prev_stmt(0),
   first_successful_insert_id_in_prev_stmt_for_binlog(0),
   first_successful_insert_id_in_cur_stmt(0),
   stmt_depends_on_first_successful_insert_id_in_prev_stmt(FALSE),
   global_read_lock(0),
   is_fatal_error(0),
   transaction_rollback_request(0),
   is_fatal_sub_stmt_error(0),
   rand_used(0),
   time_zone_used(0),
   in_lock_tables(0),
   bootstrap(0),
   derived_tables_processing(FALSE),
   spcont(NULL),
   m_lip(NULL)
{
  ulong tmp;

  /*
    Pass nominal parameters to init_alloc_root only to ensure that
    the destructor works OK in case of an error. The main_mem_root
    will be re-initialized in init_for_queries().
  */
  init_sql_alloc(&main_mem_root, ALLOC_ROOT_MIN_BLOCK_SIZE, 0);
  stmt_arena= this;
  thread_stack= 0;
  catalog= (char*)"std"; // the only catalog we have for now
  main_security_ctx.init();
  security_ctx= &main_security_ctx;
  locked=some_tables_deleted=no_errors=password= 0;
  query_start_used= 0;
  count_cuted_fields= CHECK_FIELD_IGNORE;
  killed= NOT_KILLED;
  col_access=0;
  is_slave_error= thread_specific_used= FALSE;
  hash_clear(&handler_tables_hash);
  tmp_table=0;
  used_tables=0;
  cuted_fields= sent_row_count= row_count= 0L;
  limit_found_rows= 0;
  row_count_func= -1;
  statement_id_counter= 0UL;
#ifdef ERROR_INJECT_SUPPORT
  error_inject_value= 0UL;
#endif
  // Must be reset to handle error with THD's created for init of mysqld
  lex->current_select= 0;
  start_time=(time_t) 0;
  start_utime= 0L;
  utime_after_lock= 0L;
  current_linfo =  0;
  slave_thread = 0;
  bzero(&variables, sizeof(variables));
  thread_id= 0;
  one_shot_set= 0;
  file_id = 0;
  query_id= 0;
  warn_id= 0;
  db_charset= global_system_variables.collation_database;
  bzero(ha_data, sizeof(ha_data));
  mysys_var=0;
  binlog_evt_union.do_union= FALSE;
  enable_slow_log= 0;
#ifndef DBUG_OFF
  dbug_sentry=THD_SENTRY_MAGIC;
#endif
#ifndef EMBEDDED_LIBRARY
  net.vio=0;
#endif
  client_capabilities= 0;                       // minimalistic client
  net.last_error[0]=0;                          // If error on boot
#ifdef HAVE_QUERY_CACHE
  query_cache_init_query(&net);                 // If error on boot
#endif
  ull=0;
  system_thread= NON_SYSTEM_THREAD;
  cleanup_done= abort_on_warning= no_warnings_for_error= 0;
  peer_port= 0;					// For SHOW PROCESSLIST
  transaction.m_pending_rows_event= 0;
#ifdef SIGNAL_WITH_VIO_CLOSE
  active_vio = 0;
#endif
  pthread_mutex_init(&LOCK_delete, MY_MUTEX_INIT_FAST);

  /* Variables with default values */
  proc_info="login";
  where= THD::DEFAULT_WHERE;
  server_id = ::server_id;
  slave_net = 0;
  command=COM_CONNECT;
  *scramble= '\0';

  init();
  /* Initialize sub structures */
  init_sql_alloc(&warn_root, WARN_ALLOC_BLOCK_SIZE, WARN_ALLOC_PREALLOC_SIZE);
  user_connect=(USER_CONN *)0;
  hash_init(&user_vars, system_charset_info, USER_VARS_HASH_SIZE, 0, 0,
	    (hash_get_key) get_var_key,
	    (hash_free_key) free_user_var, 0);

  sp_proc_cache= NULL;
  sp_func_cache= NULL;

  /* For user vars replication*/
  if (opt_bin_log)
    my_init_dynamic_array(&user_var_events,
			  sizeof(BINLOG_USER_VAR_EVENT *), 16, 16);
  else
    bzero((char*) &user_var_events, sizeof(user_var_events));

  /* Protocol */
  protocol= &protocol_text;			// Default protocol
  protocol_text.init(this);
  protocol_binary.init(this);

  tablespace_op=FALSE;
  tmp= sql_rnd_with_mutex();
  randominit(&rand, tmp + (ulong) &rand, tmp + (ulong) ::global_query_id);
  substitute_null_with_insert_id = FALSE;
  thr_lock_info_init(&lock_info); /* safety: will be reset after start */
  thr_lock_owner_init(&main_lock_id, &lock_info);

  m_internal_handler= NULL;
}


void THD::push_internal_handler(Internal_error_handler *handler)
{
  /*
    TODO: The current implementation is limited to 1 handler at a time only.
    THD and sp_rcontext need to be modified to use a common handler stack.
  */
  DBUG_ASSERT(m_internal_handler == NULL);
  m_internal_handler= handler;
}


bool THD::handle_error(uint sql_errno, const char *message,
                       MYSQL_ERROR::enum_warning_level level)
{
  if (m_internal_handler)
  {
    return m_internal_handler->handle_error(sql_errno, message, level, this);
  }

  return FALSE;                                 // 'FALSE', as per coding style
}


void THD::pop_internal_handler()
{
  DBUG_ASSERT(m_internal_handler != NULL);
  m_internal_handler= NULL;
}

extern "C"
void *thd_alloc(MYSQL_THD thd, unsigned int size)
{
  return thd->alloc(size);
}

extern "C"
void *thd_calloc(MYSQL_THD thd, unsigned int size)
{
  return thd->calloc(size);
}

extern "C"
char *thd_strdup(MYSQL_THD thd, const char *str)
{
  return thd->strdup(str);
}

extern "C"
char *thd_strmake(MYSQL_THD thd, const char *str, unsigned int size)
{
  return thd->strmake(str, size);
}

extern "C"
LEX_STRING *thd_make_lex_string(THD *thd, LEX_STRING *lex_str,
                                const char *str, unsigned int size,
                                int allocate_lex_string)
{
  return thd->make_lex_string(lex_str, str, size,
                              (bool) allocate_lex_string);
}

extern "C"
void *thd_memdup(MYSQL_THD thd, const void* str, unsigned int size)
{
  return thd->memdup(str, size);
}

void thd_get_xid(const MYSQL_THD thd, MYSQL_XID *xid)
{
  *xid = *(MYSQL_XID *) &thd->transaction.xid_state.xid;
}

/*
  Init common variables that has to be reset on start and on change_user
*/

void THD::init(void)
{
  pthread_mutex_lock(&LOCK_global_system_variables);
  plugin_thdvar_init(this);
  variables.time_format= date_time_format_copy((THD*) 0,
					       variables.time_format);
  variables.date_format= date_time_format_copy((THD*) 0,
					       variables.date_format);
  variables.datetime_format= date_time_format_copy((THD*) 0,
						   variables.datetime_format);
  /*
    variables= global_system_variables above has reset
    variables.pseudo_thread_id to 0. We need to correct it here to
    avoid temporary tables replication failure.
  */
  variables.pseudo_thread_id= thread_id;
  pthread_mutex_unlock(&LOCK_global_system_variables);
  server_status= SERVER_STATUS_AUTOCOMMIT;
  if (variables.sql_mode & MODE_NO_BACKSLASH_ESCAPES)
    server_status|= SERVER_STATUS_NO_BACKSLASH_ESCAPES;
  options= thd_startup_options;

  if (variables.max_join_size == HA_POS_ERROR)
    options |= OPTION_BIG_SELECTS;
  else
    options &= ~OPTION_BIG_SELECTS;

  transaction.all.modified_non_trans_table= transaction.stmt.modified_non_trans_table= FALSE;
  open_options=ha_open_options;
  update_lock_default= (variables.low_priority_updates ?
			TL_WRITE_LOW_PRIORITY :
			TL_WRITE);
  session_tx_isolation= (enum_tx_isolation) variables.tx_isolation;
  warn_list.empty();
  bzero((char*) warn_count, sizeof(warn_count));
  total_warn_count= 0;
  update_charset();
  reset_current_stmt_binlog_row_based();
  bzero((char *) &status_var, sizeof(status_var));
}


/*
  Init THD for query processing.
  This has to be called once before we call mysql_parse.
  See also comments in sql_class.h.
*/

void THD::init_for_queries()
{
  set_time(); 
  ha_enable_transaction(this,TRUE);

  reset_root_defaults(mem_root, variables.query_alloc_block_size,
                      variables.query_prealloc_size);
#ifdef USING_TRANSACTIONS
  reset_root_defaults(&transaction.mem_root,
                      variables.trans_alloc_block_size,
                      variables.trans_prealloc_size);
#endif
  transaction.xid_state.xid.null();
  transaction.xid_state.in_thd=1;
}


/*
  Do what's needed when one invokes change user

  SYNOPSIS
    change_user()

  IMPLEMENTATION
    Reset all resources that are connection specific
*/


void THD::change_user(void)
{
  cleanup();
  killed= NOT_KILLED;
  cleanup_done= 0;
  init();
  stmt_map.reset();
  hash_init(&user_vars, system_charset_info, USER_VARS_HASH_SIZE, 0, 0,
	    (hash_get_key) get_var_key,
	    (hash_free_key) free_user_var, 0);
  sp_cache_clear(&sp_proc_cache);
  sp_cache_clear(&sp_func_cache);
}


/* Do operations that may take a long time */

void THD::cleanup(void)
{
  DBUG_ENTER("THD::cleanup");
  DBUG_ASSERT(cleanup_done == 0);

  killed= KILL_CONNECTION;
#ifdef ENABLE_WHEN_BINLOG_WILL_BE_ABLE_TO_PREPARE
  if (transaction.xid_state.xa_state == XA_PREPARED)
  {
#error xid_state in the cache should be replaced by the allocated value
  }
#endif
  {
    ha_rollback(this);
    xid_cache_delete(&transaction.xid_state);
  }
  if (locked_tables)
  {
    lock=locked_tables; locked_tables=0;
    close_thread_tables(this);
  }
  mysql_ha_flush(this, (TABLE_LIST*) 0,
                 MYSQL_HA_CLOSE_FINAL | MYSQL_HA_FLUSH_ALL, FALSE);
  hash_free(&handler_tables_hash);
  delete_dynamic(&user_var_events);
  hash_free(&user_vars);
  close_temporary_tables(this);
  my_free((char*) variables.time_format, MYF(MY_ALLOW_ZERO_PTR));
  my_free((char*) variables.date_format, MYF(MY_ALLOW_ZERO_PTR));
  my_free((char*) variables.datetime_format, MYF(MY_ALLOW_ZERO_PTR));
  
  sp_cache_clear(&sp_proc_cache);
  sp_cache_clear(&sp_func_cache);

  if (global_read_lock)
    unlock_global_read_lock(this);
  if (ull)
  {
    pthread_mutex_lock(&LOCK_user_locks);
    item_user_lock_release(ull);
    pthread_mutex_unlock(&LOCK_user_locks);
    ull= NULL;
  }

  cleanup_done=1;
  DBUG_VOID_RETURN;
}


THD::~THD()
{
  THD_CHECK_SENTRY(this);
  DBUG_ENTER("~THD()");
  /* Ensure that no one is using THD */
  pthread_mutex_lock(&LOCK_delete);
  pthread_mutex_unlock(&LOCK_delete);
  add_to_status(&global_status_var, &status_var);

  /* Close connection */
#ifndef EMBEDDED_LIBRARY
  if (net.vio)
  {
    vio_delete(net.vio);
    net_end(&net);
  }
#endif
  stmt_map.reset();                     /* close all prepared statements */
  DBUG_ASSERT(lock_info.n_cursors == 0);
  if (!cleanup_done)
    cleanup();

  ha_close_connection(this);
  plugin_thdvar_cleanup(this);

  DBUG_PRINT("info", ("freeing security context"));
  main_security_ctx.destroy();
  safeFree(db);
  free_root(&warn_root,MYF(0));
#ifdef USING_TRANSACTIONS
  free_root(&transaction.mem_root,MYF(0));
#endif
  mysys_var=0;					// Safety (shouldn't be needed)
  pthread_mutex_destroy(&LOCK_delete);
#ifndef DBUG_OFF
  dbug_sentry= THD_SENTRY_GONE;
#endif  
#ifndef EMBEDDED_LIBRARY
  if (rli_fake)
    delete rli_fake;
#endif

  free_root(&main_mem_root, MYF(0));
  DBUG_VOID_RETURN;
}


/*
  Add all status variables to another status variable array

  SYNOPSIS
   add_to_status()
   to_var       add to this array
   from_var     from this array

  NOTES
    This function assumes that all variables are long/ulong.
    If this assumption will change, then we have to explictely add
    the other variables after the while loop
*/

void add_to_status(STATUS_VAR *to_var, STATUS_VAR *from_var)
{
  ulong *end= (ulong*) ((uchar*) to_var +
                        offsetof(STATUS_VAR, last_system_status_var) +
			sizeof(ulong));
  ulong *to= (ulong*) to_var, *from= (ulong*) from_var;

  while (to != end)
    *(to++)+= *(from++);
}

/*
  Add the difference between two status variable arrays to another one.

  SYNOPSIS
    add_diff_to_status
    to_var       add to this array
    from_var     from this array
    dec_var      minus this array
  
  NOTE
    This function assumes that all variables are long/ulong.
*/

void add_diff_to_status(STATUS_VAR *to_var, STATUS_VAR *from_var,
                        STATUS_VAR *dec_var)
{
  ulong *end= (ulong*) ((uchar*) to_var + offsetof(STATUS_VAR,
						  last_system_status_var) +
			sizeof(ulong));
  ulong *to= (ulong*) to_var, *from= (ulong*) from_var, *dec= (ulong*) dec_var;

  while (to != end)
    *(to++)+= *(from++) - *(dec++);
}


void THD::awake(THD::killed_state state_to_set)
{
  DBUG_ENTER("THD::awake");
  DBUG_PRINT("enter", ("this: 0x%lx", (long) this));
  THD_CHECK_SENTRY(this);
  safe_mutex_assert_owner(&LOCK_delete); 

  killed= state_to_set;
  if (state_to_set != THD::KILL_QUERY)
  {
    thr_alarm_kill(thread_id);
    if (!slave_thread)
      thread_scheduler.post_kill_notification(this);
#ifdef SIGNAL_WITH_VIO_CLOSE
    close_active_vio();
#endif    
  }
  if (mysys_var)
  {
    pthread_mutex_lock(&mysys_var->mutex);
    if (!system_thread)		// Don't abort locks
      mysys_var->abort=1;
    /*
      This broadcast could be up in the air if the victim thread
      exits the cond in the time between read and broadcast, but that is
      ok since all we want to do is to make the victim thread get out
      of waiting on current_cond.
      If we see a non-zero current_cond: it cannot be an old value (because
      then exit_cond() should have run and it can't because we have mutex); so
      it is the true value but maybe current_mutex is not yet non-zero (we're
      in the middle of enter_cond() and there is a "memory order
      inversion"). So we test the mutex too to not lock 0.

      Note that there is a small chance we fail to kill. If victim has locked
      current_mutex, but hasn't yet entered enter_cond() (which means that
      current_cond and current_mutex are 0), then the victim will not get
      a signal and it may wait "forever" on the cond (until
      we issue a second KILL or the status it's waiting for happens).
      It's true that we have set its thd->killed but it may not
      see it immediately and so may have time to reach the cond_wait().
    */
    if (mysys_var->current_cond && mysys_var->current_mutex)
    {
      pthread_mutex_lock(mysys_var->current_mutex);
      pthread_cond_broadcast(mysys_var->current_cond);
      pthread_mutex_unlock(mysys_var->current_mutex);
    }
    pthread_mutex_unlock(&mysys_var->mutex);
  }
  DBUG_VOID_RETURN;
}

/*
  Remember the location of thread info, the structure needed for
  sql_alloc() and the structure for the net buffer
*/

bool THD::store_globals()
{
  /*
    Assert that thread_stack is initialized: it's necessary to be able
    to track stack overrun.
  */
  DBUG_ASSERT(thread_stack);

  if (my_pthread_setspecific_ptr(THR_THD,  this) ||
      my_pthread_setspecific_ptr(THR_MALLOC, &mem_root))
    return 1;
  mysys_var=my_thread_var;
  /*
    Let mysqld define the thread id (not mysys)
    This allows us to move THD to different threads if needed.
  */
  mysys_var->id= thread_id;
  real_id= pthread_self();                      // For debugging

  /*
    We have to call thr_lock_info_init() again here as THD may have been
    created in another thread
  */
  thr_lock_info_init(&lock_info);
  return 0;
}


/*
  Cleanup after query.

  SYNOPSIS
    THD::cleanup_after_query()

  DESCRIPTION
    This function is used to reset thread data to its default state.

  NOTE
    This function is not suitable for setting thread data to some
    non-default values, as there is only one replication thread, so
    different master threads may overwrite data of each other on
    slave.
*/

void THD::cleanup_after_query()
{
  /*
    Reset rand_used so that detection of calls to rand() will save random 
    seeds if needed by the slave.

    Do not reset rand_used if inside a stored function or trigger because 
    only the call to these operations is logged. Thus only the calling 
    statement needs to detect rand() calls made by its substatements. These
    substatements must not set rand_used to 0 because it would remove the
    detection of rand() by the calling statement. 
  */
  if (!in_sub_stmt) /* stored functions and triggers are a special case */
  {
    /* Forget those values, for next binlogger: */
    stmt_depends_on_first_successful_insert_id_in_prev_stmt= 0;
    auto_inc_intervals_in_cur_stmt_for_binlog.empty();
    rand_used= 0;
  }
  if (first_successful_insert_id_in_cur_stmt > 0)
  {
    /* set what LAST_INSERT_ID() will return */
    first_successful_insert_id_in_prev_stmt= 
      first_successful_insert_id_in_cur_stmt;
    first_successful_insert_id_in_cur_stmt= 0;
    substitute_null_with_insert_id= TRUE;
  }
  arg_of_last_insert_id_function= 0;
  /* Free Items that were created during this execution */
  free_items();
  /* Reset where. */
  where= THD::DEFAULT_WHERE;
}


/**
  Create a LEX_STRING in this connection

  @param lex_str  pointer to LEX_STRING object to be initialized
  @param str      initializer to be copied into lex_str
  @param length   length of str, in bytes
  @param allocate_lex_string  if TRUE, allocate new LEX_STRING object,
                              instead of using lex_str value
  @return  NULL on failure, or pointer to the LEX_STRING object
*/
LEX_STRING *THD::make_lex_string(LEX_STRING *lex_str,
                                 const char* str, uint length,
                                 bool allocate_lex_string)
{
  if (allocate_lex_string)
    if (!(lex_str= (LEX_STRING *)alloc(sizeof(LEX_STRING))))
      return 0;
  if (!(lex_str->str= strmake_root(mem_root, str, length)))
    return 0;
  lex_str->length= length;
  return lex_str;
}


/*
  Convert a string to another character set

  SYNOPSIS
    convert_string()
    to				Store new allocated string here
    to_cs			New character set for allocated string
    from			String to convert
    from_length			Length of string to convert
    from_cs			Original character set

  NOTES
    to will be 0-terminated to make it easy to pass to system funcs

  RETURN
    0	ok
    1	End of memory.
        In this case to->str will point to 0 and to->length will be 0.
*/

bool THD::convert_string(LEX_STRING *to, CHARSET_INFO *to_cs,
			 const char *from, uint from_length,
			 CHARSET_INFO *from_cs)
{
  DBUG_ENTER("convert_string");
  size_t new_length= to_cs->mbmaxlen * from_length;
  uint dummy_errors;
  if (!(to->str= (char*) alloc(new_length+1)))
  {
    to->length= 0;				// Safety fix
    DBUG_RETURN(1);				// EOM
  }
  to->length= copy_and_convert((char*) to->str, new_length, to_cs,
			       from, from_length, from_cs, &dummy_errors);
  to->str[to->length]=0;			// Safety
  DBUG_RETURN(0);
}


/*
  Convert string from source character set to target character set inplace.

  SYNOPSIS
    THD::convert_string

  DESCRIPTION
    Convert string using convert_buffer - buffer for character set 
    conversion shared between all protocols.

  RETURN
    0   ok
   !0   out of memory
*/

bool THD::convert_string(String *s, CHARSET_INFO *from_cs, CHARSET_INFO *to_cs)
{
  uint dummy_errors;
  if (convert_buffer.copy(s->ptr(), s->length(), from_cs, to_cs, &dummy_errors))
    return TRUE;
  /* If convert_buffer >> s copying is more efficient long term */
  if (convert_buffer.alloced_length() >= convert_buffer.length() * 2 ||
      !s->is_alloced())
  {
    return s->copy(convert_buffer);
  }
  s->swap(convert_buffer);
  return FALSE;
}


/*
  Update some cache variables when character set changes
*/

void THD::update_charset()
{
  uint32 not_used;
  charset_is_system_charset= !String::needs_conversion(0,charset(),
                                                       system_charset_info,
                                                       &not_used);
  charset_is_collation_connection= 
    !String::needs_conversion(0,charset(),variables.collation_connection,
                              &not_used);
  charset_is_character_set_filesystem= 
    !String::needs_conversion(0, charset(),
                              variables.character_set_filesystem, &not_used);
}


/* routings to adding tables to list of changed in transaction tables */

inline static void list_include(CHANGED_TABLE_LIST** prev,
				CHANGED_TABLE_LIST* curr,
				CHANGED_TABLE_LIST* new_table)
{
  if (new_table)
  {
    *prev = new_table;
    (*prev)->next = curr;
  }
}

/* add table to list of changed in transaction tables */

void THD::add_changed_table(TABLE *table)
{
  DBUG_ENTER("THD::add_changed_table(table)");

  DBUG_ASSERT((options & (OPTION_NOT_AUTOCOMMIT | OPTION_BEGIN)) &&
	      table->file->has_transactions());
  add_changed_table(table->s->table_cache_key.str,
                    (long) table->s->table_cache_key.length);
  DBUG_VOID_RETURN;
}


void THD::add_changed_table(const char *key, long key_length)
{
  DBUG_ENTER("THD::add_changed_table(key)");
  CHANGED_TABLE_LIST **prev_changed = &transaction.changed_tables;
  CHANGED_TABLE_LIST *curr = transaction.changed_tables;

  for (; curr; prev_changed = &(curr->next), curr = curr->next)
  {
    int cmp =  (long)curr->key_length - (long)key_length;
    if (cmp < 0)
    {
      list_include(prev_changed, curr, changed_table_dup(key, key_length));
      DBUG_PRINT("info", 
		 ("key_length: %ld  %u", key_length,
                  (*prev_changed)->key_length));
      DBUG_VOID_RETURN;
    }
    else if (cmp == 0)
    {
      cmp = memcmp(curr->key, key, curr->key_length);
      if (cmp < 0)
      {
	list_include(prev_changed, curr, changed_table_dup(key, key_length));
	DBUG_PRINT("info", 
		   ("key_length:  %ld  %u", key_length,
		    (*prev_changed)->key_length));
	DBUG_VOID_RETURN;
      }
      else if (cmp == 0)
      {
	DBUG_PRINT("info", ("already in list"));
	DBUG_VOID_RETURN;
      }
    }
  }
  *prev_changed = changed_table_dup(key, key_length);
  DBUG_PRINT("info", ("key_length: %ld  %u", key_length,
		      (*prev_changed)->key_length));
  DBUG_VOID_RETURN;
}


CHANGED_TABLE_LIST* THD::changed_table_dup(const char *key, long key_length)
{
  CHANGED_TABLE_LIST* new_table = 
    (CHANGED_TABLE_LIST*) trans_alloc(ALIGN_SIZE(sizeof(CHANGED_TABLE_LIST))+
				      key_length + 1);
  if (!new_table)
  {
    my_error(EE_OUTOFMEMORY, MYF(ME_BELL),
             ALIGN_SIZE(sizeof(TABLE_LIST)) + key_length + 1);
    killed= KILL_CONNECTION;
    return 0;
  }

  new_table->key= ((char*)new_table)+ ALIGN_SIZE(sizeof(CHANGED_TABLE_LIST));
  new_table->next = 0;
  new_table->key_length = key_length;
  ::memcpy(new_table->key, key, key_length);
  return new_table;
}


int THD::send_explain_fields(select_result *result)
{
  List<Item> field_list;
  Item *item;
  CHARSET_INFO *cs= system_charset_info;
  field_list.push_back(new Item_return_int("id",3, MYSQL_TYPE_LONGLONG));
  field_list.push_back(new Item_empty_string("select_type", 19, cs));
  field_list.push_back(item= new Item_empty_string("table", NAME_CHAR_LEN, cs));
  item->maybe_null= 1;
  if (lex->describe & DESCRIBE_PARTITIONS)
  {
    /* Maximum length of string that make_used_partitions_str() can produce */
    item= new Item_empty_string("partitions", MAX_PARTITIONS * (1 + FN_LEN),
                                cs);
    field_list.push_back(item);
    item->maybe_null= 1;
  }
  field_list.push_back(item= new Item_empty_string("type", 10, cs));
  item->maybe_null= 1;
  field_list.push_back(item=new Item_empty_string("possible_keys",
						  NAME_CHAR_LEN*MAX_KEY, cs));
  item->maybe_null=1;
  field_list.push_back(item=new Item_empty_string("key", NAME_CHAR_LEN, cs));
  item->maybe_null=1;
  field_list.push_back(item=new Item_empty_string("key_len",
						  NAME_CHAR_LEN*MAX_KEY));
  item->maybe_null=1;
  field_list.push_back(item=new Item_empty_string("ref",
                                                  NAME_CHAR_LEN*MAX_REF_PARTS,
                                                  cs));
  item->maybe_null=1;
  field_list.push_back(item= new Item_return_int("rows", 10,
                                                 MYSQL_TYPE_LONGLONG));
  if (lex->describe & DESCRIBE_EXTENDED)
  {
    field_list.push_back(item= new Item_float("filtered", 0.1234, 2, 4));
    item->maybe_null=1;
  }
  item->maybe_null= 1;
  field_list.push_back(new Item_empty_string("Extra", 255, cs));
  return (result->send_fields(field_list,
                              Protocol::SEND_NUM_ROWS | Protocol::SEND_EOF));
}

#ifdef SIGNAL_WITH_VIO_CLOSE
void THD::close_active_vio()
{
  DBUG_ENTER("close_active_vio");
  safe_mutex_assert_owner(&LOCK_delete); 
#ifndef EMBEDDED_LIBRARY
  if (active_vio)
  {
    vio_close(active_vio);
    active_vio = 0;
  }
#endif
  DBUG_VOID_RETURN;
}
#endif


struct Item_change_record: public ilink
{
  Item **place;
  Item *old_value;
  /* Placement new was hidden by `new' in ilink (TODO: check): */
  static void *operator new(size_t size, void *mem) { return mem; }
  static void operator delete(void *ptr, size_t size) {}
  static void operator delete(void *ptr, void *mem) { /* never called */ }
};


/*
  Register an item tree tree transformation, performed by the query
  optimizer. We need a pointer to runtime_memroot because it may be !=
  thd->mem_root (due to possible set_n_backup_active_arena called for thd).
*/

void THD::nocheck_register_item_tree_change(Item **place, Item *old_value,
                                            MEM_ROOT *runtime_memroot)
{
  Item_change_record *change;
  /*
    Now we use one node per change, which adds some memory overhead,
    but still is rather fast as we use alloc_root for allocations.
    A list of item tree changes of an average query should be short.
  */
  void *change_mem= alloc_root(runtime_memroot, sizeof(*change));
  if (change_mem == 0)
  {
    /*
      OOM, thd->fatal_error() is called by the error handler of the
      memroot. Just return.
    */
    return;
  }
  change= new (change_mem) Item_change_record;
  change->place= place;
  change->old_value= old_value;
  change_list.append(change);
}


void THD::rollback_item_tree_changes()
{
  I_List_iterator<Item_change_record> it(change_list);
  Item_change_record *change;
  DBUG_ENTER("rollback_item_tree_changes");

  while ((change= it++))
    *change->place= change->old_value;
  /* We can forget about changes memory: it's allocated in runtime memroot */
  change_list.empty();
  DBUG_VOID_RETURN;
}


/*****************************************************************************
** Functions to provide a interface to select results
*****************************************************************************/

select_result::select_result()
{
  thd=current_thd;
}

void select_result::send_error(uint errcode,const char *err)
{
  my_message(errcode, err, MYF(0));
}


void select_result::cleanup()
{
  /* do nothing */
}

bool select_result::check_simple_select() const
{
  my_error(ER_SP_BAD_CURSOR_QUERY, MYF(0));
  return TRUE;
}


static String default_line_term("\n",default_charset_info);
static String default_escaped("\\",default_charset_info);
static String default_field_term("\t",default_charset_info);

sql_exchange::sql_exchange(char *name,bool flag)
  :file_name(name), opt_enclosed(0), dumpfile(flag), skip_lines(0)
{
  field_term= &default_field_term;
  enclosed=   line_start= &my_empty_string;
  line_term=  &default_line_term;
  escaped=    &default_escaped;
  cs= NULL;
}

bool select_send::send_fields(List<Item> &list, uint flags)
{
  bool res;
  if (!(res= thd->protocol->send_fields(&list, flags)))
    is_result_set_started= 1;
  return res;
}

void select_send::abort()
{
  DBUG_ENTER("select_send::abort");
  if (is_result_set_started && thd->spcont &&
      thd->spcont->find_handler(thd, thd->net.last_errno,
                                MYSQL_ERROR::WARN_LEVEL_ERROR))
  {
    /*
      We're executing a stored procedure, have an open result
      set, an SQL exception conditiona and a handler for it.
      In this situation we must abort the current statement,
      silence the error and start executing the continue/exit
      handler.
      Before aborting the statement, let's end the open result set, as
      otherwise the client will hang due to the violation of the
      client/server protocol.
    */
    thd->net.report_error= 0;
    send_eof();
    thd->net.report_error= 1; // Abort SP
  }
  DBUG_VOID_RETURN;
}


/** 
  Cleanup an instance of this class for re-use
  at next execution of a prepared statement/
  stored procedure statement.
*/

void select_send::cleanup()
{
  is_result_set_started= FALSE;
}

/* Send data to client. Returns 0 if ok */

bool select_send::send_data(List<Item> &items)
{
  if (unit->offset_limit_cnt)
  {						// using limit offset,count
    unit->offset_limit_cnt--;
    return 0;
  }

  /*
    We may be passing the control from mysqld to the client: release the
    InnoDB adaptive hash S-latch to avoid thread deadlocks if it was reserved
    by thd
  */
  ha_release_temporary_latches(thd);

  List_iterator_fast<Item> li(items);
  Protocol *protocol= thd->protocol;
  char buff[MAX_FIELD_WIDTH];
  String buffer(buff, sizeof(buff), &my_charset_bin);
  DBUG_ENTER("select_send::send_data");

  protocol->prepare_for_resend();
  Item *item;
  while ((item=li++))
  {
    if (item->send(protocol, &buffer))
    {
      protocol->free();				// Free used buffer
      my_message(ER_OUT_OF_RESOURCES, ER(ER_OUT_OF_RESOURCES), MYF(0));
      break;
    }
  }
  thd->sent_row_count++;
  if (!thd->vio_ok())
    DBUG_RETURN(0);
  if (! thd->is_error())
    DBUG_RETURN(protocol->write());
  protocol->remove_last_row();
  DBUG_RETURN(1);
}

bool select_send::send_eof()
{
  /* 
    We may be passing the control from mysqld to the client: release the
    InnoDB adaptive hash S-latch to avoid thread deadlocks if it was reserved
    by thd 
  */
  ha_release_temporary_latches(thd);

  /* Unlock tables before sending packet to gain some speed */
  if (thd->lock)
  {
    mysql_unlock_tables(thd, thd->lock);
    thd->lock=0;
  }
  if (! thd->is_error())
  {
    ::send_eof(thd);
    is_result_set_started= 0;
    return 0;
  }
  else
    return 1;
}


/************************************************************************
  Handling writing to file
************************************************************************/

void select_to_file::send_error(uint errcode,const char *err)
{
  my_message(errcode, err, MYF(0));
  if (file > 0)
  {
    (void) end_io_cache(&cache);
    (void) my_close(file,MYF(0));
    (void) my_delete(path,MYF(0));		// Delete file on error
    file= -1;
  }
}


bool select_to_file::send_eof()
{
  int error= test(end_io_cache(&cache));
  if (my_close(file,MYF(MY_WME)))
    error= 1;
  if (!error)
  {
    /*
      In order to remember the value of affected rows for ROW_COUNT()
      function, SELECT INTO has to have an own SQLCOM.
      TODO: split from SQLCOM_SELECT
    */
    ::send_ok(thd,row_count);
  }
  file= -1;
  return error;
}


void select_to_file::cleanup()
{
  /* In case of error send_eof() may be not called: close the file here. */
  if (file >= 0)
  {
    (void) end_io_cache(&cache);
    (void) my_close(file,MYF(0));
    file= -1;
  }
  path[0]= '\0';
  row_count= 0;
}


select_to_file::~select_to_file()
{
  if (file >= 0)
  {					// This only happens in case of error
    (void) end_io_cache(&cache);
    (void) my_close(file,MYF(0));
    file= -1;
  }
}

/***************************************************************************
** Export of select to textfile
***************************************************************************/

select_export::~select_export()
{
  thd->sent_row_count=row_count;
}


/*
  Create file with IO cache

  SYNOPSIS
    create_file()
    thd			Thread handle
    path		File name
    exchange		Excange class
    cache		IO cache

  RETURN
    >= 0 	File handle
   -1		Error
*/


static File create_file(THD *thd, char *path, sql_exchange *exchange,
			IO_CACHE *cache)
{
  File file;
  uint option= MY_UNPACK_FILENAME | MY_RELATIVE_PATH;

#ifdef DONT_ALLOW_FULL_LOAD_DATA_PATHS
  option|= MY_REPLACE_DIR;			// Force use of db directory
#endif

  if (!dirname_length(exchange->file_name))
  {
    strxnmov(path, FN_REFLEN-1, mysql_real_data_home, thd->db ? thd->db : "",
             NullS);
    (void) fn_format(path, exchange->file_name, path, "", option);
  }
  else
    (void) fn_format(path, exchange->file_name, mysql_real_data_home, "", option);

  if (opt_secure_file_priv &&
      strncmp(opt_secure_file_priv, path, strlen(opt_secure_file_priv)))
  {
    /* Write only allowed to dir or subdir specified by secure_file_priv */
    my_error(ER_OPTION_PREVENTS_STATEMENT, MYF(0), "--secure-file-priv");
    return -1;
  }

  if (!access(path, F_OK))
  {
    my_error(ER_FILE_EXISTS_ERROR, MYF(0), exchange->file_name);
    return -1;
  }
  /* Create the file world readable */
  if ((file= my_create(path, 0666, O_WRONLY|O_EXCL, MYF(MY_WME))) < 0)
    return file;
#ifdef HAVE_FCHMOD
  (void) fchmod(file, 0666);			// Because of umask()
#else
  (void) chmod(path, 0666);
#endif
  if (init_io_cache(cache, file, 0L, WRITE_CACHE, 0L, 1, MYF(MY_WME)))
  {
    my_close(file, MYF(0));
    my_delete(path, MYF(0));  // Delete file on error, it was just created 
    return -1;
  }
  return file;
}


int
select_export::prepare(List<Item> &list, SELECT_LEX_UNIT *u)
{
  bool blob_flag=0;
  bool string_results= FALSE, non_string_results= FALSE;
  unit= u;
  if ((uint) strlen(exchange->file_name) + NAME_LEN >= FN_REFLEN)
    strmake(path,exchange->file_name,FN_REFLEN-1);

  if ((file= create_file(thd, path, exchange, &cache)) < 0)
    return 1;
  /* Check if there is any blobs in data */
  {
    List_iterator_fast<Item> li(list);
    Item *item;
    while ((item=li++))
    {
      if (item->max_length >= MAX_BLOB_WIDTH)
      {
	blob_flag=1;
	break;
      }
      if (item->result_type() == STRING_RESULT)
        string_results= TRUE;
      else
        non_string_results= TRUE;
    }
  }
  field_term_length=exchange->field_term->length();
<<<<<<< HEAD
  field_term_char= field_term_length ? (*exchange->field_term)[0] : INT_MAX;
  if (!exchange->line_term->length())
    exchange->line_term=exchange->field_term;	// Use this if it exists
  field_sep_char= (exchange->enclosed->length() ? (*exchange->enclosed)[0] :
                   field_term_char);
  escape_char=	(exchange->escaped->length() ? (*exchange->escaped)[0] : -1);
=======
  field_term_char= field_term_length ?
                   (int) (uchar) (*exchange->field_term)[0] : INT_MAX;
  if (!exchange->line_term->length())
    exchange->line_term=exchange->field_term;	// Use this if it exists
  field_sep_char= (exchange->enclosed->length() ?
                  (int) (uchar) (*exchange->enclosed)[0] : field_term_char);
  escape_char=	(exchange->escaped->length() ?
                (int) (uchar) (*exchange->escaped)[0] : -1);
>>>>>>> 3f163915
  is_ambiguous_field_sep= test(strchr(ESCAPE_CHARS, field_sep_char));
  is_unsafe_field_sep= test(strchr(NUMERIC_CHARS, field_sep_char));
  line_sep_char= (exchange->line_term->length() ?
                 (int) (uchar) (*exchange->line_term)[0] : INT_MAX);
  if (!field_term_length)
    exchange->opt_enclosed=0;
  if (!exchange->enclosed->length())
    exchange->opt_enclosed=1;			// A little quicker loop
  fixed_row_size= (!field_term_length && !exchange->enclosed->length() &&
		   !blob_flag);
  if ((is_ambiguous_field_sep && exchange->enclosed->is_empty() &&
       (string_results || is_unsafe_field_sep)) ||
      (exchange->opt_enclosed && non_string_results &&
       field_term_length && strchr(NUMERIC_CHARS, field_term_char)))
  {
    push_warning(thd, MYSQL_ERROR::WARN_LEVEL_WARN,
                 ER_AMBIGUOUS_FIELD_TERM, ER(ER_AMBIGUOUS_FIELD_TERM));
    is_ambiguous_field_term= TRUE;
  }
  else
    is_ambiguous_field_term= FALSE;

  return 0;
}


#define NEED_ESCAPING(x) ((int) (uchar) (x) == escape_char    || \
                          (enclosed ? (int) (uchar) (x) == field_sep_char      \
                                    : (int) (uchar) (x) == field_term_char) || \
                          (int) (uchar) (x) == line_sep_char  || \
                          !(x))

bool select_export::send_data(List<Item> &items)
{

  DBUG_ENTER("select_export::send_data");
  char buff[MAX_FIELD_WIDTH],null_buff[2],space[MAX_FIELD_WIDTH];
  bool space_inited=0;
  String tmp(buff,sizeof(buff),&my_charset_bin),*res;
  tmp.length(0);

  if (unit->offset_limit_cnt)
  {						// using limit offset,count
    unit->offset_limit_cnt--;
    DBUG_RETURN(0);
  }
  row_count++;
  Item *item;
  uint used_length=0,items_left=items.elements;
  List_iterator_fast<Item> li(items);

  if (my_b_write(&cache,(uchar*) exchange->line_start->ptr(),
		 exchange->line_start->length()))
    goto err;
  while ((item=li++))
  {
    Item_result result_type=item->result_type();
    bool enclosed = (exchange->enclosed->length() &&
                     (!exchange->opt_enclosed || result_type == STRING_RESULT));
    res=item->str_result(&tmp);
    if (res && enclosed)
    {
      if (my_b_write(&cache,(uchar*) exchange->enclosed->ptr(),
		     exchange->enclosed->length()))
	goto err;
    }
    if (!res)
    {						// NULL
      if (!fixed_row_size)
      {
	if (escape_char != -1)			// Use \N syntax
	{
	  null_buff[0]=escape_char;
	  null_buff[1]='N';
	  if (my_b_write(&cache,(uchar*) null_buff,2))
	    goto err;
	}
	else if (my_b_write(&cache,(uchar*) "NULL",4))
	  goto err;
      }
      else
      {
	used_length=0;				// Fill with space
      }
    }
    else
    {
      if (fixed_row_size)
	used_length=min(res->length(),item->max_length);
      else
	used_length=res->length();
      if ((result_type == STRING_RESULT || is_unsafe_field_sep) &&
           escape_char != -1)
      {
        char *pos, *start, *end;
        CHARSET_INFO *res_charset= res->charset();
        CHARSET_INFO *character_set_client= thd->variables.
                                            character_set_client;
        bool check_second_byte= (res_charset == &my_charset_bin) &&
                                 character_set_client->
                                 escape_with_backslash_is_dangerous;
        DBUG_ASSERT(character_set_client->mbmaxlen == 2 ||
                    !character_set_client->escape_with_backslash_is_dangerous);
	for (start=pos=(char*) res->ptr(),end=pos+used_length ;
	     pos != end ;
	     pos++)
	{
#ifdef USE_MB
	  if (use_mb(res_charset))
	  {
	    int l;
	    if ((l=my_ismbchar(res_charset, pos, end)))
	    {
	      pos += l-1;
	      continue;
	    }
	  }
#endif

          /*
            Special case when dumping BINARY/VARBINARY/BLOB values
            for the clients with character sets big5, cp932, gbk and sjis,
            which can have the escape character (0x5C "\" by default)
            as the second byte of a multi-byte sequence.
            
            If
            - pos[0] is a valid multi-byte head (e.g 0xEE) and
            - pos[1] is 0x00, which will be escaped as "\0",
            
            then we'll get "0xEE + 0x5C + 0x30" in the output file.
            
            If this file is later loaded using this sequence of commands:
            
            mysql> create table t1 (a varchar(128)) character set big5;
            mysql> LOAD DATA INFILE 'dump.txt' INTO TABLE t1;
            
            then 0x5C will be misinterpreted as the second byte
            of a multi-byte character "0xEE + 0x5C", instead of
            escape character for 0x00.
            
            To avoid this confusion, we'll escape the multi-byte
            head character too, so the sequence "0xEE + 0x00" will be
            dumped as "0x5C + 0xEE + 0x5C + 0x30".
            
            Note, in the condition below we only check if
            mbcharlen is equal to 2, because there are no
            character sets with mbmaxlen longer than 2
            and with escape_with_backslash_is_dangerous set.
            DBUG_ASSERT before the loop makes that sure.
          */

          if ((NEED_ESCAPING(*pos) ||
               (check_second_byte &&
                my_mbcharlen(character_set_client, (uchar) *pos) == 2 &&
                pos + 1 < end &&
                NEED_ESCAPING(pos[1]))) &&
              /*
               Don't escape field_term_char by doubling - doubling is only
               valid for ENCLOSED BY characters:
              */
<<<<<<< HEAD
              (enclosed || !is_ambiguous_field_term || *pos != field_term_char))
=======
              (enclosed || !is_ambiguous_field_term ||
               (int) (uchar) *pos != field_term_char))
>>>>>>> 3f163915
          {
	    char tmp_buff[2];
            tmp_buff[0]= ((int) (uchar) *pos == field_sep_char &&
                          is_ambiguous_field_sep) ?
                          field_sep_char : escape_char;
	    tmp_buff[1]= *pos ? *pos : '0';
	    if (my_b_write(&cache,(uchar*) start,(uint) (pos-start)) ||
		my_b_write(&cache,(uchar*) tmp_buff,2))
	      goto err;
	    start=pos+1;
	  }
	}
	if (my_b_write(&cache,(uchar*) start,(uint) (pos-start)))
	  goto err;
      }
      else if (my_b_write(&cache,(uchar*) res->ptr(),used_length))
	goto err;
    }
    if (fixed_row_size)
    {						// Fill with space
      if (item->max_length > used_length)
      {
	/* QQ:  Fix by adding a my_b_fill() function */
	if (!space_inited)
	{
	  space_inited=1;
	  bfill(space,sizeof(space),' ');
	}
	uint length=item->max_length-used_length;
	for (; length > sizeof(space) ; length-=sizeof(space))
	{
	  if (my_b_write(&cache,(uchar*) space,sizeof(space)))
	    goto err;
	}
	if (my_b_write(&cache,(uchar*) space,length))
	  goto err;
      }
    }
    if (res && enclosed)
    {
      if (my_b_write(&cache, (uchar*) exchange->enclosed->ptr(),
                     exchange->enclosed->length()))
        goto err;
    }
    if (--items_left)
    {
      if (my_b_write(&cache, (uchar*) exchange->field_term->ptr(),
                     field_term_length))
        goto err;
    }
  }
  if (my_b_write(&cache,(uchar*) exchange->line_term->ptr(),
		 exchange->line_term->length()))
    goto err;
  DBUG_RETURN(0);
err:
  DBUG_RETURN(1);
}


/***************************************************************************
** Dump  of select to a binary file
***************************************************************************/


int
select_dump::prepare(List<Item> &list __attribute__((unused)),
		     SELECT_LEX_UNIT *u)
{
  unit= u;
  return (int) ((file= create_file(thd, path, exchange, &cache)) < 0);
}


bool select_dump::send_data(List<Item> &items)
{
  List_iterator_fast<Item> li(items);
  char buff[MAX_FIELD_WIDTH];
  String tmp(buff,sizeof(buff),&my_charset_bin),*res;
  tmp.length(0);
  Item *item;
  DBUG_ENTER("select_dump::send_data");

  if (unit->offset_limit_cnt)
  {						// using limit offset,count
    unit->offset_limit_cnt--;
    DBUG_RETURN(0);
  }
  if (row_count++ > 1) 
  {
    my_message(ER_TOO_MANY_ROWS, ER(ER_TOO_MANY_ROWS), MYF(0));
    goto err;
  }
  while ((item=li++))
  {
    res=item->str_result(&tmp);
    if (!res)					// If NULL
    {
      if (my_b_write(&cache,(uchar*) "",1))
	goto err;
    }
    else if (my_b_write(&cache,(uchar*) res->ptr(),res->length()))
    {
      my_error(ER_ERROR_ON_WRITE, MYF(0), path, my_errno);
      goto err;
    }
  }
  DBUG_RETURN(0);
err:
  DBUG_RETURN(1);
}


select_subselect::select_subselect(Item_subselect *item_arg)
{
  item= item_arg;
}


bool select_singlerow_subselect::send_data(List<Item> &items)
{
  DBUG_ENTER("select_singlerow_subselect::send_data");
  Item_singlerow_subselect *it= (Item_singlerow_subselect *)item;
  if (it->assigned())
  {
    my_message(ER_SUBQUERY_NO_1_ROW, ER(ER_SUBQUERY_NO_1_ROW), MYF(0));
    DBUG_RETURN(1);
  }
  if (unit->offset_limit_cnt)
  {				          // Using limit offset,count
    unit->offset_limit_cnt--;
    DBUG_RETURN(0);
  }
  List_iterator_fast<Item> li(items);
  Item *val_item;
  for (uint i= 0; (val_item= li++); i++)
    it->store(i, val_item);
  it->assigned(1);
  DBUG_RETURN(0);
}


void select_max_min_finder_subselect::cleanup()
{
  DBUG_ENTER("select_max_min_finder_subselect::cleanup");
  cache= 0;
  DBUG_VOID_RETURN;
}


bool select_max_min_finder_subselect::send_data(List<Item> &items)
{
  DBUG_ENTER("select_max_min_finder_subselect::send_data");
  Item_maxmin_subselect *it= (Item_maxmin_subselect *)item;
  List_iterator_fast<Item> li(items);
  Item *val_item= li++;
  it->register_value();
  if (it->assigned())
  {
    cache->store(val_item);
    if ((this->*op)())
      it->store(0, cache);
  }
  else
  {
    if (!cache)
    {
      cache= Item_cache::get_cache(val_item);
      switch (val_item->result_type())
      {
      case REAL_RESULT:
	op= &select_max_min_finder_subselect::cmp_real;
	break;
      case INT_RESULT:
	op= &select_max_min_finder_subselect::cmp_int;
	break;
      case STRING_RESULT:
	op= &select_max_min_finder_subselect::cmp_str;
	break;
      case DECIMAL_RESULT:
        op= &select_max_min_finder_subselect::cmp_decimal;
        break;
      case ROW_RESULT:
        // This case should never be choosen
	DBUG_ASSERT(0);
	op= 0;
      }
    }
    cache->store(val_item);
    it->store(0, cache);
  }
  it->assigned(1);
  DBUG_RETURN(0);
}

bool select_max_min_finder_subselect::cmp_real()
{
  Item *maxmin= ((Item_singlerow_subselect *)item)->element_index(0);
  double val1= cache->val_real(), val2= maxmin->val_real();
  if (fmax)
    return (cache->null_value && !maxmin->null_value) ||
      (!cache->null_value && !maxmin->null_value &&
       val1 > val2);
  return (maxmin->null_value && !cache->null_value) ||
    (!cache->null_value && !maxmin->null_value &&
     val1 < val2);
}

bool select_max_min_finder_subselect::cmp_int()
{
  Item *maxmin= ((Item_singlerow_subselect *)item)->element_index(0);
  longlong val1= cache->val_int(), val2= maxmin->val_int();
  if (fmax)
    return (cache->null_value && !maxmin->null_value) ||
      (!cache->null_value && !maxmin->null_value &&
       val1 > val2);
  return (maxmin->null_value && !cache->null_value) ||
    (!cache->null_value && !maxmin->null_value &&
     val1 < val2);
}

bool select_max_min_finder_subselect::cmp_decimal()
{
  Item *maxmin= ((Item_singlerow_subselect *)item)->element_index(0);
  my_decimal cval, *cvalue= cache->val_decimal(&cval);
  my_decimal mval, *mvalue= maxmin->val_decimal(&mval);
  if (fmax)
    return (cache->null_value && !maxmin->null_value) ||
      (!cache->null_value && !maxmin->null_value &&
       my_decimal_cmp(cvalue, mvalue) > 0) ;
  return (maxmin->null_value && !cache->null_value) ||
    (!cache->null_value && !maxmin->null_value &&
     my_decimal_cmp(cvalue,mvalue) < 0);
}

bool select_max_min_finder_subselect::cmp_str()
{
  String *val1, *val2, buf1, buf2;
  Item *maxmin= ((Item_singlerow_subselect *)item)->element_index(0);
  /*
    as far as both operand is Item_cache buf1 & buf2 will not be used,
    but added for safety
  */
  val1= cache->val_str(&buf1);
  val2= maxmin->val_str(&buf1);
  if (fmax)
    return (cache->null_value && !maxmin->null_value) ||
      (!cache->null_value && !maxmin->null_value &&
       sortcmp(val1, val2, cache->collation.collation) > 0) ;
  return (maxmin->null_value && !cache->null_value) ||
    (!cache->null_value && !maxmin->null_value &&
     sortcmp(val1, val2, cache->collation.collation) < 0);
}

bool select_exists_subselect::send_data(List<Item> &items)
{
  DBUG_ENTER("select_exists_subselect::send_data");
  Item_exists_subselect *it= (Item_exists_subselect *)item;
  if (unit->offset_limit_cnt)
  {				          // Using limit offset,count
    unit->offset_limit_cnt--;
    DBUG_RETURN(0);
  }
  it->value= 1;
  it->assigned(1);
  DBUG_RETURN(0);
}


/***************************************************************************
  Dump of select to variables
***************************************************************************/

int select_dumpvar::prepare(List<Item> &list, SELECT_LEX_UNIT *u)
{
  unit= u;
  
  if (var_list.elements != list.elements)
  {
    my_message(ER_WRONG_NUMBER_OF_COLUMNS_IN_SELECT,
               ER(ER_WRONG_NUMBER_OF_COLUMNS_IN_SELECT), MYF(0));
    return 1;
  }               
  return 0;
}


bool select_dumpvar::check_simple_select() const
{
  my_error(ER_SP_BAD_CURSOR_SELECT, MYF(0));
  return TRUE;
}


void select_dumpvar::cleanup()
{
  row_count= 0;
}


Query_arena::Type Query_arena::type() const
{
  DBUG_ASSERT(0); /* Should never be called */
  return STATEMENT;
}


void Query_arena::free_items()
{
  Item *next;
  DBUG_ENTER("Query_arena::free_items");
  /* This works because items are allocated with sql_alloc() */
  for (; free_list; free_list= next)
  {
    next= free_list->next;
    free_list->delete_self();
  }
  /* Postcondition: free_list is 0 */
  DBUG_VOID_RETURN;
}


void Query_arena::set_query_arena(Query_arena *set)
{
  mem_root=  set->mem_root;
  free_list= set->free_list;
  state= set->state;
}


void Query_arena::cleanup_stmt()
{
  DBUG_ASSERT("Query_arena::cleanup_stmt()" == "not implemented");
}

/*
  Statement functions
*/

Statement::Statement(LEX *lex_arg, MEM_ROOT *mem_root_arg,
                     enum enum_state state_arg, ulong id_arg)
  :Query_arena(mem_root_arg, state_arg),
  id(id_arg),
  mark_used_columns(MARK_COLUMNS_READ),
  lex(lex_arg),
  query(0),
  query_length(0),
  cursor(0),
  db(NULL),
  db_length(0)
{
  name.str= NULL;
}


Query_arena::Type Statement::type() const
{
  return STATEMENT;
}


void Statement::set_statement(Statement *stmt)
{
  id=             stmt->id;
  mark_used_columns=   stmt->mark_used_columns;
  lex=            stmt->lex;
  query=          stmt->query;
  query_length=   stmt->query_length;
  cursor=         stmt->cursor;
}


void
Statement::set_n_backup_statement(Statement *stmt, Statement *backup)
{
  DBUG_ENTER("Statement::set_n_backup_statement");
  backup->set_statement(this);
  set_statement(stmt);
  DBUG_VOID_RETURN;
}


void Statement::restore_backup_statement(Statement *stmt, Statement *backup)
{
  DBUG_ENTER("Statement::restore_backup_statement");
  stmt->set_statement(this);
  set_statement(backup);
  DBUG_VOID_RETURN;
}


void THD::end_statement()
{
  /* Cleanup SQL processing state to reuse this statement in next query. */
  lex_end(lex);
  delete lex->result;
  lex->result= 0;
  /* Note that free_list is freed in cleanup_after_query() */

  /*
    Don't free mem_root, as mem_root is freed in the end of dispatch_command
    (once for any command).
  */
}


void THD::set_n_backup_active_arena(Query_arena *set, Query_arena *backup)
{
  DBUG_ENTER("THD::set_n_backup_active_arena");
  DBUG_ASSERT(backup->is_backup_arena == FALSE);

  backup->set_query_arena(this);
  set_query_arena(set);
#ifndef DBUG_OFF
  backup->is_backup_arena= TRUE;
#endif
  DBUG_VOID_RETURN;
}


void THD::restore_active_arena(Query_arena *set, Query_arena *backup)
{
  DBUG_ENTER("THD::restore_active_arena");
  DBUG_ASSERT(backup->is_backup_arena);
  set->set_query_arena(this);
  set_query_arena(backup);
#ifndef DBUG_OFF
  backup->is_backup_arena= FALSE;
#endif
  DBUG_VOID_RETURN;
}

Statement::~Statement()
{
}

C_MODE_START

static uchar *
get_statement_id_as_hash_key(const uchar *record, size_t *key_length,
                             my_bool not_used __attribute__((unused)))
{
  const Statement *statement= (const Statement *) record; 
  *key_length= sizeof(statement->id);
  return (uchar *) &((const Statement *) statement)->id;
}

static void delete_statement_as_hash_key(void *key)
{
  delete (Statement *) key;
}

static uchar *get_stmt_name_hash_key(Statement *entry, size_t *length,
                                    my_bool not_used __attribute__((unused)))
{
  *length= entry->name.length;
  return (uchar*) entry->name.str;
}

C_MODE_END

Statement_map::Statement_map() :
  last_found_statement(0)
{
  enum
  {
    START_STMT_HASH_SIZE = 16,
    START_NAME_HASH_SIZE = 16
  };
  hash_init(&st_hash, &my_charset_bin, START_STMT_HASH_SIZE, 0, 0,
            get_statement_id_as_hash_key,
            delete_statement_as_hash_key, MYF(0));
  hash_init(&names_hash, system_charset_info, START_NAME_HASH_SIZE, 0, 0,
            (hash_get_key) get_stmt_name_hash_key,
            NULL,MYF(0));
}


/*
  Insert a new statement to the thread-local statement map.

  DESCRIPTION
    If there was an old statement with the same name, replace it with the
    new one. Otherwise, check if max_prepared_stmt_count is not reached yet,
    increase prepared_stmt_count, and insert the new statement. It's okay
    to delete an old statement and fail to insert the new one.

  POSTCONDITIONS
    All named prepared statements are also present in names_hash.
    Statement names in names_hash are unique.
    The statement is added only if prepared_stmt_count < max_prepard_stmt_count
    last_found_statement always points to a valid statement or is 0

  RETURN VALUE
    0  success
    1  error: out of resources or max_prepared_stmt_count limit has been
       reached. An error is sent to the client, the statement is deleted.
*/

int Statement_map::insert(THD *thd, Statement *statement)
{
  if (my_hash_insert(&st_hash, (uchar*) statement))
  {
    /*
      Delete is needed only in case of an insert failure. In all other
      cases hash_delete will also delete the statement.
    */
    delete statement;
    my_error(ER_OUT_OF_RESOURCES, MYF(0));
    goto err_st_hash;
  }
  if (statement->name.str && my_hash_insert(&names_hash, (uchar*) statement))
  {
    my_error(ER_OUT_OF_RESOURCES, MYF(0));
    goto err_names_hash;
  }
  pthread_mutex_lock(&LOCK_prepared_stmt_count);
  /*
    We don't check that prepared_stmt_count is <= max_prepared_stmt_count
    because we would like to allow to lower the total limit
    of prepared statements below the current count. In that case
    no new statements can be added until prepared_stmt_count drops below
    the limit.
  */
  if (prepared_stmt_count >= max_prepared_stmt_count)
  {
    pthread_mutex_unlock(&LOCK_prepared_stmt_count);
    my_error(ER_MAX_PREPARED_STMT_COUNT_REACHED, MYF(0),
             max_prepared_stmt_count);
    goto err_max;
  }
  prepared_stmt_count++;
  pthread_mutex_unlock(&LOCK_prepared_stmt_count);

  last_found_statement= statement;
  return 0;

err_max:
  if (statement->name.str)
    hash_delete(&names_hash, (uchar*) statement);
err_names_hash:
  hash_delete(&st_hash, (uchar*) statement);
err_st_hash:
  return 1;
}


void Statement_map::close_transient_cursors()
{
#ifdef TO_BE_IMPLEMENTED
  Statement *stmt;
  while ((stmt= transient_cursor_list.head()))
    stmt->close_cursor();                 /* deletes itself from the list */
#endif
}


void Statement_map::erase(Statement *statement)
{
  if (statement == last_found_statement)
    last_found_statement= 0;
  if (statement->name.str)
    hash_delete(&names_hash, (uchar *) statement);

  hash_delete(&st_hash, (uchar *) statement);
  pthread_mutex_lock(&LOCK_prepared_stmt_count);
  DBUG_ASSERT(prepared_stmt_count > 0);
  prepared_stmt_count--;
  pthread_mutex_unlock(&LOCK_prepared_stmt_count);
}


void Statement_map::reset()
{
  /* Must be first, hash_free will reset st_hash.records */
  pthread_mutex_lock(&LOCK_prepared_stmt_count);
  DBUG_ASSERT(prepared_stmt_count >= st_hash.records);
  prepared_stmt_count-= st_hash.records;
  pthread_mutex_unlock(&LOCK_prepared_stmt_count);

  my_hash_reset(&names_hash);
  my_hash_reset(&st_hash);
  last_found_statement= 0;
}


Statement_map::~Statement_map()
{
  /* Must go first, hash_free will reset st_hash.records */
  pthread_mutex_lock(&LOCK_prepared_stmt_count);
  DBUG_ASSERT(prepared_stmt_count >= st_hash.records);
  prepared_stmt_count-= st_hash.records;
  pthread_mutex_unlock(&LOCK_prepared_stmt_count);

  hash_free(&names_hash);
  hash_free(&st_hash);
}

bool select_dumpvar::send_data(List<Item> &items)
{
  List_iterator_fast<my_var> var_li(var_list);
  List_iterator<Item> it(items);
  Item *item;
  my_var *mv;
  DBUG_ENTER("select_dumpvar::send_data");

  if (unit->offset_limit_cnt)
  {						// using limit offset,count
    unit->offset_limit_cnt--;
    DBUG_RETURN(0);
  }
  if (row_count++) 
  {
    my_message(ER_TOO_MANY_ROWS, ER(ER_TOO_MANY_ROWS), MYF(0));
    DBUG_RETURN(1);
  }
  while ((mv= var_li++) && (item= it++))
  {
    if (mv->local)
    {
      if (thd->spcont->set_variable(thd, mv->offset, &item))
	    DBUG_RETURN(1);
    }
    else
    {
      Item_func_set_user_var *suv= new Item_func_set_user_var(mv->s, item);
      suv->fix_fields(thd, 0);
      suv->check(0);
      suv->update();
    }
  }
  DBUG_RETURN(0);
}

bool select_dumpvar::send_eof()
{
  if (! row_count)
    push_warning(thd, MYSQL_ERROR::WARN_LEVEL_WARN,
                 ER_SP_FETCH_NO_DATA, ER(ER_SP_FETCH_NO_DATA));
  /*
    In order to remember the value of affected rows for ROW_COUNT()
    function, SELECT INTO has to have an own SQLCOM.
    TODO: split from SQLCOM_SELECT
  */
  ::send_ok(thd,row_count);
  return 0;
}

/****************************************************************************
  TMP_TABLE_PARAM
****************************************************************************/

void TMP_TABLE_PARAM::init()
{
  DBUG_ENTER("TMP_TABLE_PARAM::init");
  DBUG_PRINT("enter", ("this: 0x%lx", (ulong)this));
  field_count= sum_func_count= func_count= hidden_field_count= 0;
  group_parts= group_length= group_null_parts= 0;
  quick_group= 1;
  table_charset= 0;
  precomputed_group_by= 0;
  DBUG_VOID_RETURN;
}


void thd_increment_bytes_sent(ulong length)
{
  THD *thd=current_thd;
  if (likely(thd != 0))
  { /* current_thd==0 when close_connection() calls net_send_error() */
    thd->status_var.bytes_sent+= length;
  }
}


void thd_increment_bytes_received(ulong length)
{
  current_thd->status_var.bytes_received+= length;
}


void thd_increment_net_big_packet_count(ulong length)
{
  current_thd->status_var.net_big_packet_count+= length;
}


void THD::set_status_var_init()
{
  bzero((char*) &status_var, sizeof(status_var));
}


void Security_context::init()
{
  host= user= priv_user= ip= 0;
  host_or_ip= "connecting host";
  priv_host[0]= '\0';
  master_access= 0;
#ifndef NO_EMBEDDED_ACCESS_CHECKS
  db_access= NO_ACCESS;
#endif
}


void Security_context::destroy()
{
  // If not pointer to constant
  if (host != my_localhost)
    safeFree(host);
  if (user != delayed_user)
    safeFree(user);
  safeFree(ip);
}


void Security_context::skip_grants()
{
  /* privileges for the user are unknown everything is allowed */
  host_or_ip= (char *)"";
  master_access= ~NO_ACCESS;
  priv_user= (char *)"";
  *priv_host= '\0';
}


bool Security_context::set_user(char *user_arg)
{
  safeFree(user);
  user= my_strdup(user_arg, MYF(0));
  return user == 0;
}

#ifndef NO_EMBEDDED_ACCESS_CHECKS
/**
  Initialize this security context from the passed in credentials
  and activate it in the current thread.

  @param       thd
  @param       definer_user
  @param       definer_host
  @param       db
  @param[out]  backup  Save a pointer to the current security context
                       in the thread. In case of success it points to the
                       saved old context, otherwise it points to NULL.


  During execution of a statement, multiple security contexts may
  be needed:
  - the security context of the authenticated user, used as the
    default security context for all top-level statements
  - in case of a view or a stored program, possibly the security
    context of the definer of the routine, if the object is
    defined with SQL SECURITY DEFINER option.

  The currently "active" security context is parameterized in THD
  member security_ctx. By default, after a connection is
  established, this member points at the "main" security context
  - the credentials of the authenticated user.

  Later, if we would like to execute some sub-statement or a part
  of a statement under credentials of a different user, e.g.
  definer of a procedure, we authenticate this user in a local
  instance of Security_context by means of this method (and
  ultimately by means of acl_getroot_no_password), and make the
  local instance active in the thread by re-setting
  thd->security_ctx pointer.

  Note, that the life cycle and memory management of the "main" and
  temporary security contexts are different.
  For the main security context, the memory for user/host/ip is
  allocated on system heap, and the THD class frees this memory in
  its destructor. The only case when contents of the main security
  context may change during its life time is when someone issued
  CHANGE USER command.
  Memory management of a "temporary" security context is
  responsibility of the module that creates it.

  @retval TRUE  there is no user with the given credentials. The erro
                is reported in the thread.
  @retval FALSE success
*/

bool
Security_context::
change_security_context(THD *thd,
                        LEX_STRING *definer_user,
                        LEX_STRING *definer_host,
                        LEX_STRING *db,
                        Security_context **backup)
{
  bool needs_change;

  DBUG_ENTER("Security_context::change_security_context");

  DBUG_ASSERT(definer_user->str && definer_host->str);

  *backup= NULL;
  /*
    The current security context may have NULL members
    if we have just started the thread and not authenticated
    any user. This use case is currently in events worker thread.
  */
  needs_change= (thd->security_ctx->priv_user == NULL ||
                 strcmp(definer_user->str, thd->security_ctx->priv_user) ||
                 thd->security_ctx->priv_host == NULL ||
                 my_strcasecmp(system_charset_info, definer_host->str,
                               thd->security_ctx->priv_host));
  if (needs_change)
  {
    if (acl_getroot_no_password(this, definer_user->str, definer_host->str,
                                definer_host->str, db->str))
    {
      my_error(ER_NO_SUCH_USER, MYF(0), definer_user->str,
               definer_host->str);
      DBUG_RETURN(TRUE);
    }
    *backup= thd->security_ctx;
    thd->security_ctx= this;
  }

  DBUG_RETURN(FALSE);
}


void
Security_context::restore_security_context(THD *thd,
                                           Security_context *backup)
{
  if (backup)
    thd->security_ctx= backup;
}
#endif

/****************************************************************************
  Handling of open and locked tables states.

  This is used when we want to open/lock (and then close) some tables when
  we already have a set of tables open and locked. We use these methods for
  access to mysql.proc table to find definitions of stored routines.
****************************************************************************/

void THD::reset_n_backup_open_tables_state(Open_tables_state *backup)
{
  DBUG_ENTER("reset_n_backup_open_tables_state");
  backup->set_open_tables_state(this);
  reset_open_tables_state();
  state_flags|= Open_tables_state::BACKUPS_AVAIL;
  DBUG_VOID_RETURN;
}


void THD::restore_backup_open_tables_state(Open_tables_state *backup)
{
  DBUG_ENTER("restore_backup_open_tables_state");
  /*
    Before we will throw away current open tables state we want
    to be sure that it was properly cleaned up.
  */
  DBUG_ASSERT(open_tables == 0 && temporary_tables == 0 &&
              handler_tables == 0 && derived_tables == 0 &&
              lock == 0 && locked_tables == 0 &&
              prelocked_mode == NON_PRELOCKED);
  set_open_tables_state(backup);
  DBUG_VOID_RETURN;
}

/**
  Check the killed state of a user thread
  @param thd  user thread
  @retval 0 the user thread is active
  @retval 1 the user thread has been killed
*/
extern "C" int thd_killed(const MYSQL_THD thd)
{
  return(thd->killed);
}

#ifdef INNODB_COMPATIBILITY_HOOKS
extern "C" struct charset_info_st *thd_charset(MYSQL_THD thd)
{
  return(thd->charset());
}

extern "C" char **thd_query(MYSQL_THD thd)
{
  return(&thd->query);
}

extern "C" int thd_slave_thread(const MYSQL_THD thd)
{
  return(thd->slave_thread);
}

extern "C" int thd_non_transactional_update(const MYSQL_THD thd)
{
  return(thd->transaction.all.modified_non_trans_table);
}

extern "C" int thd_binlog_format(const MYSQL_THD thd)
{
  return (int) thd->variables.binlog_format;
}

extern "C" void thd_mark_transaction_to_rollback(MYSQL_THD thd, bool all)
{
  mark_transaction_to_rollback(thd, all);
}
#endif // INNODB_COMPATIBILITY_HOOKS */

/****************************************************************************
  Handling of statement states in functions and triggers.

  This is used to ensure that the function/trigger gets a clean state
  to work with and does not cause any side effects of the calling statement.

  It also allows most stored functions and triggers to replicate even
  if they are used items that would normally be stored in the binary
  replication (like last_insert_id() etc...)

  The following things is done
  - Disable binary logging for the duration of the statement
  - Disable multi-result-sets for the duration of the statement
  - Value of last_insert_id() is saved and restored
  - Value set by 'SET INSERT_ID=#' is reset and restored
  - Value for found_rows() is reset and restored
  - examined_row_count is added to the total
  - cuted_fields is added to the total
  - new savepoint level is created and destroyed

  NOTES:
    Seed for random() is saved for the first! usage of RAND()
    We reset examined_row_count and cuted_fields and add these to the
    result to ensure that if we have a bug that would reset these within
    a function, we are not loosing any rows from the main statement.

    We do not reset value of last_insert_id().
****************************************************************************/

void THD::reset_sub_statement_state(Sub_statement_state *backup,
                                    uint new_state)
{
  backup->options=         options;
  backup->in_sub_stmt=     in_sub_stmt;
  backup->no_send_ok=      net.no_send_ok;
  backup->enable_slow_log= enable_slow_log;
  backup->limit_found_rows= limit_found_rows;
  backup->examined_row_count= examined_row_count;
  backup->sent_row_count=   sent_row_count;
  backup->cuted_fields=     cuted_fields;
  backup->client_capabilities= client_capabilities;
  backup->savepoints= transaction.savepoints;
  backup->first_successful_insert_id_in_prev_stmt= 
    first_successful_insert_id_in_prev_stmt;
  backup->first_successful_insert_id_in_cur_stmt= 
    first_successful_insert_id_in_cur_stmt;

  if ((!lex->requires_prelocking() || is_update_query(lex->sql_command)) &&
      !current_stmt_binlog_row_based)
  {
    options&= ~OPTION_BIN_LOG;
  }

  if ((backup->options & OPTION_BIN_LOG) && is_update_query(lex->sql_command)&&
      !current_stmt_binlog_row_based)
    mysql_bin_log.start_union_events(this, this->query_id);

  /* Disable result sets */
  client_capabilities &= ~CLIENT_MULTI_RESULTS;
  in_sub_stmt|= new_state;
  examined_row_count= 0;
  sent_row_count= 0;
  cuted_fields= 0;
  transaction.savepoints= 0;
  first_successful_insert_id_in_cur_stmt= 0;

  /* Surpress OK packets in case if we will execute statements */
  net.no_send_ok= TRUE;
}


void THD::restore_sub_statement_state(Sub_statement_state *backup)
{
  /*
    To save resources we want to release savepoints which were created
    during execution of function or trigger before leaving their savepoint
    level. It is enough to release first savepoint set on this level since
    all later savepoints will be released automatically.
  */
  if (transaction.savepoints)
  {
    SAVEPOINT *sv;
    for (sv= transaction.savepoints; sv->prev; sv= sv->prev)
    {}
    /* ha_release_savepoint() never returns error. */
    (void)ha_release_savepoint(this, sv);
  }
  transaction.savepoints= backup->savepoints;
  options=          backup->options;
  in_sub_stmt=      backup->in_sub_stmt;
  net.no_send_ok=   backup->no_send_ok;
  enable_slow_log=  backup->enable_slow_log;
  first_successful_insert_id_in_prev_stmt= 
    backup->first_successful_insert_id_in_prev_stmt;
  first_successful_insert_id_in_cur_stmt= 
    backup->first_successful_insert_id_in_cur_stmt;
  limit_found_rows= backup->limit_found_rows;
  sent_row_count=   backup->sent_row_count;
  client_capabilities= backup->client_capabilities;
  /*
    If we've left sub-statement mode, reset the fatal error flag.
    Otherwise keep the current value, to propagate it up the sub-statement
    stack.
  */
  if (!in_sub_stmt)
    is_fatal_sub_stmt_error= FALSE;

  if ((options & OPTION_BIN_LOG) && is_update_query(lex->sql_command) &&
    !current_stmt_binlog_row_based)
    mysql_bin_log.stop_union_events(this);

  /*
    The following is added to the old values as we are interested in the
    total complexity of the query
  */
  examined_row_count+= backup->examined_row_count;
  cuted_fields+=       backup->cuted_fields;
}


/**
  Mark transaction to rollback and mark error as fatal to a sub-statement.

  @param  thd   Thread handle
  @param  all   TRUE <=> rollback main transaction.
*/

void mark_transaction_to_rollback(THD *thd, bool all)
{
  if (thd)
  {
    thd->is_fatal_sub_stmt_error= TRUE;
    thd->transaction_rollback_request= all;
  }
}
/***************************************************************************
  Handling of XA id cacheing
***************************************************************************/

pthread_mutex_t LOCK_xid_cache;
HASH xid_cache;

extern "C" uchar *xid_get_hash_key(const uchar *, size_t *, my_bool);
extern "C" void xid_free_hash(void *);

uchar *xid_get_hash_key(const uchar *ptr, size_t *length,
                                  my_bool not_used __attribute__((unused)))
{
  *length=((XID_STATE*)ptr)->xid.key_length();
  return ((XID_STATE*)ptr)->xid.key();
}

void xid_free_hash(void *ptr)
{
  if (!((XID_STATE*)ptr)->in_thd)
    my_free((uchar*)ptr, MYF(0));
}

bool xid_cache_init()
{
  pthread_mutex_init(&LOCK_xid_cache, MY_MUTEX_INIT_FAST);
  return hash_init(&xid_cache, &my_charset_bin, 100, 0, 0,
                   xid_get_hash_key, xid_free_hash, 0) != 0;
}

void xid_cache_free()
{
  if (hash_inited(&xid_cache))
  {
    hash_free(&xid_cache);
    pthread_mutex_destroy(&LOCK_xid_cache);
  }
}

XID_STATE *xid_cache_search(XID *xid)
{
  pthread_mutex_lock(&LOCK_xid_cache);
  XID_STATE *res=(XID_STATE *)hash_search(&xid_cache, xid->key(), xid->key_length());
  pthread_mutex_unlock(&LOCK_xid_cache);
  return res;
}


bool xid_cache_insert(XID *xid, enum xa_states xa_state)
{
  XID_STATE *xs;
  my_bool res;
  pthread_mutex_lock(&LOCK_xid_cache);
  if (hash_search(&xid_cache, xid->key(), xid->key_length()))
    res=0;
  else if (!(xs=(XID_STATE *)my_malloc(sizeof(*xs), MYF(MY_WME))))
    res=1;
  else
  {
    xs->xa_state=xa_state;
    xs->xid.set(xid);
    xs->in_thd=0;
    res=my_hash_insert(&xid_cache, (uchar*)xs);
  }
  pthread_mutex_unlock(&LOCK_xid_cache);
  return res;
}


bool xid_cache_insert(XID_STATE *xid_state)
{
  pthread_mutex_lock(&LOCK_xid_cache);
  DBUG_ASSERT(hash_search(&xid_cache, xid_state->xid.key(),
                          xid_state->xid.key_length())==0);
  my_bool res=my_hash_insert(&xid_cache, (uchar*)xid_state);
  pthread_mutex_unlock(&LOCK_xid_cache);
  return res;
}


void xid_cache_delete(XID_STATE *xid_state)
{
  pthread_mutex_lock(&LOCK_xid_cache);
  hash_delete(&xid_cache, (uchar *)xid_state);
  pthread_mutex_unlock(&LOCK_xid_cache);
}

/*
  Implementation of interface to write rows to the binary log through the
  thread.  The thread is responsible for writing the rows it has
  inserted/updated/deleted.
*/

#ifndef MYSQL_CLIENT

/*
  Template member function for ensuring that there is an rows log
  event of the apropriate type before proceeding.

  PRE CONDITION:
    - Events of type 'RowEventT' have the type code 'type_code'.
    
  POST CONDITION:
    If a non-NULL pointer is returned, the pending event for thread 'thd' will
    be an event of type 'RowEventT' (which have the type code 'type_code')
    will either empty or have enough space to hold 'needed' bytes.  In
    addition, the columns bitmap will be correct for the row, meaning that
    the pending event will be flushed if the columns in the event differ from
    the columns suppled to the function.

  RETURNS
    If no error, a non-NULL pending event (either one which already existed or
    the newly created one).
    If error, NULL.
 */

template <class RowsEventT> Rows_log_event* 
THD::binlog_prepare_pending_rows_event(TABLE* table, uint32 serv_id,
                                       MY_BITMAP const* cols,
                                       size_t colcnt,
                                       size_t needed,
                                       bool is_transactional,
				       RowsEventT *hint __attribute__((unused)))
{
  DBUG_ENTER("binlog_prepare_pending_rows_event");
  /* Pre-conditions */
  DBUG_ASSERT(table->s->table_map_id != ~0UL);

  /* Fetch the type code for the RowsEventT template parameter */
  int const type_code= RowsEventT::TYPE_CODE;

  /*
    There is no good place to set up the transactional data, so we
    have to do it here.
  */
  if (binlog_setup_trx_data())
    DBUG_RETURN(NULL);

  Rows_log_event* pending= binlog_get_pending_rows_event();

  if (unlikely(pending && !pending->is_valid()))
    DBUG_RETURN(NULL);

  /*
    Check if the current event is non-NULL and a write-rows
    event. Also check if the table provided is mapped: if it is not,
    then we have switched to writing to a new table.
    If there is no pending event, we need to create one. If there is a pending
    event, but it's not about the same table id, or not of the same type
    (between Write, Update and Delete), or not the same affected columns, or
    going to be too big, flush this event to disk and create a new pending
    event.
  */
  if (!pending ||
      pending->server_id != serv_id || 
      pending->get_table_id() != table->s->table_map_id ||
      pending->get_type_code() != type_code || 
      pending->get_data_size() + needed > opt_binlog_rows_event_max_size || 
      pending->get_width() != colcnt ||
      !bitmap_cmp(pending->get_cols(), cols)) 
  {
    /* Create a new RowsEventT... */
    Rows_log_event* const
	ev= new RowsEventT(this, table, table->s->table_map_id, cols,
                           is_transactional);
    if (unlikely(!ev))
      DBUG_RETURN(NULL);
    ev->server_id= serv_id; // I don't like this, it's too easy to forget.
    /*
      flush the pending event and replace it with the newly created
      event...
    */
    if (unlikely(mysql_bin_log.flush_and_set_pending_rows_event(this, ev)))
    {
      delete ev;
      DBUG_RETURN(NULL);
    }

    DBUG_RETURN(ev);               /* This is the new pending event */
  }
  DBUG_RETURN(pending);        /* This is the current pending event */
}

#ifdef HAVE_EXPLICIT_TEMPLATE_INSTANTIATION
/*
  Instantiate the versions we need, we have -fno-implicit-template as
  compiling option.
*/
template Rows_log_event*
THD::binlog_prepare_pending_rows_event(TABLE*, uint32, MY_BITMAP const*,
				       size_t, size_t, bool,
				       Write_rows_log_event*);

template Rows_log_event*
THD::binlog_prepare_pending_rows_event(TABLE*, uint32, MY_BITMAP const*,
				       size_t colcnt, size_t, bool,
				       Delete_rows_log_event *);

template Rows_log_event* 
THD::binlog_prepare_pending_rows_event(TABLE*, uint32, MY_BITMAP const*,
				       size_t colcnt, size_t, bool,
				       Update_rows_log_event *);
#endif

#ifdef NOT_USED
static char const* 
field_type_name(enum_field_types type) 
{
  switch (type) {
  case MYSQL_TYPE_DECIMAL:
    return "MYSQL_TYPE_DECIMAL";
  case MYSQL_TYPE_TINY:
    return "MYSQL_TYPE_TINY";
  case MYSQL_TYPE_SHORT:
    return "MYSQL_TYPE_SHORT";
  case MYSQL_TYPE_LONG:
    return "MYSQL_TYPE_LONG";
  case MYSQL_TYPE_FLOAT:
    return "MYSQL_TYPE_FLOAT";
  case MYSQL_TYPE_DOUBLE:
    return "MYSQL_TYPE_DOUBLE";
  case MYSQL_TYPE_NULL:
    return "MYSQL_TYPE_NULL";
  case MYSQL_TYPE_TIMESTAMP:
    return "MYSQL_TYPE_TIMESTAMP";
  case MYSQL_TYPE_LONGLONG:
    return "MYSQL_TYPE_LONGLONG";
  case MYSQL_TYPE_INT24:
    return "MYSQL_TYPE_INT24";
  case MYSQL_TYPE_DATE:
    return "MYSQL_TYPE_DATE";
  case MYSQL_TYPE_TIME:
    return "MYSQL_TYPE_TIME";
  case MYSQL_TYPE_DATETIME:
    return "MYSQL_TYPE_DATETIME";
  case MYSQL_TYPE_YEAR:
    return "MYSQL_TYPE_YEAR";
  case MYSQL_TYPE_NEWDATE:
    return "MYSQL_TYPE_NEWDATE";
  case MYSQL_TYPE_VARCHAR:
    return "MYSQL_TYPE_VARCHAR";
  case MYSQL_TYPE_BIT:
    return "MYSQL_TYPE_BIT";
  case MYSQL_TYPE_NEWDECIMAL:
    return "MYSQL_TYPE_NEWDECIMAL";
  case MYSQL_TYPE_ENUM:
    return "MYSQL_TYPE_ENUM";
  case MYSQL_TYPE_SET:
    return "MYSQL_TYPE_SET";
  case MYSQL_TYPE_TINY_BLOB:
    return "MYSQL_TYPE_TINY_BLOB";
  case MYSQL_TYPE_MEDIUM_BLOB:
    return "MYSQL_TYPE_MEDIUM_BLOB";
  case MYSQL_TYPE_LONG_BLOB:
    return "MYSQL_TYPE_LONG_BLOB";
  case MYSQL_TYPE_BLOB:
    return "MYSQL_TYPE_BLOB";
  case MYSQL_TYPE_VAR_STRING:
    return "MYSQL_TYPE_VAR_STRING";
  case MYSQL_TYPE_STRING:
    return "MYSQL_TYPE_STRING";
  case MYSQL_TYPE_GEOMETRY:
    return "MYSQL_TYPE_GEOMETRY";
  }
  return "Unknown";
}
#endif


namespace {
  /**
     Class to handle temporary allocation of memory for row data.

     The responsibilities of the class is to provide memory for
     packing one or two rows of packed data (depending on what
     constructor is called).

     In order to make the allocation more efficient for "simple" rows,
     i.e., rows that do not contain any blobs, a pointer to the
     allocated memory is of memory is stored in the table structure
     for simple rows.  If memory for a table containing a blob field
     is requested, only memory for that is allocated, and subsequently
     released when the object is destroyed.

   */
  class Row_data_memory {
  public:
    /**
      Build an object to keep track of a block-local piece of memory
      for storing a row of data.

      @param table
      Table where the pre-allocated memory is stored.

      @param length
      Length of data that is needed, if the record contain blobs.
     */
    Row_data_memory(TABLE *table, size_t const len1)
      : m_memory(0)
    {
#ifndef DBUG_OFF
      m_alloc_checked= FALSE;
#endif
      allocate_memory(table, len1);
      m_ptr[0]= has_memory() ? m_memory : 0;
      m_ptr[1]= 0;
    }

    Row_data_memory(TABLE *table, size_t const len1, size_t const len2)
      : m_memory(0)
    {
#ifndef DBUG_OFF
      m_alloc_checked= FALSE;
#endif
      allocate_memory(table, len1 + len2);
      m_ptr[0]= has_memory() ? m_memory        : 0;
      m_ptr[1]= has_memory() ? m_memory + len1 : 0;
    }

    ~Row_data_memory()
    {
      if (m_memory != 0 && m_release_memory_on_destruction)
        my_free((uchar*) m_memory, MYF(MY_WME));
    }

    /**
       Is there memory allocated?

       @retval true There is memory allocated
       @retval false Memory allocation failed
     */
    bool has_memory() const {
#ifndef DBUG_OFF
      m_alloc_checked= TRUE;
#endif
      return m_memory != 0;
    }

    uchar *slot(uint s)
    {
      DBUG_ASSERT(s < sizeof(m_ptr)/sizeof(*m_ptr));
      DBUG_ASSERT(m_ptr[s] != 0);
      DBUG_ASSERT(m_alloc_checked == TRUE);
      return m_ptr[s];
    }

  private:
    void allocate_memory(TABLE *const table, size_t const total_length)
    {
      if (table->s->blob_fields == 0)
      {
        /*
          The maximum length of a packed record is less than this
          length. We use this value instead of the supplied length
          when allocating memory for records, since we don't know how
          the memory will be used in future allocations.

          Since table->s->reclength is for unpacked records, we have
          to add two bytes for each field, which can potentially be
          added to hold the length of a packed field.
        */
        size_t const maxlen= table->s->reclength + 2 * table->s->fields;

        /*
          Allocate memory for two records if memory hasn't been
          allocated. We allocate memory for two records so that it can
          be used when processing update rows as well.
        */
        if (table->write_row_record == 0)
          table->write_row_record=
            (uchar *) alloc_root(&table->mem_root, 2 * maxlen);
        m_memory= table->write_row_record;
        m_release_memory_on_destruction= FALSE;
      }
      else
      {
        m_memory= (uchar *) my_malloc(total_length, MYF(MY_WME));
        m_release_memory_on_destruction= TRUE;
      }
    }

#ifndef DBUG_OFF
    mutable bool m_alloc_checked;
#endif
    bool m_release_memory_on_destruction;
    uchar *m_memory;
    uchar *m_ptr[2];
  };
}


int THD::binlog_write_row(TABLE* table, bool is_trans, 
                          MY_BITMAP const* cols, size_t colcnt, 
                          uchar const *record) 
{ 
  DBUG_ASSERT(current_stmt_binlog_row_based && mysql_bin_log.is_open());

  /*
    Pack records into format for transfer. We are allocating more
    memory than needed, but that doesn't matter.
  */
  Row_data_memory memory(table, max_row_length(table, record));
  if (!memory.has_memory())
    return HA_ERR_OUT_OF_MEM;

  uchar *row_data= memory.slot(0);

  size_t const len= pack_row(table, cols, row_data, record);

  Rows_log_event* const ev=
    binlog_prepare_pending_rows_event(table, server_id, cols, colcnt,
                                      len, is_trans,
                                      static_cast<Write_rows_log_event*>(0));

  if (unlikely(ev == 0))
    return HA_ERR_OUT_OF_MEM;

  return ev->add_row_data(row_data, len);
}

int THD::binlog_update_row(TABLE* table, bool is_trans,
                           MY_BITMAP const* cols, size_t colcnt,
                           const uchar *before_record,
                           const uchar *after_record)
{ 
  DBUG_ASSERT(current_stmt_binlog_row_based && mysql_bin_log.is_open());

  size_t const before_maxlen = max_row_length(table, before_record);
  size_t const after_maxlen  = max_row_length(table, after_record);

  Row_data_memory row_data(table, before_maxlen, after_maxlen);
  if (!row_data.has_memory())
    return HA_ERR_OUT_OF_MEM;

  uchar *before_row= row_data.slot(0);
  uchar *after_row= row_data.slot(1);

  size_t const before_size= pack_row(table, cols, before_row,
                                        before_record);
  size_t const after_size= pack_row(table, cols, after_row,
                                       after_record);

  /*
    Don't print debug messages when running valgrind since they can
    trigger false warnings.
   */
#ifndef HAVE_purify
  DBUG_DUMP("before_record", before_record, table->s->reclength);
  DBUG_DUMP("after_record",  after_record, table->s->reclength);
  DBUG_DUMP("before_row",    before_row, before_size);
  DBUG_DUMP("after_row",     after_row, after_size);
#endif

  Rows_log_event* const ev=
    binlog_prepare_pending_rows_event(table, server_id, cols, colcnt,
				      before_size + after_size, is_trans,
				      static_cast<Update_rows_log_event*>(0));

  if (unlikely(ev == 0))
    return HA_ERR_OUT_OF_MEM;

  return
    ev->add_row_data(before_row, before_size) ||
    ev->add_row_data(after_row, after_size);
}

int THD::binlog_delete_row(TABLE* table, bool is_trans, 
                           MY_BITMAP const* cols, size_t colcnt,
                           uchar const *record)
{ 
  DBUG_ASSERT(current_stmt_binlog_row_based && mysql_bin_log.is_open());

  /* 
     Pack records into format for transfer. We are allocating more
     memory than needed, but that doesn't matter.
  */
  Row_data_memory memory(table, max_row_length(table, record));
  if (unlikely(!memory.has_memory()))
    return HA_ERR_OUT_OF_MEM;

  uchar *row_data= memory.slot(0);

  size_t const len= pack_row(table, cols, row_data, record);

  Rows_log_event* const ev=
    binlog_prepare_pending_rows_event(table, server_id, cols, colcnt,
				      len, is_trans,
				      static_cast<Delete_rows_log_event*>(0));

  if (unlikely(ev == 0))
    return HA_ERR_OUT_OF_MEM;

  return ev->add_row_data(row_data, len);
}


int THD::binlog_flush_pending_rows_event(bool stmt_end)
{
  DBUG_ENTER("THD::binlog_flush_pending_rows_event");
  /*
    We shall flush the pending event even if we are not in row-based
    mode: it might be the case that we left row-based mode before
    flushing anything (e.g., if we have explicitly locked tables).
   */
  if (!mysql_bin_log.is_open())
    DBUG_RETURN(0);

  /*
    Mark the event as the last event of a statement if the stmt_end
    flag is set.
  */
  int error= 0;
  if (Rows_log_event *pending= binlog_get_pending_rows_event())
  {
    if (stmt_end)
    {
      pending->set_flags(Rows_log_event::STMT_END_F);
      pending->flags|= LOG_EVENT_UPDATE_TABLE_MAP_VERSION_F;
      binlog_table_maps= 0;
    }

    error= mysql_bin_log.flush_and_set_pending_rows_event(this, 0);
  }

  DBUG_RETURN(error);
}


/*
  Member function that will log query, either row-based or
  statement-based depending on the value of the 'current_stmt_binlog_row_based'
  the value of the 'qtype' flag.

  This function should be called after the all calls to ha_*_row()
  functions have been issued, but before tables are unlocked and
  closed.

  OBSERVE
    There shall be no writes to any system table after calling
    binlog_query(), so these writes has to be moved to before the call
    of binlog_query() for correct functioning.

    This is necessesary not only for RBR, but the master might crash
    after binlogging the query but before changing the system tables.
    This means that the slave and the master are not in the same state
    (after the master has restarted), so therefore we have to
    eliminate this problem.

  RETURN VALUE
    Error code, or 0 if no error.
*/
int THD::binlog_query(THD::enum_binlog_query_type qtype, char const *query_arg,
                      ulong query_len, bool is_trans, bool suppress_use,
                      THD::killed_state killed_status_arg)
{
  DBUG_ENTER("THD::binlog_query");
  DBUG_PRINT("enter", ("qtype: %d  query: '%s'", qtype, query_arg));
  DBUG_ASSERT(query_arg && mysql_bin_log.is_open());

  /*
    If we are not in prelocked mode, mysql_unlock_tables() will be
    called after this binlog_query(), so we have to flush the pending
    rows event with the STMT_END_F set to unlock all tables at the
    slave side as well.

    If we are in prelocked mode, the flushing will be done inside the
    top-most close_thread_tables().
  */
  if (this->prelocked_mode == NON_PRELOCKED)
    if (int error= binlog_flush_pending_rows_event(TRUE))
      DBUG_RETURN(error);

  /*
    If we are in statement mode and trying to log an unsafe statement,
    we should print a warning.
  */
  if (lex->is_stmt_unsafe() &&
      variables.binlog_format == BINLOG_FORMAT_STMT)
  {
    DBUG_ASSERT(this->query != NULL);
    push_warning(this, MYSQL_ERROR::WARN_LEVEL_WARN,
                 ER_BINLOG_UNSAFE_STATEMENT,
                 ER(ER_BINLOG_UNSAFE_STATEMENT));
    if (!(binlog_flags & BINLOG_FLAG_UNSAFE_STMT_PRINTED))
    {
      char warn_buf[MYSQL_ERRMSG_SIZE];
      my_snprintf(warn_buf, MYSQL_ERRMSG_SIZE, "%s Statement: %s",
                  ER(ER_BINLOG_UNSAFE_STATEMENT), this->query);
      sql_print_warning(warn_buf);
      binlog_flags|= BINLOG_FLAG_UNSAFE_STMT_PRINTED;
    }
  }

  switch (qtype) {
  case THD::ROW_QUERY_TYPE:
    if (current_stmt_binlog_row_based)
      DBUG_RETURN(0);
    /* Otherwise, we fall through */
  case THD::MYSQL_QUERY_TYPE:
    /*
      Using this query type is a conveniece hack, since we have been
      moving back and forth between using RBR for replication of
      system tables and not using it.

      Make sure to change in check_table_binlog_row_based() according
      to how you treat this.
    */
  case THD::STMT_QUERY_TYPE:
    /*
      The MYSQL_LOG::write() function will set the STMT_END_F flag and
      flush the pending rows event if necessary.
     */
    {
      Query_log_event qinfo(this, query_arg, query_len, is_trans, suppress_use,
                            killed_status_arg);
      qinfo.flags|= LOG_EVENT_UPDATE_TABLE_MAP_VERSION_F;
      /*
        Binlog table maps will be irrelevant after a Query_log_event
        (they are just removed on the slave side) so after the query
        log event is written to the binary log, we pretend that no
        table maps were written.
       */
      int error= mysql_bin_log.write(&qinfo);
      binlog_table_maps= 0;
      DBUG_RETURN(error);
    }
    break;

  case THD::QUERY_TYPE_COUNT:
  default:
    DBUG_ASSERT(0 <= qtype && qtype < QUERY_TYPE_COUNT);
  }
  DBUG_RETURN(0);
}

bool Discrete_intervals_list::append(ulonglong start, ulonglong val,
                                 ulonglong incr)
{
  DBUG_ENTER("Discrete_intervals_list::append");
  /* first, see if this can be merged with previous */
  if ((head == NULL) || tail->merge_if_contiguous(start, val, incr))
  {
    /* it cannot, so need to add a new interval */
    Discrete_interval *new_interval= new Discrete_interval(start, val, incr);
    if (unlikely(new_interval == NULL)) // out of memory
      DBUG_RETURN(1);
    DBUG_PRINT("info",("adding new auto_increment interval"));
    if (head == NULL)
      head= current= new_interval;
    else
      tail->next= new_interval;
    tail= new_interval;
    elements++;
  }
  DBUG_RETURN(0);
}

#endif /* !defined(MYSQL_CLIENT) */<|MERGE_RESOLUTION|>--- conflicted
+++ resolved
@@ -1579,14 +1579,6 @@
     }
   }
   field_term_length=exchange->field_term->length();
-<<<<<<< HEAD
-  field_term_char= field_term_length ? (*exchange->field_term)[0] : INT_MAX;
-  if (!exchange->line_term->length())
-    exchange->line_term=exchange->field_term;	// Use this if it exists
-  field_sep_char= (exchange->enclosed->length() ? (*exchange->enclosed)[0] :
-                   field_term_char);
-  escape_char=	(exchange->escaped->length() ? (*exchange->escaped)[0] : -1);
-=======
   field_term_char= field_term_length ?
                    (int) (uchar) (*exchange->field_term)[0] : INT_MAX;
   if (!exchange->line_term->length())
@@ -1595,7 +1587,6 @@
                   (int) (uchar) (*exchange->enclosed)[0] : field_term_char);
   escape_char=	(exchange->escaped->length() ?
                 (int) (uchar) (*exchange->escaped)[0] : -1);
->>>>>>> 3f163915
   is_ambiguous_field_sep= test(strchr(ESCAPE_CHARS, field_sep_char));
   is_unsafe_field_sep= test(strchr(NUMERIC_CHARS, field_sep_char));
   line_sep_char= (exchange->line_term->length() ?
@@ -1756,12 +1747,8 @@
                Don't escape field_term_char by doubling - doubling is only
                valid for ENCLOSED BY characters:
               */
-<<<<<<< HEAD
-              (enclosed || !is_ambiguous_field_term || *pos != field_term_char))
-=======
               (enclosed || !is_ambiguous_field_term ||
                (int) (uchar) *pos != field_term_char))
->>>>>>> 3f163915
           {
 	    char tmp_buff[2];
             tmp_buff[0]= ((int) (uchar) *pos == field_sep_char &&
