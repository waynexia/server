/*
   Copyright (c) 2000, 2015, Oracle and/or its affiliates.
   Copyright (c) 2008, 2017, MariaDB Corporation.

   This program is free software; you can redistribute it and/or modify
   it under the terms of the GNU General Public License as published by
   the Free Software Foundation; version 2 of the License.

   This program is distributed in the hope that it will be useful,
   but WITHOUT ANY WARRANTY; without even the implied warranty of
   MERCHANTABILITY or FITNESS FOR A PARTICULAR PURPOSE.  See the
   GNU General Public License for more details.

   You should have received a copy of the GNU General Public License
   along with this program; if not, write to the Free Software
   Foundation, Inc., 51 Franklin St, Fifth Floor, Boston, MA 02110-1301  USA
*/


/*****************************************************************************
**
** This file implements classes defined in sql_class.h
** Especially the classes to handle a result from a select
**
*****************************************************************************/

#ifdef USE_PRAGMA_IMPLEMENTATION
#pragma implementation				// gcc: Class implementation
#endif

#include "mariadb.h"
#include "sql_priv.h"
#include "sql_class.h"
#include "sql_cache.h"                          // query_cache_abort
#include "sql_base.h"                           // close_thread_tables
#include "sql_time.h"                         // date_time_format_copy
#include "tztime.h"                           // MYSQL_TIME <-> my_time_t
#include "sql_acl.h"                          // NO_ACCESS,
                                              // acl_getroot_no_password
#include "sql_base.h"
#include "sql_handler.h"                      // mysql_ha_cleanup
#include "rpl_rli.h"
#include "rpl_filter.h"
#include "rpl_record.h"
#include "slave.h"
#include <my_bitmap.h>
#include "log_event.h"
#include "sql_audit.h"
#include <m_ctype.h>
#include <sys/stat.h>
#include <thr_alarm.h>
#ifdef	__WIN__
#include <io.h>
#endif
#include <mysys_err.h>
#include <limits.h>

#include "sp_head.h"
#include "sp_rcontext.h"
#include "sp_cache.h"
#include "transaction.h"
#include "sql_select.h" /* declares create_tmp_table() */
#include "debug_sync.h"
#include "sql_parse.h"                          // is_update_query
#include "sql_callback.h"
#include "lock.h"
#include "wsrep_mysqld.h"
#include "wsrep_thd.h"
#include "sql_connect.h"
#include "my_atomic.h"

#ifdef HAVE_SYS_SYSCALL_H
#include <sys/syscall.h>
#endif

/*
  The following is used to initialise Table_ident with a internal
  table name
*/
char internal_table_name[2]= "*";
char empty_c_string[1]= {0};    /* used for not defined db */

const char * const THD::DEFAULT_WHERE= "field list";

/****************************************************************************
** User variables
****************************************************************************/

extern "C" uchar *get_var_key(user_var_entry *entry, size_t *length,
                              my_bool not_used __attribute__((unused)))
{
  *length= entry->name.length;
  return (uchar*) entry->name.str;
}

extern "C" void free_user_var(user_var_entry *entry)
{
  char *pos= (char*) entry+ALIGN_SIZE(sizeof(*entry));
  if (entry->value && entry->value != pos)
    my_free(entry->value);
  my_free(entry);
}

/* Functions for last-value-from-sequence hash */

extern "C" uchar *get_sequence_last_key(SEQUENCE_LAST_VALUE *entry,
                                        size_t *length,
                                        my_bool not_used
                                        __attribute__((unused)))
{
  *length= entry->length;
  return (uchar*) entry->key;
}

extern "C" void free_sequence_last(SEQUENCE_LAST_VALUE *entry)
{
  delete entry;
}


bool Key_part_spec::operator==(const Key_part_spec& other) const
{
  return length == other.length &&
         !lex_string_cmp(system_charset_info, &field_name,
                         &other.field_name);
}

/**
  Construct an (almost) deep copy of this key. Only those
  elements that are known to never change are not copied.
  If out of memory, a partial copy is returned and an error is set
  in THD.
*/

Key::Key(const Key &rhs, MEM_ROOT *mem_root)
  :DDL_options(rhs),type(rhs.type),
  key_create_info(rhs.key_create_info),
  columns(rhs.columns, mem_root),
  name(rhs.name),
  option_list(rhs.option_list),
  generated(rhs.generated), invisible(false)
{
  list_copy_and_replace_each_value(columns, mem_root);
}

/**
  Construct an (almost) deep copy of this foreign key. Only those
  elements that are known to never change are not copied.
  If out of memory, a partial copy is returned and an error is set
  in THD.
*/

Foreign_key::Foreign_key(const Foreign_key &rhs, MEM_ROOT *mem_root)
  :Key(rhs,mem_root),
  ref_db(rhs.ref_db),
  ref_table(rhs.ref_table),
  ref_columns(rhs.ref_columns,mem_root),
  delete_opt(rhs.delete_opt),
  update_opt(rhs.update_opt),
  match_opt(rhs.match_opt)
{
  list_copy_and_replace_each_value(ref_columns, mem_root);
}

/*
  Test if a foreign key (= generated key) is a prefix of the given key
  (ignoring key name, key type and order of columns)

  NOTES:
    This is only used to test if an index for a FOREIGN KEY exists

  IMPLEMENTATION
    We only compare field names

  RETURN
    0	Generated key is a prefix of other key
    1	Not equal
*/

bool foreign_key_prefix(Key *a, Key *b)
{
  /* Ensure that 'a' is the generated key */
  if (a->generated)
  {
    if (b->generated && a->columns.elements > b->columns.elements)
      swap_variables(Key*, a, b);               // Put shorter key in 'a'
  }
  else
  {
    if (!b->generated)
      return TRUE;                              // No foreign key
    swap_variables(Key*, a, b);                 // Put generated key in 'a'
  }

  /* Test if 'a' is a prefix of 'b' */
  if (a->columns.elements > b->columns.elements)
    return TRUE;                                // Can't be prefix

  List_iterator<Key_part_spec> col_it1(a->columns);
  List_iterator<Key_part_spec> col_it2(b->columns);
  const Key_part_spec *col1, *col2;

#ifdef ENABLE_WHEN_INNODB_CAN_HANDLE_SWAPED_FOREIGN_KEY_COLUMNS
  while ((col1= col_it1++))
  {
    bool found= 0;
    col_it2.rewind();
    while ((col2= col_it2++))
    {
      if (*col1 == *col2)
      {
        found= TRUE;
	break;
      }
    }
    if (!found)
      return TRUE;                              // Error
  }
  return FALSE;                                 // Is prefix
#else
  while ((col1= col_it1++))
  {
    col2= col_it2++;
    if (!(*col1 == *col2))
      return TRUE;
  }
  return FALSE;                                 // Is prefix
#endif
}

/*
  @brief
  Check if the foreign key options are compatible with the specification
  of the columns on which the key is created

  @retval
    FALSE   The foreign key options are compatible with key columns
  @retval
    TRUE    Otherwise
*/
bool Foreign_key::validate(List<Create_field> &table_fields)
{
  Create_field  *sql_field;
  Key_part_spec *column;
  List_iterator<Key_part_spec> cols(columns);
  List_iterator<Create_field> it(table_fields);
  DBUG_ENTER("Foreign_key::validate");
  while ((column= cols++))
  {
    it.rewind();
    while ((sql_field= it++) &&
           lex_string_cmp(system_charset_info,
                          &column->field_name,
                          &sql_field->field_name)) {}
    if (!sql_field)
    {
      my_error(ER_KEY_COLUMN_DOES_NOT_EXITS, MYF(0), column->field_name.str);
      DBUG_RETURN(TRUE);
    }
    if (type == Key::FOREIGN_KEY && sql_field->vcol_info)
    {
      if (delete_opt == FK_OPTION_SET_NULL)
      {
        my_error(ER_WRONG_FK_OPTION_FOR_VIRTUAL_COLUMN, MYF(0), 
                 "ON DELETE SET NULL");
        DBUG_RETURN(TRUE);
      }
      if (update_opt == FK_OPTION_SET_NULL)
      {
        my_error(ER_WRONG_FK_OPTION_FOR_VIRTUAL_COLUMN, MYF(0), 
                 "ON UPDATE SET NULL");
        DBUG_RETURN(TRUE);
      }
      if (update_opt == FK_OPTION_CASCADE)
      {
        my_error(ER_WRONG_FK_OPTION_FOR_VIRTUAL_COLUMN, MYF(0), 
                 "ON UPDATE CASCADE");
        DBUG_RETURN(TRUE);
      }
    }
  }
  DBUG_RETURN(FALSE);
}

/****************************************************************************
** Thread specific functions
****************************************************************************/

/**
  Get current THD object from thread local data

  @retval     The THD object for the thread, NULL if not connection thread
*/
THD *thd_get_current_thd()
{
  return current_thd;
}

/**
  Clear errors from the previous THD

  @param thd              THD object
*/
void thd_clear_errors(THD *thd)
{
  my_errno= 0;
  thd->mysys_var->abort= 0;
}


/**
  Get thread attributes for connection threads

  @retval      Reference to thread attribute for connection threads
*/
pthread_attr_t *get_connection_attrib(void)
{
  return &connection_attrib;
}

/**
  Get max number of connections

  @retval         Max number of connections for MySQL Server
*/
ulong get_max_connections(void)
{
  return max_connections;
}

/*
  The following functions form part of the C plugin API
*/

extern "C" int mysql_tmpfile(const char *prefix)
{
  char filename[FN_REFLEN];
  File fd = create_temp_file(filename, mysql_tmpdir, prefix,
#ifdef __WIN__
                             O_BINARY | O_TRUNC | O_SEQUENTIAL |
                             O_SHORT_LIVED |
#endif /* __WIN__ */
                             O_CREAT | O_EXCL | O_RDWR | O_TEMPORARY,
                             MYF(MY_WME));
  if (fd >= 0) {
#ifndef __WIN__
    /*
      This can be removed once the following bug is fixed:
      Bug #28903  create_temp_file() doesn't honor O_TEMPORARY option
                  (file not removed) (Unix)
    */
    unlink(filename);
#endif /* !__WIN__ */
  }

  return fd;
}


extern "C"
int thd_in_lock_tables(const THD *thd)
{
  return MY_TEST(thd->in_lock_tables);
}


extern "C"
int thd_tablespace_op(const THD *thd)
{
  return MY_TEST(thd->tablespace_op);
}

extern "C"
const char *set_thd_proc_info(THD *thd_arg, const char *info,
                              const char *calling_function,
                              const char *calling_file,
                              const unsigned int calling_line)
{
  PSI_stage_info old_stage;
  PSI_stage_info new_stage;

  new_stage.m_key= 0;
  new_stage.m_name= info;

  set_thd_stage_info(thd_arg, & new_stage, & old_stage,
                     calling_function, calling_file, calling_line);

  return old_stage.m_name;
}

extern "C"
void set_thd_stage_info(void *thd_arg,
                        const PSI_stage_info *new_stage,
                        PSI_stage_info *old_stage,
                        const char *calling_func,
                        const char *calling_file,
                        const unsigned int calling_line)
{
  THD *thd= (THD*) thd_arg;
  if (thd == NULL)
    thd= current_thd;

  if (old_stage)
    thd->backup_stage(old_stage);

  if (new_stage)
    thd->enter_stage(new_stage, calling_func, calling_file, calling_line);
}

void thd_enter_cond(MYSQL_THD thd, mysql_cond_t *cond, mysql_mutex_t *mutex,
                    const PSI_stage_info *stage, PSI_stage_info *old_stage,
                    const char *src_function, const char *src_file,
                    int src_line)
{
  if (!thd)
    thd= current_thd;

  return thd->enter_cond(cond, mutex, stage, old_stage, src_function, src_file,
                         src_line);
}

void thd_exit_cond(MYSQL_THD thd, const PSI_stage_info *stage,
                   const char *src_function, const char *src_file,
                   int src_line)
{
  if (!thd)
    thd= current_thd;

  thd->exit_cond(stage, src_function, src_file, src_line);
  return;
}

extern "C"
void **thd_ha_data(const THD *thd, const struct handlerton *hton)
{
  return (void **) &thd->ha_data[hton->slot].ha_ptr;
}

extern "C"
void thd_storage_lock_wait(THD *thd, long long value)
{
  thd->utime_after_lock+= value;
}

/**
  Provide a handler data getter to simplify coding
*/
extern "C"
void *thd_get_ha_data(const THD *thd, const struct handlerton *hton)
{
  return *thd_ha_data(thd, hton);
}


/**
  Provide a handler data setter to simplify coding
  @see thd_set_ha_data() definition in plugin.h
*/
extern "C"
void thd_set_ha_data(THD *thd, const struct handlerton *hton,
                     const void *ha_data)
{
  plugin_ref *lock= &thd->ha_data[hton->slot].lock;
  if (ha_data && !*lock)
    *lock= ha_lock_engine(NULL, (handlerton*) hton);
  else if (!ha_data && *lock)
  {
    plugin_unlock(NULL, *lock);
    *lock= NULL;
  }
  *thd_ha_data(thd, hton)= (void*) ha_data;
}


/**
  Allow storage engine to wakeup commits waiting in THD::wait_for_prior_commit.
  @see thd_wakeup_subsequent_commits() definition in plugin.h
*/
extern "C"
void thd_wakeup_subsequent_commits(THD *thd, int wakeup_error)
{
  thd->wakeup_subsequent_commits(wakeup_error);
}


extern "C"
long long thd_test_options(const THD *thd, long long test_options)
{
  return thd->variables.option_bits & test_options;
}

extern "C"
int thd_sql_command(const THD *thd)
{
  return (int) thd->lex->sql_command;
}

extern "C"
int thd_tx_isolation(const THD *thd)
{
  return (int) thd->tx_isolation;
}

extern "C"
int thd_tx_is_read_only(const THD *thd)
{
  return (int) thd->tx_read_only;
}


extern "C"
{ /* Functions for thd_error_context_service */

  const char *thd_get_error_message(const THD *thd)
  {
    return thd->get_stmt_da()->message();
  }

  uint thd_get_error_number(const THD *thd)
  {
    return thd->get_stmt_da()->sql_errno();
  }

  ulong thd_get_error_row(const THD *thd)
  {
    return thd->get_stmt_da()->current_row_for_warning();
  }

  void thd_inc_error_row(THD *thd)
  {
    thd->get_stmt_da()->inc_current_row_for_warning();
  }
}


/**
  Dumps a text description of a thread, its security context
  (user, host) and the current query.

  @param thd thread context
  @param buffer pointer to preferred result buffer
  @param length length of buffer
  @param max_query_len how many chars of query to copy (0 for all)

  @return Pointer to string
*/

extern "C"
char *thd_get_error_context_description(THD *thd, char *buffer,
                                        unsigned int length,
                                        unsigned int max_query_len)
{
  String str(buffer, length, &my_charset_latin1);
  const Security_context *sctx= &thd->main_security_ctx;
  char header[256];
  size_t len;

  /*
    The pointers thd->query and thd->proc_info might change since they are
    being modified concurrently. This is acceptable for proc_info since its
    values doesn't have to very accurate and the memory it points to is static,
    but we need to attempt a snapshot on the pointer values to avoid using NULL
    values. The pointer to thd->query however, doesn't point to static memory
    and has to be protected by thd->LOCK_thd_data or risk pointing to
    uninitialized memory.
  */
  const char *proc_info= thd->proc_info;

  len= my_snprintf(header, sizeof(header),
                   "MySQL thread id %u, OS thread handle %lu, query id %llu",
                    (uint)thd->thread_id, (ulong) thd->real_id, (ulonglong) thd->query_id);
  str.length(0);
  str.append(header, len);

  if (sctx->host)
  {
    str.append(' ');
    str.append(sctx->host);
  }

  if (sctx->ip)
  {
    str.append(' ');
    str.append(sctx->ip);
  }

  if (sctx->user)
  {
    str.append(' ');
    str.append(sctx->user);
  }

  if (proc_info)
  {
    str.append(' ');
    str.append(proc_info);
  }

  /* Don't wait if LOCK_thd_data is used as this could cause a deadlock */
  if (!mysql_mutex_trylock(&thd->LOCK_thd_data))
  {
    if (thd->query())
    {
      if (max_query_len < 1)
        len= thd->query_length();
      else
        len= MY_MIN(thd->query_length(), max_query_len);
      str.append('\n');
      str.append(thd->query(), len);
    }
    mysql_mutex_unlock(&thd->LOCK_thd_data);
  }

  if (str.c_ptr_safe() == buffer)
    return buffer;

  /*
    We have to copy the new string to the destination buffer because the string
    was reallocated to a larger buffer to be able to fit.
  */
  DBUG_ASSERT(buffer != NULL);
  length= MY_MIN(str.length(), length-1);
  memcpy(buffer, str.c_ptr_quick(), length);
  /* Make sure that the new string is null terminated */
  buffer[length]= '\0';
  return buffer;
}

#if MARIA_PLUGIN_INTERFACE_VERSION < 0x0200
/**
  TODO: This function is for API compatibility, remove it eventually.
  All engines should switch to use thd_get_error_context_description()
  plugin service function.
*/
extern "C"
char *thd_security_context(THD *thd,
                           char *buffer, unsigned int length,
                           unsigned int max_query_len)
{
  return thd_get_error_context_description(thd, buffer, length, max_query_len);
}
#endif

/**
  Implementation of Drop_table_error_handler::handle_condition().
  The reason in having this implementation is to silence technical low-level
  warnings during DROP TABLE operation. Currently we don't want to expose
  the following warnings during DROP TABLE:
    - Some of table files are missed or invalid (the table is going to be
      deleted anyway, so why bother that something was missed);
    - A trigger associated with the table does not have DEFINER (One of the
      MySQL specifics now is that triggers are loaded for the table being
      dropped. So, we may have a warning that trigger does not have DEFINER
      attribute during DROP TABLE operation).

  @return TRUE if the condition is handled.
*/
bool Drop_table_error_handler::handle_condition(THD *thd,
                                                uint sql_errno,
                                                const char* sqlstate,
                                                Sql_condition::enum_warning_level *level,
                                                const char* msg,
                                                Sql_condition ** cond_hdl)
{
  *cond_hdl= NULL;
  return ((sql_errno == EE_DELETE && my_errno == ENOENT) ||
          sql_errno == ER_TRG_NO_DEFINER);
}


/**
  Handle an error from MDL_context::upgrade_lock() and mysql_lock_tables().
  Ignore ER_LOCK_ABORTED and ER_LOCK_DEADLOCK errors.
*/

bool
MDL_deadlock_and_lock_abort_error_handler::
handle_condition(THD *thd,
                 uint sql_errno,
                 const char *sqlstate,
                 Sql_condition::enum_warning_level *level,
                 const char* msg,
                 Sql_condition **cond_hdl)
{
  *cond_hdl= NULL;
  if (sql_errno == ER_LOCK_ABORTED || sql_errno == ER_LOCK_DEADLOCK)
    m_need_reopen= true;

  return m_need_reopen;
}


/**
   Send timeout to thread.

   Note that this is always safe as the thread will always remove it's
   timeouts at end of query (and thus before THD is destroyed)
*/

extern "C" void thd_kill_timeout(THD* thd)
{
  thd->status_var.max_statement_time_exceeded++;
  /* Kill queries that can't cause data corruptions */
  thd->awake(KILL_TIMEOUT);
}

THD::THD(my_thread_id id, bool is_wsrep_applier, bool skip_global_sys_var_lock)
  :Statement(&main_lex, &main_mem_root, STMT_CONVENTIONAL_EXECUTION,
             /* statement id */ 0),
   rli_fake(0), rgi_fake(0), rgi_slave(NULL),
   protocol_text(this), protocol_binary(this),
   m_current_stage_key(0),
   in_sub_stmt(0), log_all_errors(0),
   binlog_unsafe_warning_flags(0),
   binlog_table_maps(0),
   bulk_param(0),
   table_map_for_update(0),
   m_examined_row_count(0),
   accessed_rows_and_keys(0),
   m_digest(NULL),
   m_statement_psi(NULL),
   m_idle_psi(NULL),
   thread_id(id),
   thread_dbug_id(id),
   os_thread_id(0),
   global_disable_checkpoint(0),
   failed_com_change_user(0),
   is_fatal_error(0),
   transaction_rollback_request(0),
   is_fatal_sub_stmt_error(false),
   rand_used(0),
   time_zone_used(0),
   in_lock_tables(0),
   bootstrap(0),
   derived_tables_processing(FALSE),
   waiting_on_group_commit(FALSE), has_waiter(FALSE),
   spcont(NULL),
   m_parser_state(NULL),
#if defined(ENABLED_DEBUG_SYNC)
   debug_sync_control(0),
#endif /* defined(ENABLED_DEBUG_SYNC) */
   wait_for_commit_ptr(0),
   m_internal_handler(0),
   main_da(0, false, false),
   m_stmt_da(&main_da),
   tdc_hash_pins(0),
   xid_hash_pins(0),
   m_tmp_tables_locked(false)
#ifdef WITH_WSREP
  ,
   wsrep_applier(is_wsrep_applier),
   wsrep_applier_closing(false),
   wsrep_client_thread(false),
   wsrep_apply_toi(false),
   wsrep_po_handle(WSREP_PO_INITIALIZER),
   wsrep_po_cnt(0),
   wsrep_apply_format(0),
   wsrep_ignore_table(false)
#endif
{
  ulong tmp;
  bzero(&variables, sizeof(variables));

  /*
    We set THR_THD to temporally point to this THD to register all the
    variables that allocates memory for this THD
  */
  THD *old_THR_THD= current_thd;
  set_current_thd(this);
  status_var.local_memory_used= sizeof(THD);
  status_var.global_memory_used= 0;
  variables.pseudo_thread_id= thread_id;
  variables.max_mem_used= global_system_variables.max_mem_used;
  main_da.init();

  mdl_context.init(this);

  /*
    Pass nominal parameters to init_alloc_root only to ensure that
    the destructor works OK in case of an error. The main_mem_root
    will be re-initialized in init_for_queries().
  */
  init_sql_alloc(&main_mem_root, "THD::main_mem_root",
                 ALLOC_ROOT_MIN_BLOCK_SIZE, 0, MYF(MY_THREAD_SPECIFIC));

  /*
    Allocation of user variables for binary logging is always done with main
    mem root
  */
  user_var_events_alloc= mem_root;

  stmt_arena= this;
  thread_stack= 0;
  scheduler= thread_scheduler;                 // Will be fixed later
  event_scheduler.data= 0;
  event_scheduler.m_psi= 0;
  skip_wait_timeout= false;
  extra_port= 0;
  catalog= (char*)"std"; // the only catalog we have for now
  main_security_ctx.init();
  security_ctx= &main_security_ctx;
  no_errors= 0;
  password= 0;
  query_start_used= query_start_sec_part_used= 0;
  count_cuted_fields= CHECK_FIELD_IGNORE;
  killed= NOT_KILLED;
  killed_err= 0;
  col_access=0;
  is_slave_error= thread_specific_used= FALSE;
  my_hash_clear(&handler_tables_hash);
  my_hash_clear(&ull_hash);
  tmp_table=0;
  cuted_fields= 0L;
  m_sent_row_count= 0L;
  limit_found_rows= 0;
  m_row_count_func= -1;
  statement_id_counter= 0UL;
  // Must be reset to handle error with THD's created for init of mysqld
  lex->current_select= 0;
  start_utime= utime_after_query= 0;
  system_time= 0;
  system_time_sec_part= 0;
  utime_after_lock= 0L;
  progress.arena= 0;
  progress.report_to_client= 0;
  progress.max_counter= 0;
  current_linfo =  0;
  slave_thread = 0;
  connection_name.str= 0;
  connection_name.length= 0;

  file_id = 0;
  query_id= 0;
  query_name_consts= 0;
  semisync_info= 0;
  db_charset= global_system_variables.collation_database;
  bzero(ha_data, sizeof(ha_data));
  mysys_var=0;
  binlog_evt_union.do_union= FALSE;
  enable_slow_log= 0;
  durability_property= HA_REGULAR_DURABILITY;

#ifdef DBUG_ASSERT_EXISTS
  dbug_sentry=THD_SENTRY_MAGIC;
#endif
  mysql_audit_init_thd(this);
  net.vio=0;
  net.buff= 0;
  net.reading_or_writing= 0;
  client_capabilities= 0;                       // minimalistic client
  system_thread= NON_SYSTEM_THREAD;
  cleanup_done= free_connection_done= abort_on_warning= 0;
  peer_port= 0;					// For SHOW PROCESSLIST
  transaction.m_pending_rows_event= 0;
  transaction.on= 1;
  wt_thd_lazy_init(&transaction.wt, &variables.wt_deadlock_search_depth_short,
                                    &variables.wt_timeout_short,
                                    &variables.wt_deadlock_search_depth_long,
                                    &variables.wt_timeout_long);
#ifdef SIGNAL_WITH_VIO_CLOSE
  active_vio = 0;
#endif
  mysql_mutex_init(key_LOCK_thd_data, &LOCK_thd_data, MY_MUTEX_INIT_FAST);
  mysql_mutex_init(key_LOCK_wakeup_ready, &LOCK_wakeup_ready, MY_MUTEX_INIT_FAST);
  mysql_mutex_init(key_LOCK_thd_kill, &LOCK_thd_kill, MY_MUTEX_INIT_FAST);
  mysql_cond_init(key_COND_wakeup_ready, &COND_wakeup_ready, 0);
  /*
    LOCK_thread_count goes before LOCK_thd_data - the former is called around
    'delete thd', the latter - in THD::~THD
  */
  mysql_mutex_record_order(&LOCK_thread_count, &LOCK_thd_data);

  /* Variables with default values */
  proc_info="login";
  where= THD::DEFAULT_WHERE;
  slave_net = 0;
  m_command=COM_CONNECT;
  *scramble= '\0';

#ifdef WITH_WSREP
  mysql_mutex_init(key_LOCK_wsrep_thd, &LOCK_wsrep_thd, MY_MUTEX_INIT_FAST);
  mysql_cond_init(key_COND_wsrep_thd, &COND_wsrep_thd, NULL);
  wsrep_ws_handle.trx_id = WSREP_UNDEFINED_TRX_ID;
  wsrep_ws_handle.opaque = NULL;
  wsrep_retry_counter     = 0;
  wsrep_PA_safe           = true;
  wsrep_retry_query       = NULL;
  wsrep_retry_query_len   = 0;
  wsrep_retry_command     = COM_CONNECT;
  wsrep_consistency_check = NO_CONSISTENCY_CHECK;
  wsrep_status_vars       = 0;
  wsrep_mysql_replicated  = 0;
  wsrep_TOI_pre_query     = NULL;
  wsrep_TOI_pre_query_len = 0;
  wsrep_fragments_sent    = 0;
  wsrep_trx_fragment_size = 0;
  wsrep_SR_thd            = false;
  wsrep_rbr_buf           = NULL;
  wsrep_nbo_ctx           = NULL;
  wsrep_info[sizeof(wsrep_info) - 1] = '\0'; /* make sure it is 0-terminated */
  wsrep_sync_wait_gtid    = WSREP_GTID_UNDEFINED;
  wsrep_affected_rows     = 0;
  wsrep_has_ignored_error = false;
  m_wsrep_next_trx_id       = WSREP_UNDEFINED_TRX_ID;
  wsrep_replicate_GTID    = false;
  wsrep_skip_wsrep_GTID   = false;
#endif
  /* Call to init() below requires fully initialized Open_tables_state. */
  reset_open_tables_state(this);

  init(skip_global_sys_var_lock);
#if defined(ENABLED_PROFILING)
  profiling.set_thd(this);
#endif
  user_connect=(USER_CONN *)0;
  my_hash_init(&user_vars, system_charset_info, USER_VARS_HASH_SIZE, 0, 0,
               (my_hash_get_key) get_var_key,
               (my_hash_free_key) free_user_var, HASH_THREAD_SPECIFIC);
  my_hash_init(&sequences, system_charset_info, SEQUENCES_HASH_SIZE, 0, 0,
               (my_hash_get_key) get_sequence_last_key,
               (my_hash_free_key) free_sequence_last, HASH_THREAD_SPECIFIC);

  sp_proc_cache= NULL;
  sp_func_cache= NULL;

  /* For user vars replication*/
  if (opt_bin_log)
    my_init_dynamic_array(&user_var_events,
			  sizeof(BINLOG_USER_VAR_EVENT *), 16, 16, MYF(0));
  else
    bzero((char*) &user_var_events, sizeof(user_var_events));

  /* Protocol */
  protocol= &protocol_text;			// Default protocol
  protocol_text.init(this);
  protocol_binary.init(this);

  thr_timer_init(&query_timer, (void (*)(void*)) thd_kill_timeout, this);

  tablespace_op=FALSE;

  /*
    Initialize the random generator. We call my_rnd() without a lock as
    it's not really critical if two threads modifies the structure at the
    same time.  We ensure that we have an unique number foreach thread
    by adding the address of the stack.
  */
  tmp= (ulong) (my_rnd(&sql_rand) * 0xffffffff);
  my_rnd_init(&rand, tmp + (ulong)((size_t) &rand), tmp + (ulong) ::global_query_id);
  substitute_null_with_insert_id = FALSE;
  lock_info.mysql_thd= (void *)this;

  m_token_array= NULL;
  if (max_digest_length > 0)
  {
    m_token_array= (unsigned char*) my_malloc(max_digest_length,
                                              MYF(MY_WME|MY_THREAD_SPECIFIC));
  }

  m_binlog_invoker= INVOKER_NONE;
  invoker.init();
  prepare_derived_at_open= FALSE;
  create_tmp_table_for_derived= FALSE;
  save_prep_leaf_list= FALSE;
  /* Restore THR_THD */
  set_current_thd(old_THR_THD);
  inc_thread_count();
}


void THD::push_internal_handler(Internal_error_handler *handler)
{
  DBUG_ENTER("THD::push_internal_handler");
  if (m_internal_handler)
  {
    handler->m_prev_internal_handler= m_internal_handler;
    m_internal_handler= handler;
  }
  else
  {
    m_internal_handler= handler;
  }
  DBUG_VOID_RETURN;
}

bool THD::handle_condition(uint sql_errno,
                           const char* sqlstate,
                           Sql_condition::enum_warning_level *level,
                           const char* msg,
                           Sql_condition ** cond_hdl)
{
  if (!m_internal_handler)
  {
    *cond_hdl= NULL;
    return FALSE;
  }

  for (Internal_error_handler *error_handler= m_internal_handler;
       error_handler;
       error_handler= error_handler->m_prev_internal_handler)
  {
    if (error_handler->handle_condition(this, sql_errno, sqlstate, level, msg,
					cond_hdl))
    {
      return TRUE;
    }
  }
  return FALSE;
}


Internal_error_handler *THD::pop_internal_handler()
{
  DBUG_ENTER("THD::pop_internal_handler");
  DBUG_ASSERT(m_internal_handler != NULL);
  Internal_error_handler *popped_handler= m_internal_handler;
  m_internal_handler= m_internal_handler->m_prev_internal_handler;
  DBUG_RETURN(popped_handler);
}


void THD::raise_error(uint sql_errno)
{
  const char* msg= ER_THD(this, sql_errno);
  (void) raise_condition(sql_errno,
                         NULL,
                         Sql_condition::WARN_LEVEL_ERROR,
                         msg);
}

void THD::raise_error_printf(uint sql_errno, ...)
{
  va_list args;
  char ebuff[MYSQL_ERRMSG_SIZE];
  DBUG_ENTER("THD::raise_error_printf");
  DBUG_PRINT("my", ("nr: %d  errno: %d", sql_errno, errno));
  const char* format= ER_THD(this, sql_errno);
  va_start(args, sql_errno);
  my_vsnprintf(ebuff, sizeof(ebuff), format, args);
  va_end(args);
  (void) raise_condition(sql_errno,
                         NULL,
                         Sql_condition::WARN_LEVEL_ERROR,
                         ebuff);
  DBUG_VOID_RETURN;
}

void THD::raise_warning(uint sql_errno)
{
  const char* msg= ER_THD(this, sql_errno);
  (void) raise_condition(sql_errno,
                         NULL,
                         Sql_condition::WARN_LEVEL_WARN,
                         msg);
}

void THD::raise_warning_printf(uint sql_errno, ...)
{
  va_list args;
  char    ebuff[MYSQL_ERRMSG_SIZE];
  DBUG_ENTER("THD::raise_warning_printf");
  DBUG_PRINT("enter", ("warning: %u", sql_errno));
  const char* format= ER_THD(this, sql_errno);
  va_start(args, sql_errno);
  my_vsnprintf(ebuff, sizeof(ebuff), format, args);
  va_end(args);
  (void) raise_condition(sql_errno,
                         NULL,
                         Sql_condition::WARN_LEVEL_WARN,
                         ebuff);
  DBUG_VOID_RETURN;
}

void THD::raise_note(uint sql_errno)
{
  DBUG_ENTER("THD::raise_note");
  DBUG_PRINT("enter", ("code: %d", sql_errno));
  if (!(variables.option_bits & OPTION_SQL_NOTES))
    DBUG_VOID_RETURN;
  const char* msg= ER_THD(this, sql_errno);
  (void) raise_condition(sql_errno,
                         NULL,
                         Sql_condition::WARN_LEVEL_NOTE,
                         msg);
  DBUG_VOID_RETURN;
}

void THD::raise_note_printf(uint sql_errno, ...)
{
  va_list args;
  char    ebuff[MYSQL_ERRMSG_SIZE];
  DBUG_ENTER("THD::raise_note_printf");
  DBUG_PRINT("enter",("code: %u", sql_errno));
  if (!(variables.option_bits & OPTION_SQL_NOTES))
    DBUG_VOID_RETURN;
  const char* format= ER_THD(this, sql_errno);
  va_start(args, sql_errno);
  my_vsnprintf(ebuff, sizeof(ebuff), format, args);
  va_end(args);
  (void) raise_condition(sql_errno,
                         NULL,
                         Sql_condition::WARN_LEVEL_NOTE,
                         ebuff);
  DBUG_VOID_RETURN;
}

Sql_condition* THD::raise_condition(uint sql_errno,
                                    const char* sqlstate,
                                    Sql_condition::enum_warning_level level,
                                    const Sql_user_condition_identity &ucid,
                                    const char* msg)
{
  Diagnostics_area *da= get_stmt_da();
  Sql_condition *cond= NULL;
  DBUG_ENTER("THD::raise_condition");
  DBUG_ASSERT(level < Sql_condition::WARN_LEVEL_END);

  if (!(variables.option_bits & OPTION_SQL_NOTES) &&
      (level == Sql_condition::WARN_LEVEL_NOTE))
    DBUG_RETURN(NULL);

  da->opt_clear_warning_info(query_id);

  /*
    TODO: replace by DBUG_ASSERT(sql_errno != 0) once all bugs similar to
    Bug#36768 are fixed: a SQL condition must have a real (!=0) error number
    so that it can be caught by handlers.
  */
  if (sql_errno == 0)
    sql_errno= ER_UNKNOWN_ERROR;
  if (msg == NULL)
    msg= ER_THD(this, sql_errno);
  if (sqlstate == NULL)
   sqlstate= mysql_errno_to_sqlstate(sql_errno);

  if ((level == Sql_condition::WARN_LEVEL_WARN) &&
      really_abort_on_warning())
  {
    /*
      FIXME:
      push_warning and strict SQL_MODE case.
    */
    level= Sql_condition::WARN_LEVEL_ERROR;
  }

  if (handle_condition(sql_errno, sqlstate, &level, msg, &cond))
    DBUG_RETURN(cond);

  switch (level) {
  case Sql_condition::WARN_LEVEL_NOTE:
  case Sql_condition::WARN_LEVEL_WARN:
    got_warning= 1;
    break;
  case Sql_condition::WARN_LEVEL_ERROR:
    break;
  case Sql_condition::WARN_LEVEL_END:
    /* Impossible */
    break;
  }

  if (level == Sql_condition::WARN_LEVEL_ERROR)
  {
    mysql_audit_general(this, MYSQL_AUDIT_GENERAL_ERROR, sql_errno, msg);

    is_slave_error=  1; // needed to catch query errors during replication

    if (!da->is_error())
    {
      set_row_count_func(-1);
      da->set_error_status(sql_errno, msg, sqlstate, ucid, cond);
    }
  }

  query_cache_abort(this, &query_cache_tls);

  /* 
     Avoid pushing a condition for fatal out of memory errors as this will 
     require memory allocation and therefore might fail. Non fatal out of 
     memory errors can occur if raised by SIGNAL/RESIGNAL statement.
  */
  if (!(is_fatal_error && (sql_errno == EE_OUTOFMEMORY ||
                           sql_errno == ER_OUTOFMEMORY)))
  {
    cond= da->push_warning(this, sql_errno, sqlstate, level, ucid, msg);
  }
  DBUG_RETURN(cond);
}

extern "C"
void *thd_alloc(MYSQL_THD thd, size_t size)
{
  return thd->alloc(size);
}

extern "C"
void *thd_calloc(MYSQL_THD thd, size_t size)
{
  return thd->calloc(size);
}

extern "C"
char *thd_strdup(MYSQL_THD thd, const char *str)
{
  return thd->strdup(str);
}

extern "C"
char *thd_strmake(MYSQL_THD thd, const char *str, size_t size)
{
  return thd->strmake(str, size);
}

extern "C"
LEX_CSTRING *thd_make_lex_string(THD *thd, LEX_CSTRING *lex_str,
                                const char *str, size_t size,
                                int allocate_lex_string)
{
  return allocate_lex_string ? thd->make_clex_string(str, size)
                             : thd->make_lex_string(lex_str, str, size);
}

extern "C"
void *thd_memdup(MYSQL_THD thd, const void* str, size_t size)
{
  return thd->memdup(str, size);
}

extern "C"
void thd_get_xid(const MYSQL_THD thd, MYSQL_XID *xid)
{
  *xid = *(MYSQL_XID *) &thd->transaction.xid_state.xid;
}


extern "C"
my_time_t thd_TIME_to_gmt_sec(MYSQL_THD thd, const MYSQL_TIME *ltime,
                              unsigned int *errcode)
{
  Time_zone *tz= thd ? thd->variables.time_zone :
                       global_system_variables.time_zone;
  return tz->TIME_to_gmt_sec(ltime, errcode);
}


extern "C"
void thd_gmt_sec_to_TIME(MYSQL_THD thd, MYSQL_TIME *ltime, my_time_t t)
{
  Time_zone *tz= thd ? thd->variables.time_zone :
                       global_system_variables.time_zone;
  tz->gmt_sec_to_TIME(ltime, t);
}


#ifdef _WIN32
extern "C"   THD *_current_thd_noinline(void)
{
  return my_pthread_getspecific_ptr(THD*,THR_THD);
}

extern "C" my_thread_id next_thread_id_noinline()
{
#undef next_thread_id
  return next_thread_id();
}
#endif


const Type_handler *THD::type_handler_for_date() const
{
  if (!(variables.sql_mode & MODE_ORACLE))
    return &type_handler_newdate;
  if (opt_mysql56_temporal_format)
    return &type_handler_datetime2;
  return &type_handler_datetime;
}


/*
  Init common variables that has to be reset on start and on change_user
*/

void THD::init(bool skip_lock)
{
  DBUG_ENTER("thd::init");
  if (!skip_lock)
    mysql_mutex_lock(&LOCK_global_system_variables);
  plugin_thdvar_init(this);
  /*
    plugin_thd_var_init() sets variables= global_system_variables, which
    has reset variables.pseudo_thread_id to 0. We need to correct it here to
    avoid temporary tables replication failure.
  */
  variables.pseudo_thread_id= thread_id;

  variables.default_master_connection.str= default_master_connection_buff;
  ::strmake(default_master_connection_buff,
            global_system_variables.default_master_connection.str,
            variables.default_master_connection.length);
  if (!skip_lock)
    mysql_mutex_unlock(&LOCK_global_system_variables);

  user_time.val= start_time= start_time_sec_part= 0;

  server_status= SERVER_STATUS_AUTOCOMMIT;
  if (variables.sql_mode & MODE_NO_BACKSLASH_ESCAPES)
    server_status|= SERVER_STATUS_NO_BACKSLASH_ESCAPES;
  if (variables.sql_mode & MODE_ANSI_QUOTES)
    server_status|= SERVER_STATUS_ANSI_QUOTES;

  transaction.all.modified_non_trans_table=
    transaction.stmt.modified_non_trans_table= FALSE;
  transaction.all.m_unsafe_rollback_flags=
    transaction.stmt.m_unsafe_rollback_flags= 0;

  open_options=ha_open_options;
  update_lock_default= (variables.low_priority_updates ?
			TL_WRITE_LOW_PRIORITY :
			TL_WRITE);
  tx_isolation= (enum_tx_isolation) variables.tx_isolation;
  tx_read_only= variables.tx_read_only;
  update_charset();             // plugin_thd_var() changed character sets
  reset_current_stmt_binlog_format_row();
  reset_binlog_local_stmt_filter();
  set_status_var_init();
  bzero((char *) &org_status_var, sizeof(org_status_var));
  status_in_global= 0;
  start_bytes_received= 0;
  last_commit_gtid.seq_no= 0;
  last_stmt= NULL;
  /* Reset status of last insert id */
  arg_of_last_insert_id_function= FALSE;
  stmt_depends_on_first_successful_insert_id_in_prev_stmt= FALSE;
  first_successful_insert_id_in_prev_stmt= 0;
  first_successful_insert_id_in_prev_stmt_for_binlog= 0;
  first_successful_insert_id_in_cur_stmt= 0;
#ifdef WITH_WSREP
  wsrep_exec_mode= wsrep_applier ? REPL_RECV :  LOCAL_STATE;
  m_wsrep_conflict_state= NO_CONFLICT;
  m_wsrep_query_state= QUERY_IDLE;
  wsrep_last_query_id= 0;
  wsrep_xid.null();
  wsrep_skip_locking= FALSE;
  wsrep_trx_meta.gtid= WSREP_GTID_UNDEFINED;
  wsrep_node_uuid(wsrep_trx_meta.stid.node);
  wsrep_trx_meta.stid.trx= WSREP_UNDEFINED_TRX_ID;
  wsrep_trx_meta.depends_on= WSREP_SEQNO_UNDEFINED;
  wsrep_converted_lock_session= false;
  wsrep_retry_counter= 0;
  wsrep_rgi= NULL;
  wsrep_PA_safe= true;
  wsrep_consistency_check = NO_CONSISTENCY_CHECK;
  wsrep_mysql_replicated  = 0;
  wsrep_TOI_pre_query     = NULL;
  wsrep_TOI_pre_query_len = 0;
  wsrep_fragments_sent    = 0;
  wsrep_trx_fragment_size = 0;
  wsrep_SR_thd            = false;
  wsrep_rbr_buf           = NULL;
  wsrep_nbo_ctx           = NULL;
  wsrep_sync_wait_gtid    = WSREP_GTID_UNDEFINED;
  wsrep_last_written_gtid = WSREP_GTID_UNDEFINED;
  wsrep_SR_rollback_replicated_for_trx = WSREP_UNDEFINED_TRX_ID;
  wsrep_affected_rows     = 0;
  m_wsrep_next_trx_id     = WSREP_UNDEFINED_TRX_ID;
  wsrep_replicate_GTID    = false;
  wsrep_skip_wsrep_GTID   = false;
#endif /* WITH_WSREP */

  if (variables.sql_log_bin)
    variables.option_bits|= OPTION_BIN_LOG;
  else
    variables.option_bits&= ~OPTION_BIN_LOG;

  variables.sql_log_bin_off= 0;

  select_commands= update_commands= other_commands= 0;
  /* Set to handle counting of aborted connections */
  userstat_running= opt_userstat_running;
  last_global_update_time= current_connect_time= time(NULL);
#if defined(ENABLED_DEBUG_SYNC)
  /* Initialize the Debug Sync Facility. See debug_sync.cc. */
  debug_sync_init_thread(this);
#endif /* defined(ENABLED_DEBUG_SYNC) */

#ifndef EMBEDDED_LIBRARY
  session_tracker.enable(this);
#endif //EMBEDDED_LIBRARY

  apc_target.init(&LOCK_thd_kill);
  DBUG_VOID_RETURN;
}


bool THD::restore_from_local_lex_to_old_lex(LEX *oldlex)
{
  DBUG_ASSERT(lex->sphead);
  if (lex->sphead->merge_lex(this, oldlex, lex))
    return true;
  lex= oldlex;
  return false;
}


/* Updates some status variables to be used by update_global_user_stats */

void THD::update_stats(void)
{
  /* sql_command == SQLCOM_END in case of parse errors or quit */
  if (lex->sql_command != SQLCOM_END)
  {
    /* A SQL query. */
    if (lex->sql_command == SQLCOM_SELECT)
      select_commands++;
    else if (sql_command_flags[lex->sql_command] & CF_STATUS_COMMAND)
    {
      /* Ignore 'SHOW ' commands */
    }
    else if (is_update_query(lex->sql_command))
      update_commands++;
    else
      other_commands++;
  }
}


void THD::update_all_stats()
{
  ulonglong end_cpu_time, end_utime;
  double busy_time, cpu_time;

  /* This is set at start of query if opt_userstat_running was set */
  if (!userstat_running)
    return;

  end_cpu_time= my_getcputime();
  end_utime=    microsecond_interval_timer();
  busy_time= (end_utime - start_utime) / 1000000.0;
  cpu_time=  (end_cpu_time - start_cpu_time) / 10000000.0;
  /* In case there are bad values, 2629743 is the #seconds in a month. */
  if (cpu_time > 2629743.0)
    cpu_time= 0;
  status_var_add(status_var.cpu_time, cpu_time);
  status_var_add(status_var.busy_time, busy_time);

  update_global_user_stats(this, TRUE, my_time(0));
  // Has to be updated after update_global_user_stats()
  userstat_running= 0;
}


/*
  Init THD for query processing.
  This has to be called once before we call mysql_parse.
  See also comments in sql_class.h.
*/

void THD::init_for_queries()
{
  set_time(); 
  ha_enable_transaction(this,TRUE);

  reset_root_defaults(mem_root, variables.query_alloc_block_size,
                      variables.query_prealloc_size);
  reset_root_defaults(&transaction.mem_root,
                      variables.trans_alloc_block_size,
                      variables.trans_prealloc_size);
  transaction.xid_state.xid.null();
}


/*
  Do what's needed when one invokes change user

  SYNOPSIS
    change_user()

  IMPLEMENTATION
    Reset all resources that are connection specific
*/


void THD::change_user(void)
{
  if (!status_in_global)                        // Reset in init()
    add_status_to_global();

  if (!cleanup_done)
    cleanup();
  cleanup_done= 0;
  reset_killed();
  thd_clear_errors(this);
  init();
  stmt_map.reset();
  my_hash_init(&user_vars, system_charset_info, USER_VARS_HASH_SIZE, 0, 0,
               (my_hash_get_key) get_var_key,
               (my_hash_free_key) free_user_var, 0);
  my_hash_init(&sequences, system_charset_info, SEQUENCES_HASH_SIZE, 0, 0,
               (my_hash_get_key) get_sequence_last_key,
               (my_hash_free_key) free_sequence_last, HASH_THREAD_SPECIFIC);
  sp_cache_clear(&sp_proc_cache);
  sp_cache_clear(&sp_func_cache);
}

/**
   Change default database

   @note This is coded to have as few instructions as possible under
   LOCK_thd_data
*/

bool THD::set_db(const LEX_CSTRING *new_db)
{
  bool result= 0;
  /*
    Acquiring mutex LOCK_thd_data as we either free the memory allocated
    for the database and reallocating the memory for the new db or memcpy
    the new_db to the db.
  */
  /* Do not reallocate memory if current chunk is big enough. */
  if (db.str && new_db->str && db.length >= new_db->length)
  {
    mysql_mutex_lock(&LOCK_thd_data);
    db.length= new_db->length;
    memcpy((char*) db.str, new_db->str, new_db->length+1);
    mysql_mutex_unlock(&LOCK_thd_data);
  }
  else
  {
    const char *org_db= db.str;
    const char *tmp= NULL;
    if (new_db->str)
    {
      if (!(tmp= my_strndup(new_db->str, new_db->length, MYF(MY_WME | ME_FATALERROR))))
        result= 1;
    }

    mysql_mutex_lock(&LOCK_thd_data);
    db.str= tmp;
    db.length= tmp ? new_db->length : 0;
    mysql_mutex_unlock(&LOCK_thd_data);
    my_free((char*) org_db);
  }
  PSI_CALL_set_thread_db(db.str, (int) db.length);
  return result;
}


/**
   Set the current database

   @param new_db     a pointer to the new database name.
   @param new_db_len length of the new database name.

   @note This operation just sets {db, db_length}. Switching the current
   database usually involves other actions, like switching other database
   attributes including security context. In the future, this operation
   will be made private and more convenient interface will be provided.
*/

void THD::reset_db(const LEX_CSTRING *new_db)
{
  if (new_db->str != db.str || new_db->length != db.length)
  {
    if (db.str != 0)
      DBUG_PRINT("QQ", ("Overwriting: %p", db.str));
    mysql_mutex_lock(&LOCK_thd_data);
    db= *new_db;
    mysql_mutex_unlock(&LOCK_thd_data);
    PSI_CALL_set_thread_db(db.str, (int) db.length);
  }
}


/* Do operations that may take a long time */

void THD::cleanup(void)
{
  DBUG_ENTER("THD::cleanup");
  DBUG_ASSERT(cleanup_done == 0);

#ifdef WITH_WSREP
  if (this->wsrep_trx_id() != WSREP_UNDEFINED_TRX_ID)
  {
      WSREP_LOG_THD(this, "THD::cleanup");
  }
  /*
    Before cleanup make sure that all wsrep transactions
    will be rolled back.
  */
  if (WSREP_CLIENT_NNULL(this))
  {
    mysql_mutex_lock(&this->LOCK_wsrep_thd);
    DBUG_ASSERT(this->wsrep_query_state() == QUERY_EXITING);
    /*
      Background rollback is in process
    */
    if (this->wsrep_is_rolling_back())
    {
      /*
        Rollback thread is rolling back a transaction for this thd,
        wait until it has finished.
      */
      while (this->wsrep_is_rolling_back())
      {
        mysql_mutex_unlock(&this->LOCK_wsrep_thd);
        my_sleep(1000);
        mysql_mutex_lock(&this->LOCK_wsrep_thd);
      }
      DBUG_ASSERT(this->wsrep_conflict_state() == ABORTED);
    }

    /*
      BF abort happened while the client was idle.
    */
    if (this->wsrep_conflict_state() == ABORTED)
    {
      wsrep_cleanup_transaction(this);
    }

    if (this->wsrep_conflict_state() == MUST_ABORT)
    {
      wsrep_client_rollback(this);
    }

    mysql_mutex_unlock(&this->LOCK_wsrep_thd);

    trans_rollback(this);
    mysql_mutex_lock(&this->LOCK_wsrep_thd);

    if (this->wsrep_exec_mode == LOCAL_ROLLBACK ||
        this->wsrep_conflict_state() == ABORTING)
    {
      wsrep_post_rollback(this);
      wsrep_cleanup_transaction(this);
    }

    DBUG_ASSERT(this->wsrep_trx_id() == WSREP_UNDEFINED_TRX_ID &&
                this->wsrep_conflict_state() == NO_CONFLICT);

    mysql_mutex_unlock(&this->LOCK_wsrep_thd);
  }

  this->wsrep_client_thread= 0;
#endif /* WITH_WSREP */
  set_killed(KILL_CONNECTION);
#ifdef ENABLE_WHEN_BINLOG_WILL_BE_ABLE_TO_PREPARE
  if (transaction.xid_state.xa_state == XA_PREPARED)
  {
#error xid_state in the cache should be replaced by the allocated value
  }
#endif

  mysql_ha_cleanup(this);
  locked_tables_list.unlock_locked_tables(this);

  delete_dynamic(&user_var_events);
  close_temporary_tables();

  transaction.xid_state.xa_state= XA_NOTR;
  trans_rollback(this);
  xid_cache_delete(this, &transaction.xid_state);

  DBUG_ASSERT(open_tables == NULL);
  /*
    If the thread was in the middle of an ongoing transaction (rolled
    back a few lines above) or under LOCK TABLES (unlocked the tables
    and left the mode a few lines above), there will be outstanding
    metadata locks. Release them.
  */
  mdl_context.release_transactional_locks();

  /* Release the global read lock, if acquired. */
  if (global_read_lock.is_acquired())
    global_read_lock.unlock_global_read_lock(this);

  if (user_connect)
  {
    decrease_user_connections(user_connect);
    user_connect= 0;                            // Safety
  }
  wt_thd_destroy(&transaction.wt);

#if defined(ENABLED_DEBUG_SYNC)
  /* End the Debug Sync Facility. See debug_sync.cc. */
  debug_sync_end_thread(this);
#endif /* defined(ENABLED_DEBUG_SYNC) */

  my_hash_free(&user_vars);
  my_hash_free(&sequences);
  sp_cache_clear(&sp_proc_cache);
  sp_cache_clear(&sp_func_cache);
  auto_inc_intervals_forced.empty();
  auto_inc_intervals_in_cur_stmt_for_binlog.empty();

  mysql_ull_cleanup(this);
  /* All metadata locks must have been released by now. */
  DBUG_ASSERT(!mdl_context.has_locks());

  apc_target.destroy();
  cleanup_done=1;
  DBUG_VOID_RETURN;
}


/*
  Free all connection related resources associated with a THD.
  This is used when we put a thread into the thread cache.
  After this call should either call ~THD or reset_for_reuse() depending on
  circumstances.
*/

void THD::free_connection()
{
  DBUG_ASSERT(free_connection_done == 0);
  my_free((char*) db.str);
  db= null_clex_str;
#ifndef EMBEDDED_LIBRARY
  if (net.vio)
    vio_delete(net.vio);
  net.vio= 0;
  net_end(&net);
#endif
 if (!cleanup_done)
   cleanup();
  ha_close_connection(this);
  plugin_thdvar_cleanup(this);
  mysql_audit_free_thd(this);
  main_security_ctx.destroy();
  /* close all prepared statements, to save memory */
  stmt_map.reset();
  free_connection_done= 1;
#if defined(ENABLED_PROFILING)
  profiling.restart();                          // Reset profiling
#endif
}

/*
  Reset thd for reuse by another connection
  This is only used for user connections, so the following variables doesn't
  have to be reset:
  - Replication (slave) variables.
  - Variables not reset between each statements. See reset_for_next_command.
*/

void THD::reset_for_reuse()
{
  mysql_audit_init_thd(this);
  change_user();                                // Calls cleanup() & init()
  get_stmt_da()->reset_diagnostics_area();
  main_security_ctx.init();  
  failed_com_change_user= 0;
  is_fatal_error= 0;
  client_capabilities= 0;
  peer_port= 0;
  query_name_consts= 0;                         // Safety
  abort_on_warning= 0;
  free_connection_done= 0;
  m_command= COM_CONNECT;
#if defined(ENABLED_PROFILING)
  profiling.reset();
#endif
#ifdef SIGNAL_WITH_VIO_CLOSE
  active_vio = 0;
#endif
}


THD::~THD()
{
  THD *orig_thd= current_thd;
  THD_CHECK_SENTRY(this);
  DBUG_ENTER("~THD()");
  /* Check that we have already called thd->unlink() */
  DBUG_ASSERT(prev == 0 && next == 0);
  /* This takes a long time so we should not do this under LOCK_thread_count */
  mysql_mutex_assert_not_owner(&LOCK_thread_count);

  /*
    In error cases, thd may not be current thd. We have to fix this so
    that memory allocation counting is done correctly
  */
  set_current_thd(this);
  if (!status_in_global)
    add_status_to_global();

  /*
    Other threads may have a lock on LOCK_thd_kill to ensure that this
    THD is not deleted while they access it. The following mutex_lock
    ensures that no one else is using this THD and it's now safe to delete
  */
  mysql_mutex_lock(&LOCK_thd_kill);
  mysql_mutex_unlock(&LOCK_thd_kill);

  if (!free_connection_done)
    free_connection();

#ifdef WITH_WSREP
  mysql_mutex_lock(&LOCK_wsrep_thd);
  mysql_mutex_unlock(&LOCK_wsrep_thd);
  mysql_mutex_destroy(&LOCK_wsrep_thd);
  mysql_cond_destroy(&COND_wsrep_thd);
  if (wsrep_rgi != NULL) {
    delete wsrep_rgi;
    wsrep_rgi = NULL;
  }
  if (wsrep_status_vars) wsrep->stats_free(wsrep, wsrep_status_vars);
#endif
  mdl_context.destroy();

  free_root(&transaction.mem_root,MYF(0));
  mysql_cond_destroy(&COND_wakeup_ready);
  mysql_mutex_destroy(&LOCK_wakeup_ready);
  mysql_mutex_destroy(&LOCK_thd_data);
  mysql_mutex_destroy(&LOCK_thd_kill);
#ifdef DBUG_ASSERT_EXISTS
  dbug_sentry= THD_SENTRY_GONE;
#endif  
#ifndef EMBEDDED_LIBRARY
  if (rgi_fake)
  {
    delete rgi_fake;
    rgi_fake= NULL;
  }
  if (rli_fake)
  {
    delete rli_fake;
    rli_fake= NULL;
  }
  
  if (rgi_slave)
    rgi_slave->cleanup_after_session();
  my_free(semisync_info);
#endif
  main_lex.free_set_stmt_mem_root();
  free_root(&main_mem_root, MYF(0));
  my_free(m_token_array);
  main_da.free_memory();
  if (tdc_hash_pins)
    lf_hash_put_pins(tdc_hash_pins);
  if (xid_hash_pins)
    lf_hash_put_pins(xid_hash_pins);
  /* Ensure everything is freed */
  status_var.local_memory_used-= sizeof(THD);

  /* trick to make happy memory accounting system */
#ifndef EMBEDDED_LIBRARY
  session_tracker.deinit();
#endif //EMBEDDED_LIBRARY

  if (status_var.local_memory_used != 0)
  {
    DBUG_PRINT("error", ("memory_used: %lld", status_var.local_memory_used));
    SAFEMALLOC_REPORT_MEMORY(thread_id);
    DBUG_ASSERT(status_var.local_memory_used == 0 ||
                !debug_assert_on_not_freed_memory);
  }
  update_global_memory_status(status_var.global_memory_used);
  set_current_thd(orig_thd == this ? 0 : orig_thd);
  dec_thread_count();
  DBUG_VOID_RETURN;
}


/*
  Add all status variables to another status variable array

  SYNOPSIS
   add_to_status()
   to_var       add to this array
   from_var     from this array

  NOTES
    This function assumes that all variables at start are long/ulong and
    other types are handled explicitly
*/

void add_to_status(STATUS_VAR *to_var, STATUS_VAR *from_var)
{
  ulong *end= (ulong*) ((uchar*) to_var +
                        offsetof(STATUS_VAR, last_system_status_var) +
			sizeof(ulong));
  ulong *to= (ulong*) to_var, *from= (ulong*) from_var;

  while (to != end)
    *(to++)+= *(from++);

  /* Handle the not ulong variables. See end of system_status_var */
  to_var->bytes_received+=      from_var->bytes_received;
  to_var->bytes_sent+=          from_var->bytes_sent;
  to_var->rows_read+=           from_var->rows_read;
  to_var->rows_sent+=           from_var->rows_sent;
  to_var->rows_tmp_read+=       from_var->rows_tmp_read;
  to_var->binlog_bytes_written+= from_var->binlog_bytes_written;
  to_var->cpu_time+=            from_var->cpu_time;
  to_var->busy_time+=           from_var->busy_time;
  to_var->table_open_cache_hits+= from_var->table_open_cache_hits;
  to_var->table_open_cache_misses+= from_var->table_open_cache_misses;
  to_var->table_open_cache_overflows+= from_var->table_open_cache_overflows;

  /*
    Update global_memory_used. We have to do this with atomic_add as the
    global value can change outside of LOCK_status.
  */
  if (to_var == &global_status_var)
  {
    DBUG_PRINT("info", ("global memory_used: %lld  size: %lld",
                        (longlong) global_status_var.global_memory_used,
                        (longlong) from_var->global_memory_used));
    update_global_memory_status(from_var->global_memory_used);
  }
  else
   to_var->global_memory_used+= from_var->global_memory_used;
}

/*
  Add the difference between two status variable arrays to another one.

  SYNOPSIS
    add_diff_to_status
    to_var       add to this array
    from_var     from this array
    dec_var      minus this array
  
  NOTE
    This function assumes that all variables at start are long/ulong and
    other types are handled explicitly
*/

void add_diff_to_status(STATUS_VAR *to_var, STATUS_VAR *from_var,
                        STATUS_VAR *dec_var)
{
  ulong *end= (ulong*) ((uchar*) to_var + offsetof(STATUS_VAR,
						  last_system_status_var) +
			sizeof(ulong));
  ulong *to= (ulong*) to_var, *from= (ulong*) from_var, *dec= (ulong*) dec_var;

  while (to != end)
    *(to++)+= *(from++) - *(dec++);

  to_var->bytes_received+=       from_var->bytes_received -
                                 dec_var->bytes_received;
  to_var->bytes_sent+=           from_var->bytes_sent - dec_var->bytes_sent;
  to_var->rows_read+=            from_var->rows_read - dec_var->rows_read;
  to_var->rows_sent+=            from_var->rows_sent - dec_var->rows_sent;
  to_var->rows_tmp_read+=        from_var->rows_tmp_read - dec_var->rows_tmp_read;
  to_var->binlog_bytes_written+= from_var->binlog_bytes_written -
                                 dec_var->binlog_bytes_written;
  to_var->cpu_time+=             from_var->cpu_time - dec_var->cpu_time;
  to_var->busy_time+=            from_var->busy_time - dec_var->busy_time;
  to_var->table_open_cache_hits+= from_var->table_open_cache_hits -
                                  dec_var->table_open_cache_hits;
  to_var->table_open_cache_misses+= from_var->table_open_cache_misses -
                                    dec_var->table_open_cache_misses;
  to_var->table_open_cache_overflows+= from_var->table_open_cache_overflows -
                                       dec_var->table_open_cache_overflows;

  /*
    We don't need to accumulate memory_used as these are not reset or used by
    the calling functions.  See execute_show_status().
  */
}

#define SECONDS_TO_WAIT_FOR_KILL 2
#if !defined(__WIN__) && defined(HAVE_SELECT)
/* my_sleep() can wait for sub second times */
#define WAIT_FOR_KILL_TRY_TIMES 20
#else
#define WAIT_FOR_KILL_TRY_TIMES 2
#endif


/**
  Awake a thread.

  @param[in]  state_to_set    value for THD::killed

  This is normally called from another thread's THD object.

  @note Do always call this while holding LOCK_thd_kill.
        NOT_KILLED is used to awake a thread for a slave
*/

void THD::awake_no_mutex(killed_state state_to_set)
{
  DBUG_ENTER("THD::awake");
  DBUG_PRINT("enter", ("this: %p current_thd: %p  state: %d",
                       this, current_thd, (int) state_to_set));
  THD_CHECK_SENTRY(this);
  mysql_mutex_assert_owner(&LOCK_thd_kill);

  print_aborted_warning(3, "KILLED");

  /*
    Don't degrade killed state, for example from a KILL_CONNECTION to
    STATEMENT TIMEOUT
  */
  if (killed >= KILL_CONNECTION)
    state_to_set= killed;

  set_killed_no_mutex(state_to_set);

  if (state_to_set >= KILL_CONNECTION || state_to_set == NOT_KILLED)
  {
#ifdef SIGNAL_WITH_VIO_CLOSE
    if (this != current_thd)
    {
      if(active_vio)
        vio_shutdown(active_vio, SHUT_RDWR);
    }
#endif

    /* Mark the target thread's alarm request expired, and signal alarm. */
    thr_alarm_kill(thread_id);

    /* Send an event to the scheduler that a thread should be killed. */
    if (!slave_thread)
      MYSQL_CALLBACK(scheduler, post_kill_notification, (this));
  }

  /* Interrupt target waiting inside a storage engine. */
  if (state_to_set != NOT_KILLED)
    ha_kill_query(this, thd_kill_level(this));

  /* Broadcast a condition to kick the target if it is waiting on it. */
  if (mysys_var)
  {
    mysql_mutex_lock(&mysys_var->mutex);
    if (!system_thread)		// Don't abort locks
      mysys_var->abort=1;

    /*
      This broadcast could be up in the air if the victim thread
      exits the cond in the time between read and broadcast, but that is
      ok since all we want to do is to make the victim thread get out
      of waiting on current_cond.
      If we see a non-zero current_cond: it cannot be an old value (because
      then exit_cond() should have run and it can't because we have mutex); so
      it is the true value but maybe current_mutex is not yet non-zero (we're
      in the middle of enter_cond() and there is a "memory order
      inversion"). So we test the mutex too to not lock 0.

      Note that there is a small chance we fail to kill. If victim has locked
      current_mutex, but hasn't yet entered enter_cond() (which means that
      current_cond and current_mutex are 0), then the victim will not get
      a signal and it may wait "forever" on the cond (until
      we issue a second KILL or the status it's waiting for happens).
      It's true that we have set its thd->killed but it may not
      see it immediately and so may have time to reach the cond_wait().

      However, where possible, we test for killed once again after
      enter_cond(). This should make the signaling as safe as possible.
      However, there is still a small chance of failure on platforms with
      instruction or memory write reordering.

      We have to do the loop with trylock, because if we would use
      pthread_mutex_lock(), we can cause a deadlock as we are here locking
      the mysys_var->mutex and mysys_var->current_mutex in a different order
      than in the thread we are trying to kill.
      We only sleep for 2 seconds as we don't want to have LOCK_thd_data
      locked too long time.

      There is a small change we may not succeed in aborting a thread that
      is not yet waiting for a mutex, but as this happens only for a
      thread that was doing something else when the kill was issued and
      which should detect the kill flag before it starts to wait, this
      should be good enough.
    */
    if (mysys_var->current_cond && mysys_var->current_mutex)
    {
      uint i;
      for (i= 0; i < WAIT_FOR_KILL_TRY_TIMES * SECONDS_TO_WAIT_FOR_KILL; i++)
      {
        int ret= mysql_mutex_trylock(mysys_var->current_mutex);
        mysql_cond_broadcast(mysys_var->current_cond);
        if (!ret)
        {
          /* Signal is sure to get through */
          mysql_mutex_unlock(mysys_var->current_mutex);
          break;
        }
        my_sleep(1000000L / WAIT_FOR_KILL_TRY_TIMES);
      }
    }
    mysql_mutex_unlock(&mysys_var->mutex);
  }
  DBUG_VOID_RETURN;
}


/**
  Close the Vio associated this session.

  @remark LOCK_thd_data is taken due to the fact that
          the Vio might be disassociated concurrently.
*/

void THD::disconnect()
{
  Vio *vio= NULL;

  set_killed(KILL_CONNECTION);

  mysql_mutex_lock(&LOCK_thd_data);

#ifdef SIGNAL_WITH_VIO_CLOSE
  /*
    Since a active vio might might have not been set yet, in
    any case save a reference to avoid closing a inexistent
    one or closing the vio twice if there is a active one.
  */
  vio= active_vio;
  close_active_vio();
#endif

  /* Disconnect even if a active vio is not associated. */
  if (net.vio != vio)
    vio_close(net.vio);
  net.thd= 0;                                   // Don't collect statistics

  mysql_mutex_unlock(&LOCK_thd_data);
}


bool THD::notify_shared_lock(MDL_context_owner *ctx_in_use,
                             bool needs_thr_lock_abort)
{
  THD *in_use= ctx_in_use->get_thd();
  bool signalled= FALSE;
  DBUG_ENTER("THD::notify_shared_lock");
  DBUG_PRINT("enter",("needs_thr_lock_abort: %d", needs_thr_lock_abort));

  if ((in_use->system_thread & SYSTEM_THREAD_DELAYED_INSERT) &&
      !in_use->killed)
  {
    /* This code is similar to kill_delayed_threads() */
    DBUG_PRINT("info", ("kill delayed thread"));
    mysql_mutex_lock(&in_use->LOCK_thd_kill);
    if (in_use->killed < KILL_CONNECTION)
      in_use->set_killed_no_mutex(KILL_CONNECTION);
    if (in_use->mysys_var)
    {
      mysql_mutex_lock(&in_use->mysys_var->mutex);
      if (in_use->mysys_var->current_cond)
        mysql_cond_broadcast(in_use->mysys_var->current_cond);

      /* Abort if about to wait in thr_upgrade_write_delay_lock */
      in_use->mysys_var->abort= 1;
      mysql_mutex_unlock(&in_use->mysys_var->mutex);
    }
    mysql_mutex_unlock(&in_use->LOCK_thd_kill);
    signalled= TRUE;
  }

  if (needs_thr_lock_abort)
  {
    mysql_mutex_lock(&in_use->LOCK_thd_data);
    /* If not already dying */
    if (in_use->killed != KILL_CONNECTION_HARD)
    {
      for (TABLE *thd_table= in_use->open_tables;
           thd_table ;
           thd_table= thd_table->next)
      {
        /*
          Check for TABLE::needs_reopen() is needed since in some
          places we call handler::close() for table instance (and set
          TABLE::db_stat to 0) and do not remove such instances from
          the THD::open_tables for some time, during which other
          thread can see those instances (e.g. see partitioning code).
        */
        if (!thd_table->needs_reopen())
        {
#ifdef WITH_WSREP
          signalled|= mysql_lock_abort_for_thread(this, thd_table);
          if (WSREP_NNULL(this) && wsrep_thd_is_BF((void*)this, FALSE))
          {
            WSREP_DEBUG("remove_table_from_cache: %llu",
                        (unsigned long long) this->real_id);
            wsrep_abort_thd((void *)this, (void *)in_use, FALSE);
          }
        }
        else
        {
#else
          signalled|= mysql_lock_abort_for_thread(this, thd_table);
#endif /* WITH_WSREP */
        }
      }
    }
    mysql_mutex_unlock(&in_use->LOCK_thd_data);
  }
  DBUG_RETURN(signalled);
}


/*
  Get error number for killed state
  Note that the error message can't have any parameters.
  If one needs parameters, one should use THD::killed_err_msg
  See thd::kill_message()
*/

int THD::killed_errno()
{
  DBUG_ENTER("killed_errno");
  DBUG_PRINT("enter", ("killed: %d  killed_errno: %d",
                       killed, killed_err ? killed_err->no: 0));

  /* Ensure that killed_err is not set if we are not killed */
  DBUG_ASSERT(!killed_err || killed != NOT_KILLED);

  if (killed_err)
    DBUG_RETURN(killed_err->no);

  switch (killed) {
  case NOT_KILLED:
  case KILL_HARD_BIT:
    DBUG_RETURN(0);                            // Probably wrong usage
  case KILL_BAD_DATA:
  case KILL_BAD_DATA_HARD:
  case ABORT_QUERY_HARD:
  case ABORT_QUERY:
    DBUG_RETURN(0);                             // Not a real error
  case KILL_CONNECTION:
  case KILL_CONNECTION_HARD:
  case KILL_SYSTEM_THREAD:
  case KILL_SYSTEM_THREAD_HARD:
    DBUG_RETURN(ER_CONNECTION_KILLED);
  case KILL_QUERY:
  case KILL_QUERY_HARD:
    DBUG_RETURN(ER_QUERY_INTERRUPTED);
  case KILL_TIMEOUT:
  case KILL_TIMEOUT_HARD:
    DBUG_RETURN(ER_STATEMENT_TIMEOUT);
  case KILL_SERVER:
  case KILL_SERVER_HARD:
    DBUG_RETURN(ER_SERVER_SHUTDOWN);
  case KILL_SLAVE_SAME_ID:
    DBUG_RETURN(ER_SLAVE_SAME_ID);
  case KILL_WAIT_TIMEOUT:
  case KILL_WAIT_TIMEOUT_HARD:
    DBUG_RETURN(ER_NET_READ_INTERRUPTED);
  }
  DBUG_RETURN(0);                               // Keep compiler happy
}


void THD::reset_killed()
{
  /*
    Resetting killed has to be done under a mutex to ensure
    its not done during an awake() call.
  */
  DBUG_ENTER("reset_killed");
  if (killed != NOT_KILLED)
  {
    mysql_mutex_lock(&LOCK_thd_kill);
    killed= NOT_KILLED;
    killed_err= 0;
    mysql_mutex_unlock(&LOCK_thd_kill);
  }
  DBUG_VOID_RETURN;
}

/*
  Remember the location of thread info, the structure needed for
  the structure for the net buffer
*/

bool THD::store_globals()
{
  /*
    Assert that thread_stack is initialized: it's necessary to be able
    to track stack overrun.
  */
  DBUG_ASSERT(thread_stack);

  if (set_current_thd(this))
    return 1;
  /*
    mysys_var is concurrently readable by a killer thread.
    It is protected by LOCK_thd_kill, it is not needed to lock while the
    pointer is changing from NULL not non-NULL. If the kill thread reads
    NULL it doesn't refer to anything, but if it is non-NULL we need to
    ensure that the thread doesn't proceed to assign another thread to
    have the mysys_var reference (which in fact refers to the worker
    threads local storage with key THR_KEY_mysys. 
  */
  mysys_var=my_thread_var;
  /*
    Let mysqld define the thread id (not mysys)
    This allows us to move THD to different threads if needed.
  */
  mysys_var->id=      thread_id;

  /* thread_dbug_id should not change for a THD */
  if (!thread_dbug_id)
    thread_dbug_id= mysys_var->dbug_id;
  else
  {
    /* This only changes if we are using pool-of-threads */
    mysys_var->dbug_id= thread_dbug_id;
  }
#ifdef __NR_gettid
  os_thread_id= (uint32)syscall(__NR_gettid);
#else
  os_thread_id= 0;
#endif
  real_id= pthread_self();                      // For debugging
  mysys_var->stack_ends_here= thread_stack +    // for consistency, see libevent_thread_proc
                              STACK_DIRECTION * (long)my_thread_stack_size;
  if (net.vio)
  {
    net.thd= this;
  }
  /*
    We have to call thr_lock_info_init() again here as THD may have been
    created in another thread
  */
  thr_lock_info_init(&lock_info, mysys_var);

  return 0;
}

/**
   Untie THD from current thread

   Used when using --thread-handling=pool-of-threads
*/

void THD::reset_globals()
{
  mysql_mutex_lock(&LOCK_thd_kill);
  mysys_var= 0;
  mysql_mutex_unlock(&LOCK_thd_kill);

  /* Undocking the thread specific data. */
  set_current_thd(0);
  net.thd= 0;
}

/*
  Cleanup after query.

  SYNOPSIS
    THD::cleanup_after_query()

  DESCRIPTION
    This function is used to reset thread data to its default state.

  NOTE
    This function is not suitable for setting thread data to some
    non-default values, as there is only one replication thread, so
    different master threads may overwrite data of each other on
    slave.
*/

void THD::cleanup_after_query()
{
  DBUG_ENTER("THD::cleanup_after_query");

  thd_progress_end(this);

  /*
    Reset rand_used so that detection of calls to rand() will save random 
    seeds if needed by the slave.

    Do not reset rand_used if inside a stored function or trigger because 
    only the call to these operations is logged. Thus only the calling 
    statement needs to detect rand() calls made by its substatements. These
    substatements must not set rand_used to 0 because it would remove the
    detection of rand() by the calling statement. 
  */
  if (!in_sub_stmt) /* stored functions and triggers are a special case */
  {
    /* Forget those values, for next binlogger: */
    stmt_depends_on_first_successful_insert_id_in_prev_stmt= 0;
    auto_inc_intervals_in_cur_stmt_for_binlog.empty();
    rand_used= 0;
#ifndef EMBEDDED_LIBRARY
    /*
      Clean possible unused INSERT_ID events by current statement.
      is_update_query() is needed to ignore SET statements:
        Statements that don't update anything directly and don't
        used stored functions. This is mostly necessary to ignore
        statements in binlog between SET INSERT_ID and DML statement
        which is intended to consume its event (there can be other
        SET statements between them).
    */
    if ((rgi_slave || rli_fake) && is_update_query(lex->sql_command))
      auto_inc_intervals_forced.empty();
#endif
  }
  /*
    Forget the binlog stmt filter for the next query.
    There are some code paths that:
    - do not call THD::decide_logging_format()
    - do call THD::binlog_query(),
    making this reset necessary.
  */
  reset_binlog_local_stmt_filter();
  if (first_successful_insert_id_in_cur_stmt > 0)
  {
    /* set what LAST_INSERT_ID() will return */
    first_successful_insert_id_in_prev_stmt= 
      first_successful_insert_id_in_cur_stmt;
    first_successful_insert_id_in_cur_stmt= 0;
    substitute_null_with_insert_id= TRUE;
  }
  arg_of_last_insert_id_function= 0;
  /* Free Items that were created during this execution */
  free_items();
  /* Reset where. */
  where= THD::DEFAULT_WHERE;
  /* reset table map for multi-table update */
  table_map_for_update= 0;
  m_binlog_invoker= INVOKER_NONE;
#ifdef WITH_WSREP
  if (TOTAL_ORDER == wsrep_exec_mode)
  {
    wsrep_exec_mode = LOCAL_STATE;
  }
#endif  /* WITH_WSREP */

#ifndef EMBEDDED_LIBRARY
  if (rgi_slave)
    rgi_slave->cleanup_after_query();
#endif

#ifdef WITH_WSREP
  wsrep_sync_wait_gtid= WSREP_GTID_UNDEFINED;
  if (!in_active_multi_stmt_transaction())
    wsrep_affected_rows= 0;
#endif /* WITH_WSREP */

  DBUG_VOID_RETURN;
}


/*
  Convert a string to another character set

  SYNOPSIS
    convert_string()
    to				Store new allocated string here
    to_cs			New character set for allocated string
    from			String to convert
    from_length			Length of string to convert
    from_cs			Original character set

  NOTES
    to will be 0-terminated to make it easy to pass to system funcs

  RETURN
    0	ok
    1	End of memory.
        In this case to->str will point to 0 and to->length will be 0.
*/

bool THD::convert_string(LEX_STRING *to, CHARSET_INFO *to_cs,
			 const char *from, size_t from_length,
			 CHARSET_INFO *from_cs)
{
  DBUG_ENTER("THD::convert_string");
  size_t new_length= to_cs->mbmaxlen * from_length;
  uint errors;
  if (alloc_lex_string(to, new_length + 1))
    DBUG_RETURN(true);                          // EOM
  to->length= copy_and_convert((char*) to->str, new_length, to_cs,
			       from, from_length, from_cs, &errors);
  to->str[to->length]= 0;                       // Safety
  if (errors && lex->parse_vcol_expr)
  {
    my_error(ER_BAD_DATA, MYF(0),
             ErrConvString(from, from_length, from_cs).ptr(),
             to_cs->csname);
    DBUG_RETURN(true);
  }
  DBUG_RETURN(false);
}


/*
  Convert a string between two character sets.
  dstcs and srccs cannot be &my_charset_bin.
*/
bool THD::convert_fix(CHARSET_INFO *dstcs, LEX_STRING *dst,
                      CHARSET_INFO *srccs, const char *src, size_t src_length,
                      String_copier *status)
{
  DBUG_ENTER("THD::convert_fix");
  size_t dst_length= dstcs->mbmaxlen * src_length;
  if (alloc_lex_string(dst, dst_length + 1))
    DBUG_RETURN(true);                           // EOM
  dst->length= status->convert_fix(dstcs, (char*) dst->str, dst_length,
                                   srccs, src, src_length, src_length);
  dst->str[dst->length]= 0;                      // Safety
  DBUG_RETURN(false);
}


/*
  Copy or convert a string.
*/
bool THD::copy_fix(CHARSET_INFO *dstcs, LEX_STRING *dst,
                   CHARSET_INFO *srccs, const char *src, size_t src_length,
                   String_copier *status)
{
  DBUG_ENTER("THD::copy_fix");
  size_t dst_length= dstcs->mbmaxlen * src_length;
  if (alloc_lex_string(dst, dst_length + 1))
    DBUG_RETURN(true);                          // EOM
  dst->length= status->well_formed_copy(dstcs, dst->str, dst_length,
                                        srccs, src, src_length, src_length);
  dst->str[dst->length]= '\0';
  DBUG_RETURN(false);
}


class String_copier_with_error: public String_copier
{
public:
  bool check_errors(CHARSET_INFO *srccs, const char *src, size_t src_length)
  {
    if (most_important_error_pos())
    {
      ErrConvString err(src, src_length, &my_charset_bin);
      my_error(ER_INVALID_CHARACTER_STRING, MYF(0), srccs->csname, err.ptr());
      return true;
    }
    return false;
  }
};


bool THD::convert_with_error(CHARSET_INFO *dstcs, LEX_STRING *dst,
                             CHARSET_INFO *srccs,
                             const char *src, size_t src_length)
{
  String_copier_with_error status;
  return convert_fix(dstcs, dst, srccs, src, src_length, &status) ||
         status.check_errors(srccs, src, src_length);
}


bool THD::copy_with_error(CHARSET_INFO *dstcs, LEX_STRING *dst,
                          CHARSET_INFO *srccs,
                          const char *src, size_t src_length)
{
  String_copier_with_error status;
  return copy_fix(dstcs, dst, srccs, src, src_length, &status) ||
         status.check_errors(srccs, src, src_length);
}


/*
  Convert string from source character set to target character set inplace.

  SYNOPSIS
    THD::convert_string

  DESCRIPTION
    Convert string using convert_buffer - buffer for character set 
    conversion shared between all protocols.

  RETURN
    0   ok
   !0   out of memory
*/

bool THD::convert_string(String *s, CHARSET_INFO *from_cs, CHARSET_INFO *to_cs)
{
  uint dummy_errors;
  if (convert_buffer.copy(s->ptr(), s->length(), from_cs, to_cs, &dummy_errors))
    return TRUE;
  /* If convert_buffer >> s copying is more efficient long term */
  if (convert_buffer.alloced_length() >= convert_buffer.length() * 2 ||
      !s->is_alloced())
  {
    return s->copy(convert_buffer);
  }
  s->swap(convert_buffer);
  return FALSE;
}


Item *THD::make_string_literal(const char *str, size_t length,
                               uint repertoire)
{
  if (!length && (variables.sql_mode & MODE_EMPTY_STRING_IS_NULL))
    return new (mem_root) Item_null(this, 0, variables.collation_connection);
  if (!charset_is_collation_connection &&
      (repertoire != MY_REPERTOIRE_ASCII ||
       !my_charset_is_ascii_based(variables.collation_connection)))
  {
    LEX_STRING to;
    if (convert_string(&to, variables.collation_connection,
                       str, length, variables.character_set_client))
      return NULL;
    str= to.str;
    length= to.length;
  }
  return new (mem_root) Item_string(this, str, (uint)length,
                                    variables.collation_connection,
                                    DERIVATION_COERCIBLE, repertoire);
}


Item *THD::make_string_literal_nchar(const Lex_string_with_metadata_st &str)
{
  DBUG_ASSERT(my_charset_is_ascii_based(national_charset_info));
  if (!str.length && (variables.sql_mode & MODE_EMPTY_STRING_IS_NULL))
    return new (mem_root) Item_null(this, 0, national_charset_info);

  return new (mem_root) Item_string(this, str.str, (uint)str.length,
                                    national_charset_info,
                                    DERIVATION_COERCIBLE,
                                    str.repertoire());
}


Item *THD::make_string_literal_charset(const Lex_string_with_metadata_st &str,
                                       CHARSET_INFO *cs)
{
  if (!str.length && (variables.sql_mode & MODE_EMPTY_STRING_IS_NULL))
    return new (mem_root) Item_null(this, 0, cs);
  return new (mem_root) Item_string_with_introducer(this,
                                                    str.str, (uint)str.length, cs);
}


Item *THD::make_string_literal_concat(Item *item, const LEX_CSTRING &str)
{
  if (item->type() == Item::NULL_ITEM)
  {
    DBUG_ASSERT(variables.sql_mode & MODE_EMPTY_STRING_IS_NULL);
    if (str.length)
    {
      CHARSET_INFO *cs= variables.collation_connection;
      uint repertoire= my_string_repertoire(cs, str.str, str.length);
      return new (mem_root) Item_string(this, str.str, (uint)str.length, cs,
                                        DERIVATION_COERCIBLE, repertoire);
    }
    return item;
  }

  DBUG_ASSERT(item->type() == Item::STRING_ITEM);
  DBUG_ASSERT(item->basic_const_item());
  static_cast<Item_string*>(item)->append(str.str, (uint)str.length);
  if (!(item->collation.repertoire & MY_REPERTOIRE_EXTENDED))
  {
    // If the string has been pure ASCII so far, check the new part.
    CHARSET_INFO *cs= variables.collation_connection;
    item->collation.repertoire|= my_string_repertoire(cs, str.str, str.length);
  }
  return item;
}


/*
  Update some cache variables when character set changes
*/

void THD::update_charset()
{
  uint32 not_used;
  charset_is_system_charset=
    !String::needs_conversion(0,
                              variables.character_set_client,
                              system_charset_info,
                              &not_used);
  charset_is_collation_connection= 
    !String::needs_conversion(0,
                              variables.character_set_client,
                              variables.collation_connection,
                              &not_used);
  charset_is_character_set_filesystem= 
    !String::needs_conversion(0,
                              variables.character_set_client,
                              variables.character_set_filesystem,
                              &not_used);
}


/* routings to adding tables to list of changed in transaction tables */

inline static void list_include(CHANGED_TABLE_LIST** prev,
				CHANGED_TABLE_LIST* curr,
				CHANGED_TABLE_LIST* new_table)
{
  if (new_table)
  {
    *prev = new_table;
    (*prev)->next = curr;
  }
}

/* add table to list of changed in transaction tables */

void THD::add_changed_table(TABLE *table)
{
  DBUG_ENTER("THD::add_changed_table(table)");

  DBUG_ASSERT(in_multi_stmt_transaction_mode() && table->file->has_transactions());
  add_changed_table(table->s->table_cache_key.str,
                    (long) table->s->table_cache_key.length);
  DBUG_VOID_RETURN;
}


void THD::add_changed_table(const char *key, size_t key_length)
{
  DBUG_ENTER("THD::add_changed_table(key)");
  CHANGED_TABLE_LIST **prev_changed = &transaction.changed_tables;
  CHANGED_TABLE_LIST *curr = transaction.changed_tables;

  for (; curr; prev_changed = &(curr->next), curr = curr->next)
  {
    int cmp =  (long)curr->key_length - (long)key_length;
    if (cmp < 0)
    {
      list_include(prev_changed, curr, changed_table_dup(key, key_length));
      DBUG_PRINT("info", 
		 ("key_length: %zu  %zu", key_length,
                  (*prev_changed)->key_length));
      DBUG_VOID_RETURN;
    }
    else if (cmp == 0)
    {
      cmp = memcmp(curr->key, key, curr->key_length);
      if (cmp < 0)
      {
	list_include(prev_changed, curr, changed_table_dup(key, key_length));
	DBUG_PRINT("info", 
		   ("key_length:  %zu  %zu", key_length,
		    (*prev_changed)->key_length));
	DBUG_VOID_RETURN;
      }
      else if (cmp == 0)
      {
	DBUG_PRINT("info", ("already in list"));
	DBUG_VOID_RETURN;
      }
    }
  }
  *prev_changed = changed_table_dup(key, key_length);
  DBUG_PRINT("info", ("key_length: %zu  %zu", key_length,
		      (*prev_changed)->key_length));
  DBUG_VOID_RETURN;
}


CHANGED_TABLE_LIST* THD::changed_table_dup(const char *key, size_t key_length)
{
  CHANGED_TABLE_LIST* new_table = 
    (CHANGED_TABLE_LIST*) trans_alloc(ALIGN_SIZE(sizeof(CHANGED_TABLE_LIST))+
				      key_length + 1);
  if (!new_table)
  {
    my_error(EE_OUTOFMEMORY, MYF(ME_BELL+ME_FATALERROR),
             ALIGN_SIZE(sizeof(TABLE_LIST)) + key_length + 1);
    set_killed(KILL_CONNECTION);
    return 0;
  }

  new_table->key= ((char*)new_table)+ ALIGN_SIZE(sizeof(CHANGED_TABLE_LIST));
  new_table->next = 0;
  new_table->key_length = key_length;
  ::memcpy(new_table->key, key, key_length);
  return new_table;
}


int THD::send_explain_fields(select_result *result, uint8 explain_flags, bool is_analyze)
{
  List<Item> field_list;
  if (lex->explain_json)
    make_explain_json_field_list(field_list, is_analyze);
  else
    make_explain_field_list(field_list, explain_flags, is_analyze);

  result->prepare(field_list, NULL);
  return (result->send_result_set_metadata(field_list,
                                           Protocol::SEND_NUM_ROWS | 
                                           Protocol::SEND_EOF));
}


void THD::make_explain_json_field_list(List<Item> &field_list, bool is_analyze)
{
  Item *item= new (mem_root) Item_empty_string(this, (is_analyze ?
                                                      "ANALYZE" :
                                                      "EXPLAIN"),
                                              78, system_charset_info);
  field_list.push_back(item, mem_root);
}


/*
  Populate the provided field_list with EXPLAIN output columns.
  this->lex->describe has the EXPLAIN flags

  The set/order of columns must be kept in sync with 
  Explain_query::print_explain and co.
*/

void THD::make_explain_field_list(List<Item> &field_list, uint8 explain_flags,
                                  bool is_analyze)
{
  Item *item;
  CHARSET_INFO *cs= system_charset_info;
  field_list.push_back(item= new (mem_root)
                       Item_return_int(this, "id", 3,
                                       MYSQL_TYPE_LONGLONG), mem_root);
  item->maybe_null= 1;
  field_list.push_back(new (mem_root)
                       Item_empty_string(this, "select_type", 19, cs),
                       mem_root);
  field_list.push_back(item= new (mem_root)
                       Item_empty_string(this, "table", NAME_CHAR_LEN, cs),
                       mem_root);
  item->maybe_null= 1;
  if (explain_flags & DESCRIBE_PARTITIONS)
  {
    /* Maximum length of string that make_used_partitions_str() can produce */
    item= new (mem_root) Item_empty_string(this, "partitions",
                                           MAX_PARTITIONS * (1 + FN_LEN), cs);
    field_list.push_back(item, mem_root);
    item->maybe_null= 1;
  }
  field_list.push_back(item= new (mem_root)
                       Item_empty_string(this, "type", 10, cs),
                       mem_root);
  item->maybe_null= 1;
  field_list.push_back(item= new (mem_root)
                       Item_empty_string(this, "possible_keys",
                                         NAME_CHAR_LEN*MAX_KEY, cs),
                       mem_root);
  item->maybe_null=1;
  field_list.push_back(item=new (mem_root)
                       Item_empty_string(this, "key", NAME_CHAR_LEN, cs),
                       mem_root);
  item->maybe_null=1;
  field_list.push_back(item=new (mem_root)
                       Item_empty_string(this, "key_len",
                                         NAME_CHAR_LEN*MAX_KEY),
                       mem_root);
  item->maybe_null=1;
  field_list.push_back(item=new (mem_root)
                       Item_empty_string(this, "ref",
                                         NAME_CHAR_LEN*MAX_REF_PARTS, cs),
                       mem_root);
  item->maybe_null=1;
  field_list.push_back(item= new (mem_root)
                       Item_return_int(this, "rows", 10, MYSQL_TYPE_LONGLONG),
                       mem_root);
  if (is_analyze)
  {
    field_list.push_back(item= new (mem_root)
                         Item_float(this, "r_rows", 0.1234, 10, 4),
                         mem_root);
    item->maybe_null=1;
  }

  if (is_analyze || (explain_flags & DESCRIBE_EXTENDED))
  {
    field_list.push_back(item= new (mem_root)
                         Item_float(this, "filtered", 0.1234, 2, 4),
                         mem_root);
    item->maybe_null=1;
  }

  if (is_analyze)
  {
    field_list.push_back(item= new (mem_root)
                         Item_float(this, "r_filtered", 0.1234, 2, 4),
                         mem_root);
    item->maybe_null=1;
  }

  item->maybe_null= 1;
  field_list.push_back(new (mem_root)
                       Item_empty_string(this, "Extra", 255, cs),
                       mem_root);
}


#ifdef SIGNAL_WITH_VIO_CLOSE
void THD::close_active_vio()
{
  DBUG_ENTER("close_active_vio");
  mysql_mutex_assert_owner(&LOCK_thd_data);
#ifndef EMBEDDED_LIBRARY
  if (active_vio)
  {
    vio_close(active_vio);
    active_vio = 0;
  }
#endif
  DBUG_VOID_RETURN;
}
#endif


struct Item_change_record: public ilink
{
  Item **place;
  Item *old_value;
  /* Placement new was hidden by `new' in ilink (TODO: check): */
  static void *operator new(size_t size, void *mem) { return mem; }
  static void operator delete(void *ptr, size_t size) {}
  static void operator delete(void *ptr, void *mem) { /* never called */ }
};


/*
  Register an item tree tree transformation, performed by the query
  optimizer. We need a pointer to runtime_memroot because it may be !=
  thd->mem_root (due to possible set_n_backup_active_arena called for thd).
*/

void
Item_change_list::nocheck_register_item_tree_change(Item **place,
                                                    Item *old_value,
                                                    MEM_ROOT *runtime_memroot)
{
  Item_change_record *change;
  DBUG_ENTER("THD::nocheck_register_item_tree_change");
  DBUG_PRINT("enter", ("Register %p <- %p", old_value, (*place)));
  /*
    Now we use one node per change, which adds some memory overhead,
    but still is rather fast as we use alloc_root for allocations.
    A list of item tree changes of an average query should be short.
  */
  void *change_mem= alloc_root(runtime_memroot, sizeof(*change));
  if (change_mem == 0)
  {
    /*
      OOM, thd->fatal_error() is called by the error handler of the
      memroot. Just return.
    */
    DBUG_VOID_RETURN;
  }
  change= new (change_mem) Item_change_record;
  change->place= place;
  change->old_value= old_value;
  change_list.append(change);
  DBUG_VOID_RETURN;
}

/**
  Check and register item change if needed

  @param place           place where we should assign new value
  @param new_value       place of the new value

  @details
    Let C be a reference to an item that changed the reference A
    at the location (occurrence) L1 and this change has been registered.
    If C is substituted for reference A another location (occurrence) L2
    that is to be registered as well than this change has to be
    consistent with the first change in order the procedure that rollback
    changes to substitute the same reference at both locations L1 and L2.
*/

void
Item_change_list::check_and_register_item_tree_change(Item **place,
                                                      Item **new_value,
                                                      MEM_ROOT *runtime_memroot)
{
  Item_change_record *change;
  DBUG_ENTER("THD::check_and_register_item_tree_change");
  DBUG_PRINT("enter", ("Register: %p (%p) <- %p (%p)",
                       *place, place, *new_value, new_value));
  I_List_iterator<Item_change_record> it(change_list);
  while ((change= it++))
  {
    if (change->place == new_value)
      break; // we need only very first value
  }
  if (change)
    nocheck_register_item_tree_change(place, change->old_value,
                                      runtime_memroot);
  DBUG_VOID_RETURN;
}


void Item_change_list::rollback_item_tree_changes()
{
  I_List_iterator<Item_change_record> it(change_list);
  Item_change_record *change;

  while ((change= it++))
  {
    *change->place= change->old_value;
  }
  /* We can forget about changes memory: it's allocated in runtime memroot */
  change_list.empty();
}


/*****************************************************************************
** Functions to provide a interface to select results
*****************************************************************************/

void select_result::cleanup()
{
  /* do nothing */
}

bool select_result::check_simple_select() const
{
  my_error(ER_SP_BAD_CURSOR_QUERY, MYF(0));
  return TRUE;
}


static String default_line_term("\n",default_charset_info);
static String default_escaped("\\",default_charset_info);
static String default_field_term("\t",default_charset_info);
static String default_enclosed_and_line_start("", default_charset_info);
static String default_xml_row_term("<row>", default_charset_info);

sql_exchange::sql_exchange(const char *name, bool flag,
                           enum enum_filetype filetype_arg)
  :file_name(name), opt_enclosed(0), dumpfile(flag), skip_lines(0)
{
  filetype= filetype_arg;
  field_term= &default_field_term;
  enclosed=   line_start= &default_enclosed_and_line_start;
  line_term=  filetype == FILETYPE_CSV ?
              &default_line_term : &default_xml_row_term;
  escaped=    &default_escaped;
  cs= NULL;
}

bool sql_exchange::escaped_given(void)
{
  return escaped != &default_escaped;
}


bool select_send::send_result_set_metadata(List<Item> &list, uint flags)
{
  bool res;
#ifdef WITH_WSREP
  if (WSREP(thd) && thd->wsrep_retry_query)
  {
    WSREP_DEBUG("skipping select metadata");
    return FALSE;
  }
#endif /* WITH_WSREP */
  if (!(res= thd->protocol->send_result_set_metadata(&list, flags)))
    is_result_set_started= 1;
  return res;
}

void select_send::abort_result_set()
{
  DBUG_ENTER("select_send::abort_result_set");

  if (is_result_set_started && thd->spcont)
  {
    /*
      We're executing a stored procedure, have an open result
      set and an SQL exception condition. In this situation we
      must abort the current statement, silence the error and
      start executing the continue/exit handler if one is found.
      Before aborting the statement, let's end the open result set, as
      otherwise the client will hang due to the violation of the
      client/server protocol.
    */
    thd->spcont->end_partial_result_set= TRUE;
  }
  DBUG_VOID_RETURN;
}


/** 
  Cleanup an instance of this class for re-use
  at next execution of a prepared statement/
  stored procedure statement.
*/

void select_send::cleanup()
{
  is_result_set_started= FALSE;
}

/* Send data to client. Returns 0 if ok */

int select_send::send_data(List<Item> &items)
{
  Protocol *protocol= thd->protocol;
  DBUG_ENTER("select_send::send_data");

  /* unit is not set when using 'delete ... returning' */
  if (unit && unit->offset_limit_cnt)
  {						// using limit offset,count
    unit->offset_limit_cnt--;
    DBUG_RETURN(FALSE);
  }
  if (thd->killed == ABORT_QUERY)
    DBUG_RETURN(FALSE);

  protocol->prepare_for_resend();
  if (protocol->send_result_set_row(&items))
  {
    protocol->remove_last_row();
    DBUG_RETURN(TRUE);
  }

  thd->inc_sent_row_count(1);

  if (thd->vio_ok())
    DBUG_RETURN(protocol->write());

  DBUG_RETURN(0);
}


bool select_send::send_eof()
{
  /* 
    Don't send EOF if we're in error condition (which implies we've already
    sent or are sending an error)
  */
  if (thd->is_error())
    return TRUE;
  ::my_eof(thd);
  is_result_set_started= 0;
  return FALSE;
}


/************************************************************************
  Handling writing to file
************************************************************************/

bool select_to_file::send_eof()
{
  int error= MY_TEST(end_io_cache(&cache));
  if (mysql_file_close(file, MYF(MY_WME)) || thd->is_error())
    error= true;

  if (!error && !suppress_my_ok)
  {
    ::my_ok(thd,row_count);
  }
  file= -1;
  return error;
}


void select_to_file::cleanup()
{
  /* In case of error send_eof() may be not called: close the file here. */
  if (file >= 0)
  {
    (void) end_io_cache(&cache);
    mysql_file_close(file, MYF(0));
    file= -1;
  }
  path[0]= '\0';
  row_count= 0;
}


select_to_file::~select_to_file()
{
  if (file >= 0)
  {					// This only happens in case of error
    (void) end_io_cache(&cache);
    mysql_file_close(file, MYF(0));
    file= -1;
  }
}

/***************************************************************************
** Export of select to textfile
***************************************************************************/

select_export::~select_export()
{
  thd->set_sent_row_count(row_count);
}


/*
  Create file with IO cache

  SYNOPSIS
    create_file()
    thd			Thread handle
    path		File name
    exchange		Excange class
    cache		IO cache

  RETURN
    >= 0 	File handle
   -1		Error
*/


static File create_file(THD *thd, char *path, sql_exchange *exchange,
			IO_CACHE *cache)
{
  File file;
  uint option= MY_UNPACK_FILENAME | MY_RELATIVE_PATH;

#ifdef DONT_ALLOW_FULL_LOAD_DATA_PATHS
  option|= MY_REPLACE_DIR;			// Force use of db directory
#endif

  if (!dirname_length(exchange->file_name))
  {
    strxnmov(path, FN_REFLEN-1, mysql_real_data_home, thd->get_db(), NullS);
    (void) fn_format(path, exchange->file_name, path, "", option);
  }
  else
    (void) fn_format(path, exchange->file_name, mysql_real_data_home, "", option);

  if (!is_secure_file_path(path))
  {
    /* Write only allowed to dir or subdir specified by secure_file_priv */
    my_error(ER_OPTION_PREVENTS_STATEMENT, MYF(0), "--secure-file-priv");
    return -1;
  }

  if (!access(path, F_OK))
  {
    my_error(ER_FILE_EXISTS_ERROR, MYF(0), exchange->file_name);
    return -1;
  }
  /* Create the file world readable */
  if ((file= mysql_file_create(key_select_to_file,
                               path, 0666, O_WRONLY|O_EXCL, MYF(MY_WME))) < 0)
    return file;
#ifdef HAVE_FCHMOD
  (void) fchmod(file, 0666);			// Because of umask()
#else
  (void) chmod(path, 0666);
#endif
  if (init_io_cache(cache, file, 0L, WRITE_CACHE, 0L, 1, MYF(MY_WME)))
  {
    mysql_file_close(file, MYF(0));
    /* Delete file on error, it was just created */
    mysql_file_delete(key_select_to_file, path, MYF(0));
    return -1;
  }
  return file;
}


int
select_export::prepare(List<Item> &list, SELECT_LEX_UNIT *u)
{
  bool blob_flag=0;
  bool string_results= FALSE, non_string_results= FALSE;
  unit= u;
  if ((uint) strlen(exchange->file_name) + NAME_LEN >= FN_REFLEN)
    strmake_buf(path,exchange->file_name);

  write_cs= exchange->cs ? exchange->cs : &my_charset_bin;

  if ((file= create_file(thd, path, exchange, &cache)) < 0)
    return 1;
  /* Check if there is any blobs in data */
  {
    List_iterator_fast<Item> li(list);
    Item *item;
    while ((item=li++))
    {
      if (item->max_length >= MAX_BLOB_WIDTH)
      {
	blob_flag=1;
	break;
      }
      if (item->result_type() == STRING_RESULT)
        string_results= TRUE;
      else
        non_string_results= TRUE;
    }
  }
  if (exchange->escaped->numchars() > 1 || exchange->enclosed->numchars() > 1)
  {
    my_error(ER_WRONG_FIELD_TERMINATORS, MYF(0));
    return TRUE;
  }
  if (exchange->escaped->length() > 1 || exchange->enclosed->length() > 1 ||
      !my_isascii(exchange->escaped->ptr()[0]) ||
      !my_isascii(exchange->enclosed->ptr()[0]) ||
      !exchange->field_term->is_ascii() || !exchange->line_term->is_ascii() ||
      !exchange->line_start->is_ascii())
  {
    /*
      Current LOAD DATA INFILE recognizes field/line separators "as is" without
      converting from client charset to data file charset. So, it is supposed,
      that input file of LOAD DATA INFILE consists of data in one charset and
      separators in other charset. For the compatibility with that [buggy]
      behaviour SELECT INTO OUTFILE implementation has been saved "as is" too,
      but the new warning message has been added:

        Non-ASCII separator arguments are not fully supported
    */
    push_warning(thd, Sql_condition::WARN_LEVEL_WARN,
                 WARN_NON_ASCII_SEPARATOR_NOT_IMPLEMENTED,
                 ER_THD(thd, WARN_NON_ASCII_SEPARATOR_NOT_IMPLEMENTED));
  }
  field_term_length=exchange->field_term->length();
  field_term_char= field_term_length ?
                   (int) (uchar) (*exchange->field_term)[0] : INT_MAX;
  if (!exchange->line_term->length())
    exchange->line_term=exchange->field_term;	// Use this if it exists
  field_sep_char= (exchange->enclosed->length() ?
                  (int) (uchar) (*exchange->enclosed)[0] : field_term_char);
  if (exchange->escaped->length() && (exchange->escaped_given() ||
      !(thd->variables.sql_mode & MODE_NO_BACKSLASH_ESCAPES)))
    escape_char= (int) (uchar) (*exchange->escaped)[0];
  else
    escape_char= -1;
  is_ambiguous_field_sep= MY_TEST(strchr(ESCAPE_CHARS, field_sep_char));
  is_unsafe_field_sep= MY_TEST(strchr(NUMERIC_CHARS, field_sep_char));
  line_sep_char= (exchange->line_term->length() ?
                 (int) (uchar) (*exchange->line_term)[0] : INT_MAX);
  if (!field_term_length)
    exchange->opt_enclosed=0;
  if (!exchange->enclosed->length())
    exchange->opt_enclosed=1;			// A little quicker loop
  fixed_row_size= (!field_term_length && !exchange->enclosed->length() &&
		   !blob_flag);
  if ((is_ambiguous_field_sep && exchange->enclosed->is_empty() &&
       (string_results || is_unsafe_field_sep)) ||
      (exchange->opt_enclosed && non_string_results &&
       field_term_length && strchr(NUMERIC_CHARS, field_term_char)))
  {
    push_warning(thd, Sql_condition::WARN_LEVEL_WARN,
                 ER_AMBIGUOUS_FIELD_TERM,
                 ER_THD(thd, ER_AMBIGUOUS_FIELD_TERM));
    is_ambiguous_field_term= TRUE;
  }
  else
    is_ambiguous_field_term= FALSE;

  return 0;
}


#define NEED_ESCAPING(x) ((int) (uchar) (x) == escape_char    || \
                          (enclosed ? (int) (uchar) (x) == field_sep_char      \
                                    : (int) (uchar) (x) == field_term_char) || \
                          (int) (uchar) (x) == line_sep_char  || \
                          !(x))

int select_export::send_data(List<Item> &items)
{

  DBUG_ENTER("select_export::send_data");
  char buff[MAX_FIELD_WIDTH],null_buff[2],space[MAX_FIELD_WIDTH];
  char cvt_buff[MAX_FIELD_WIDTH];
  String cvt_str(cvt_buff, sizeof(cvt_buff), write_cs);
  bool space_inited=0;
  String tmp(buff,sizeof(buff),&my_charset_bin),*res;
  tmp.length(0);

  if (unit->offset_limit_cnt)
  {						// using limit offset,count
    unit->offset_limit_cnt--;
    DBUG_RETURN(0);
  }
  if (thd->killed == ABORT_QUERY)
    DBUG_RETURN(0);
  row_count++;
  Item *item;
  uint used_length=0,items_left=items.elements;
  List_iterator_fast<Item> li(items);

  if (my_b_write(&cache,(uchar*) exchange->line_start->ptr(),
		 exchange->line_start->length()))
    goto err;
  while ((item=li++))
  {
    Item_result result_type=item->result_type();
    bool enclosed = (exchange->enclosed->length() &&
                     (!exchange->opt_enclosed || result_type == STRING_RESULT));
    res=item->str_result(&tmp);
    if (res && !my_charset_same(write_cs, res->charset()) &&
        !my_charset_same(write_cs, &my_charset_bin))
    {
      String_copier copier;
      const char *error_pos;
      uint32 bytes;
      uint64 estimated_bytes=
        ((uint64) res->length() / res->charset()->mbminlen + 1) *
        write_cs->mbmaxlen + 1;
      set_if_smaller(estimated_bytes, UINT_MAX32);
      if (cvt_str.realloc((uint32) estimated_bytes))
      {
        my_error(ER_OUTOFMEMORY, MYF(ME_FATALERROR), (uint32) estimated_bytes);
        goto err;
      }

      bytes= copier.well_formed_copy(write_cs, (char *) cvt_str.ptr(),
                                     cvt_str.alloced_length(),
                                     res->charset(),
                                     res->ptr(), res->length());
      error_pos= copier.most_important_error_pos();
      if (error_pos)
      {
        char printable_buff[32];
        convert_to_printable(printable_buff, sizeof(printable_buff),
                             error_pos, res->ptr() + res->length() - error_pos,
                             res->charset(), 6);
        push_warning_printf(thd, Sql_condition::WARN_LEVEL_WARN,
                            ER_TRUNCATED_WRONG_VALUE_FOR_FIELD,
                            ER_THD(thd, ER_TRUNCATED_WRONG_VALUE_FOR_FIELD),
                            "string", printable_buff,
                            item->name.str, static_cast<long>(row_count));
      }
      else if (copier.source_end_pos() < res->ptr() + res->length())
      { 
        /*
          result is longer than UINT_MAX32 and doesn't fit into String
        */
        push_warning_printf(thd, Sql_condition::WARN_LEVEL_WARN,
                            WARN_DATA_TRUNCATED,
                            ER_THD(thd, WARN_DATA_TRUNCATED),
                            item->full_name(), static_cast<long>(row_count));
      }
      cvt_str.length(bytes);
      res= &cvt_str;
    }
    if (res && enclosed)
    {
      if (my_b_write(&cache,(uchar*) exchange->enclosed->ptr(),
		     exchange->enclosed->length()))
	goto err;
    }
    if (!res)
    {						// NULL
      if (!fixed_row_size)
      {
	if (escape_char != -1)			// Use \N syntax
	{
	  null_buff[0]=escape_char;
	  null_buff[1]='N';
	  if (my_b_write(&cache,(uchar*) null_buff,2))
	    goto err;
	}
	else if (my_b_write(&cache,(uchar*) "NULL",4))
	  goto err;
      }
      else
      {
	used_length=0;				// Fill with space
      }
    }
    else
    {
      if (fixed_row_size)
	used_length=MY_MIN(res->length(),item->max_length);
      else
	used_length=res->length();
      if ((result_type == STRING_RESULT || is_unsafe_field_sep) &&
           escape_char != -1)
      {
        char *pos, *start, *end;
        CHARSET_INFO *res_charset= res->charset();
        CHARSET_INFO *character_set_client= thd->variables.
                                            character_set_client;
        bool check_second_byte= (res_charset == &my_charset_bin) &&
                                 character_set_client->
                                 escape_with_backslash_is_dangerous;
        DBUG_ASSERT(character_set_client->mbmaxlen == 2 ||
                    !character_set_client->escape_with_backslash_is_dangerous);
	for (start=pos=(char*) res->ptr(),end=pos+used_length ;
	     pos != end ;
	     pos++)
	{
#ifdef USE_MB
	  if (use_mb(res_charset))
	  {
	    int l;
	    if ((l=my_ismbchar(res_charset, pos, end)))
	    {
	      pos += l-1;
	      continue;
	    }
	  }
#endif

          /*
            Special case when dumping BINARY/VARBINARY/BLOB values
            for the clients with character sets big5, cp932, gbk and sjis,
            which can have the escape character (0x5C "\" by default)
            as the second byte of a multi-byte sequence.
            
            If
            - pos[0] is a valid multi-byte head (e.g 0xEE) and
            - pos[1] is 0x00, which will be escaped as "\0",
            
            then we'll get "0xEE + 0x5C + 0x30" in the output file.
            
            If this file is later loaded using this sequence of commands:
            
            mysql> create table t1 (a varchar(128)) character set big5;
            mysql> LOAD DATA INFILE 'dump.txt' INTO TABLE t1;
            
            then 0x5C will be misinterpreted as the second byte
            of a multi-byte character "0xEE + 0x5C", instead of
            escape character for 0x00.
            
            To avoid this confusion, we'll escape the multi-byte
            head character too, so the sequence "0xEE + 0x00" will be
            dumped as "0x5C + 0xEE + 0x5C + 0x30".
            
            Note, in the condition below we only check if
            mbcharlen is equal to 2, because there are no
            character sets with mbmaxlen longer than 2
            and with escape_with_backslash_is_dangerous set.
            DBUG_ASSERT before the loop makes that sure.
          */

          if ((NEED_ESCAPING(*pos) ||
               (check_second_byte &&
                ((uchar) *pos) > 0x7F /* a potential MB2HEAD */ &&
                pos + 1 < end &&
                NEED_ESCAPING(pos[1]))) &&
              /*
               Don't escape field_term_char by doubling - doubling is only
               valid for ENCLOSED BY characters:
              */
              (enclosed || !is_ambiguous_field_term ||
               (int) (uchar) *pos != field_term_char))
          {
	    char tmp_buff[2];
            tmp_buff[0]= ((int) (uchar) *pos == field_sep_char &&
                          is_ambiguous_field_sep) ?
                          field_sep_char : escape_char;
	    tmp_buff[1]= *pos ? *pos : '0';
	    if (my_b_write(&cache,(uchar*) start,(uint) (pos-start)) ||
		my_b_write(&cache,(uchar*) tmp_buff,2))
	      goto err;
	    start=pos+1;
	  }
	}
	if (my_b_write(&cache,(uchar*) start,(uint) (pos-start)))
	  goto err;
      }
      else if (my_b_write(&cache,(uchar*) res->ptr(),used_length))
	goto err;
    }
    if (fixed_row_size)
    {						// Fill with space
      if (item->max_length > used_length)
      {
	if (!space_inited)
	{
	  space_inited=1;
	  bfill(space,sizeof(space),' ');
	}
	uint length=item->max_length-used_length;
	for (; length > sizeof(space) ; length-=sizeof(space))
	{
	  if (my_b_write(&cache,(uchar*) space,sizeof(space)))
	    goto err;
	}
	if (my_b_write(&cache,(uchar*) space,length))
	  goto err;
      }
    }
    if (res && enclosed)
    {
      if (my_b_write(&cache, (uchar*) exchange->enclosed->ptr(),
                     exchange->enclosed->length()))
        goto err;
    }
    if (--items_left)
    {
      if (my_b_write(&cache, (uchar*) exchange->field_term->ptr(),
                     field_term_length))
        goto err;
    }
  }
  if (my_b_write(&cache,(uchar*) exchange->line_term->ptr(),
		 exchange->line_term->length()))
    goto err;
  DBUG_RETURN(0);
err:
  DBUG_RETURN(1);
}


/***************************************************************************
** Dump  of select to a binary file
***************************************************************************/


int
select_dump::prepare(List<Item> &list __attribute__((unused)),
		     SELECT_LEX_UNIT *u)
{
  unit= u;
  return (int) ((file= create_file(thd, path, exchange, &cache)) < 0);
}


int select_dump::send_data(List<Item> &items)
{
  List_iterator_fast<Item> li(items);
  char buff[MAX_FIELD_WIDTH];
  String tmp(buff,sizeof(buff),&my_charset_bin),*res;
  tmp.length(0);
  Item *item;
  DBUG_ENTER("select_dump::send_data");

  if (unit->offset_limit_cnt)
  {						// using limit offset,count
    unit->offset_limit_cnt--;
    DBUG_RETURN(0);
  }
  if (thd->killed == ABORT_QUERY)
    DBUG_RETURN(0);

  if (row_count++ > 1) 
  {
    my_message(ER_TOO_MANY_ROWS, ER_THD(thd, ER_TOO_MANY_ROWS), MYF(0));
    goto err;
  }
  while ((item=li++))
  {
    res=item->str_result(&tmp);
    if (!res)					// If NULL
    {
      if (my_b_write(&cache,(uchar*) "",1))
	goto err;
    }
    else if (my_b_write(&cache,(uchar*) res->ptr(),res->length()))
    {
      my_error(ER_ERROR_ON_WRITE, MYF(0), path, my_errno);
      goto err;
    }
  }
  DBUG_RETURN(0);
err:
  DBUG_RETURN(1);
}


int select_singlerow_subselect::send_data(List<Item> &items)
{
  DBUG_ENTER("select_singlerow_subselect::send_data");
  Item_singlerow_subselect *it= (Item_singlerow_subselect *)item;
  if (it->assigned())
  {
    my_message(ER_SUBQUERY_NO_1_ROW, ER_THD(thd, ER_SUBQUERY_NO_1_ROW),
               MYF(current_thd->lex->ignore ? ME_JUST_WARNING : 0));
    DBUG_RETURN(1);
  }
  if (unit->offset_limit_cnt)
  {				          // Using limit offset,count
    unit->offset_limit_cnt--;
    DBUG_RETURN(0);
  }
  if (thd->killed == ABORT_QUERY)
    DBUG_RETURN(0);
  List_iterator_fast<Item> li(items);
  Item *val_item;
  for (uint i= 0; (val_item= li++); i++)
    it->store(i, val_item);
  it->assigned(1);
  DBUG_RETURN(0);
}


void select_max_min_finder_subselect::cleanup()
{
  DBUG_ENTER("select_max_min_finder_subselect::cleanup");
  cache= 0;
  DBUG_VOID_RETURN;
}


int select_max_min_finder_subselect::send_data(List<Item> &items)
{
  DBUG_ENTER("select_max_min_finder_subselect::send_data");
  Item_maxmin_subselect *it= (Item_maxmin_subselect *)item;
  List_iterator_fast<Item> li(items);
  Item *val_item= li++;
  it->register_value();
  if (it->assigned())
  {
    cache->store(val_item);
    if ((this->*op)())
      it->store(0, cache);
  }
  else
  {
    if (!cache)
    {
      cache= val_item->get_cache(thd);
      switch (val_item->result_type()) {
      case REAL_RESULT:
	op= &select_max_min_finder_subselect::cmp_real;
	break;
      case INT_RESULT:
	op= &select_max_min_finder_subselect::cmp_int;
	break;
      case STRING_RESULT:
	op= &select_max_min_finder_subselect::cmp_str;
	break;
      case DECIMAL_RESULT:
        op= &select_max_min_finder_subselect::cmp_decimal;
        break;
      case ROW_RESULT:
      case TIME_RESULT:
        // This case should never be choosen
	DBUG_ASSERT(0);
	op= 0;
      }
    }
    cache->store(val_item);
    it->store(0, cache);
  }
  it->assigned(1);
  DBUG_RETURN(0);
}

bool select_max_min_finder_subselect::cmp_real()
{
  Item *maxmin= ((Item_singlerow_subselect *)item)->element_index(0);
  double val1= cache->val_real(), val2= maxmin->val_real();

  /* Ignore NULLs for ANY and keep them for ALL subqueries */
  if (cache->null_value)
    return (is_all && !maxmin->null_value) || (!is_all && maxmin->null_value);
  if (maxmin->null_value)
    return !is_all;

  if (fmax)
    return(val1 > val2);
  return (val1 < val2);
}

bool select_max_min_finder_subselect::cmp_int()
{
  Item *maxmin= ((Item_singlerow_subselect *)item)->element_index(0);
  longlong val1= cache->val_int(), val2= maxmin->val_int();

  /* Ignore NULLs for ANY and keep them for ALL subqueries */
  if (cache->null_value)
    return (is_all && !maxmin->null_value) || (!is_all && maxmin->null_value);
  if (maxmin->null_value)
    return !is_all;

  if (fmax)
    return(val1 > val2);
  return (val1 < val2);
}

bool select_max_min_finder_subselect::cmp_decimal()
{
  Item *maxmin= ((Item_singlerow_subselect *)item)->element_index(0);
  my_decimal cval, *cvalue= cache->val_decimal(&cval);
  my_decimal mval, *mvalue= maxmin->val_decimal(&mval);

  /* Ignore NULLs for ANY and keep them for ALL subqueries */
  if (cache->null_value)
    return (is_all && !maxmin->null_value) || (!is_all && maxmin->null_value);
  if (maxmin->null_value)
    return !is_all;

  if (fmax)
    return (my_decimal_cmp(cvalue, mvalue) > 0) ;
  return (my_decimal_cmp(cvalue,mvalue) < 0);
}

bool select_max_min_finder_subselect::cmp_str()
{
  String *val1, *val2, buf1, buf2;
  Item *maxmin= ((Item_singlerow_subselect *)item)->element_index(0);
  /*
    as far as both operand is Item_cache buf1 & buf2 will not be used,
    but added for safety
  */
  val1= cache->val_str(&buf1);
  val2= maxmin->val_str(&buf1);

  /* Ignore NULLs for ANY and keep them for ALL subqueries */
  if (cache->null_value)
    return (is_all && !maxmin->null_value) || (!is_all && maxmin->null_value);
  if (maxmin->null_value)
    return !is_all;

  if (fmax)
    return (sortcmp(val1, val2, cache->collation.collation) > 0) ;
  return (sortcmp(val1, val2, cache->collation.collation) < 0);
}

int select_exists_subselect::send_data(List<Item> &items)
{
  DBUG_ENTER("select_exists_subselect::send_data");
  Item_exists_subselect *it= (Item_exists_subselect *)item;
  if (unit->offset_limit_cnt)
  {				          // Using limit offset,count
    unit->offset_limit_cnt--;
    DBUG_RETURN(0);
  }
  if (thd->killed == ABORT_QUERY)
    DBUG_RETURN(0);
  it->value= 1;
  it->assigned(1);
  DBUG_RETURN(0);
}


/***************************************************************************
  Dump of select to variables
***************************************************************************/

int select_dumpvar::prepare(List<Item> &list, SELECT_LEX_UNIT *u)
{
  my_var_sp *mvsp;
  unit= u;
  m_var_sp_row= NULL;

  if (var_list.elements == 1 &&
      (mvsp= var_list.head()->get_my_var_sp()) &&
      mvsp->type_handler() == &type_handler_row)
  {
    // SELECT INTO row_type_sp_variable
    if (thd->spcont->get_variable(mvsp->offset)->cols() != list.elements)
      goto error;
    m_var_sp_row= mvsp;
    return 0;
  }

  // SELECT INTO variable list
  if (var_list.elements == list.elements)
    return 0;

error:
  my_message(ER_WRONG_NUMBER_OF_COLUMNS_IN_SELECT,
             ER_THD(thd, ER_WRONG_NUMBER_OF_COLUMNS_IN_SELECT), MYF(0));
  return 1;
}


bool select_dumpvar::check_simple_select() const
{
  my_error(ER_SP_BAD_CURSOR_SELECT, MYF(0));
  return TRUE;
}


void select_dumpvar::cleanup()
{
  row_count= 0;
}


Query_arena::Type Query_arena::type() const
{
  DBUG_ASSERT(0); /* Should never be called */
  return STATEMENT;
}


void Query_arena::free_items()
{
  Item *next;
  DBUG_ENTER("Query_arena::free_items");
  /* This works because items are allocated on THD::mem_root */
  for (; free_list; free_list= next)
  {
    next= free_list->next;
    DBUG_ASSERT(free_list != next);
    DBUG_PRINT("info", ("free item: %p", free_list));
    free_list->delete_self();
  }
  /* Postcondition: free_list is 0 */
  DBUG_VOID_RETURN;
}


void Query_arena::set_query_arena(Query_arena *set)
{
  mem_root=  set->mem_root;
  free_list= set->free_list;
  state= set->state;
  is_stored_procedure= set->is_stored_procedure;
}


void Query_arena::cleanup_stmt()
{
  DBUG_ASSERT(! "Query_arena::cleanup_stmt() not implemented");
}

/*
  Statement functions
*/

Statement::Statement(LEX *lex_arg, MEM_ROOT *mem_root_arg,
                     enum enum_state state_arg, ulong id_arg)
  :Query_arena(mem_root_arg, state_arg),
  id(id_arg),
  column_usage(MARK_COLUMNS_READ),
  lex(lex_arg),
  db(null_clex_str)
{
  name= null_clex_str;
}


Query_arena::Type Statement::type() const
{
  return STATEMENT;
}


void Statement::set_statement(Statement *stmt)
{
  id=             stmt->id;
  column_usage=   stmt->column_usage;
  stmt_lex= lex=  stmt->lex;
  query_string=   stmt->query_string;
}


void
Statement::set_n_backup_statement(Statement *stmt, Statement *backup)
{
  DBUG_ENTER("Statement::set_n_backup_statement");
  backup->set_statement(this);
  set_statement(stmt);
  DBUG_VOID_RETURN;
}


void Statement::restore_backup_statement(Statement *stmt, Statement *backup)
{
  DBUG_ENTER("Statement::restore_backup_statement");
  stmt->set_statement(this);
  set_statement(backup);
  DBUG_VOID_RETURN;
}


void THD::end_statement()
{
  DBUG_ENTER("THD::end_statement");
  /* Cleanup SQL processing state to reuse this statement in next query. */
  lex_end(lex);
  delete lex->result;
  lex->result= 0;
  /* Note that free_list is freed in cleanup_after_query() */

  /*
    Don't free mem_root, as mem_root is freed in the end of dispatch_command
    (once for any command).
  */
  DBUG_VOID_RETURN;
}


/*
  Start using arena specified by @set. Current arena data will be saved to
  *backup.
*/
void THD::set_n_backup_active_arena(Query_arena *set, Query_arena *backup)
{
  DBUG_ENTER("THD::set_n_backup_active_arena");
  DBUG_ASSERT(backup->is_backup_arena == FALSE);

  backup->set_query_arena(this);
  set_query_arena(set);
#ifdef DBUG_ASSERT_EXISTS
  backup->is_backup_arena= TRUE;
#endif
  DBUG_VOID_RETURN;
}


/*
  Stop using the temporary arena, and start again using the arena that is 
  specified in *backup.
  The temporary arena is returned back into *set.
*/

void THD::restore_active_arena(Query_arena *set, Query_arena *backup)
{
  DBUG_ENTER("THD::restore_active_arena");
  DBUG_ASSERT(backup->is_backup_arena);
  set->set_query_arena(this);
  set_query_arena(backup);
#ifdef DBUG_ASSERT_EXISTS
  backup->is_backup_arena= FALSE;
#endif
  DBUG_VOID_RETURN;
}

Statement::~Statement()
{
}

C_MODE_START

static uchar *
get_statement_id_as_hash_key(const uchar *record, size_t *key_length,
                             my_bool not_used __attribute__((unused)))
{
  const Statement *statement= (const Statement *) record; 
  *key_length= sizeof(statement->id);
  return (uchar *) &((const Statement *) statement)->id;
}

static void delete_statement_as_hash_key(void *key)
{
  delete (Statement *) key;
}

static uchar *get_stmt_name_hash_key(Statement *entry, size_t *length,
                                    my_bool not_used __attribute__((unused)))
{
  *length= entry->name.length;
  return (uchar*) entry->name.str;
}

C_MODE_END

Statement_map::Statement_map() :
  last_found_statement(0)
{
  enum
  {
    START_STMT_HASH_SIZE = 16,
    START_NAME_HASH_SIZE = 16
  };
  my_hash_init(&st_hash, &my_charset_bin, START_STMT_HASH_SIZE, 0, 0,
               get_statement_id_as_hash_key,
               delete_statement_as_hash_key, MYF(0));
  my_hash_init(&names_hash, system_charset_info, START_NAME_HASH_SIZE, 0, 0,
               (my_hash_get_key) get_stmt_name_hash_key,
               NULL,MYF(0));
}


/*
  Insert a new statement to the thread-local statement map.

  DESCRIPTION
    If there was an old statement with the same name, replace it with the
    new one. Otherwise, check if max_prepared_stmt_count is not reached yet,
    increase prepared_stmt_count, and insert the new statement. It's okay
    to delete an old statement and fail to insert the new one.

  POSTCONDITIONS
    All named prepared statements are also present in names_hash.
    Statement names in names_hash are unique.
    The statement is added only if prepared_stmt_count < max_prepard_stmt_count
    last_found_statement always points to a valid statement or is 0

  RETURN VALUE
    0  success
    1  error: out of resources or max_prepared_stmt_count limit has been
       reached. An error is sent to the client, the statement is deleted.
*/

int Statement_map::insert(THD *thd, Statement *statement)
{
  if (my_hash_insert(&st_hash, (uchar*) statement))
  {
    /*
      Delete is needed only in case of an insert failure. In all other
      cases hash_delete will also delete the statement.
    */
    delete statement;
    my_error(ER_OUT_OF_RESOURCES, MYF(0));
    goto err_st_hash;
  }
  if (statement->name.str && my_hash_insert(&names_hash, (uchar*) statement))
  {
    my_error(ER_OUT_OF_RESOURCES, MYF(0));
    goto err_names_hash;
  }
  mysql_mutex_lock(&LOCK_prepared_stmt_count);
  /*
    We don't check that prepared_stmt_count is <= max_prepared_stmt_count
    because we would like to allow to lower the total limit
    of prepared statements below the current count. In that case
    no new statements can be added until prepared_stmt_count drops below
    the limit.
  */
  if (prepared_stmt_count >= max_prepared_stmt_count)
  {
    mysql_mutex_unlock(&LOCK_prepared_stmt_count);
    my_error(ER_MAX_PREPARED_STMT_COUNT_REACHED, MYF(0),
             max_prepared_stmt_count);
    goto err_max;
  }
  prepared_stmt_count++;
  mysql_mutex_unlock(&LOCK_prepared_stmt_count);

  last_found_statement= statement;
  return 0;

err_max:
  if (statement->name.str)
    my_hash_delete(&names_hash, (uchar*) statement);
err_names_hash:
  my_hash_delete(&st_hash, (uchar*) statement);
err_st_hash:
  return 1;
}


void Statement_map::close_transient_cursors()
{
#ifdef TO_BE_IMPLEMENTED
  Statement *stmt;
  while ((stmt= transient_cursor_list.head()))
    stmt->close_cursor();                 /* deletes itself from the list */
#endif
}


void Statement_map::erase(Statement *statement)
{
  if (statement == last_found_statement)
    last_found_statement= 0;
  if (statement->name.str)
    my_hash_delete(&names_hash, (uchar *) statement);

  my_hash_delete(&st_hash, (uchar *) statement);
  mysql_mutex_lock(&LOCK_prepared_stmt_count);
  DBUG_ASSERT(prepared_stmt_count > 0);
  prepared_stmt_count--;
  mysql_mutex_unlock(&LOCK_prepared_stmt_count);
}


void Statement_map::reset()
{
  /* Must be first, hash_free will reset st_hash.records */
  mysql_mutex_lock(&LOCK_prepared_stmt_count);
  DBUG_ASSERT(prepared_stmt_count >= st_hash.records);
  prepared_stmt_count-= st_hash.records;
  mysql_mutex_unlock(&LOCK_prepared_stmt_count);

  my_hash_reset(&names_hash);
  my_hash_reset(&st_hash);
  last_found_statement= 0;
}


Statement_map::~Statement_map()
{
  /* Must go first, hash_free will reset st_hash.records */
  mysql_mutex_lock(&LOCK_prepared_stmt_count);
  DBUG_ASSERT(prepared_stmt_count >= st_hash.records);
  prepared_stmt_count-= st_hash.records;
  mysql_mutex_unlock(&LOCK_prepared_stmt_count);

  my_hash_free(&names_hash);
  my_hash_free(&st_hash);
}

bool my_var_user::set(THD *thd, Item *item)
{
  Item_func_set_user_var *suv= new (thd->mem_root) Item_func_set_user_var(thd, &name, item);
  suv->save_item_result(item);
  return suv->fix_fields(thd, 0) || suv->update();
}

bool my_var_sp::set(THD *thd, Item *item)
{
  return thd->spcont->set_variable(thd, offset, &item);
}

bool my_var_sp_row_field::set(THD *thd, Item *item)
{
  return thd->spcont->set_variable_row_field(thd, offset, m_field_offset, &item);
}


bool select_dumpvar::send_data_to_var_list(List<Item> &items)
{
  DBUG_ENTER("select_dumpvar::send_data_to_var_list");
  List_iterator_fast<my_var> var_li(var_list);
  List_iterator<Item> it(items);
  Item *item;
  my_var *mv;
  while ((mv= var_li++) && (item= it++))
  {
    if (mv->set(thd, item))
      DBUG_RETURN(true);
  }
  DBUG_RETURN(false);
}


int select_dumpvar::send_data(List<Item> &items)
{
  DBUG_ENTER("select_dumpvar::send_data");

  if (unit->offset_limit_cnt)
  {						// using limit offset,count
    unit->offset_limit_cnt--;
    DBUG_RETURN(0);
  }
  if (row_count++) 
  {
    my_message(ER_TOO_MANY_ROWS, ER_THD(thd, ER_TOO_MANY_ROWS), MYF(0));
    DBUG_RETURN(1);
  }
  if (m_var_sp_row ?
      thd->spcont->set_variable_row(thd, m_var_sp_row->offset, items) :
      send_data_to_var_list(items))
    DBUG_RETURN(1);

  DBUG_RETURN(thd->is_error());
}

bool select_dumpvar::send_eof()
{
  if (! row_count)
    push_warning(thd, Sql_condition::WARN_LEVEL_WARN,
                 ER_SP_FETCH_NO_DATA, ER_THD(thd, ER_SP_FETCH_NO_DATA));
  /*
    Don't send EOF if we're in error condition (which implies we've already
    sent or are sending an error)
  */
  if (thd->is_error())
    return true;

  if (!suppress_my_ok)
    ::my_ok(thd,row_count);

  return 0;
}



bool
select_materialize_with_stats::
create_result_table(THD *thd_arg, List<Item> *column_types,
                    bool is_union_distinct, ulonglong options,
                    const LEX_CSTRING *table_alias, bool bit_fields_as_long,
                    bool create_table,
                    bool keep_row_order,
                    uint hidden)
{
  DBUG_ASSERT(table == 0);
  tmp_table_param.field_count= column_types->elements;
  tmp_table_param.bit_fields_as_long= bit_fields_as_long;

  if (! (table= create_tmp_table(thd_arg, &tmp_table_param, *column_types,
                                 (ORDER*) 0, is_union_distinct, 1,
                                 options, HA_POS_ERROR, table_alias,
                                 !create_table, keep_row_order)))
    return TRUE;

  col_stat= (Column_statistics*) table->in_use->alloc(table->s->fields *
                                                      sizeof(Column_statistics));
  if (!col_stat)
    return TRUE;

  reset();
  table->file->extra(HA_EXTRA_WRITE_CACHE);
  table->file->extra(HA_EXTRA_IGNORE_DUP_KEY);
  return FALSE;
}


void select_materialize_with_stats::reset()
{
  memset(col_stat, 0, table->s->fields * sizeof(Column_statistics));
  max_nulls_in_row= 0;
  count_rows= 0;
}


void select_materialize_with_stats::cleanup()
{
  reset();
  select_unit::cleanup();
}


/**
  Override select_unit::send_data to analyze each row for NULLs and to
  update null_statistics before sending data to the client.

  @return TRUE if fatal error when sending data to the client
  @return FALSE on success
*/

int select_materialize_with_stats::send_data(List<Item> &items)
{
  List_iterator_fast<Item> item_it(items);
  Item *cur_item;
  Column_statistics *cur_col_stat= col_stat;
  uint nulls_in_row= 0;
  int res;

  if ((res= select_unit::send_data(items)))
    return res;
  if (table->null_catch_flags & REJECT_ROW_DUE_TO_NULL_FIELDS)
  {
    table->null_catch_flags&= ~REJECT_ROW_DUE_TO_NULL_FIELDS;
    return 0;
  }
  /* Skip duplicate rows. */
  if (write_err == HA_ERR_FOUND_DUPP_KEY ||
      write_err == HA_ERR_FOUND_DUPP_UNIQUE)
    return 0;

  ++count_rows;

  while ((cur_item= item_it++))
  {
    if (cur_item->is_null_result())
    {
      ++cur_col_stat->null_count;
      cur_col_stat->max_null_row= count_rows;
      if (!cur_col_stat->min_null_row)
        cur_col_stat->min_null_row= count_rows;
      ++nulls_in_row;
    }
    ++cur_col_stat;
  }
  if (nulls_in_row > max_nulls_in_row)
    max_nulls_in_row= nulls_in_row;

  return 0;
}


/****************************************************************************
  TMP_TABLE_PARAM
****************************************************************************/

void TMP_TABLE_PARAM::init()
{
  DBUG_ENTER("TMP_TABLE_PARAM::init");
  DBUG_PRINT("enter", ("this: %p", this));
  field_count= sum_func_count= func_count= hidden_field_count= 0;
  group_parts= group_length= group_null_parts= 0;
  quick_group= 1;
  table_charset= 0;
  precomputed_group_by= 0;
  bit_fields_as_long= 0;
  materialized_subquery= 0;
  force_not_null_cols= 0;
  skip_create_table= 0;
  DBUG_VOID_RETURN;
}


void thd_increment_bytes_sent(void *thd, size_t length)
{
  /* thd == 0 when close_connection() calls net_send_error() */
  if (likely(thd != 0))
  {
    ((THD*) thd)->status_var.bytes_sent+= length;
  }
}

my_bool thd_net_is_killed()
{
  THD *thd= current_thd;
  return thd && thd->killed ? 1 : 0;
}


void thd_increment_bytes_received(void *thd, size_t length)
{
  if (thd != NULL) // MDEV-13073 Ack collector having NULL
    ((THD*) thd)->status_var.bytes_received+= length;
}


void THD::set_status_var_init()
{
  bzero((char*) &status_var, offsetof(STATUS_VAR,
                                      last_cleared_system_status_var));
  /*
    Session status for Threads_running is always 1. It can only be queried
    by thread itself via INFORMATION_SCHEMA.SESSION_STATUS or SHOW [SESSION]
    STATUS. And at this point thread is guaranteed to be running.
  */
  status_var.threads_running= 1;
}


void Security_context::init()
{
  host= user= ip= external_user= 0;
  host_or_ip= "connecting host";
  priv_user[0]= priv_host[0]= proxy_user[0]= priv_role[0]= '\0';
  master_access= 0;
#ifndef NO_EMBEDDED_ACCESS_CHECKS
  db_access= NO_ACCESS;
#endif
}


void Security_context::destroy()
{
  DBUG_PRINT("info", ("freeing security context"));
  // If not pointer to constant
  if (host != my_localhost)
  {
    my_free((char*) host);
    host= NULL;
  }
  if (user != delayed_user)
  {
    my_free((char*) user);
    user= NULL;
  }

  if (external_user)
  {
    my_free(external_user);
    external_user= NULL;
  }

  my_free((char*) ip);
  ip= NULL;
}


void Security_context::skip_grants()
{
  /* privileges for the user are unknown everything is allowed */
  host_or_ip= (char *)"";
  master_access= ~NO_ACCESS;
  *priv_user= *priv_host= '\0';
}


bool Security_context::set_user(char *user_arg)
{
  my_free((char*) user);
  user= my_strdup(user_arg, MYF(0));
  return user == 0;
}

#ifndef NO_EMBEDDED_ACCESS_CHECKS
/**
  Initialize this security context from the passed in credentials
  and activate it in the current thread.

  @param       thd
  @param       definer_user
  @param       definer_host
  @param       db
  @param[out]  backup  Save a pointer to the current security context
                       in the thread. In case of success it points to the
                       saved old context, otherwise it points to NULL.


  During execution of a statement, multiple security contexts may
  be needed:
  - the security context of the authenticated user, used as the
    default security context for all top-level statements
  - in case of a view or a stored program, possibly the security
    context of the definer of the routine, if the object is
    defined with SQL SECURITY DEFINER option.

  The currently "active" security context is parameterized in THD
  member security_ctx. By default, after a connection is
  established, this member points at the "main" security context
  - the credentials of the authenticated user.

  Later, if we would like to execute some sub-statement or a part
  of a statement under credentials of a different user, e.g.
  definer of a procedure, we authenticate this user in a local
  instance of Security_context by means of this method (and
  ultimately by means of acl_getroot), and make the
  local instance active in the thread by re-setting
  thd->security_ctx pointer.

  Note, that the life cycle and memory management of the "main" and
  temporary security contexts are different.
  For the main security context, the memory for user/host/ip is
  allocated on system heap, and the THD class frees this memory in
  its destructor. The only case when contents of the main security
  context may change during its life time is when someone issued
  CHANGE USER command.
  Memory management of a "temporary" security context is
  responsibility of the module that creates it.

  @retval TRUE  there is no user with the given credentials. The erro
                is reported in the thread.
  @retval FALSE success
*/

bool
Security_context::
change_security_context(THD *thd,
                        LEX_CSTRING *definer_user,
                        LEX_CSTRING *definer_host,
                        LEX_CSTRING *db,
                        Security_context **backup)
{
  bool needs_change;

  DBUG_ENTER("Security_context::change_security_context");

  DBUG_ASSERT(definer_user->str && definer_host->str);

  *backup= NULL;
  needs_change= (strcmp(definer_user->str, thd->security_ctx->priv_user) ||
                 my_strcasecmp(system_charset_info, definer_host->str,
                               thd->security_ctx->priv_host));
  if (needs_change)
  {
    if (acl_getroot(this, definer_user->str, definer_host->str,
                                definer_host->str, db->str))
    {
      my_error(ER_NO_SUCH_USER, MYF(0), definer_user->str,
               definer_host->str);
      DBUG_RETURN(TRUE);
    }
    *backup= thd->security_ctx;
    thd->security_ctx= this;
  }

  DBUG_RETURN(FALSE);
}


void
Security_context::restore_security_context(THD *thd,
                                           Security_context *backup)
{
  if (backup)
    thd->security_ctx= backup;
}
#endif


bool Security_context::user_matches(Security_context *them)
{
  return ((user != NULL) && (them->user != NULL) &&
          !strcmp(user, them->user));
}


/****************************************************************************
  Handling of open and locked tables states.

  This is used when we want to open/lock (and then close) some tables when
  we already have a set of tables open and locked. We use these methods for
  access to mysql.proc table to find definitions of stored routines.
****************************************************************************/

void THD::reset_n_backup_open_tables_state(Open_tables_backup *backup)
{
  DBUG_ENTER("reset_n_backup_open_tables_state");
  backup->set_open_tables_state(this);
  backup->mdl_system_tables_svp= mdl_context.mdl_savepoint();
  reset_open_tables_state(this);
  state_flags|= Open_tables_state::BACKUPS_AVAIL;
  DBUG_VOID_RETURN;
}


void THD::restore_backup_open_tables_state(Open_tables_backup *backup)
{
  DBUG_ENTER("restore_backup_open_tables_state");
  mdl_context.rollback_to_savepoint(backup->mdl_system_tables_svp);
  /*
    Before we will throw away current open tables state we want
    to be sure that it was properly cleaned up.
  */
  DBUG_ASSERT(open_tables == 0 &&
              temporary_tables == 0 &&
              derived_tables == 0 &&
              lock == 0 &&
              locked_tables_mode == LTM_NONE &&
              m_reprepare_observer == NULL);

  set_open_tables_state(backup);
  DBUG_VOID_RETURN;
}

#if MARIA_PLUGIN_INTERFACE_VERSION < 0x0200
/**
  This is a backward compatibility method, made obsolete
  by the thd_kill_statement service. Keep it here to avoid breaking the
  ABI in case some binary plugins still use it.
*/
#undef thd_killed
extern "C" int thd_killed(const MYSQL_THD thd)
{
  return thd_kill_level(thd) > THD_ABORT_SOFTLY;
}
#else
#error now thd_killed() function can go away
#endif

/*
  return thd->killed status to the client,
  mapped to the API enum thd_kill_levels values.

  @note Since this function is called quite frequently thd_kill_level(NULL) is
  forbidden for performance reasons (saves one conditional branch). If your ever
  need to call thd_kill_level() when THD is not available, you options are (most
  to least preferred):
  - try to pass THD through to thd_kill_level()
  - add current_thd to some service and use thd_killed(current_thd)
  - add thd_killed_current() function to kill statement service
  - add if (!thd) thd= current_thd here
*/
extern "C" enum thd_kill_levels thd_kill_level(const MYSQL_THD thd)
{
  DBUG_ASSERT(thd);

  if (likely(thd->killed == NOT_KILLED))
  {
    Apc_target *apc_target= (Apc_target*) &thd->apc_target;
    if (unlikely(apc_target->have_apc_requests()))
    {
      if (thd == current_thd)
        apc_target->process_apc_requests();
    }
    return THD_IS_NOT_KILLED;
  }

  return thd->killed & KILL_HARD_BIT ? THD_ABORT_ASAP : THD_ABORT_SOFTLY;
}


/**
   Send an out-of-band progress report to the client

   The report is sent every 'thd->...progress_report_time' second,
   however not more often than global.progress_report_time.
   If global.progress_report_time is 0, then don't send progress reports, but
   check every second if the value has changed

  We clear any errors that we get from sending the progress packet to
  the client as we don't want to set an error without the caller knowing
  about it.
*/

static void thd_send_progress(THD *thd)
{
  /* Check if we should send the client a progress report */
  ulonglong report_time= my_interval_timer();
  if (report_time > thd->progress.next_report_time)
  {
    uint seconds_to_next= MY_MAX(thd->variables.progress_report_time,
                              global_system_variables.progress_report_time);
    if (seconds_to_next == 0)             // Turned off
      seconds_to_next= 1;                 // Check again after 1 second

    thd->progress.next_report_time= (report_time +
                                     seconds_to_next * 1000000000ULL);
    if (global_system_variables.progress_report_time &&
        thd->variables.progress_report_time && !thd->is_error())
    {
      net_send_progress_packet(thd);
      if (thd->is_error())
        thd->clear_error();
    }
  }
}


/** Initialize progress report handling **/

extern "C" void thd_progress_init(MYSQL_THD thd, uint max_stage)
{
  DBUG_ASSERT(thd->stmt_arena != thd->progress.arena);
  if (thd->progress.arena)
    return; // already initialized
  /*
    Send progress reports to clients that supports it, if the command
    is a high level command (like ALTER TABLE) and we are not in a
    stored procedure
  */
  thd->progress.report= ((thd->client_capabilities & MARIADB_CLIENT_PROGRESS) &&
                         thd->progress.report_to_client &&
                         !thd->in_sub_stmt);
  thd->progress.next_report_time= 0;
  thd->progress.stage= 0;
  thd->progress.counter= thd->progress.max_counter= 0;
  thd->progress.max_stage= max_stage;
  thd->progress.arena= thd->stmt_arena;
}


/* Inform processlist and the client that some progress has been made */

extern "C" void thd_progress_report(MYSQL_THD thd,
                                    ulonglong progress, ulonglong max_progress)
{
  if (thd->stmt_arena != thd->progress.arena)
    return;
  if (thd->progress.max_counter != max_progress)        // Simple optimization
  {
    mysql_mutex_lock(&thd->LOCK_thd_data);
    thd->progress.counter= progress;
    thd->progress.max_counter= max_progress;
    mysql_mutex_unlock(&thd->LOCK_thd_data);
  }
  else
    thd->progress.counter= progress;

  if (thd->progress.report)
    thd_send_progress(thd);
}

/**
  Move to next stage in process list handling

  This will reset the timer to ensure the progress is sent to the client
  if client progress reports are activated.
*/

extern "C" void thd_progress_next_stage(MYSQL_THD thd)
{
  if (thd->stmt_arena != thd->progress.arena)
    return;
  mysql_mutex_lock(&thd->LOCK_thd_data);
  thd->progress.stage++;
  thd->progress.counter= 0;
  DBUG_ASSERT(thd->progress.stage < thd->progress.max_stage);
  mysql_mutex_unlock(&thd->LOCK_thd_data);
  if (thd->progress.report)
  {
    thd->progress.next_report_time= 0;          // Send new stage info
    thd_send_progress(thd);
  }
}

/**
  Disable reporting of progress in process list.

  @note
  This function is safe to call even if one has not called thd_progress_init.

  This function should be called by all parts that does progress
  reporting to ensure that progress list doesn't contain 100 % done
  forever.
*/


extern "C" void thd_progress_end(MYSQL_THD thd)
{
  if (thd->stmt_arena != thd->progress.arena)
    return;
  /*
    It's enough to reset max_counter to set disable progress indicator
    in processlist.
  */
  thd->progress.max_counter= 0;
  thd->progress.arena= 0;
}


/**
  Return the thread id of a user thread
  @param thd user thread
  @return thread id
*/
extern "C" unsigned long thd_get_thread_id(const MYSQL_THD thd)
{
  return((unsigned long)thd->thread_id);
}

/**
  Check if THD socket is still connected.
 */
extern "C" int thd_is_connected(MYSQL_THD thd)
{
  return thd->is_connected();
}


extern "C" double thd_rnd(MYSQL_THD thd)
{
  return my_rnd(&thd->rand);
}


/**
  Generate string of printable random characters of requested length.

  @param to[out]      Buffer for generation; must be at least length+1 bytes
                      long; result string is always null-terminated
  @param length[in]   How many random characters to put in buffer
*/
extern "C" void thd_create_random_password(MYSQL_THD thd,
                                           char *to, size_t length)
{
  for (char *end= to + length; to < end; to++)
    *to= (char) (my_rnd(&thd->rand)*94 + 33);
  *to= '\0';
}


#ifdef INNODB_COMPATIBILITY_HOOKS

/** open a table and add it to thd->open_tables

  @note At the moment this is used in innodb background purge threads
  *only*.There should be no table locks, because the background purge does not
  change the table as far as LOCK TABLES is concerned. MDL locks are
  still needed, though.

  To make sure no table stays open for long, this helper allows the thread to
  have only one table open at any given time.
*/
TABLE *open_purge_table(THD *thd, const char *db, size_t dblen,
                        const char *tb, size_t tblen)
{
  DBUG_ENTER("open_purge_table");
  DBUG_ASSERT(thd->open_tables == NULL);
  DBUG_ASSERT(thd->locked_tables_mode < LTM_PRELOCKED);

  Open_table_context ot_ctx(thd, 0);
  TABLE_LIST *tl= (TABLE_LIST*)thd->alloc(sizeof(TABLE_LIST));
  LEX_CSTRING db_name= {db, dblen };
  LEX_CSTRING table_name= { tb, tblen };

  tl->init_one_table(&db_name, &table_name, 0, TL_READ);
  tl->i_s_requested_object= OPEN_TABLE_ONLY;

  bool error= open_table(thd, tl, &ot_ctx);

  /* we don't recover here */
  DBUG_ASSERT(!error || !ot_ctx.can_recover_from_failed_open());

  if (error)
    close_thread_tables(thd);

  DBUG_RETURN(error ? NULL : tl->table);
}

TABLE *get_purge_table(THD *thd)
{
  /* see above, at most one table can be opened */
  DBUG_ASSERT(thd->open_tables == NULL || thd->open_tables->next == NULL);
  return thd->open_tables;
}


/** Find an open table in the list of prelocked tabled

  Used for foreign key actions, for example, in UPDATE t1 SET a=1;
  where a child table t2 has a KB on t1.a.

  But only when virtual columns are involved, otherwise InnoDB
  does not need an open TABLE.
*/
TABLE *find_fk_open_table(THD *thd, const char *db, size_t db_len,
                       const char *table, size_t table_len)
{
  for (TABLE *t= thd->open_tables; t; t= t->next)
  {
    if (t->s->db.length == db_len && t->s->table_name.length == table_len &&
        !strcmp(t->s->db.str, db) && !strcmp(t->s->table_name.str, table) &&
        t->pos_in_table_list->prelocking_placeholder == TABLE_LIST::PRELOCK_FK)
      return t;
  }
  return NULL;
}

/* the following three functions are used in background purge threads */

MYSQL_THD create_thd()
{
  THD *thd= new THD(next_thread_id());
  thd->thread_stack= (char*) &thd;
  thd->store_globals();
  thd->set_command(COM_DAEMON);
  thd->system_thread= SYSTEM_THREAD_GENERIC;
  thd->security_ctx->host_or_ip="";
  add_to_active_threads(thd);
  return thd;
}

void destroy_thd(MYSQL_THD thd)
{
  thd->add_status_to_global();
  unlink_not_visible_thd(thd);
  delete thd;
}

void reset_thd(MYSQL_THD thd)
{
  close_thread_tables(thd);
  thd->mdl_context.release_transactional_locks();
  thd->free_items();
  free_root(thd->mem_root, MYF(MY_KEEP_PREALLOC));
}

unsigned long long thd_get_query_id(const MYSQL_THD thd)
{
  return((unsigned long long)thd->query_id);
}

extern "C" const struct charset_info_st *thd_charset(MYSQL_THD thd)
{
  return(thd->charset());
}


/**
  Get the current query string for the thread.

  This function is not thread safe and can be used only by thd owner thread.

  @param The MySQL internal thread pointer
  @return query string and length. May be non-null-terminated.
*/
extern "C" LEX_STRING * thd_query_string (MYSQL_THD thd)
{
  DBUG_ASSERT(thd == current_thd);
  return(&thd->query_string.string);
}


/**
  Get the current query string for the thread.

  @param thd     The MySQL internal thread pointer
  @param buf     Buffer where the query string will be copied
  @param buflen  Length of the buffer

  @return Length of the query

  @note This function is thread safe as the query string is
        accessed under mutex protection and the string is copied
        into the provided buffer. @see thd_query_string().
*/

extern "C" size_t thd_query_safe(MYSQL_THD thd, char *buf, size_t buflen)
{
  mysql_mutex_lock(&thd->LOCK_thd_data);
  size_t len= MY_MIN(buflen - 1, thd->query_length());
  memcpy(buf, thd->query(), len);
  mysql_mutex_unlock(&thd->LOCK_thd_data);
  buf[len]= '\0';
  return len;
}


extern "C" int thd_slave_thread(const MYSQL_THD thd)
{
  return(thd->slave_thread);
}

/* Returns high resolution timestamp for the start
  of the current query. */
extern "C" unsigned long long thd_start_utime(const MYSQL_THD thd)
{
  return thd->start_time * 1000000 + thd->start_time_sec_part;
}


/*
  This function can optionally be called to check if thd_rpl_deadlock_check()
  needs to be called for waits done by a given transaction.

  If this function returns false for a given thd, there is no need to do
  any calls to thd_rpl_deadlock_check() on that thd.

  This call is optional; it is safe to call thd_rpl_deadlock_check() in
  any case. This call can be used to save some redundant calls to
  thd_rpl_deadlock_check() if desired. (This is unlikely to matter much
  unless there are _lots_ of waits to report, as the overhead of
  thd_rpl_deadlock_check() is small).
*/
extern "C" int
thd_need_wait_reports(const MYSQL_THD thd)
{
  rpl_group_info *rgi;

  if (mysql_bin_log.is_open())
    return true;
  if (!thd)
    return false;
  rgi= thd->rgi_slave;
  if (!rgi)
    return false;
  return rgi->is_parallel_exec;
}

/*
  Used by storage engines (currently TokuDB and InnoDB) to report that
  one transaction THD is about to go to wait for a transactional lock held by
  another transactions OTHER_THD.

  This is used for parallel replication, where transactions are required to
  commit in the same order on the slave as they did on the master. If the
  transactions on the slave encounter lock conflicts on the slave that did not
  exist on the master, this can cause deadlocks. This is primarily used in
  optimistic (and aggressive) modes.

  Normally, such conflicts will not occur in conservative mode, because the
  same conflict would have prevented the two transactions from committing in
  parallel on the master, thus preventing them from running in parallel on the
  slave in the first place. However, it is possible in case when the optimizer
  chooses a different plan on the slave than on the master (eg. table scan
  instead of index scan).

  Storage engines report lock waits using this call. If a lock wait causes a
  deadlock with the pre-determined commit order, we kill the later
  transaction, and later re-try it, to resolve the deadlock.

  This call need only receive reports about waits for locks that will remain
  until the holding transaction commits. InnoDB auto-increment locks,
  for example, are released earlier, and so need not be reported. (Such false
  positives are not harmful, but could lead to unnecessary kill and retry, so
  best avoided).

  Returns 1 if the OTHER_THD will be killed to resolve deadlock, 0 if not. The
  actual kill will happen later, asynchronously from another thread. The
  caller does not need to take any actions on the return value if the
  handlerton kill_query method is implemented to abort the to-be-killed
  transaction.
*/
extern "C" int
thd_rpl_deadlock_check(MYSQL_THD thd, MYSQL_THD other_thd)
{
  rpl_group_info *rgi;
  rpl_group_info *other_rgi;

  if (!thd)
    return 0;
  DEBUG_SYNC(thd, "thd_report_wait_for");
  thd->transaction.stmt.mark_trans_did_wait();
  if (!other_thd)
    return 0;
  binlog_report_wait_for(thd, other_thd);
  rgi= thd->rgi_slave;
  other_rgi= other_thd->rgi_slave;
  if (!rgi || !other_rgi)
    return 0;
  if (!rgi->is_parallel_exec)
    return 0;
  if (rgi->rli != other_rgi->rli)
    return 0;
  if (!rgi->gtid_sub_id || !other_rgi->gtid_sub_id)
    return 0;
  if (rgi->current_gtid.domain_id != other_rgi->current_gtid.domain_id)
    return 0;
  if (rgi->gtid_sub_id > other_rgi->gtid_sub_id)
    return 0;
  /*
    This transaction is about to wait for another transaction that is required
    by replication binlog order to commit after. This would cause a deadlock.

    So send a kill to the other transaction, with a temporary error; this will
    cause replication to rollback (and later re-try) the other transaction,
    releasing the lock for this transaction so replication can proceed.
  */
#ifdef HAVE_REPLICATION
  slave_background_kill_request(other_thd);
#endif
  return 1;
}

/*
  This function is called from InnoDB to check if the commit order of
  two transactions has already been decided by the upper layer. This happens
  in parallel replication, where the commit order is forced to be the same on
  the slave as it was originally on the master.

  If this function returns false, it means that such commit order will be
  enforced. This allows the storage engine to optionally omit gap lock waits
  or similar measures that would otherwise be needed to ensure that
  transactions would be serialised in a way that would cause a commit order
  that is correct for binlogging for statement-based replication.

  Since transactions are only run in parallel on the slave if they ran without
  lock conflicts on the master, normally no lock conflicts on the slave happen
  during parallel replication. However, there are a couple of corner cases
  where it can happen, like these secondary-index operations:

    T1: INSERT INTO t1 VALUES (7, NULL);
    T2: DELETE FROM t1 WHERE b <= 3;

    T1: UPDATE t1 SET secondary=NULL WHERE primary=1
    T2: DELETE t1 WHERE secondary <= 3

  The DELETE takes a gap lock that can block the INSERT/UPDATE, but the row
  locks set by INSERT/UPDATE do not block the DELETE. Thus, the execution
  order of the transactions determine whether a lock conflict occurs or
  not. Thus a lock conflict can occur on the slave where it did not on the
  master.

  If this function returns true, normal locking should be done as required by
  the binlogging and transaction isolation level in effect. But if it returns
  false, the correct order will be enforced anyway, and InnoDB can
  avoid taking the gap lock, preventing the lock conflict.

  Calling this function is just an optimisation to avoid unnecessary
  deadlocks. If it was not used, a gap lock would be set that could eventually
  cause a deadlock; the deadlock would be caught by thd_rpl_deadlock_check()
  and the transaction T2 killed and rolled back (and later re-tried).
*/
extern "C" int
thd_need_ordering_with(const MYSQL_THD thd, const MYSQL_THD other_thd)
{
  rpl_group_info *rgi, *other_rgi;

  DBUG_EXECUTE_IF("disable_thd_need_ordering_with", return 1;);
  if (!thd || !other_thd)
    return 1;
  rgi= thd->rgi_slave;
  other_rgi= other_thd->rgi_slave;
  if (!rgi || !other_rgi)
    return 1;
  if (!rgi->is_parallel_exec)
    return 1;
  if (rgi->rli != other_rgi->rli)
    return 1;
  if (rgi->current_gtid.domain_id != other_rgi->current_gtid.domain_id)
    return 1;
  if (!rgi->commit_id || rgi->commit_id != other_rgi->commit_id)
    return 1;
  DBUG_EXECUTE_IF("thd_need_ordering_with_force", return 1;);
  /*
    Otherwise, these two threads are doing parallel replication within the same
    replication domain. Their commit order is already fixed, so we do not need
    gap locks or similar to otherwise enforce ordering (and in fact such locks
    could lead to unnecessary deadlocks and transaction retry).
  */
  return 0;
}


/*
  If the storage engine detects a deadlock, and needs to choose a victim
  transaction to roll back, it can call this function to ask the upper
  server layer for which of two possible transactions is prefered to be
  aborted and rolled back.

  In parallel replication, if two transactions are running in parallel and
  one is fixed to commit before the other, then the one that commits later
  will be prefered as the victim - chosing the early transaction as a victim
  will not resolve the deadlock anyway, as the later transaction still needs
  to wait for the earlier to commit.

  Otherwise, a transaction that uses only transactional tables, and can thus
  be safely rolled back, will be prefered as a deadlock victim over a
  transaction that also modified non-transactional (eg. MyISAM) tables.

  The return value is -1 if the first transaction is prefered as a deadlock
  victim, 1 if the second transaction is prefered, or 0 for no preference (in
  which case the storage engine can make the choice as it prefers).
*/
extern "C" int
thd_deadlock_victim_preference(const MYSQL_THD thd1, const MYSQL_THD thd2)
{
  rpl_group_info *rgi1, *rgi2;
  bool nontrans1, nontrans2;

  if (!thd1 || !thd2)
    return 0;

  /*
    If the transactions are participating in the same replication domain in
    parallel replication, then request to select the one that will commit
    later (in the fixed commit order from the master) as the deadlock victim.
  */
  rgi1= thd1->rgi_slave;
  rgi2= thd2->rgi_slave;
  if (rgi1 && rgi2 &&
      rgi1->is_parallel_exec &&
      rgi1->rli == rgi2->rli &&
      rgi1->current_gtid.domain_id == rgi2->current_gtid.domain_id)
    return rgi1->gtid_sub_id < rgi2->gtid_sub_id ? 1 : -1;

  /*
    If one transaction has modified non-transactional tables (so that it
    cannot be safely rolled back), and the other has not, then prefer to
    select the purely transactional one as the victim.
  */
  nontrans1= thd1->transaction.all.modified_non_trans_table;
  nontrans2= thd2->transaction.all.modified_non_trans_table;
  if (nontrans1 && !nontrans2)
    return 1;
  else if (!nontrans1 && nontrans2)
    return -1;

  /* No preferences, let the storage engine decide. */
  return 0;
}


extern "C" int thd_non_transactional_update(const MYSQL_THD thd)
{
  return(thd->transaction.all.modified_non_trans_table);
}

extern "C" int thd_binlog_format(const MYSQL_THD thd)
{
#ifdef WITH_WSREP
  if (WSREP(thd))
  {
    /* for wsrep binlog format is meaningful also when binlogging is off */
    return (int) WSREP_BINLOG_FORMAT(thd->variables.binlog_format);
  }
#endif /* WITH_WSREP */
  if (mysql_bin_log.is_open() && (thd->variables.option_bits & OPTION_BIN_LOG))
    return (int) thd->variables.binlog_format;
  return BINLOG_FORMAT_UNSPEC;
}

extern "C" void thd_mark_transaction_to_rollback(MYSQL_THD thd, bool all)
{
  DBUG_ASSERT(thd);
  thd->mark_transaction_to_rollback(all);
}

extern "C" bool thd_binlog_filter_ok(const MYSQL_THD thd)
{
  return binlog_filter->db_ok(thd->db.str);
}

/*
  This is similar to sqlcom_can_generate_row_events, with the expection
  that we only return 1 if we are going to generate row events in a
  transaction.
  CREATE OR REPLACE is always safe to do as this will run in it's own
  transaction.
*/

extern "C" bool thd_sqlcom_can_generate_row_events(const MYSQL_THD thd)
{
  return (sqlcom_can_generate_row_events(thd) && thd->lex->sql_command !=
          SQLCOM_CREATE_TABLE);
}


extern "C" enum durability_properties thd_get_durability_property(const MYSQL_THD thd)
{
  enum durability_properties ret= HA_REGULAR_DURABILITY;
  
  if (thd != NULL)
    ret= thd->durability_property;

  return ret;
}

/** Get the auto_increment_offset auto_increment_increment.
Exposed by thd_autoinc_service.
Needed by InnoDB.
@param thd	Thread object
@param off	auto_increment_offset
@param inc	auto_increment_increment */
extern "C" void thd_get_autoinc(const MYSQL_THD thd, ulong* off, ulong* inc)
{
  *off = thd->variables.auto_increment_offset;
  *inc = thd->variables.auto_increment_increment;
}


/**
  Is strict sql_mode set.
  Needed by InnoDB.
  @param thd	Thread object
  @return True if sql_mode has strict mode (all or trans).
    @retval true  sql_mode has strict mode (all or trans).
    @retval false sql_mode has not strict mode (all or trans).
*/
extern "C" bool thd_is_strict_mode(const MYSQL_THD thd)
{
  return thd->is_strict_mode();
}


/*
  Interface for MySQL Server, plugins and storage engines to report
  when they are going to sleep/stall.
  
  SYNOPSIS
  thd_wait_begin()
  thd                     Thread object
                          Can be NULL, in this case current THD is used.
  wait_type               Type of wait
                          1 -- short wait (e.g. for mutex)
                          2 -- medium wait (e.g. for disk io)
                          3 -- large wait (e.g. for locked row/table)
  NOTES
    This is used by the threadpool to have better knowledge of which
    threads that currently are actively running on CPUs. When a thread
    reports that it's going to sleep/stall, the threadpool scheduler is
    free to start another thread in the pool most likely. The expected wait
    time is simply an indication of how long the wait is expected to
    become, the real wait time could be very different.

  thd_wait_end MUST be called immediately after waking up again.
*/
extern "C" void thd_wait_begin(MYSQL_THD thd, int wait_type)
{
  if (!thd)
  {
    thd= current_thd;
    if (unlikely(!thd))
      return;
  }
  MYSQL_CALLBACK(thd->scheduler, thd_wait_begin, (thd, wait_type));
}

/**
  Interface for MySQL Server, plugins and storage engines to report
  when they waking up from a sleep/stall.

  @param  thd   Thread handle
  Can be NULL, in this case current THD is used.
*/
extern "C" void thd_wait_end(MYSQL_THD thd)
{
  if (!thd)
  {
    thd= current_thd;
    if (unlikely(!thd))
      return;
  }
  MYSQL_CALLBACK(thd->scheduler, thd_wait_end, (thd));
}

#endif // INNODB_COMPATIBILITY_HOOKS */

/****************************************************************************
  Handling of statement states in functions and triggers.

  This is used to ensure that the function/trigger gets a clean state
  to work with and does not cause any side effects of the calling statement.

  It also allows most stored functions and triggers to replicate even
  if they are used items that would normally be stored in the binary
  replication (like last_insert_id() etc...)

  The following things is done
  - Disable binary logging for the duration of the statement
  - Disable multi-result-sets for the duration of the statement
  - Value of last_insert_id() is saved and restored
  - Value set by 'SET INSERT_ID=#' is reset and restored
  - Value for found_rows() is reset and restored
  - examined_row_count is added to the total
  - cuted_fields is added to the total
  - new savepoint level is created and destroyed

  NOTES:
    Seed for random() is saved for the first! usage of RAND()
    We reset examined_row_count and cuted_fields and add these to the
    result to ensure that if we have a bug that would reset these within
    a function, we are not loosing any rows from the main statement.

    We do not reset value of last_insert_id().
****************************************************************************/

void THD::reset_sub_statement_state(Sub_statement_state *backup,
                                    uint new_state)
{
#ifndef EMBEDDED_LIBRARY
  /* BUG#33029, if we are replicating from a buggy master, reset
     auto_inc_intervals_forced to prevent substatement
     (triggers/functions) from using erroneous INSERT_ID value
   */
  if (rpl_master_erroneous_autoinc(this))
  {
    DBUG_ASSERT(backup->auto_inc_intervals_forced.nb_elements() == 0);
    auto_inc_intervals_forced.swap(&backup->auto_inc_intervals_forced);
  }
#endif
  
  backup->option_bits=     variables.option_bits;
  backup->count_cuted_fields= count_cuted_fields;
  backup->in_sub_stmt=     in_sub_stmt;
  backup->enable_slow_log= enable_slow_log;
  backup->limit_found_rows= limit_found_rows;
  backup->cuted_fields=     cuted_fields;
  backup->client_capabilities= client_capabilities;
  backup->savepoints= transaction.savepoints;
  backup->first_successful_insert_id_in_prev_stmt= 
    first_successful_insert_id_in_prev_stmt;
  backup->first_successful_insert_id_in_cur_stmt= 
    first_successful_insert_id_in_cur_stmt;
  store_slow_query_state(backup);

  if ((!lex->requires_prelocking() || is_update_query(lex->sql_command)) &&
      !is_current_stmt_binlog_format_row())
  {
    variables.option_bits&= ~OPTION_BIN_LOG;
  }

  if ((backup->option_bits & OPTION_BIN_LOG) &&
       is_update_query(lex->sql_command) &&
       !is_current_stmt_binlog_format_row())
    mysql_bin_log.start_union_events(this, this->query_id);

  /* Disable result sets */
  client_capabilities &= ~CLIENT_MULTI_RESULTS;
  in_sub_stmt|= new_state;
  cuted_fields= 0;
  transaction.savepoints= 0;
  first_successful_insert_id_in_cur_stmt= 0;
  reset_slow_query_state();
}

void THD::restore_sub_statement_state(Sub_statement_state *backup)
{
  DBUG_ENTER("THD::restore_sub_statement_state");
#ifndef EMBEDDED_LIBRARY
  /* BUG#33029, if we are replicating from a buggy master, restore
     auto_inc_intervals_forced so that the top statement can use the
     INSERT_ID value set before this statement.
   */
  if (rpl_master_erroneous_autoinc(this))
  {
    backup->auto_inc_intervals_forced.swap(&auto_inc_intervals_forced);
    DBUG_ASSERT(backup->auto_inc_intervals_forced.nb_elements() == 0);
  }
#endif

  /*
    To save resources we want to release savepoints which were created
    during execution of function or trigger before leaving their savepoint
    level. It is enough to release first savepoint set on this level since
    all later savepoints will be released automatically.
  */
  if (transaction.savepoints)
  {
    SAVEPOINT *sv;
    for (sv= transaction.savepoints; sv->prev; sv= sv->prev)
    {}
    /* ha_release_savepoint() never returns error. */
    (void)ha_release_savepoint(this, sv);
  }
  count_cuted_fields= backup->count_cuted_fields;
  transaction.savepoints= backup->savepoints;
  variables.option_bits= backup->option_bits;
  in_sub_stmt=      backup->in_sub_stmt;
  enable_slow_log=  backup->enable_slow_log;
  first_successful_insert_id_in_prev_stmt= 
    backup->first_successful_insert_id_in_prev_stmt;
  first_successful_insert_id_in_cur_stmt= 
    backup->first_successful_insert_id_in_cur_stmt;
  limit_found_rows= backup->limit_found_rows;
  set_sent_row_count(backup->sent_row_count);
  client_capabilities= backup->client_capabilities;

  /* Restore statistic needed for slow log */
  add_slow_query_state(backup);

  /*
    If we've left sub-statement mode, reset the fatal error flag.
    Otherwise keep the current value, to propagate it up the sub-statement
    stack.

    NOTE: is_fatal_sub_stmt_error can be set only if we've been in the
    sub-statement mode.
  */
  if (!in_sub_stmt)
    is_fatal_sub_stmt_error= false;

  if ((variables.option_bits & OPTION_BIN_LOG) && is_update_query(lex->sql_command) &&
       !is_current_stmt_binlog_format_row())
    mysql_bin_log.stop_union_events(this);

  /*
    The following is added to the old values as we are interested in the
    total complexity of the query
  */
  inc_examined_row_count(backup->examined_row_count);
  cuted_fields+=       backup->cuted_fields;
  DBUG_VOID_RETURN;
}

/*
  Store slow query state at start of a stored procedure statment
*/

void THD::store_slow_query_state(Sub_statement_state *backup)
{
  backup->affected_rows=           affected_rows;
  backup->bytes_sent_old=          bytes_sent_old;
  backup->examined_row_count=      m_examined_row_count;
  backup->query_plan_flags=        query_plan_flags;
  backup->query_plan_fsort_passes= query_plan_fsort_passes;
  backup->sent_row_count=          m_sent_row_count;
  backup->tmp_tables_disk_used=    tmp_tables_disk_used;
  backup->tmp_tables_size=         tmp_tables_size;
  backup->tmp_tables_used=         tmp_tables_used;
}

/* Reset variables related to slow query log */

void THD::reset_slow_query_state()
{
  affected_rows=                0;
  bytes_sent_old=               status_var.bytes_sent;
  m_examined_row_count=         0;
  m_sent_row_count=             0;
  query_plan_flags=             QPLAN_INIT;
  query_plan_fsort_passes=      0;
  tmp_tables_disk_used=         0;
  tmp_tables_size=              0;
  tmp_tables_used=              0;
}

/*
  Add back the stored values to the current counters to be able to get
  right status for 'call procedure_name'
*/

void THD::add_slow_query_state(Sub_statement_state *backup)
{
  affected_rows+=                backup->affected_rows;
  bytes_sent_old=                backup->bytes_sent_old;
  m_examined_row_count+=         backup->examined_row_count;
  m_sent_row_count+=             backup->sent_row_count;
  query_plan_flags|=             backup->query_plan_flags;
  query_plan_fsort_passes+=      backup->query_plan_fsort_passes;
  tmp_tables_disk_used+=         backup->tmp_tables_disk_used;
  tmp_tables_size+=              backup->tmp_tables_size;
  tmp_tables_used+=              backup->tmp_tables_used;
}


void THD::set_statement(Statement *stmt)
{
  mysql_mutex_lock(&LOCK_thd_data);
  Statement::set_statement(stmt);
  mysql_mutex_unlock(&LOCK_thd_data);
}

void THD::set_sent_row_count(ha_rows count)
{
  m_sent_row_count= count;
  MYSQL_SET_STATEMENT_ROWS_SENT(m_statement_psi, m_sent_row_count);
}

void THD::set_examined_row_count(ha_rows count)
{
  m_examined_row_count= count;
  MYSQL_SET_STATEMENT_ROWS_EXAMINED(m_statement_psi, m_examined_row_count);
}

void THD::inc_sent_row_count(ha_rows count)
{
  m_sent_row_count+= count;
  MYSQL_SET_STATEMENT_ROWS_SENT(m_statement_psi, m_sent_row_count);
}

void THD::inc_examined_row_count(ha_rows count)
{
  m_examined_row_count+= count;
  MYSQL_SET_STATEMENT_ROWS_EXAMINED(m_statement_psi, m_examined_row_count);
}

void THD::inc_status_created_tmp_disk_tables()
{
  tmp_tables_disk_used++;
  query_plan_flags|= QPLAN_TMP_DISK;
  status_var_increment(status_var.created_tmp_disk_tables_);
#ifdef HAVE_PSI_STATEMENT_INTERFACE
  PSI_STATEMENT_CALL(inc_statement_created_tmp_disk_tables)(m_statement_psi, 1);
#endif
}

void THD::inc_status_created_tmp_tables()
{
  tmp_tables_used++;
  query_plan_flags|= QPLAN_TMP_TABLE;
  status_var_increment(status_var.created_tmp_tables_);
#ifdef HAVE_PSI_STATEMENT_INTERFACE
  PSI_STATEMENT_CALL(inc_statement_created_tmp_tables)(m_statement_psi, 1);
#endif
}

void THD::inc_status_select_full_join()
{
  status_var_increment(status_var.select_full_join_count_);
#ifdef HAVE_PSI_STATEMENT_INTERFACE
  PSI_STATEMENT_CALL(inc_statement_select_full_join)(m_statement_psi, 1);
#endif
}

void THD::inc_status_select_full_range_join()
{
  status_var_increment(status_var.select_full_range_join_count_);
#ifdef HAVE_PSI_STATEMENT_INTERFACE
  PSI_STATEMENT_CALL(inc_statement_select_full_range_join)(m_statement_psi, 1);
#endif
}

void THD::inc_status_select_range()
{
  status_var_increment(status_var.select_range_count_);
#ifdef HAVE_PSI_STATEMENT_INTERFACE
  PSI_STATEMENT_CALL(inc_statement_select_range)(m_statement_psi, 1);
#endif
}

void THD::inc_status_select_range_check()
{
  status_var_increment(status_var.select_range_check_count_);
#ifdef HAVE_PSI_STATEMENT_INTERFACE
  PSI_STATEMENT_CALL(inc_statement_select_range_check)(m_statement_psi, 1);
#endif
}

void THD::inc_status_select_scan()
{
  status_var_increment(status_var.select_scan_count_);
#ifdef HAVE_PSI_STATEMENT_INTERFACE
  PSI_STATEMENT_CALL(inc_statement_select_scan)(m_statement_psi, 1);
#endif
}

void THD::inc_status_sort_merge_passes()
{
  status_var_increment(status_var.filesort_merge_passes_);
#ifdef HAVE_PSI_STATEMENT_INTERFACE
  PSI_STATEMENT_CALL(inc_statement_sort_merge_passes)(m_statement_psi, 1);
#endif
}

void THD::inc_status_sort_range()
{
  status_var_increment(status_var.filesort_range_count_);
#ifdef HAVE_PSI_STATEMENT_INTERFACE
  PSI_STATEMENT_CALL(inc_statement_sort_range)(m_statement_psi, 1);
#endif
}

void THD::inc_status_sort_rows(ha_rows count)
{
  statistic_add(status_var.filesort_rows_, (ulong)count, &LOCK_status);
#ifdef HAVE_PSI_STATEMENT_INTERFACE
  PSI_STATEMENT_CALL(inc_statement_sort_rows)(m_statement_psi, (ulong)count);
#endif
}

void THD::inc_status_sort_scan()
{
  status_var_increment(status_var.filesort_scan_count_);
#ifdef HAVE_PSI_STATEMENT_INTERFACE
  PSI_STATEMENT_CALL(inc_statement_sort_scan)(m_statement_psi, 1);
#endif
}

void THD::set_status_no_index_used()
{
  server_status|= SERVER_QUERY_NO_INDEX_USED;
#ifdef HAVE_PSI_STATEMENT_INTERFACE
  PSI_STATEMENT_CALL(set_statement_no_index_used)(m_statement_psi);
#endif
}

void THD::set_status_no_good_index_used()
{
  server_status|= SERVER_QUERY_NO_GOOD_INDEX_USED;
#ifdef HAVE_PSI_STATEMENT_INTERFACE
  PSI_STATEMENT_CALL(set_statement_no_good_index_used)(m_statement_psi);
#endif
}

/** Assign a new value to thd->query and thd->query_id.  */

void THD::set_query_and_id(char *query_arg, uint32 query_length_arg,
                           CHARSET_INFO *cs,
                           query_id_t new_query_id)
{
  mysql_mutex_lock(&LOCK_thd_data);
  set_query_inner(query_arg, query_length_arg, cs);
  mysql_mutex_unlock(&LOCK_thd_data);
  query_id= new_query_id;
#ifdef WITH_WSREP
  if (WSREP_NNULL(this) && wsrep_next_trx_id() == WSREP_UNDEFINED_TRX_ID)
  {
    set_wsrep_next_trx_id(query_id);
    WSREP_DEBUG("assigned new next trx id: %lu", wsrep_next_trx_id());
  }
#endif /* WITH_WSREP */
}

/** Assign a new value to thd->mysys_var.  */
void THD::set_mysys_var(struct st_my_thread_var *new_mysys_var)
{
  mysql_mutex_lock(&LOCK_thd_kill);
  mysys_var= new_mysys_var;
  mysql_mutex_unlock(&LOCK_thd_kill);
}

/**
  Leave explicit LOCK TABLES or prelocked mode and restore value of
  transaction sentinel in MDL subsystem.
*/

void THD::leave_locked_tables_mode()
{
  if (locked_tables_mode == LTM_LOCK_TABLES)
  {
    /*
      When leaving LOCK TABLES mode we have to change the duration of most
      of the metadata locks being held, except for HANDLER and GRL locks,
      to transactional for them to be properly released at UNLOCK TABLES.
    */
    mdl_context.set_transaction_duration_for_all_locks();
    /*
      Make sure we don't release the global read lock and commit blocker
      when leaving LTM.
    */
    global_read_lock.set_explicit_lock_duration(this);
    /* Also ensure that we don't release metadata locks for open HANDLERs. */
    if (handler_tables_hash.records)
      mysql_ha_set_explicit_lock_duration(this);
    if (ull_hash.records)
      mysql_ull_set_explicit_lock_duration(this);
  }
  locked_tables_mode= LTM_NONE;
}

void THD::get_definer(LEX_USER *definer, bool role)
{
  binlog_invoker(role);
#if !defined(MYSQL_CLIENT) && defined(HAVE_REPLICATION)
#ifdef WITH_WSREP
  if ((wsrep_applier || slave_thread) && has_invoker())
#else
  if (slave_thread && has_invoker())
#endif
  {
    definer->user= invoker.user;
    definer->host= invoker.host;
    definer->reset_auth();
  }
  else
#endif
    get_default_definer(this, definer, role);
}


/**
  Mark transaction to rollback and mark error as fatal to a sub-statement.

  @param  all   TRUE <=> rollback main transaction.
*/

void THD::mark_transaction_to_rollback(bool all)
{
  /*
    There is no point in setting is_fatal_sub_stmt_error unless
    we are actually in_sub_stmt.
  */
  if (in_sub_stmt)
    is_fatal_sub_stmt_error= true;
  transaction_rollback_request= all;
}
/***************************************************************************
  Handling of XA id cacheing
***************************************************************************/
class XID_cache_element
{
  /*
    m_state is used to prevent elements from being deleted while XA RECOVER
    iterates xid cache and to prevent recovered elments from being acquired by
    multiple threads.

    bits 1..29 are reference counter
    bit 30 is RECOVERED flag
    bit 31 is ACQUIRED flag (thread owns this xid)
    bit 32 is unused

    Newly allocated and deleted elements have m_state set to 0.

    On lock() m_state is atomically incremented. It also creates load-ACQUIRE
    memory barrier to make sure m_state is actually updated before furhter
    memory accesses. Attempting to lock an element that has neither ACQUIRED
    nor RECOVERED flag set returns failure and further accesses to element
    memory are forbidden.

    On unlock() m_state is decremented. It also creates store-RELEASE memory
    barrier to make sure m_state is actually updated after preceding memory
    accesses.

    ACQUIRED flag is set when thread registers it's xid or when thread acquires
    recovered xid.

    RECOVERED flag is set for elements found during crash recovery.

    ACQUIRED and RECOVERED flags are cleared before element is deleted from
    hash in a spin loop, after last reference is released.
  */
  int32 m_state;
public:
  static const int32 ACQUIRED= 1 << 30;
  static const int32 RECOVERED= 1 << 29;
  XID_STATE *m_xid_state;
  bool is_set(int32 flag)
  { return my_atomic_load32_explicit(&m_state, MY_MEMORY_ORDER_RELAXED) & flag; }
  void set(int32 flag)
  {
    DBUG_ASSERT(!is_set(ACQUIRED | RECOVERED));
    my_atomic_add32_explicit(&m_state, flag, MY_MEMORY_ORDER_RELAXED);
  }
  bool lock()
  {
    int32 old= my_atomic_add32_explicit(&m_state, 1, MY_MEMORY_ORDER_ACQUIRE);
    if (old & (ACQUIRED | RECOVERED))
      return true;
    unlock();
    return false;
  }
  void unlock()
  { my_atomic_add32_explicit(&m_state, -1, MY_MEMORY_ORDER_RELEASE); }
  void mark_uninitialized()
  {
    int32 old= ACQUIRED;
    while (!my_atomic_cas32_weak_explicit(&m_state, &old, 0,
                                          MY_MEMORY_ORDER_RELAXED,
                                          MY_MEMORY_ORDER_RELAXED))
    {
      old&= ACQUIRED | RECOVERED;
      (void) LF_BACKOFF();
    }
  }
  bool acquire_recovered()
  {
    int32 old= RECOVERED;
    while (!my_atomic_cas32_weak_explicit(&m_state, &old, ACQUIRED | RECOVERED,
                                          MY_MEMORY_ORDER_RELAXED,
                                          MY_MEMORY_ORDER_RELAXED))
    {
      if (!(old & RECOVERED) || (old & ACQUIRED))
        return false;
      old= RECOVERED;
      (void) LF_BACKOFF();
    }
    return true;
  }
  static void lf_hash_initializer(LF_HASH *hash __attribute__((unused)),
                                  XID_cache_element *element,
                                  XID_STATE *xid_state)
  {
    DBUG_ASSERT(!element->is_set(ACQUIRED | RECOVERED));
    element->m_xid_state= xid_state;
    xid_state->xid_cache_element= element;
  }
  static void lf_alloc_constructor(uchar *ptr)
  {
    XID_cache_element *element= (XID_cache_element*) (ptr + LF_HASH_OVERHEAD);
    element->m_state= 0;
  }
  static void lf_alloc_destructor(uchar *ptr)
  {
    XID_cache_element *element= (XID_cache_element*) (ptr + LF_HASH_OVERHEAD);
    DBUG_ASSERT(!element->is_set(ACQUIRED));
    if (element->is_set(RECOVERED))
      my_free(element->m_xid_state);
  }
  static uchar *key(const XID_cache_element *element, size_t *length,
                    my_bool not_used __attribute__((unused)))
  {
    *length= element->m_xid_state->xid.key_length();
    return element->m_xid_state->xid.key();
  }
};


static LF_HASH xid_cache;
static bool xid_cache_inited;


bool THD::fix_xid_hash_pins()
{
  if (!xid_hash_pins)
    xid_hash_pins= lf_hash_get_pins(&xid_cache);
  return !xid_hash_pins;
}


void xid_cache_init()
{
  xid_cache_inited= true;
  lf_hash_init(&xid_cache, sizeof(XID_cache_element), LF_HASH_UNIQUE, 0, 0,
               (my_hash_get_key) XID_cache_element::key, &my_charset_bin);
  xid_cache.alloc.constructor= XID_cache_element::lf_alloc_constructor;
  xid_cache.alloc.destructor= XID_cache_element::lf_alloc_destructor;
  xid_cache.initializer=
    (lf_hash_initializer) XID_cache_element::lf_hash_initializer;
}


void xid_cache_free()
{
  if (xid_cache_inited)
  {
    lf_hash_destroy(&xid_cache);
    xid_cache_inited= false;
  }
}


/**
  Find recovered XA transaction by XID.
*/

XID_STATE *xid_cache_search(THD *thd, XID *xid)
{
  XID_STATE *xs= 0;
  DBUG_ASSERT(thd->xid_hash_pins);
  XID_cache_element *element=
    (XID_cache_element*) lf_hash_search(&xid_cache, thd->xid_hash_pins,
                                        xid->key(), xid->key_length());
  if (element)
  {
    if (element->acquire_recovered())
      xs= element->m_xid_state;
    lf_hash_search_unpin(thd->xid_hash_pins);
    DEBUG_SYNC(thd, "xa_after_search");
  }
  return xs;
}


bool xid_cache_insert(XID *xid, enum xa_states xa_state)
{
  XID_STATE *xs;
  LF_PINS *pins;
  int res= 1;

  if (!(pins= lf_hash_get_pins(&xid_cache)))
    return true;

  if ((xs= (XID_STATE*) my_malloc(sizeof(*xs), MYF(MY_WME))))
  {
    xs->xa_state=xa_state;
    xs->xid.set(xid);
    xs->rm_error=0;

    if ((res= lf_hash_insert(&xid_cache, pins, xs)))
      my_free(xs);
    else
      xs->xid_cache_element->set(XID_cache_element::RECOVERED);
    if (res == 1)
      res= 0;
  }
  lf_hash_put_pins(pins);
  return res;
}


bool xid_cache_insert(THD *thd, XID_STATE *xid_state)
{
  if (thd->fix_xid_hash_pins())
    return true;

  int res= lf_hash_insert(&xid_cache, thd->xid_hash_pins, xid_state);
  switch (res)
  {
  case 0:
    xid_state->xid_cache_element->set(XID_cache_element::ACQUIRED);
    break;
  case 1:
    my_error(ER_XAER_DUPID, MYF(0));
    /* fall through */
  default:
    xid_state->xid_cache_element= 0;
  }
  return res;
}


void xid_cache_delete(THD *thd, XID_STATE *xid_state)
{
  if (xid_state->xid_cache_element)
  {
    bool recovered= xid_state->xid_cache_element->is_set(XID_cache_element::RECOVERED);
    DBUG_ASSERT(thd->xid_hash_pins);
    xid_state->xid_cache_element->mark_uninitialized();
    lf_hash_delete(&xid_cache, thd->xid_hash_pins,
                   xid_state->xid.key(), xid_state->xid.key_length());
    xid_state->xid_cache_element= 0;
    if (recovered)
      my_free(xid_state);
  }
}


struct xid_cache_iterate_arg
{
  my_hash_walk_action action;
  void *argument;
};

static my_bool xid_cache_iterate_callback(XID_cache_element *element,
                                          xid_cache_iterate_arg *arg)
{
  my_bool res= FALSE;
  if (element->lock())
  {
    res= arg->action(element->m_xid_state, arg->argument);
    element->unlock();
  }
  return res;
}

int xid_cache_iterate(THD *thd, my_hash_walk_action action, void *arg)
{
  xid_cache_iterate_arg argument= { action, arg };
  return thd->fix_xid_hash_pins() ? -1 :
         lf_hash_iterate(&xid_cache, thd->xid_hash_pins,
                         (my_hash_walk_action) xid_cache_iterate_callback,
                         &argument);
}


/**
  Decide on logging format to use for the statement and issue errors
  or warnings as needed.  The decision depends on the following
  parameters:

  - The logging mode, i.e., the value of binlog_format.  Can be
    statement, mixed, or row.

  - The type of statement.  There are three types of statements:
    "normal" safe statements; unsafe statements; and row injections.
    An unsafe statement is one that, if logged in statement format,
    might produce different results when replayed on the slave (e.g.,
    INSERT DELAYED).  A row injection is either a BINLOG statement, or
    a row event executed by the slave's SQL thread.

  - The capabilities of tables modified by the statement.  The
    *capabilities vector* for a table is a set of flags associated
    with the table.  Currently, it only includes two flags: *row
    capability flag* and *statement capability flag*.

    The row capability flag is set if and only if the engine can
    handle row-based logging. The statement capability flag is set if
    and only if the table can handle statement-based logging.

  Decision table for logging format
  ---------------------------------

  The following table summarizes how the format and generated
  warning/error depends on the tables' capabilities, the statement
  type, and the current binlog_format.

     Row capable        N NNNNNNNNN YYYYYYYYY YYYYYYYYY
     Statement capable  N YYYYYYYYY NNNNNNNNN YYYYYYYYY

     Statement type     * SSSUUUIII SSSUUUIII SSSUUUIII

     binlog_format      * SMRSMRSMR SMRSMRSMR SMRSMRSMR

     Logged format      - SS-S----- -RR-RR-RR SRRSRR-RR
     Warning/Error      1 --2732444 5--5--6-- ---7--6--

  Legend
  ------

  Row capable:    N - Some table not row-capable, Y - All tables row-capable
  Stmt capable:   N - Some table not stmt-capable, Y - All tables stmt-capable
  Statement type: (S)afe, (U)nsafe, or Row (I)njection
  binlog_format:  (S)TATEMENT, (M)IXED, or (R)OW
  Logged format:  (S)tatement or (R)ow
  Warning/Error:  Warnings and error messages are as follows:

  1. Error: Cannot execute statement: binlogging impossible since both
     row-incapable engines and statement-incapable engines are
     involved.

  2. Error: Cannot execute statement: binlogging impossible since
     BINLOG_FORMAT = ROW and at least one table uses a storage engine
     limited to statement-logging.

  3. Error: Cannot execute statement: binlogging of unsafe statement
     is impossible when storage engine is limited to statement-logging
     and BINLOG_FORMAT = MIXED.

  4. Error: Cannot execute row injection: binlogging impossible since
     at least one table uses a storage engine limited to
     statement-logging.

  5. Error: Cannot execute statement: binlogging impossible since
     BINLOG_FORMAT = STATEMENT and at least one table uses a storage
     engine limited to row-logging.

  6. Warning: Unsafe statement binlogged in statement format since
     BINLOG_FORMAT = STATEMENT.

  In addition, we can produce the following error (not depending on
  the variables of the decision diagram):

  7. Error: Cannot execute statement: binlogging impossible since more
     than one engine is involved and at least one engine is
     self-logging.

  For each error case above, the statement is prevented from being
  logged, we report an error, and roll back the statement.  For
  warnings, we set the thd->binlog_flags variable: the warning will be
  printed only if the statement is successfully logged.

  @see THD::binlog_query

  @param[in] thd    Client thread
  @param[in] tables Tables involved in the query

  @retval 0 No error; statement can be logged.
  @retval -1 One of the error conditions above applies (1, 2, 4, 5, or 6).
*/

int THD::decide_logging_format(TABLE_LIST *tables)
{
  DBUG_ENTER("THD::decide_logging_format");
  DBUG_PRINT("info", ("Query: %.*s", (uint) query_length(), query()));
  DBUG_PRINT("info", ("variables.binlog_format: %lu",
                      variables.binlog_format));
  DBUG_PRINT("info", ("lex->get_stmt_unsafe_flags(): 0x%x",
                      lex->get_stmt_unsafe_flags()));

  reset_binlog_local_stmt_filter();

  /*
    We should not decide logging format if the binlog is closed or
    binlogging is off, or if the statement is filtered out from the
    binlog by filtering rules.
  */
#ifdef WITH_WSREP
  if (WSREP_CLIENT_NNULL(this) && variables.wsrep_trx_fragment_size > 0)
  {
    if (!is_current_stmt_binlog_format_row())
    {
      my_message(ER_NOT_SUPPORTED_YET,
                 "Streaming replication not supported with "
                 "binlog_format=STATEMENT", MYF(0));
      DBUG_RETURN(-1);
    }
  }

  if ((WSREP_EMULATE_BINLOG_NNULL(this) ||
       (mysql_bin_log.is_open() && (variables.option_bits & OPTION_BIN_LOG))) &&
      !(wsrep_binlog_format() == BINLOG_FORMAT_STMT &&
        !binlog_filter->db_ok(db)))
#else
  if (mysql_bin_log.is_open() && (variables.option_bits & OPTION_BIN_LOG) &&
      !(wsrep_binlog_format() == BINLOG_FORMAT_STMT &&
<<<<<<< HEAD
        !binlog_filter->db_ok(db)))
#endif /* WITH_WSREP */
=======
        !binlog_filter->db_ok(db.str)))
>>>>>>> 9d97e601
  {

    if (is_bulk_op())
    {
      if (wsrep_binlog_format() == BINLOG_FORMAT_STMT)
      {
        my_error(ER_BINLOG_NON_SUPPORTED_BULK, MYF(0));
        DBUG_PRINT("info",
                   ("decision: no logging since an error was generated"));
        DBUG_RETURN(-1);
      }
    }
    /*
      Compute one bit field with the union of all the engine
      capabilities, and one with the intersection of all the engine
      capabilities.
    */
    handler::Table_flags flags_write_some_set= 0;
    handler::Table_flags flags_access_some_set= 0;
    handler::Table_flags flags_write_all_set=
      HA_BINLOG_ROW_CAPABLE | HA_BINLOG_STMT_CAPABLE;

    /* 
       If different types of engines are about to be updated.
       For example: Innodb and Falcon; Innodb and MyIsam.
    */
    bool multi_write_engine= FALSE;
    /*
       If different types of engines are about to be accessed 
       and any of them is about to be updated. For example:
       Innodb and Falcon; Innodb and MyIsam.
    */
    bool multi_access_engine= FALSE;
    /*
      Identifies if a table is changed.
    */
    bool is_write= FALSE;                        // If any write tables
    bool has_read_tables= FALSE;                 // If any read only tables
    bool has_auto_increment_write_tables= FALSE; // Write with auto-increment
    /* If a write table that doesn't have auto increment part first */
    bool has_write_table_auto_increment_not_first_in_pk= FALSE;
    bool has_auto_increment_write_tables_not_first= FALSE;
    bool found_first_not_own_table= FALSE;
    bool has_write_tables_with_unsafe_statements= FALSE;

    /*
      A pointer to a previous table that was changed.
    */
    TABLE* prev_write_table= NULL;
    /*
      A pointer to a previous table that was accessed.
    */
    TABLE* prev_access_table= NULL;
    /**
      The number of tables used in the current statement,
      that should be replicated.
    */
    uint replicated_tables_count= 0;
    /**
      The number of tables written to in the current statement,
      that should not be replicated.
      A table should not be replicated when it is considered
      'local' to a MySQL instance.
      Currently, these tables are:
      - mysql.slow_log
      - mysql.general_log
      - mysql.slave_relay_log_info
      - mysql.slave_master_info
      - mysql.slave_worker_info
      - performance_schema.*
      - TODO: information_schema.*
      In practice, from this list, only performance_schema.* tables
      are written to by user queries.
    */
    uint non_replicated_tables_count= 0;

#ifndef DBUG_OFF
    {
      static const char *prelocked_mode_name[] = {
        "NON_PRELOCKED",
        "LOCK_TABLES",
        "PRELOCKED",
        "PRELOCKED_UNDER_LOCK_TABLES",
      };
      compile_time_assert(array_elements(prelocked_mode_name) == LTM_always_last);
      DBUG_PRINT("debug", ("prelocked_mode: %s",
                           prelocked_mode_name[locked_tables_mode]));
    }
#endif

    /*
      Get the capabilities vector for all involved storage engines and
      mask out the flags for the binary log.
    */
    for (TABLE_LIST *table= tables; table; table= table->next_global)
    {
      if (table->placeholder())
        continue;

      handler::Table_flags const flags= table->table->file->ha_table_flags();

      DBUG_PRINT("info", ("table: %s; ha_table_flags: 0x%llx",
                          table->table_name.str, flags));

      if (table->table->s->no_replicate)
      {
        /*
          The statement uses a table that is not replicated.
          The following properties about the table:
          - persistent / transient
          - transactional / non transactional
          - temporary / permanent
          - read or write
          - multiple engines involved because of this table
          are not relevant, as this table is completely ignored.
          Because the statement uses a non replicated table,
          using STATEMENT format in the binlog is impossible.
          Either this statement will be discarded entirely,
          or it will be logged (possibly partially) in ROW format.
        */
        lex->set_stmt_unsafe(LEX::BINLOG_STMT_UNSAFE_SYSTEM_TABLE);

        if (table->lock_type >= TL_WRITE_ALLOW_WRITE)
        {
          non_replicated_tables_count++;
          continue;
        }
      }
      if (table == lex->first_not_own_table())
        found_first_not_own_table= true;

      replicated_tables_count++;

      if (table->lock_type <= TL_READ_NO_INSERT &&
          table->prelocking_placeholder != TABLE_LIST::PRELOCK_FK)
        has_read_tables= true;
      else if (table->table->found_next_number_field &&
                (table->lock_type >= TL_WRITE_ALLOW_WRITE))
      {
        has_auto_increment_write_tables= true;
        has_auto_increment_write_tables_not_first= found_first_not_own_table;
        if (table->table->s->next_number_keypart != 0)
          has_write_table_auto_increment_not_first_in_pk= true;
      }

      if (table->lock_type >= TL_WRITE_ALLOW_WRITE)
      {
        bool trans;
        if (prev_write_table && prev_write_table->file->ht !=
            table->table->file->ht)
          multi_write_engine= TRUE;
        if (table->table->s->non_determinstic_insert &&
            !(sql_command_flags[lex->sql_command] & CF_SCHEMA_CHANGE))
          has_write_tables_with_unsafe_statements= true;

        trans= table->table->file->has_transactions();

        if (table->table->s->tmp_table)
          lex->set_stmt_accessed_table(trans ? LEX::STMT_WRITES_TEMP_TRANS_TABLE :
                                               LEX::STMT_WRITES_TEMP_NON_TRANS_TABLE);
        else
          lex->set_stmt_accessed_table(trans ? LEX::STMT_WRITES_TRANS_TABLE :
                                               LEX::STMT_WRITES_NON_TRANS_TABLE);

        flags_write_all_set &= flags;
        flags_write_some_set |= flags;
        is_write= TRUE;

        prev_write_table= table->table;

      }
      flags_access_some_set |= flags;

      if (lex->sql_command != SQLCOM_CREATE_TABLE ||
          (lex->sql_command == SQLCOM_CREATE_TABLE && lex->tmp_table()))
      {
        my_bool trans= table->table->file->has_transactions();

        if (table->table->s->tmp_table)
          lex->set_stmt_accessed_table(trans ? LEX::STMT_READS_TEMP_TRANS_TABLE :
                                               LEX::STMT_READS_TEMP_NON_TRANS_TABLE);
        else
          lex->set_stmt_accessed_table(trans ? LEX::STMT_READS_TRANS_TABLE :
                                               LEX::STMT_READS_NON_TRANS_TABLE);
      }

      if (prev_access_table && prev_access_table->file->ht !=
          table->table->file->ht)
        multi_access_engine= TRUE;

      prev_access_table= table->table;
    }

    if (wsrep_binlog_format() != BINLOG_FORMAT_ROW)
    {
      /*
        DML statements that modify a table with an auto_increment
        column based on rows selected from a table are unsafe as the
        order in which the rows are fetched fron the select tables
        cannot be determined and may differ on master and slave.
      */
      if (has_auto_increment_write_tables && has_read_tables)
        lex->set_stmt_unsafe(LEX::BINLOG_STMT_UNSAFE_WRITE_AUTOINC_SELECT);

      if (has_write_table_auto_increment_not_first_in_pk)
        lex->set_stmt_unsafe(LEX::BINLOG_STMT_UNSAFE_AUTOINC_NOT_FIRST);

      if (has_write_tables_with_unsafe_statements)
        lex->set_stmt_unsafe(LEX::BINLOG_STMT_UNSAFE_SYSTEM_FUNCTION);

      /*
        A query that modifies autoinc column in sub-statement can make the
        master and slave inconsistent.
        We can solve these problems in mixed mode by switching to binlogging
        if at least one updated table is used by sub-statement
      */
      if (lex->requires_prelocking() &&
          has_auto_increment_write_tables_not_first)
        lex->set_stmt_unsafe(LEX::BINLOG_STMT_UNSAFE_AUTOINC_COLUMNS);
    }

    DBUG_PRINT("info", ("flags_write_all_set: 0x%llx", flags_write_all_set));
    DBUG_PRINT("info", ("flags_write_some_set: 0x%llx", flags_write_some_set));
    DBUG_PRINT("info", ("flags_access_some_set: 0x%llx", flags_access_some_set));
    DBUG_PRINT("info", ("multi_write_engine: %d", multi_write_engine));
    DBUG_PRINT("info", ("multi_access_engine: %d", multi_access_engine));

    int error= 0;
    int unsafe_flags;

    bool multi_stmt_trans= in_multi_stmt_transaction_mode();
    bool trans_table= trans_has_updated_trans_table(this);
    bool binlog_direct= variables.binlog_direct_non_trans_update;

    if (lex->is_mixed_stmt_unsafe(multi_stmt_trans, binlog_direct,
                                  trans_table, tx_isolation))
      lex->set_stmt_unsafe(LEX::BINLOG_STMT_UNSAFE_MIXED_STATEMENT);
    else if (multi_stmt_trans && trans_table && !binlog_direct &&
             lex->stmt_accessed_table(LEX::STMT_WRITES_NON_TRANS_TABLE))
      lex->set_stmt_unsafe(LEX::BINLOG_STMT_UNSAFE_NONTRANS_AFTER_TRANS);

    /*
      If more than one engine is involved in the statement and at
      least one is doing it's own logging (is *self-logging*), the
      statement cannot be logged atomically, so we generate an error
      rather than allowing the binlog to become corrupt.
    */
    if (multi_write_engine &&
        (flags_write_some_set & HA_HAS_OWN_BINLOGGING))
      my_error((error= ER_BINLOG_MULTIPLE_ENGINES_AND_SELF_LOGGING_ENGINE),
               MYF(0));
    else if (multi_access_engine && flags_access_some_set & HA_HAS_OWN_BINLOGGING)
      lex->set_stmt_unsafe(LEX::BINLOG_STMT_UNSAFE_MULTIPLE_ENGINES_AND_SELF_LOGGING_ENGINE);

    /* both statement-only and row-only engines involved */
    if ((flags_write_all_set & (HA_BINLOG_STMT_CAPABLE | HA_BINLOG_ROW_CAPABLE)) == 0)
    {
      /*
        1. Error: Binary logging impossible since both row-incapable
           engines and statement-incapable engines are involved
      */
      my_error((error= ER_BINLOG_ROW_ENGINE_AND_STMT_ENGINE), MYF(0));
    }
    /* statement-only engines involved */
    else if ((flags_write_all_set & HA_BINLOG_ROW_CAPABLE) == 0)
    {
      if (lex->is_stmt_row_injection())
      {
        /*
          4. Error: Cannot execute row injection since table uses
             storage engine limited to statement-logging
        */
        my_error((error= ER_BINLOG_ROW_INJECTION_AND_STMT_ENGINE), MYF(0));
      }
      else if ((wsrep_binlog_format() == BINLOG_FORMAT_ROW || is_bulk_op()) &&
               sqlcom_can_generate_row_events(this))
      {
        /*
          2. Error: Cannot modify table that uses a storage engine
             limited to statement-logging when BINLOG_FORMAT = ROW
        */
        my_error((error= ER_BINLOG_ROW_MODE_AND_STMT_ENGINE), MYF(0));
      }
      else if ((unsafe_flags= lex->get_stmt_unsafe_flags()) != 0)
      {
        /*
          3. Error: Cannot execute statement: binlogging of unsafe
             statement is impossible when storage engine is limited to
             statement-logging and BINLOG_FORMAT = MIXED.
        */
        for (int unsafe_type= 0;
             unsafe_type < LEX::BINLOG_STMT_UNSAFE_COUNT;
             unsafe_type++)
          if (unsafe_flags & (1 << unsafe_type))
            my_error((error= ER_BINLOG_UNSAFE_AND_STMT_ENGINE), MYF(0),
                     ER_THD(this,
                            LEX::binlog_stmt_unsafe_errcode[unsafe_type]));
      }
      /* log in statement format! */
    }
    /* no statement-only engines */
    else
    {
      /* binlog_format = STATEMENT */
      if (wsrep_binlog_format() == BINLOG_FORMAT_STMT)
      {
        if (lex->is_stmt_row_injection())
        {
          /*
            We have to log the statement as row or give an error.
            Better to accept what master gives us than stopping replication.
          */
          set_current_stmt_binlog_format_row();
        }
        else if ((flags_write_all_set & HA_BINLOG_STMT_CAPABLE) == 0 &&
                 sqlcom_can_generate_row_events(this))
        {
          /*
            5. Error: Cannot modify table that uses a storage engine
               limited to row-logging when binlog_format = STATEMENT
          */
	  if (IF_WSREP((!WSREP(this) || wsrep_exec_mode == LOCAL_STATE),1))
	  {
            my_error((error= ER_BINLOG_STMT_MODE_AND_ROW_ENGINE), MYF(0), "");
	  }
        }
        else if (is_write && (unsafe_flags= lex->get_stmt_unsafe_flags()) != 0)
        {
          /*
            7. Warning: Unsafe statement logged as statement due to
               binlog_format = STATEMENT
          */
          binlog_unsafe_warning_flags|= unsafe_flags;

          DBUG_PRINT("info", ("Scheduling warning to be issued by "
                              "binlog_query: '%s'",
                              ER_THD(this, ER_BINLOG_UNSAFE_STATEMENT)));
          DBUG_PRINT("info", ("binlog_unsafe_warning_flags: 0x%x",
                              binlog_unsafe_warning_flags));
        }
        /* log in statement format (or row if row event)! */
      }
      /* No statement-only engines and binlog_format != STATEMENT.
         I.e., nothing prevents us from row logging if needed. */
      else
      {
        if (lex->is_stmt_unsafe() || lex->is_stmt_row_injection()
            || (flags_write_all_set & HA_BINLOG_STMT_CAPABLE) == 0 ||
            is_bulk_op())
        {
          /* log in row format! */
          set_current_stmt_binlog_format_row_if_mixed();
        }
      }
    }

    if (non_replicated_tables_count > 0)
    {
      if ((replicated_tables_count == 0) || ! is_write)
      {
        DBUG_PRINT("info", ("decision: no logging, no replicated table affected"));
        set_binlog_local_stmt_filter();
      }
      else
      {
        if (! is_current_stmt_binlog_format_row())
        {
          my_error((error= ER_BINLOG_STMT_MODE_AND_NO_REPL_TABLES), MYF(0));
        }
        else
        {
          clear_binlog_local_stmt_filter();
        }
      }
    }
    else
    {
      clear_binlog_local_stmt_filter();
    }

    if (error) {
      DBUG_PRINT("info", ("decision: no logging since an error was generated"));
      DBUG_RETURN(-1);
    }
    DBUG_PRINT("info", ("decision: logging in %s format",
                        is_current_stmt_binlog_format_row() ?
                        "ROW" : "STATEMENT"));

    if (variables.binlog_format == BINLOG_FORMAT_ROW &&
        (lex->sql_command == SQLCOM_UPDATE ||
         lex->sql_command == SQLCOM_UPDATE_MULTI ||
         lex->sql_command == SQLCOM_DELETE ||
         lex->sql_command == SQLCOM_DELETE_MULTI))
    {
      String table_names;
      /*
        Generate a warning for UPDATE/DELETE statements that modify a
        BLACKHOLE table, as row events are not logged in row format.
      */
      for (TABLE_LIST *table= tables; table; table= table->next_global)
      {
        if (table->placeholder())
          continue;
        if (table->table->file->ht->db_type == DB_TYPE_BLACKHOLE_DB &&
            table->lock_type >= TL_WRITE_ALLOW_WRITE)
        {
            table_names.append(&table->table_name);
            table_names.append(",");
        }
      }
      if (!table_names.is_empty())
      {
        bool is_update= (lex->sql_command == SQLCOM_UPDATE ||
                         lex->sql_command == SQLCOM_UPDATE_MULTI);
        /*
          Replace the last ',' with '.' for table_names
        */
        table_names.replace(table_names.length()-1, 1, ".", 1);
        push_warning_printf(this, Sql_condition::WARN_LEVEL_WARN,
                            ER_UNKNOWN_ERROR,
                            "Row events are not logged for %s statements "
                            "that modify BLACKHOLE tables in row format. "
                            "Table(s): '%-.192s'",
                            is_update ? "UPDATE" : "DELETE",
                            table_names.c_ptr());
      }
    }
  }
#ifndef DBUG_OFF
  else
    DBUG_PRINT("info", ("decision: no logging since "
                        "mysql_bin_log.is_open() = %d "
                        "and (options & OPTION_BIN_LOG) = 0x%llx "
                        "and binlog_format = %u "
                        "and binlog_filter->db_ok(db) = %d",
                        mysql_bin_log.is_open(),
                        (variables.option_bits & OPTION_BIN_LOG),
                        (uint) wsrep_binlog_format(),
                        binlog_filter->db_ok(db.str)));
#endif

  DBUG_RETURN(0);
}


/*
  Implementation of interface to write rows to the binary log through the
  thread.  The thread is responsible for writing the rows it has
  inserted/updated/deleted.
*/

#ifndef MYSQL_CLIENT

/*
  Template member function for ensuring that there is an rows log
  event of the apropriate type before proceeding.

  PRE CONDITION:
    - Events of type 'RowEventT' have the type code 'type_code'.
    
  POST CONDITION:
    If a non-NULL pointer is returned, the pending event for thread 'thd' will
    be an event of type 'RowEventT' (which have the type code 'type_code')
    will either empty or have enough space to hold 'needed' bytes.  In
    addition, the columns bitmap will be correct for the row, meaning that
    the pending event will be flushed if the columns in the event differ from
    the columns suppled to the function.

  RETURNS
    If no error, a non-NULL pending event (either one which already existed or
    the newly created one).
    If error, NULL.
 */

template <class RowsEventT> Rows_log_event*
THD::binlog_prepare_pending_rows_event(TABLE* table, uint32 serv_id,
                                       size_t needed,
                                       bool is_transactional,
                                       RowsEventT *hint __attribute__((unused)))
{
  DBUG_ENTER("binlog_prepare_pending_rows_event");
  /* Pre-conditions */
  DBUG_ASSERT(table->s->table_map_id != ~0UL);

  /* Fetch the type code for the RowsEventT template parameter */
  int const general_type_code= RowsEventT::TYPE_CODE;

  /* Ensure that all events in a GTID group are in the same cache */
  if (variables.option_bits & OPTION_GTID_BEGIN)
    is_transactional= 1;

  /*
    There is no good place to set up the transactional data, so we
    have to do it here.
  */
  if (binlog_setup_trx_data() == NULL)
    DBUG_RETURN(NULL);

  Rows_log_event* pending= binlog_get_pending_rows_event(is_transactional);

  if (unlikely(pending && !pending->is_valid()))
    DBUG_RETURN(NULL);

  /*
    Check if the current event is non-NULL and a write-rows
    event. Also check if the table provided is mapped: if it is not,
    then we have switched to writing to a new table.
    If there is no pending event, we need to create one. If there is a pending
    event, but it's not about the same table id, or not of the same type
    (between Write, Update and Delete), or not the same affected columns, or
    going to be too big, flush this event to disk and create a new pending
    event.
  */
  if (!pending ||
      pending->server_id != serv_id ||
      pending->get_table_id() != table->s->table_map_id ||
      pending->get_general_type_code() != general_type_code ||
      pending->get_data_size() + needed > opt_binlog_rows_event_max_size ||
      pending->read_write_bitmaps_cmp(table) == FALSE)
  {
    /* Create a new RowsEventT... */
    Rows_log_event* const
        ev= new RowsEventT(this, table, table->s->table_map_id,
                           is_transactional);
    if (unlikely(!ev))
      DBUG_RETURN(NULL);
    ev->server_id= serv_id; // I don't like this, it's too easy to forget.
    /*
      flush the pending event and replace it with the newly created
      event...
    */
    if (unlikely(
        mysql_bin_log.flush_and_set_pending_rows_event(this, ev,
                                                       is_transactional)))
    {
      delete ev;
      DBUG_RETURN(NULL);
    }

    DBUG_RETURN(ev);               /* This is the new pending event */
  }
  DBUG_RETURN(pending);        /* This is the current pending event */
}

/* Declare in unnamed namespace. */
CPP_UNNAMED_NS_START
  /**
     Class to handle temporary allocation of memory for row data.

     The responsibilities of the class is to provide memory for
     packing one or two rows of packed data (depending on what
     constructor is called).

     In order to make the allocation more efficient for "simple" rows,
     i.e., rows that do not contain any blobs, a pointer to the
     allocated memory is of memory is stored in the table structure
     for simple rows.  If memory for a table containing a blob field
     is requested, only memory for that is allocated, and subsequently
     released when the object is destroyed.

   */
  class Row_data_memory {
  public:
    /**
      Build an object to keep track of a block-local piece of memory
      for storing a row of data.

      @param table
      Table where the pre-allocated memory is stored.

      @param length
      Length of data that is needed, if the record contain blobs.
     */
    Row_data_memory(TABLE *table, size_t const len1)
      : m_memory(0)
    {
#ifndef DBUG_OFF
      m_alloc_checked= FALSE;
#endif
      allocate_memory(table, len1);
      m_ptr[0]= has_memory() ? m_memory : 0;
      m_ptr[1]= 0;
    }

    Row_data_memory(TABLE *table, size_t const len1, size_t const len2)
      : m_memory(0)
    {
#ifndef DBUG_OFF
      m_alloc_checked= FALSE;
#endif
      allocate_memory(table, len1 + len2);
      m_ptr[0]= has_memory() ? m_memory        : 0;
      m_ptr[1]= has_memory() ? m_memory + len1 : 0;
    }

    ~Row_data_memory()
    {
      if (m_memory != 0 && m_release_memory_on_destruction)
        my_free(m_memory);
    }

    /**
       Is there memory allocated?

       @retval true There is memory allocated
       @retval false Memory allocation failed
     */
    bool has_memory() const {
#ifndef DBUG_OFF
      m_alloc_checked= TRUE;
#endif
      return m_memory != 0;
    }

    uchar *slot(uint s)
    {
      DBUG_ASSERT(s < sizeof(m_ptr)/sizeof(*m_ptr));
      DBUG_ASSERT(m_ptr[s] != 0);
      DBUG_SLOW_ASSERT(m_alloc_checked == TRUE);
      return m_ptr[s];
    }

  private:
    void allocate_memory(TABLE *const table, size_t const total_length)
    {
      if (table->s->blob_fields == 0)
      {
        /*
          The maximum length of a packed record is less than this
          length. We use this value instead of the supplied length
          when allocating memory for records, since we don't know how
          the memory will be used in future allocations.

          Since table->s->reclength is for unpacked records, we have
          to add two bytes for each field, which can potentially be
          added to hold the length of a packed field.
        */
        size_t const maxlen= table->s->reclength + 2 * table->s->fields;

        /*
          Allocate memory for two records if memory hasn't been
          allocated. We allocate memory for two records so that it can
          be used when processing update rows as well.
        */
        if (table->write_row_record == 0)
          table->write_row_record=
            (uchar *) alloc_root(&table->mem_root, 2 * maxlen);
        m_memory= table->write_row_record;
        m_release_memory_on_destruction= FALSE;
      }
      else
      {
        m_memory= (uchar *) my_malloc(total_length, MYF(MY_WME));
        m_release_memory_on_destruction= TRUE;
      }
    }

#ifndef DBUG_OFF
    mutable bool m_alloc_checked;
#endif
    bool m_release_memory_on_destruction;
    uchar *m_memory;
    uchar *m_ptr[2];
  };

CPP_UNNAMED_NS_END

int THD::binlog_write_row(TABLE* table, bool is_trans,
                          uchar const *record)
{

  DBUG_ASSERT(is_current_stmt_binlog_format_row() &&
           ((WSREP(this) && wsrep_emulate_bin_log) || mysql_bin_log.is_open()));
  /*
    Pack records into format for transfer. We are allocating more
    memory than needed, but that doesn't matter.
  */
  Row_data_memory memory(table, max_row_length(table, record));
  if (!memory.has_memory())
    return HA_ERR_OUT_OF_MEM;

  uchar *row_data= memory.slot(0);

  size_t const len= pack_row(table, table->rpl_write_set, row_data, record);

  /* Ensure that all events in a GTID group are in the same cache */
  if (variables.option_bits & OPTION_GTID_BEGIN)
    is_trans= 1;

  Rows_log_event* ev;
  if (binlog_should_compress(len))
    ev =
    binlog_prepare_pending_rows_event(table, variables.server_id,
                                      len, is_trans,
                                      static_cast<Write_rows_compressed_log_event*>(0));
  else
    ev =
    binlog_prepare_pending_rows_event(table, variables.server_id,
                                      len, is_trans,
                                      static_cast<Write_rows_log_event*>(0));

  if (unlikely(ev == 0))
    return HA_ERR_OUT_OF_MEM;

  return ev->add_row_data(row_data, len);
}

int THD::binlog_update_row(TABLE* table, bool is_trans,
                           const uchar *before_record,
                           const uchar *after_record)
{
  DBUG_ASSERT(is_current_stmt_binlog_format_row() &&
            ((WSREP(this) && wsrep_emulate_bin_log) || mysql_bin_log.is_open()));

  size_t const before_maxlen = max_row_length(table, before_record);
  size_t const after_maxlen  = max_row_length(table, after_record);

  Row_data_memory row_data(table, before_maxlen, after_maxlen);
  if (!row_data.has_memory())
    return HA_ERR_OUT_OF_MEM;

  uchar *before_row= row_data.slot(0);
  uchar *after_row= row_data.slot(1);

  size_t const before_size= pack_row(table, table->read_set, before_row,
                                        before_record);
  size_t const after_size= pack_row(table, table->rpl_write_set, after_row,
                                       after_record);

  /* Ensure that all events in a GTID group are in the same cache */
  if (variables.option_bits & OPTION_GTID_BEGIN)
    is_trans= 1;

  /*
    Don't print debug messages when running valgrind since they can
    trigger false warnings.
   */
#ifndef HAVE_valgrind
  DBUG_DUMP("before_record", before_record, table->s->reclength);
  DBUG_DUMP("after_record",  after_record, table->s->reclength);
  DBUG_DUMP("before_row",    before_row, before_size);
  DBUG_DUMP("after_row",     after_row, after_size);
#endif

  Rows_log_event* ev;
  if(binlog_should_compress(before_size + after_size))
    ev =
      binlog_prepare_pending_rows_event(table, variables.server_id,
                                      before_size + after_size, is_trans,
                                      static_cast<Update_rows_compressed_log_event*>(0));
  else
    ev =
      binlog_prepare_pending_rows_event(table, variables.server_id,
                                      before_size + after_size, is_trans,
                                      static_cast<Update_rows_log_event*>(0));

  if (unlikely(ev == 0))
    return HA_ERR_OUT_OF_MEM;

  int error=  ev->add_row_data(before_row, before_size) ||
              ev->add_row_data(after_row, after_size);

  return error;

}

int THD::binlog_delete_row(TABLE* table, bool is_trans, 
                           uchar const *record)
{
  DBUG_ASSERT(is_current_stmt_binlog_format_row() &&
            ((WSREP(this) && wsrep_emulate_bin_log) || mysql_bin_log.is_open()));
  /**
    Save a reference to the original read bitmaps
    We will need this to restore the bitmaps at the end as
    binlog_prepare_row_images() may change table->read_set.
    table->read_set is used by pack_row and deep in
    binlog_prepare_pending_events().
  */
  MY_BITMAP *old_read_set= table->read_set;

  /** 
     This will remove spurious fields required during execution but
     not needed for binlogging. This is done according to the:
     binlog-row-image option.
   */
  binlog_prepare_row_images(table);

  /*
     Pack records into format for transfer. We are allocating more
     memory than needed, but that doesn't matter.
  */
  Row_data_memory memory(table, max_row_length(table, record));
  if (unlikely(!memory.has_memory()))
    return HA_ERR_OUT_OF_MEM;

  uchar *row_data= memory.slot(0);

  DBUG_DUMP("table->read_set", (uchar*) table->read_set->bitmap, (table->s->fields + 7) / 8);
  size_t const len= pack_row(table, table->read_set, row_data, record);

  /* Ensure that all events in a GTID group are in the same cache */
  if (variables.option_bits & OPTION_GTID_BEGIN)
    is_trans= 1;

  Rows_log_event* ev;
  if(binlog_should_compress(len))
    ev =
      binlog_prepare_pending_rows_event(table, variables.server_id,
                                      len, is_trans,
                                      static_cast<Delete_rows_compressed_log_event*>(0));
  else
    ev =
      binlog_prepare_pending_rows_event(table, variables.server_id,
                                      len, is_trans,
                                      static_cast<Delete_rows_log_event*>(0));

  if (unlikely(ev == 0))
    return HA_ERR_OUT_OF_MEM;


  int error= ev->add_row_data(row_data, len);

  /* restore read set for the rest of execution */
  table->column_bitmaps_set_no_signal(old_read_set,
                                      table->write_set);

  return error;
}


void THD::binlog_prepare_row_images(TABLE *table)
{
  DBUG_ENTER("THD::binlog_prepare_row_images");
  /**
    Remove from read_set spurious columns. The write_set has been
    handled before in table->mark_columns_needed_for_update.
   */

  DBUG_PRINT_BITSET("debug", "table->read_set (before preparing): %s", table->read_set);
  THD *thd= table->in_use;

  /**
    if there is a primary key in the table (ie, user declared PK or a
    non-null unique index) and we dont want to ship the entire image,
    and the handler involved supports this.
   */
  if (table->s->primary_key < MAX_KEY &&
      (thd->variables.binlog_row_image < BINLOG_ROW_IMAGE_FULL) &&
      !ha_check_storage_engine_flag(table->s->db_type(), HTON_NO_BINLOG_ROW_OPT))
  {
    /**
      Just to be sure that tmp_set is currently not in use as
      the read_set already.
    */
    DBUG_ASSERT(table->read_set != &table->tmp_set);

    switch(thd->variables.binlog_row_image)
    {
      case BINLOG_ROW_IMAGE_MINIMAL:
        /* MINIMAL: Mark only PK */
        table->mark_columns_used_by_index(table->s->primary_key,
                                          &table->tmp_set);
        break;
      case BINLOG_ROW_IMAGE_NOBLOB:
        /**
          NOBLOB: Remove unnecessary BLOB fields from read_set
                  (the ones that are not part of PK).
         */
        bitmap_copy(&table->tmp_set, table->read_set);
        for (Field **ptr=table->field ; *ptr ; ptr++)
        {
          Field *field= (*ptr);
          if ((field->type() == MYSQL_TYPE_BLOB) &&
              !(field->flags & PRI_KEY_FLAG))
            bitmap_clear_bit(&table->tmp_set, field->field_index);
        }
        break;
      default:
        DBUG_ASSERT(0); // impossible.
    }

    /* set the temporary read_set */
    table->column_bitmaps_set_no_signal(&table->tmp_set,
                                        table->write_set);
  }

  DBUG_PRINT_BITSET("debug", "table->read_set (after preparing): %s", table->read_set);
  DBUG_VOID_RETURN;
}



int THD::binlog_remove_pending_rows_event(bool clear_maps,
                                          bool is_transactional)
{
  DBUG_ENTER("THD::binlog_remove_pending_rows_event");

  if(!WSREP_EMULATE_BINLOG(this) && !mysql_bin_log.is_open())
    DBUG_RETURN(0);

  /* Ensure that all events in a GTID group are in the same cache */
  if (variables.option_bits & OPTION_GTID_BEGIN)
    is_transactional= 1;

  mysql_bin_log.remove_pending_rows_event(this, is_transactional);

  if (clear_maps)
    binlog_table_maps= 0;

  DBUG_RETURN(0);
}

int THD::binlog_flush_pending_rows_event(bool stmt_end, bool is_transactional)
{
  DBUG_ENTER("THD::binlog_flush_pending_rows_event");
  /*
    We shall flush the pending event even if we are not in row-based
    mode: it might be the case that we left row-based mode before
    flushing anything (e.g., if we have explicitly locked tables).
   */
  if(!WSREP_EMULATE_BINLOG(this) && !mysql_bin_log.is_open())
    DBUG_RETURN(0);

  /* Ensure that all events in a GTID group are in the same cache */
  if (variables.option_bits & OPTION_GTID_BEGIN)
    is_transactional= 1;

  /*
    Mark the event as the last event of a statement if the stmt_end
    flag is set.
  */
  int error= 0;
  if (Rows_log_event *pending= binlog_get_pending_rows_event(is_transactional))
  {
    if (stmt_end)
    {
      pending->set_flags(Rows_log_event::STMT_END_F);
      binlog_table_maps= 0;
    }

    error= mysql_bin_log.flush_and_set_pending_rows_event(this, 0,
                                                          is_transactional);
  }

  DBUG_RETURN(error);
}


#if !defined(DBUG_OFF) && !defined(_lint)
static const char *
show_query_type(THD::enum_binlog_query_type qtype)
{
  switch (qtype) {
  case THD::ROW_QUERY_TYPE:
    return "ROW";
  case THD::STMT_QUERY_TYPE:
    return "STMT";
  case THD::QUERY_TYPE_COUNT:
  default:
    DBUG_ASSERT(0 <= qtype && qtype < THD::QUERY_TYPE_COUNT);
  }
  static char buf[64];
  sprintf(buf, "UNKNOWN#%d", qtype);
  return buf;
}
#endif

/*
  Constants required for the limit unsafe warnings suppression
*/
//seconds after which the limit unsafe warnings suppression will be activated
#define LIMIT_UNSAFE_WARNING_ACTIVATION_TIMEOUT 5*60
//number of limit unsafe warnings after which the suppression will be activated
#define LIMIT_UNSAFE_WARNING_ACTIVATION_THRESHOLD_COUNT 10

static ulonglong unsafe_suppression_start_time= 0;
static bool unsafe_warning_suppression_active[LEX::BINLOG_STMT_UNSAFE_COUNT];
static ulong unsafe_warnings_count[LEX::BINLOG_STMT_UNSAFE_COUNT];
static ulong total_unsafe_warnings_count;

/**
  Auxiliary function to reset the limit unsafety warning suppression.
  This is done without mutex protection, but this should be good
  enough as it doesn't matter if we loose a couple of suppressed
  messages or if this is called multiple times.
*/

static void reset_binlog_unsafe_suppression(ulonglong now)
{
  uint i;
  DBUG_ENTER("reset_binlog_unsafe_suppression");

  unsafe_suppression_start_time= now;
  total_unsafe_warnings_count= 0;

  for (i= 0 ; i < LEX::BINLOG_STMT_UNSAFE_COUNT ; i++)
  {
    unsafe_warnings_count[i]= 0;
    unsafe_warning_suppression_active[i]= 0;
  }
  DBUG_VOID_RETURN;
}

/**
  Auxiliary function to print warning in the error log.
*/
static void print_unsafe_warning_to_log(THD *thd, int unsafe_type, char* buf,
                                        char* query)
{
  DBUG_ENTER("print_unsafe_warning_in_log");
  sprintf(buf, ER_THD(thd, ER_BINLOG_UNSAFE_STATEMENT),
          ER_THD(thd, LEX::binlog_stmt_unsafe_errcode[unsafe_type]));
  sql_print_warning(ER_THD(thd, ER_MESSAGE_AND_STATEMENT), buf, query);
  DBUG_VOID_RETURN;
}

/**
  Auxiliary function to check if the warning for unsafe repliction statements
  should be thrown or suppressed.

  Logic is:
  - If we get more than LIMIT_UNSAFE_WARNING_ACTIVATION_THRESHOLD_COUNT errors
    of one type, that type of errors will be suppressed for
    LIMIT_UNSAFE_WARNING_ACTIVATION_TIMEOUT.
  - When the time limit has been reached, all suppression is reset.

  This means that if one gets many different types of errors, some of them
  may be reset less than LIMIT_UNSAFE_WARNING_ACTIVATION_TIMEOUT. However at
  least one error is disable for this time.

  SYNOPSIS:
  @params
   unsafe_type - The type of unsafety.

  RETURN:
    0   0k to log
    1   Message suppressed
*/

static bool protect_against_unsafe_warning_flood(int unsafe_type)
{
  ulong count;
  ulonglong now= my_interval_timer()/1000000000ULL;
  DBUG_ENTER("protect_against_unsafe_warning_flood");

  count= ++unsafe_warnings_count[unsafe_type];
  total_unsafe_warnings_count++;

  /*
    INITIALIZING:
    If this is the first time this function is called with log warning
    enabled, the monitoring the unsafe warnings should start.
  */
  if (unsafe_suppression_start_time == 0)
  {
    reset_binlog_unsafe_suppression(now);
    DBUG_RETURN(0);
  }

  /*
    The following is true if we got too many errors or if the error was
    already suppressed
  */
  if (count >= LIMIT_UNSAFE_WARNING_ACTIVATION_THRESHOLD_COUNT)
  {
    ulonglong diff_time= (now - unsafe_suppression_start_time);

    if (!unsafe_warning_suppression_active[unsafe_type])
    {
      /*
        ACTIVATION:
        We got LIMIT_UNSAFE_WARNING_ACTIVATION_THRESHOLD_COUNT warnings in
        less than LIMIT_UNSAFE_WARNING_ACTIVATION_TIMEOUT we activate the
        suppression.
      */
      if (diff_time <= LIMIT_UNSAFE_WARNING_ACTIVATION_TIMEOUT)
      {
        unsafe_warning_suppression_active[unsafe_type]= 1;
        sql_print_information("Suppressing warnings of type '%s' for up to %d seconds because of flooding",
                              ER(LEX::binlog_stmt_unsafe_errcode[unsafe_type]),
                              LIMIT_UNSAFE_WARNING_ACTIVATION_TIMEOUT);
      }
      else
      {
        /*
          There is no flooding till now, therefore we restart the monitoring
        */
        reset_binlog_unsafe_suppression(now);
      }
    }
    else
    {
      /* This type of warnings was suppressed */
      if (diff_time > LIMIT_UNSAFE_WARNING_ACTIVATION_TIMEOUT)
      {
        ulong save_count= total_unsafe_warnings_count;
        /* Print a suppression note and remove the suppression */
        reset_binlog_unsafe_suppression(now);
        sql_print_information("Suppressed %lu unsafe warnings during "
                              "the last %d seconds",
                              save_count, (int) diff_time);
      }
    }
  }
  DBUG_RETURN(unsafe_warning_suppression_active[unsafe_type]);
}

MYSQL_TIME THD::query_start_TIME()
{
  MYSQL_TIME res;
  variables.time_zone->gmt_sec_to_TIME(&res, query_start());
  res.second_part= query_start_sec_part();
  time_zone_used= 1;
  return res;
}

/**
  Auxiliary method used by @c binlog_query() to raise warnings.

  The type of warning and the type of unsafeness is stored in
  THD::binlog_unsafe_warning_flags.
*/
void THD::issue_unsafe_warnings()
{
  char buf[MYSQL_ERRMSG_SIZE * 2];
  uint32 unsafe_type_flags;
  DBUG_ENTER("issue_unsafe_warnings");
  /*
    Ensure that binlog_unsafe_warning_flags is big enough to hold all
    bits.  This is actually a constant expression.
  */
  DBUG_ASSERT(LEX::BINLOG_STMT_UNSAFE_COUNT <=
              sizeof(binlog_unsafe_warning_flags) * CHAR_BIT);
  
  if (!(unsafe_type_flags= binlog_unsafe_warning_flags))
    DBUG_VOID_RETURN;                           // Nothing to do

  /*
    For each unsafe_type, check if the statement is unsafe in this way
    and issue a warning.
  */
  for (int unsafe_type=0;
       unsafe_type < LEX::BINLOG_STMT_UNSAFE_COUNT;
       unsafe_type++)
  {
    if ((unsafe_type_flags & (1 << unsafe_type)) != 0)
    {
      push_warning_printf(this, Sql_condition::WARN_LEVEL_NOTE,
                          ER_BINLOG_UNSAFE_STATEMENT,
                          ER_THD(this, ER_BINLOG_UNSAFE_STATEMENT),
                          ER_THD(this, LEX::binlog_stmt_unsafe_errcode[unsafe_type]));
      if (global_system_variables.log_warnings > 0 &&
          !protect_against_unsafe_warning_flood(unsafe_type))
        print_unsafe_warning_to_log(this, unsafe_type, buf, query());
    }
  }
  DBUG_VOID_RETURN;
}

/**
  Log the current query.

  The query will be logged in either row format or statement format
  depending on the value of @c current_stmt_binlog_format_row field and
  the value of the @c qtype parameter.

  This function must be called:

  - After the all calls to ha_*_row() functions have been issued.

  - After any writes to system tables. Rationale: if system tables
    were written after a call to this function, and the master crashes
    after the call to this function and before writing the system
    tables, then the master and slave get out of sync.

  - Before tables are unlocked and closed.

  @see decide_logging_format

  @retval 0 Success

  @retval nonzero If there is a failure when writing the query (e.g.,
  write failure), then the error code is returned.
*/
int THD::binlog_query(THD::enum_binlog_query_type qtype, char const *query_arg,
                      ulong query_len, bool is_trans, bool direct, 
                      bool suppress_use, int errcode)
{
  DBUG_ENTER("THD::binlog_query");
  DBUG_PRINT("enter", ("qtype: %s  query: '%-.*s'",
                       show_query_type(qtype), (int) query_len, query_arg));

  DBUG_ASSERT(query_arg);
  DBUG_ASSERT(WSREP_EMULATE_BINLOG(this) || mysql_bin_log.is_open());

  /* If this is withing a BEGIN ... COMMIT group, don't log it */
  if (variables.option_bits & OPTION_GTID_BEGIN)
  {
    direct= 0;
    is_trans= 1;
  }
  DBUG_PRINT("info", ("is_trans: %d  direct: %d", is_trans, direct));

  if (get_binlog_local_stmt_filter() == BINLOG_FILTER_SET)
  {
    /*
      The current statement is to be ignored, and not written to
      the binlog. Do not call issue_unsafe_warnings().
    */
    DBUG_RETURN(0);
  }

  /*
    If we are not in prelocked mode, mysql_unlock_tables() will be
    called after this binlog_query(), so we have to flush the pending
    rows event with the STMT_END_F set to unlock all tables at the
    slave side as well.

    If we are in prelocked mode, the flushing will be done inside the
    top-most close_thread_tables().
  */
  if (this->locked_tables_mode <= LTM_LOCK_TABLES)
    if (int error= binlog_flush_pending_rows_event(TRUE, is_trans))
      DBUG_RETURN(error);

  /*
    Warnings for unsafe statements logged in statement format are
    printed in three places instead of in decide_logging_format().
    This is because the warnings should be printed only if the statement
    is actually logged. When executing decide_logging_format(), we cannot
    know for sure if the statement will be logged:

    1 - sp_head::execute_procedure which prints out warnings for calls to
    stored procedures.

    2 - sp_head::execute_function which prints out warnings for calls
    involving functions.

    3 - THD::binlog_query (here) which prints warning for top level
    statements not covered by the two cases above: i.e., if not insided a
    procedure and a function.

    Besides, we should not try to print these warnings if it is not
    possible to write statements to the binary log as it happens when
    the execution is inside a function, or generaly speaking, when
    the variables.option_bits & OPTION_BIN_LOG is false.
    
  */
  if ((variables.option_bits & OPTION_BIN_LOG) &&
      spcont == NULL && !binlog_evt_union.do_union)
    issue_unsafe_warnings();

  switch (qtype) {
    /*
      ROW_QUERY_TYPE means that the statement may be logged either in
      row format or in statement format.  If
      current_stmt_binlog_format is row, it means that the
      statement has already been logged in row format and hence shall
      not be logged again.
    */
  case THD::ROW_QUERY_TYPE:
    DBUG_PRINT("debug",
               ("is_current_stmt_binlog_format_row: %d",
                is_current_stmt_binlog_format_row()));
    if (is_current_stmt_binlog_format_row())
      DBUG_RETURN(0);
    /* Fall through */

    /*
      STMT_QUERY_TYPE means that the query must be logged in statement
      format; it cannot be logged in row format.  This is typically
      used by DDL statements.  It is an error to use this query type
      if current_stmt_binlog_format_row is row.

      @todo Currently there are places that call this method with
      STMT_QUERY_TYPE and current_stmt_binlog_format is row.  Fix those
      places and add assert to ensure correct behavior. /Sven
    */
  case THD::STMT_QUERY_TYPE:
    /*
      The MYSQL_LOG::write() function will set the STMT_END_F flag and
      flush the pending rows event if necessary.
    */
    {
      int error = 0;

      /*
        Binlog table maps will be irrelevant after a Query_log_event
        (they are just removed on the slave side) so after the query
        log event is written to the binary log, we pretend that no
        table maps were written.
      */
      if(binlog_should_compress(query_len))
      {
        Query_compressed_log_event qinfo(this, query_arg, query_len, is_trans, direct,
                            suppress_use, errcode);
        error= mysql_bin_log.write(&qinfo);
      }
      else
      {
        Query_log_event qinfo(this, query_arg, query_len, is_trans, direct,
          suppress_use, errcode);
        error= mysql_bin_log.write(&qinfo);
      }

      binlog_table_maps= 0;
      DBUG_RETURN(error);
    }

  case THD::QUERY_TYPE_COUNT:
  default:
    DBUG_ASSERT(qtype < QUERY_TYPE_COUNT);
  }
  DBUG_RETURN(0);
}

void
THD::wait_for_wakeup_ready()
{
  mysql_mutex_lock(&LOCK_wakeup_ready);
  while (!wakeup_ready)
    mysql_cond_wait(&COND_wakeup_ready, &LOCK_wakeup_ready);
  mysql_mutex_unlock(&LOCK_wakeup_ready);
}

void
THD::signal_wakeup_ready()
{
  mysql_mutex_lock(&LOCK_wakeup_ready);
  wakeup_ready= true;
  mysql_mutex_unlock(&LOCK_wakeup_ready);
  mysql_cond_signal(&COND_wakeup_ready);
}


void
wait_for_commit::reinit()
{
  subsequent_commits_list= NULL;
  next_subsequent_commit= NULL;
  waitee= NULL;
  opaque_pointer= NULL;
  wakeup_error= 0;
  wakeup_subsequent_commits_running= false;
  commit_started= false;
#ifdef SAFE_MUTEX
  /*
    When using SAFE_MUTEX, the ordering between taking the LOCK_wait_commit
    mutexes is checked. This causes a problem when we re-use a mutex, as then
    the expected locking order may change.

    So in this case, do a re-init of the mutex. In release builds, we want to
    avoid the overhead of a re-init though.

    To ensure that no one is locking the mutex, we take a lock of it first.
    For full explanation, see wait_for_commit::~wait_for_commit()
  */
  mysql_mutex_lock(&LOCK_wait_commit);
  mysql_mutex_unlock(&LOCK_wait_commit);

  mysql_mutex_destroy(&LOCK_wait_commit);
  mysql_mutex_init(key_LOCK_wait_commit, &LOCK_wait_commit, MY_MUTEX_INIT_FAST);
#endif
}


wait_for_commit::wait_for_commit()
{
  mysql_mutex_init(key_LOCK_wait_commit, &LOCK_wait_commit, MY_MUTEX_INIT_FAST);
  mysql_cond_init(key_COND_wait_commit, &COND_wait_commit, 0);
  reinit();
}


wait_for_commit::~wait_for_commit()
{
  /*
    Since we do a dirty read of the waiting_for_commit flag in
    wait_for_prior_commit() and in unregister_wait_for_prior_commit(), we need
    to take extra care before freeing the wait_for_commit object.

    It is possible for the waitee to be pre-empted inside wakeup(), just after
    it has cleared the waiting_for_commit flag and before it has released the
    LOCK_wait_commit mutex. And then it is possible for the waiter to find the
    flag cleared in wait_for_prior_commit() and go finish up things and
    de-allocate the LOCK_wait_commit and COND_wait_commit objects before the
    waitee has time to be re-scheduled and finish unlocking the mutex and
    signalling the condition. This would lead to the waitee accessing no
    longer valid memory.

    To prevent this, we do an extra lock/unlock of the mutex here before
    deallocation; this makes certain that any waitee has completed wakeup()
    first.
  */
  mysql_mutex_lock(&LOCK_wait_commit);
  mysql_mutex_unlock(&LOCK_wait_commit);

  mysql_mutex_destroy(&LOCK_wait_commit);
  mysql_cond_destroy(&COND_wait_commit);
}


void
wait_for_commit::wakeup(int wakeup_error)
{
  /*
    We signal each waiter on their own condition and mutex (rather than using
    pthread_cond_broadcast() or something like that).

    Otherwise we would need to somehow ensure that they were done
    waking up before we could allow this THD to be destroyed, which would
    be annoying and unnecessary.

    Note that wakeup_subsequent_commits2() depends on this function being a
    full memory barrier (it is, because it takes a mutex lock).

  */
  mysql_mutex_lock(&LOCK_wait_commit);
  waitee= NULL;
  this->wakeup_error= wakeup_error;
  /*
    Note that it is critical that the mysql_cond_signal() here is done while
    still holding the mutex. As soon as we release the mutex, the waiter might
    deallocate the condition object.
  */
  mysql_cond_signal(&COND_wait_commit);
  mysql_mutex_unlock(&LOCK_wait_commit);
}


/*
  Register that the next commit of this THD should wait to complete until
  commit in another THD (the waitee) has completed.

  The wait may occur explicitly, with the waiter sitting in
  wait_for_prior_commit() until the waitee calls wakeup_subsequent_commits().

  Alternatively, the TC (eg. binlog) may do the commits of both waitee and
  waiter at once during group commit, resolving both of them in the right
  order.

  Only one waitee can be registered for a waiter; it must be removed by
  wait_for_prior_commit() or unregister_wait_for_prior_commit() before a new
  one is registered. But it is ok for several waiters to register a wait for
  the same waitee. It is also permissible for one THD to be both a waiter and
  a waitee at the same time.
*/
void
wait_for_commit::register_wait_for_prior_commit(wait_for_commit *waitee)
{
  DBUG_ASSERT(!this->waitee /* No prior registration allowed */);
  wakeup_error= 0;
  this->waitee= waitee;

  mysql_mutex_lock(&waitee->LOCK_wait_commit);
  /*
    If waitee is in the middle of wakeup, then there is nothing to wait for,
    so we need not register. This is necessary to avoid a race in unregister,
    see comments on wakeup_subsequent_commits2() for details.
  */
  if (waitee->wakeup_subsequent_commits_running)
    this->waitee= NULL;
  else
  {
    /*
      Put ourself at the head of the waitee's list of transactions that must
      wait for it to commit first.
     */
    this->next_subsequent_commit= waitee->subsequent_commits_list;
    waitee->subsequent_commits_list= this;
  }
  mysql_mutex_unlock(&waitee->LOCK_wait_commit);
}


/*
  Wait for commit of another transaction to complete, as already registered
  with register_wait_for_prior_commit(). If the commit already completed,
  returns immediately.
*/
int
wait_for_commit::wait_for_prior_commit2(THD *thd)
{
  PSI_stage_info old_stage;
  wait_for_commit *loc_waitee;

  mysql_mutex_lock(&LOCK_wait_commit);
  DEBUG_SYNC(thd, "wait_for_prior_commit_waiting");
  thd->ENTER_COND(&COND_wait_commit, &LOCK_wait_commit,
                  &stage_waiting_for_prior_transaction_to_commit,
                  &old_stage);
  while ((loc_waitee= this->waitee) && !thd->check_killed())
    mysql_cond_wait(&COND_wait_commit, &LOCK_wait_commit);
  if (!loc_waitee)
  {
    if (wakeup_error)
      my_error(ER_PRIOR_COMMIT_FAILED, MYF(0));
    goto end;
  }
  /*
    Wait was interrupted by kill. We need to unregister our wait and give the
    error. But if a wakeup is already in progress, then we must ignore the
    kill and not give error, otherwise we get inconsistency between waitee and
    waiter as to whether we succeed or fail (eg. we may roll back but waitee
    might attempt to commit both us and any subsequent commits waiting for us).
  */
  mysql_mutex_lock(&loc_waitee->LOCK_wait_commit);
  if (loc_waitee->wakeup_subsequent_commits_running)
  {
    /* We are being woken up; ignore the kill and just wait. */
    mysql_mutex_unlock(&loc_waitee->LOCK_wait_commit);
    do
    {
      mysql_cond_wait(&COND_wait_commit, &LOCK_wait_commit);
    } while (this->waitee);
    if (wakeup_error)
      my_error(ER_PRIOR_COMMIT_FAILED, MYF(0));
    goto end;
  }
  remove_from_list(&loc_waitee->subsequent_commits_list);
  mysql_mutex_unlock(&loc_waitee->LOCK_wait_commit);
  this->waitee= NULL;

  wakeup_error= thd->killed_errno();
  if (!wakeup_error)
    wakeup_error= ER_QUERY_INTERRUPTED;
  my_message(wakeup_error, ER_THD(thd, wakeup_error), MYF(0));
  thd->EXIT_COND(&old_stage);
  /*
    Must do the DEBUG_SYNC() _after_ exit_cond(), as DEBUG_SYNC is not safe to
    use within enter_cond/exit_cond.
  */
  DEBUG_SYNC(thd, "wait_for_prior_commit_killed");
  return wakeup_error;

end:
  thd->EXIT_COND(&old_stage);
  return wakeup_error;
}


/*
  Wakeup anyone waiting for us to have committed.

  Note about locking:

  We have a potential race or deadlock between wakeup_subsequent_commits() in
  the waitee and unregister_wait_for_prior_commit() in the waiter.

  Both waiter and waitee needs to take their own lock before it is safe to take
  a lock on the other party - else the other party might disappear and invalid
  memory data could be accessed. But if we take the two locks in different
  order, we may end up in a deadlock.

  The waiter needs to lock the waitee to delete itself from the list in
  unregister_wait_for_prior_commit(). Thus wakeup_subsequent_commits() can not
  hold its own lock while locking waiters, as this could lead to deadlock.

  So we need to prevent unregister_wait_for_prior_commit() running while wakeup
  is in progress - otherwise the unregister could complete before the wakeup,
  leading to incorrect spurious wakeup or accessing invalid memory.

  However, if we are in the middle of running wakeup_subsequent_commits(), then
  there is no need for unregister_wait_for_prior_commit() in the first place -
  the waiter can just do a normal wait_for_prior_commit(), as it will be
  immediately woken up.

  So the solution to the potential race/deadlock is to set a flag in the waitee
  that wakeup_subsequent_commits() is in progress. When this flag is set,
  unregister_wait_for_prior_commit() becomes just wait_for_prior_commit().

  Then also register_wait_for_prior_commit() needs to check if
  wakeup_subsequent_commits() is running, and skip the registration if
  so. This is needed in case a new waiter manages to register itself and
  immediately try to unregister while wakeup_subsequent_commits() is
  running. Else the new waiter would also wait rather than unregister, but it
  would not be woken up until next wakeup, which could be potentially much
  later than necessary.
*/

void
wait_for_commit::wakeup_subsequent_commits2(int wakeup_error)
{
  wait_for_commit *waiter;

  mysql_mutex_lock(&LOCK_wait_commit);
  wakeup_subsequent_commits_running= true;
  waiter= subsequent_commits_list;
  subsequent_commits_list= NULL;
  mysql_mutex_unlock(&LOCK_wait_commit);

  while (waiter)
  {
    /*
      Important: we must grab the next pointer before waking up the waiter;
      once the wakeup is done, the field could be invalidated at any time.
    */
    wait_for_commit *next= waiter->next_subsequent_commit;
    waiter->wakeup(wakeup_error);
    waiter= next;
  }

  /*
    We need a full memory barrier between walking the list above, and clearing
    the flag wakeup_subsequent_commits_running below. This barrier is needed
    to ensure that no other thread will start to modify the list pointers
    before we are done traversing the list.

    But wait_for_commit::wakeup() does a full memory barrier already (it locks
    a mutex), so no extra explicit barrier is needed here.
  */
  wakeup_subsequent_commits_running= false;
  DBUG_EXECUTE_IF("inject_wakeup_subsequent_commits_sleep", my_sleep(21000););
}


/* Cancel a previously registered wait for another THD to commit before us. */
void
wait_for_commit::unregister_wait_for_prior_commit2()
{
  wait_for_commit *loc_waitee;

  mysql_mutex_lock(&LOCK_wait_commit);
  if ((loc_waitee= this->waitee))
  {
    mysql_mutex_lock(&loc_waitee->LOCK_wait_commit);
    if (loc_waitee->wakeup_subsequent_commits_running)
    {
      /*
        When a wakeup is running, we cannot safely remove ourselves from the
        list without corrupting it. Instead we can just wait, as wakeup is
        already in progress and will thus be immediate.

        See comments on wakeup_subsequent_commits2() for more details.
      */
      mysql_mutex_unlock(&loc_waitee->LOCK_wait_commit);
      while (this->waitee)
        mysql_cond_wait(&COND_wait_commit, &LOCK_wait_commit);
    }
    else
    {
      /* Remove ourselves from the list in the waitee. */
      remove_from_list(&loc_waitee->subsequent_commits_list);
      mysql_mutex_unlock(&loc_waitee->LOCK_wait_commit);
      this->waitee= NULL;
    }
  }
  wakeup_error= 0;
  mysql_mutex_unlock(&LOCK_wait_commit);
}


bool Discrete_intervals_list::append(ulonglong start, ulonglong val,
                                 ulonglong incr)
{
  DBUG_ENTER("Discrete_intervals_list::append");
  /* first, see if this can be merged with previous */
  if ((head == NULL) || tail->merge_if_contiguous(start, val, incr))
  {
    /* it cannot, so need to add a new interval */
    Discrete_interval *new_interval= new Discrete_interval(start, val, incr);
    DBUG_RETURN(append(new_interval));
  }
  DBUG_RETURN(0);
}

bool Discrete_intervals_list::append(Discrete_interval *new_interval)
{
  DBUG_ENTER("Discrete_intervals_list::append");
  if (unlikely(new_interval == NULL))
    DBUG_RETURN(1);
  DBUG_PRINT("info",("adding new auto_increment interval"));
  if (head == NULL)
    head= current= new_interval;
  else
    tail->next= new_interval;
  tail= new_interval;
  elements++;
  DBUG_RETURN(0);
}


void AUTHID::copy(MEM_ROOT *mem_root, const LEX_CSTRING *user_name,
                                      const LEX_CSTRING *host_name)
{
  user.str= strmake_root(mem_root, user_name->str, user_name->length);
  user.length= user_name->length;

  host.str= strmake_root(mem_root, host_name->str, host_name->length);
  host.length= host_name->length;
}


/*
  Set from a string in 'user@host' format.
  This method resebmles parse_user(),
  but does not need temporary buffers.
*/
void AUTHID::parse(const char *str, size_t length)
{
  const char *p= strrchr(str, '@');
  if (!p)
  {
    user.str= str;
    user.length= length;
    host= null_clex_str;
  }
  else
  {
    user.str= str;
    user.length= (size_t) (p - str);
    host.str= p + 1;
    host.length= (size_t) (length - user.length - 1);
    if (user.length && !host.length)
      host= host_not_specified; // 'user@' -> 'user@%'
  }
  if (user.length > USERNAME_LENGTH)
    user.length= USERNAME_LENGTH;
  if (host.length > HOSTNAME_LENGTH)
    host.length= HOSTNAME_LENGTH;
}


void Database_qualified_name::copy(MEM_ROOT *mem_root,
                                   const LEX_CSTRING &db,
                                   const LEX_CSTRING &name)
{
  m_db.length= db.length;
  m_db.str= strmake_root(mem_root, db.str, db.length);
  m_name.length= name.length;
  m_name.str= strmake_root(mem_root, name.str, name.length);
}


#endif /* !defined(MYSQL_CLIENT) */


Query_arena_stmt::Query_arena_stmt(THD *_thd) :
  thd(_thd)
{
  arena= thd->activate_stmt_arena_if_needed(&backup);
}

Query_arena_stmt::~Query_arena_stmt()
{
  if (arena)
    thd->restore_active_arena(arena, &backup);
}<|MERGE_RESOLUTION|>--- conflicted
+++ resolved
@@ -6146,16 +6146,12 @@
   if ((WSREP_EMULATE_BINLOG_NNULL(this) ||
        (mysql_bin_log.is_open() && (variables.option_bits & OPTION_BIN_LOG))) &&
       !(wsrep_binlog_format() == BINLOG_FORMAT_STMT &&
-        !binlog_filter->db_ok(db)))
+        !binlog_filter->db_ok(db.str)))
 #else
   if (mysql_bin_log.is_open() && (variables.option_bits & OPTION_BIN_LOG) &&
       !(wsrep_binlog_format() == BINLOG_FORMAT_STMT &&
-<<<<<<< HEAD
-        !binlog_filter->db_ok(db)))
+        !binlog_filter->db_ok(db.str)))
 #endif /* WITH_WSREP */
-=======
-        !binlog_filter->db_ok(db.str)))
->>>>>>> 9d97e601
   {
 
     if (is_bulk_op())
