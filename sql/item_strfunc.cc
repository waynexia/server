--- conflicted
+++ resolved
@@ -5205,7 +5205,6 @@
   return NULL;
 }
 
-<<<<<<< HEAD
 Item_temptable_rowid::Item_temptable_rowid(TABLE *table_arg)
   : Item_str_func(table_arg->in_use), table(table_arg)
 {
@@ -5225,7 +5224,6 @@
   str_value.set((char*)(table->file->ref), max_length, &my_charset_bin);
   return &str_value;
 }
-=======
 #ifdef WITH_WSREP
 
 #include "wsrep_mysqld.h"
@@ -5326,5 +5324,4 @@
   }
   return 1LL;
 }
-#endif /* WITH_WSREP */
->>>>>>> 2b734ca2
+#endif /* WITH_WSREP */