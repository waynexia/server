/*
   Copyright (c) 2000, 2013, Oracle and/or its affiliates.
   Copyright (c) 2009, 2013, Monty Program Ab.

   This program is free software; you can redistribute it and/or modify
   it under the terms of the GNU General Public License as published by
   the Free Software Foundation; version 2 of the License.

   This program is distributed in the hope that it will be useful,
   but WITHOUT ANY WARRANTY; without even the implied warranty of
   MERCHANTABILITY or FITNESS FOR A PARTICULAR PURPOSE.  See the
   GNU General Public License for more details.

   You should have received a copy of the GNU General Public License
   along with this program; if not, write to the Free Software
   Foundation, Inc., 51 Franklin St, Fifth Floor, Boston, MA 02110-1301  USA
*/

/**
  @file

  @brief
  This file defines all string functions

  @warning
    Some string functions don't always put and end-null on a String.
    (This shouldn't be needed)
*/

#ifdef USE_PRAGMA_IMPLEMENTATION
#pragma implementation				// gcc: Class implementation
#endif

#include <my_global.h>                          // HAVE_*

#include "sql_priv.h"
/*
  It is necessary to include set_var.h instead of item.h because there
  are dependencies on include order for set_var.h and item.h. This
  will be resolved later.
*/
#include "sql_class.h"                          // set_var.h: THD
#include "set_var.h"
#include "sql_base.h"
#include "sql_time.h"
#include "sql_acl.h"                            // SUPER_ACL
#include "des_key_file.h"       // st_des_keyschedule, st_des_keyblock
#include "password.h"           // my_make_scrambled_password,
                                // my_make_scrambled_password_323
#include <m_ctype.h>
#include <my_md5.h>
C_MODE_START
#include "../mysys/my_static.h"			// For soundex_map
C_MODE_END
#include "sql_show.h"                           // append_identifier
#include <sql_repl.h>
#include "sql_statistics.h"

size_t username_char_length= 80;

/*
  For the Items which have only val_str_ascii() method
  and don't have their own "native" val_str(),
  we provide a "wrapper" method to convert from ASCII
  to Item character set when it's necessary.
  Conversion happens only in case of "tricky" Item character set (e.g. UCS2).
  Normally conversion does not happen, and val_str_ascii() is immediately
  returned instead.
*/
String *Item_func::val_str_from_val_str_ascii(String *str, String *str2)
{
  DBUG_ASSERT(fixed == 1);

  if (!(collation.collation->state & MY_CS_NONASCII))
  {
    String *res= val_str_ascii(str);
    if (res)
      res->set_charset(collation.collation);
    return res;
  }
  
  DBUG_ASSERT(str != str2);
  
  uint errors;
  String *res= val_str_ascii(str);
  if (!res)
    return 0;
  
  if ((null_value= str2->copy(res->ptr(), res->length(),
                              &my_charset_latin1, collation.collation,
                              &errors)))
    return 0;
  
  return str2;
}


bool Item_str_func::fix_fields(THD *thd, Item **ref)
{
  bool res= Item_func::fix_fields(thd, ref);
  /*
    In Item_str_func::check_well_formed_result() we may set null_value
    flag on the same condition as in test() below.
  */
  maybe_null= maybe_null || thd->is_strict_mode();
  return res;
}


my_decimal *Item_str_func::val_decimal(my_decimal *decimal_value)
{
  DBUG_ASSERT(fixed == 1);
  StringBuffer<64> tmp;
  String *res= val_str(&tmp);
  return res ? decimal_from_string_with_check(decimal_value, res) : 0;
}


double Item_str_func::val_real()
{
  DBUG_ASSERT(fixed == 1);
  StringBuffer<64> tmp;
  String *res= val_str(&tmp);
  return res ? double_from_string_with_check(res) : 0.0;
}


longlong Item_str_func::val_int()
{
  DBUG_ASSERT(fixed == 1);
  StringBuffer<22> tmp;
  String *res= val_str(&tmp);
  return res ? longlong_from_string_with_check(res) : 0;
}


String *Item_func_md5::val_str_ascii(String *str)
{
  DBUG_ASSERT(fixed == 1);
  String * sptr= args[0]->val_str(str);
  if (sptr)
  {
    uchar digest[16];

    null_value=0;
    compute_md5_hash(digest, (const char *) sptr->ptr(), sptr->length());
    if (str->alloc(32))				// Ensure that memory is free
    {
      null_value=1;
      return 0;
    }
    array_to_hex((char *) str->ptr(), digest, 16);
    str->set_charset(&my_charset_numeric);
    str->length((uint) 32);
    return str;
  }
  null_value=1;
  return 0;
}


String *Item_func_sha::val_str_ascii(String *str)
{
  DBUG_ASSERT(fixed == 1);
  String * sptr= args[0]->val_str(str);
  if (sptr)  /* If we got value different from NULL */
  {
    /* Temporary buffer to store 160bit digest */
    uint8 digest[MY_SHA1_HASH_SIZE];
    my_sha1(digest, (const char *) sptr->ptr(), sptr->length());
    /* Ensure that memory is free and we got result */
    if (!str->alloc(MY_SHA1_HASH_SIZE*2))
    {
      array_to_hex((char *) str->ptr(), digest, MY_SHA1_HASH_SIZE);
      str->set_charset(&my_charset_numeric);
      str->length((uint)  MY_SHA1_HASH_SIZE*2);
      null_value=0;
      return str;
    }
  }
  null_value=1;
  return 0;
}

void Item_func_sha::fix_length_and_dec()
{
  // size of hex representation of hash
  fix_length_and_charset(MY_SHA1_HASH_SIZE * 2, default_charset());
}

String *Item_func_sha2::val_str_ascii(String *str)
{
  DBUG_ASSERT(fixed == 1);
  unsigned char digest_buf[512/8]; // enough for SHA512
  String *input_string;
  const char *input_ptr;
  size_t input_len;

  str->set_charset(&my_charset_bin);

  input_string= args[0]->val_str(str);
  if (input_string == NULL)
  {
    null_value= TRUE;
    return (String *) NULL;
  }

  null_value= args[0]->null_value;
  if (null_value)
    return (String *) NULL;

  input_ptr= input_string->ptr();
  input_len= input_string->length();

  longlong digest_length= args[1]->val_int();
  switch (digest_length) {
  case 512:
    my_sha512(digest_buf, input_ptr, input_len);
    break;
  case 384:
    my_sha384(digest_buf, input_ptr, input_len);
    break;
  case 224:
    my_sha224(digest_buf, input_ptr, input_len);
    break;
  case 0: // SHA-256 is the default
    digest_length= 256;
    /* fall trough */
  case 256:
    my_sha256(digest_buf, input_ptr, input_len);
    break;
  default:
    if (!args[1]->const_item())
    {
      THD *thd= current_thd;
      push_warning_printf(thd,
                          Sql_condition::WARN_LEVEL_WARN,
                          ER_WRONG_PARAMETERS_TO_NATIVE_FCT,
                          ER_THD(thd, ER_WRONG_PARAMETERS_TO_NATIVE_FCT),
                          "sha2");
    }
    null_value= TRUE;
    return NULL;
  }
  digest_length/= 8; /* bits to bytes */

  /* 
    Since we're subverting the usual String methods, we must make sure that
    the destination has space for the bytes we're about to write.
  */
  str->realloc((uint) digest_length*2 + 1); /* Each byte as two nybbles */

  /* Convert the large number to a string-hex representation. */
  array_to_hex((char *) str->ptr(), digest_buf, digest_length);

  /* We poked raw bytes in.  We must inform the the String of its length. */
  str->length((uint) digest_length*2); /* Each byte as two nybbles */

  null_value= FALSE;
  return str;
}


void Item_func_sha2::fix_length_and_dec()
{
  maybe_null= 1;
  max_length = 0;

  int sha_variant= args[1]->const_item() ? args[1]->val_int() : 512;

  switch (sha_variant) {
  case 0: // SHA-256 is the default
    sha_variant= 256;
    /* fall trough */
  case 512:
  case 384:
  case 256:
  case 224:
    fix_length_and_charset(sha_variant/8 * 2, default_charset());
    break;
  default:
    THD *thd= current_thd;
    push_warning_printf(thd,
                        Sql_condition::WARN_LEVEL_WARN,
                        ER_WRONG_PARAMETERS_TO_NATIVE_FCT,
                        ER_THD(thd, ER_WRONG_PARAMETERS_TO_NATIVE_FCT),
                        "sha2");
  }
}

/* Implementation of AES encryption routines */
void Item_aes_crypt::create_key(String *user_key, uchar *real_key)
{
  uchar *real_key_end= real_key + AES_KEY_LENGTH / 8;
  uchar *ptr;
  const char *sptr= user_key->ptr();
  const char *key_end= sptr + user_key->length();

  bzero(real_key, AES_KEY_LENGTH / 8);

  for (ptr= real_key; sptr < key_end; ptr++, sptr++)
  {
    if (ptr == real_key_end)
      ptr= real_key;
    *ptr ^= (uchar) *sptr;
  }
}


String *Item_aes_crypt::val_str(String *str)
{
  DBUG_ASSERT(fixed == 1);
  StringBuffer<80> user_key_buf;
  String *sptr= args[0]->val_str(str);
  String *user_key=  args[1]->val_str(&user_key_buf);
  uint32 aes_length;

  if (sptr && user_key) // we need both arguments to be not NULL
  {
    null_value=0;
    aes_length=my_aes_get_size(MY_AES_ECB, sptr->length());

    if (!str_value.alloc(aes_length))		// Ensure that memory is free
    {
      uchar rkey[AES_KEY_LENGTH / 8];
      create_key(user_key, rkey);

      if (!my_aes_crypt(MY_AES_ECB, what, (uchar*)sptr->ptr(), sptr->length(),
                 (uchar*)str_value.ptr(), &aes_length,
                 rkey, AES_KEY_LENGTH / 8, 0, 0))
      {
        str_value.length((uint) aes_length);
        return &str_value;
      }
    }
  }
  null_value=1;
  return 0;
}

void Item_func_aes_encrypt::fix_length_and_dec()
{
  max_length=my_aes_get_size(MY_AES_ECB, args[0]->max_length);
  what= ENCRYPTION_FLAG_ENCRYPT;
}


void Item_func_aes_decrypt::fix_length_and_dec()
{
  max_length=args[0]->max_length;
  maybe_null= 1;
  what= ENCRYPTION_FLAG_DECRYPT;
}


void Item_func_to_base64::fix_length_and_dec()
{
  maybe_null= args[0]->maybe_null;
  collation.set(default_charset(), DERIVATION_COERCIBLE, MY_REPERTOIRE_ASCII);
  if (args[0]->max_length > (uint) my_base64_encode_max_arg_length())
  {
    maybe_null= 1;
    fix_char_length_ulonglong((ulonglong) my_base64_encode_max_arg_length());
  }
  else
  {
    int length= my_base64_needed_encoded_length((int) args[0]->max_length);
    DBUG_ASSERT(length > 0);
    fix_char_length_ulonglong((ulonglong) length - 1);
  }
}


String *Item_func_to_base64::val_str_ascii(String *str)
{
  String *res= args[0]->val_str(str);
  bool too_long= false;
  int length;
  if (!res ||
      res->length() > (uint) my_base64_encode_max_arg_length() ||
      (too_long=
       ((uint) (length= my_base64_needed_encoded_length((int) res->length())) >
        current_thd->variables.max_allowed_packet)) ||
      tmp_value.alloc((uint) length))
  {
    null_value= 1; // NULL input, too long input, or OOM.
    if (too_long)
    {
      THD *thd= current_thd;
      push_warning_printf(thd, Sql_condition::WARN_LEVEL_WARN,
                          ER_WARN_ALLOWED_PACKET_OVERFLOWED,
                          ER_THD(thd, ER_WARN_ALLOWED_PACKET_OVERFLOWED),
                          func_name(),
                          thd->variables.max_allowed_packet);
    }
    return 0;
  }
  my_base64_encode(res->ptr(), (int) res->length(), (char*) tmp_value.ptr());
  DBUG_ASSERT(length > 0);
  tmp_value.length((uint) length - 1); // Without trailing '\0'
  null_value= 0;
  return &tmp_value;
}


void Item_func_from_base64::fix_length_and_dec()
{
  if (args[0]->max_length > (uint) my_base64_decode_max_arg_length())
  {
    fix_char_length_ulonglong((ulonglong) my_base64_decode_max_arg_length());
  }
  else
  {
    int length= my_base64_needed_decoded_length((int) args[0]->max_length);
    fix_char_length_ulonglong((ulonglong) length);
  }
  maybe_null= 1; // Can be NULL, e.g. in case of badly formed input string
}


String *Item_func_from_base64::val_str(String *str)
{
  String *res= args[0]->val_str_ascii(str);
  int length;
  const char *end_ptr;

  if (!res)
    goto err;

  if (res->length() > (uint) my_base64_decode_max_arg_length() ||
      ((uint) (length= my_base64_needed_decoded_length((int) res->length())) >
       current_thd->variables.max_allowed_packet))
  {
    THD *thd= current_thd;
    push_warning_printf(thd, Sql_condition::WARN_LEVEL_WARN,
                        ER_WARN_ALLOWED_PACKET_OVERFLOWED,
                        ER_THD(thd, ER_WARN_ALLOWED_PACKET_OVERFLOWED),
                        func_name(),
                        thd->variables.max_allowed_packet);
    goto err;
  }

  if (tmp_value.alloc((uint) length))
    goto err;

  if ((length= my_base64_decode(res->ptr(), (int) res->length(),
                             (char *) tmp_value.ptr(), &end_ptr, 0)) < 0 ||
      end_ptr < res->ptr() + res->length())
  {
    THD *thd= current_thd;
    push_warning_printf(thd, Sql_condition::WARN_LEVEL_WARN,
                        ER_BAD_BASE64_DATA, ER_THD(thd, ER_BAD_BASE64_DATA),
                        end_ptr - res->ptr());
    goto err;
  }

  tmp_value.length((uint) length);
  null_value= 0;
  return &tmp_value;
err:
  null_value= 1; // NULL input, too long input, OOM, or badly formed input
  return 0;
}
///////////////////////////////////////////////////////////////////////////////


const char *histogram_types[] =
           {"SINGLE_PREC_HB", "DOUBLE_PREC_HB", 0};
static TYPELIB hystorgam_types_typelib=
  { array_elements(histogram_types),
    "histogram_types",
    histogram_types, NULL};
const char *representation_by_type[]= {"%.3f", "%.5f"};

String *Item_func_decode_histogram::val_str(String *str)
{
  DBUG_ASSERT(fixed == 1);
  char buff[STRING_BUFFER_USUAL_SIZE];
  String *res, tmp(buff, sizeof(buff), &my_charset_bin);
  int type;

  tmp.length(0);
  if (!(res= args[0]->val_str(&tmp)) ||
      (type= find_type(res->c_ptr_safe(),
                       &hystorgam_types_typelib, MYF(0))) <= 0)
  {
    null_value= 1;
    return 0;
  }
  type--;

  tmp.length(0);
  if (!(res= args[1]->val_str(&tmp)))
  {
    null_value= 1;
    return 0;
  }
  if (type == DOUBLE_PREC_HB && res->length() % 2 != 0)
    res->length(res->length() - 1); // one byte is unused

  double prev= 0.0;
  uint i;
  str->length(0);
  char numbuf[32];
  const uchar *p= (uchar*)res->c_ptr_safe();
  for (i= 0; i < res->length(); i++)
  {
    double val;
    switch (type)
    {
    case SINGLE_PREC_HB:
      val= p[i] / ((double)((1 << 8) - 1));
      break;
    case DOUBLE_PREC_HB:
      val= uint2korr(p + i) / ((double)((1 << 16) - 1));
      i++;
      break;
    default:
      val= 0;
      DBUG_ASSERT(0);
    }
    /* show delta with previous value */
    int size= my_snprintf(numbuf, sizeof(numbuf),
                          representation_by_type[type], val - prev);
    str->append(numbuf, size);
    str->append(",");
    prev= val;
  }
  /* show delta with max */
  int size= my_snprintf(numbuf, sizeof(numbuf),
                        representation_by_type[type], 1.0 - prev);
  str->append(numbuf, size);

  null_value=0;
  return str;
}


///////////////////////////////////////////////////////////////////////////////

/**
  Concatenate args with the following premises:
  If only one arg (which is ok), return value of arg;
  Don't reallocate val_str() if not absolute necessary.
*/

String *Item_func_concat::val_str(String *str)
{
  DBUG_ASSERT(fixed == 1);
  String *res,*res2,*use_as_buff;
  uint i;
  bool is_const= 0;

  null_value=0;
  if (!(res=args[0]->val_str(str)))
    goto null;
  use_as_buff= &tmp_value;
  is_const= args[0]->const_item();
  for (i=1 ; i < arg_count ; i++)
  {
    if (res->length() == 0)
    {
      if (!(res=args[i]->val_str(str)))
	goto null;
      /*
       CONCAT accumulates its result in the result of its the first
       non-empty argument. Because of this we need is_const to be 
       evaluated only for it.
      */
      is_const= args[i]->const_item();
    }
    else
    {
      if (!(res2=args[i]->val_str(use_as_buff)))
	goto null;
      if (res2->length() == 0)
	continue;
      if (res->length()+res2->length() >
	  current_thd->variables.max_allowed_packet)
      {
        THD *thd= current_thd;
	push_warning_printf(thd, Sql_condition::WARN_LEVEL_WARN,
			    ER_WARN_ALLOWED_PACKET_OVERFLOWED,
			    ER_THD(thd, ER_WARN_ALLOWED_PACKET_OVERFLOWED),
                            func_name(),
			    thd->variables.max_allowed_packet);
	goto null;
      }
      if (!is_const && res->alloced_length() >= res->length()+res2->length())
      {						// Use old buffer
	res->append(*res2);
      }
      else if (str->alloced_length() >= res->length()+res2->length())
      {
	if (str->ptr() == res2->ptr())
	  str->replace(0,0,*res);
	else
	{
	  str->copy(*res);
	  str->append(*res2);
	}
        res= str;
        use_as_buff= &tmp_value;
      }
      else if (res == &tmp_value)
      {
	if (res->append(*res2))			// Must be a blob
	  goto null;
      }
      else if (res2 == &tmp_value)
      {						// This can happend only 1 time
	if (tmp_value.replace(0,0,*res))
	  goto null;
	res= &tmp_value;
	use_as_buff=str;			// Put next arg here
      }
      else if (tmp_value.is_alloced() && res2->ptr() >= tmp_value.ptr() &&
	       res2->ptr() <= tmp_value.ptr() + tmp_value.alloced_length())
      {
	/*
	  This happens really seldom:
	  In this case res2 is sub string of tmp_value.  We will
	  now work in place in tmp_value to set it to res | res2
	*/
	/* Chop the last characters in tmp_value that isn't in res2 */
	tmp_value.length((uint32) (res2->ptr() - tmp_value.ptr()) +
			 res2->length());
	/* Place res2 at start of tmp_value, remove chars before res2 */
	if (tmp_value.replace(0,(uint32) (res2->ptr() - tmp_value.ptr()),
			      *res))
	  goto null;
	res= &tmp_value;
	use_as_buff=str;			// Put next arg here
      }
      else
      {						// Two big const strings
        /*
          NOTE: We should be prudent in the initial allocation unit -- the
          size of the arguments is a function of data distribution, which
          can be any. Instead of overcommitting at the first row, we grow
          the allocated amount by the factor of 2. This ensures that no
          more than 25% of memory will be overcommitted on average.
        */

        uint concat_len= res->length() + res2->length();

        if (tmp_value.alloced_length() < concat_len)
        {
          if (tmp_value.alloced_length() == 0)
          {
            if (tmp_value.alloc(concat_len))
              goto null;
          }
          else
          {
            uint new_len = MY_MAX(tmp_value.alloced_length() * 2, concat_len);

            if (tmp_value.realloc(new_len))
              goto null;
          }
        }

	if (tmp_value.copy(*res) || tmp_value.append(*res2))
	  goto null;

	res= &tmp_value;
	use_as_buff=str;
      }
      is_const= 0;
    }
  }
  res->set_charset(collation.collation);
  return res;

null:
  null_value=1;
  return 0;
}


void Item_func_concat::fix_length_and_dec()
{
  ulonglong char_length= 0;

  if (agg_arg_charsets_for_string_result(collation, args, arg_count))
    return;

  for (uint i=0 ; i < arg_count ; i++)
    char_length+= args[i]->max_char_length();

  fix_char_length_ulonglong(char_length);
}

/**
  @details
  Function des_encrypt() by tonu@spam.ee & monty
  Works only if compiled with OpenSSL library support.
  @return
    A binary string where first character is CHAR(128 | key-number).
    If one uses a string key key_number is 127.
    Encryption result is longer than original by formula:
  @code new_length= org_length + (8-(org_length % 8))+1 @endcode
*/

String *Item_func_des_encrypt::val_str(String *str)
{
  DBUG_ASSERT(fixed == 1);
#if defined(HAVE_OPENSSL) && !defined(EMBEDDED_LIBRARY)
  uint code= ER_WRONG_PARAMETERS_TO_PROCEDURE;
  DES_cblock ivec;
  struct st_des_keyblock keyblock;
  struct st_des_keyschedule keyschedule;
  const char *append_str="********";
  uint key_number, res_length, tail;
  String *res= args[0]->val_str(str);

  if ((null_value= args[0]->null_value))
    return 0;                                   // ENCRYPT(NULL) == NULL
  if ((res_length=res->length()) == 0)
    return make_empty_result();
  if (arg_count == 1)
  {
    /* Protect against someone doing FLUSH DES_KEY_FILE */
    mysql_mutex_lock(&LOCK_des_key_file);
    keyschedule= des_keyschedule[key_number=des_default_key];
    mysql_mutex_unlock(&LOCK_des_key_file);
  }
  else if (args[1]->result_type() == INT_RESULT)
  {
    key_number= (uint) args[1]->val_int();
    if (key_number > 9)
      goto error;
    mysql_mutex_lock(&LOCK_des_key_file);
    keyschedule= des_keyschedule[key_number];
    mysql_mutex_unlock(&LOCK_des_key_file);
  }
  else
  {
    String *keystr=args[1]->val_str(&tmp_value);
    if (!keystr)
      goto error;
    key_number=127;				// User key string

    /* We make good 24-byte (168 bit) key from given plaintext key with MD5 */
    bzero((char*) &ivec,sizeof(ivec));
    if (!EVP_BytesToKey(EVP_des_ede3_cbc(),EVP_md5(),NULL,
		   (uchar*) keystr->ptr(), (int) keystr->length(),
		   1, (uchar*) &keyblock,ivec))
      goto error;
    DES_set_key_unchecked(&keyblock.key1,&keyschedule.ks1);
    DES_set_key_unchecked(&keyblock.key2,&keyschedule.ks2);
    DES_set_key_unchecked(&keyblock.key3,&keyschedule.ks3);
  }

  /*
     The problem: DES algorithm requires original data to be in 8-bytes
     chunks. Missing bytes get filled with '*'s and result of encryption
     can be up to 8 bytes longer than original string. When decrypted,
     we do not know the size of original string :(
     We add one byte with value 0x1..0x8 as the last byte of the padded
     string marking change of string length.
  */

  tail= 8 - (res_length % 8);                   // 1..8 marking extra length
  res_length+=tail;
  if (tmp_arg.realloc(res_length))
    goto error;
  tmp_arg.length(0);
  tmp_arg.append(res->ptr(), res->length());
  code= ER_OUT_OF_RESOURCES;
  if (tmp_arg.append(append_str, tail) || tmp_value.alloc(res_length+1))
    goto error;
  tmp_arg[res_length-1]=tail;                   // save extra length
  tmp_value.realloc(res_length+1);
  tmp_value.length(res_length+1);
  tmp_value.set_charset(&my_charset_bin);
  tmp_value[0]=(char) (128 | key_number);
  // Real encryption
  bzero((char*) &ivec,sizeof(ivec));
  DES_ede3_cbc_encrypt((const uchar*) (tmp_arg.ptr()),
		       (uchar*) (tmp_value.ptr()+1),
		       res_length,
		       &keyschedule.ks1,
		       &keyschedule.ks2,
		       &keyschedule.ks3,
		       &ivec, TRUE);
  return &tmp_value;

error:
  THD *thd= current_thd;
  push_warning_printf(thd,Sql_condition::WARN_LEVEL_WARN,
                      code, ER_THD(thd, code),
                      "des_encrypt");
#else
  THD *thd= current_thd;
  push_warning_printf(thd, Sql_condition::WARN_LEVEL_WARN,
                      ER_FEATURE_DISABLED, ER_THD(thd, ER_FEATURE_DISABLED),
                      "des_encrypt", "--with-ssl");
#endif /* defined(HAVE_OPENSSL) && !defined(EMBEDDED_LIBRARY) */
  null_value=1;
  return 0;
}


String *Item_func_des_decrypt::val_str(String *str)
{
  DBUG_ASSERT(fixed == 1);
#if defined(HAVE_OPENSSL) && !defined(EMBEDDED_LIBRARY)
  uint code= ER_WRONG_PARAMETERS_TO_PROCEDURE;
  DES_cblock ivec;
  struct st_des_keyblock keyblock;
  struct st_des_keyschedule keyschedule;
  String *res= args[0]->val_str(str);
  uint length,tail;

  if ((null_value= args[0]->null_value))
    return 0;
  length= res->length();
  if (length < 9 || (length % 8) != 1 || !((*res)[0] & 128))
    return res;				// Skip decryption if not encrypted

  if (arg_count == 1)			// If automatic uncompression
  {
    uint key_number=(uint) (*res)[0] & 127;
    // Check if automatic key and that we have privilege to uncompress using it
    if (!(current_thd->security_ctx->master_access & SUPER_ACL) ||
        key_number > 9)
      goto error;

    mysql_mutex_lock(&LOCK_des_key_file);
    keyschedule= des_keyschedule[key_number];
    mysql_mutex_unlock(&LOCK_des_key_file);
  }
  else
  {
    // We make good 24-byte (168 bit) key from given plaintext key with MD5
    String *keystr=args[1]->val_str(&tmp_value);
    if (!keystr)
      goto error;

    bzero((char*) &ivec,sizeof(ivec));
    if (!EVP_BytesToKey(EVP_des_ede3_cbc(),EVP_md5(),NULL,
		   (uchar*) keystr->ptr(),(int) keystr->length(),
		   1,(uchar*) &keyblock,ivec))
      goto error;
    // Here we set all 64-bit keys (56 effective) one by one
    DES_set_key_unchecked(&keyblock.key1,&keyschedule.ks1);
    DES_set_key_unchecked(&keyblock.key2,&keyschedule.ks2);
    DES_set_key_unchecked(&keyblock.key3,&keyschedule.ks3);
  }
  code= ER_OUT_OF_RESOURCES;
  if (tmp_value.alloc(length-1))
    goto error;

  bzero((char*) &ivec,sizeof(ivec));
  DES_ede3_cbc_encrypt((const uchar*) res->ptr()+1,
		       (uchar*) (tmp_value.ptr()),
		       length-1,
		       &keyschedule.ks1,
		       &keyschedule.ks2,
		       &keyschedule.ks3,
		       &ivec, FALSE);
  /* Restore old length of key */
  if ((tail=(uint) (uchar) tmp_value[length-2]) > 8)
    goto wrong_key;				     // Wrong key
  tmp_value.length(length-1-tail);
  tmp_value.set_charset(&my_charset_bin);
  return &tmp_value;

error:
  {
    THD *thd= current_thd;
    push_warning_printf(thd, Sql_condition::WARN_LEVEL_WARN,
                        code, ER_THD(thd, code),
                        "des_decrypt");
  }
wrong_key:
#else
  {
    THD *thd= current_thd;
    push_warning_printf(thd, Sql_condition::WARN_LEVEL_WARN,
                        ER_FEATURE_DISABLED, ER_THD(thd, ER_FEATURE_DISABLED),
                        "des_decrypt", "--with-ssl");
  }
#endif /* defined(HAVE_OPENSSL) && !defined(EMBEDDED_LIBRARY) */
  null_value=1;
  return 0;
}


/**
  concat with separator. First arg is the separator
  concat_ws takes at least two arguments.
*/

String *Item_func_concat_ws::val_str(String *str)
{
  DBUG_ASSERT(fixed == 1);
  char tmp_str_buff[10];
  String tmp_sep_str(tmp_str_buff, sizeof(tmp_str_buff),default_charset_info),
         *sep_str, *res, *res2,*use_as_buff;
  uint i;
  bool is_const= 0;
  THD *thd= 0;

  null_value=0;
  if (!(sep_str= args[0]->val_str(&tmp_sep_str)))
    goto null;

  use_as_buff= &tmp_value;
  str->length(0);				// QQ; Should be removed
  res=str;                                      // If 0 arg_count

  // Skip until non-null argument is found.
  // If not, return the empty string
  for (i=1; i < arg_count; i++)
    if ((res= args[i]->val_str(str)))
    {
      is_const= args[i]->const_item();
      break;
    }

  if (i ==  arg_count)
    return make_empty_result();

  for (i++; i < arg_count ; i++)
  {
    if (!(res2= args[i]->val_str(use_as_buff)))
      continue;					// Skip NULL

    if (!thd)
      thd= current_thd;
    if (res->length() + sep_str->length() + res2->length() >
	thd->variables.max_allowed_packet)
    {
      push_warning_printf(thd, Sql_condition::WARN_LEVEL_WARN,
			  ER_WARN_ALLOWED_PACKET_OVERFLOWED,
			  ER_THD(thd, ER_WARN_ALLOWED_PACKET_OVERFLOWED),
                          func_name(),
			  thd->variables.max_allowed_packet);
      goto null;
    }
    if (!is_const && res->alloced_length() >=
	res->length() + sep_str->length() + res2->length())
    {						// Use old buffer
      res->append(*sep_str);			// res->length() > 0 always
      res->append(*res2);
    }
    else if (str->alloced_length() >=
	     res->length() + sep_str->length() + res2->length())
    {
      /* We have room in str;  We can't get any errors here */
      if (str->ptr() == res2->ptr())
      {						// This is quite uncommon!
	str->replace(0,0,*sep_str);
	str->replace(0,0,*res);
      }
      else
      {
	str->copy(*res);
	str->append(*sep_str);
	str->append(*res2);
      }
      res=str;
      use_as_buff= &tmp_value;
    }
    else if (res == &tmp_value)
    {
      if (res->append(*sep_str) || res->append(*res2))
	goto null; // Must be a blob
    }
    else if (res2 == &tmp_value)
    {						// This can happend only 1 time
      if (tmp_value.replace(0,0,*sep_str) || tmp_value.replace(0,0,*res))
	goto null;
      res= &tmp_value;
      use_as_buff=str;				// Put next arg here
    }
    else if (tmp_value.is_alloced() && res2->ptr() >= tmp_value.ptr() &&
	     res2->ptr() < tmp_value.ptr() + tmp_value.alloced_length())
    {
      /*
	This happens really seldom:
	In this case res2 is sub string of tmp_value.  We will
	now work in place in tmp_value to set it to res | sep_str | res2
      */
      /* Chop the last characters in tmp_value that isn't in res2 */
      tmp_value.length((uint32) (res2->ptr() - tmp_value.ptr()) +
		       res2->length());
      /* Place res2 at start of tmp_value, remove chars before res2 */
      if (tmp_value.replace(0,(uint32) (res2->ptr() - tmp_value.ptr()),
			    *res) ||
	  tmp_value.replace(res->length(),0, *sep_str))
	goto null;
      res= &tmp_value;
      use_as_buff=str;			// Put next arg here
    }
    else
    {						// Two big const strings
      /*
        NOTE: We should be prudent in the initial allocation unit -- the
        size of the arguments is a function of data distribution, which can
        be any. Instead of overcommitting at the first row, we grow the
        allocated amount by the factor of 2. This ensures that no more than
        25% of memory will be overcommitted on average.
      */

      uint concat_len= res->length() + sep_str->length() + res2->length();

      if (tmp_value.alloced_length() < concat_len)
      {
        if (tmp_value.alloced_length() == 0)
        {
          if (tmp_value.alloc(concat_len))
            goto null;
        }
        else
        {
          uint new_len = MY_MAX(tmp_value.alloced_length() * 2, concat_len);

          if (tmp_value.realloc(new_len))
            goto null;
        }
      }

      if (tmp_value.copy(*res) ||
	  tmp_value.append(*sep_str) ||
	  tmp_value.append(*res2))
	goto null;
      res= &tmp_value;
      use_as_buff=str;
    }
  }
  res->set_charset(collation.collation);
  return res;

null:
  null_value=1;
  return 0;
}


void Item_func_concat_ws::fix_length_and_dec()
{
  ulonglong char_length;

  if (agg_arg_charsets_for_string_result(collation, args, arg_count))
    return;

  /*
     arg_count cannot be less than 2,
     it is done on parser level in sql_yacc.yy
     so, (arg_count - 2) is safe here.
  */
  char_length= (ulonglong) args[0]->max_char_length() * (arg_count - 2);
  for (uint i=1 ; i < arg_count ; i++)
    char_length+= args[i]->max_char_length();

  fix_char_length_ulonglong(char_length);
}


String *Item_func_reverse::val_str(String *str)
{
  DBUG_ASSERT(fixed == 1);
  String *res = args[0]->val_str(str);
  char *ptr, *end, *tmp;

  if ((null_value=args[0]->null_value))
    return 0;
  /* An empty string is a special case as the string pointer may be null */
  if (!res->length())
    return make_empty_result();
  if (tmp_value.alloced_length() < res->length() &&
      tmp_value.realloc(res->length()))
  {
    null_value= 1;
    return 0;
  }
  tmp_value.length(res->length());
  tmp_value.set_charset(res->charset());
  ptr= (char *) res->ptr();
  end= ptr + res->length();
  tmp= (char *) tmp_value.ptr() + tmp_value.length();
#ifdef USE_MB
  if (use_mb(res->charset()))
  {
    register uint32 l;
    while (ptr < end)
    {
      if ((l= my_ismbchar(res->charset(),ptr,end)))
      {
        tmp-= l;
        DBUG_ASSERT(tmp >= tmp_value.ptr());
        memcpy(tmp,ptr,l);
        ptr+= l;
      }
      else
        *--tmp= *ptr++;
    }
  }
  else
#endif /* USE_MB */
  {
    while (ptr < end)
      *--tmp= *ptr++;
  }
  return &tmp_value;
}


void Item_func_reverse::fix_length_and_dec()
{
  agg_arg_charsets_for_string_result(collation, args, 1);
  DBUG_ASSERT(collation.collation != NULL);
  fix_char_length(args[0]->max_char_length());
}

/**
  Replace all occurences of string2 in string1 with string3.

  Don't reallocate val_str() if not needed.

  @todo
    Fix that this works with binary strings when using USE_MB 
*/

String *Item_func_replace::val_str(String *str)
{
  DBUG_ASSERT(fixed == 1);
  String *res,*res2,*res3;
  int offset;
  uint from_length,to_length;
  bool alloced=0;
#ifdef USE_MB
  const char *ptr,*end,*strend,*search,*search_end;
  register uint32 l;
  bool binary_cmp;
#endif
  THD *thd= 0;

  null_value=0;
  res=args[0]->val_str(str);
  if (args[0]->null_value)
    goto null;
  res2=args[1]->val_str(&tmp_value);
  if (args[1]->null_value)
    goto null;

  res->set_charset(collation.collation);

#ifdef USE_MB
  binary_cmp = ((res->charset()->state & MY_CS_BINSORT) || !use_mb(res->charset()));
#endif

  if (res2->length() == 0)
    return res;
#ifndef USE_MB
  if ((offset=res->strstr(*res2)) < 0)
    return res;
#else
  offset=0;
  if (binary_cmp && (offset=res->strstr(*res2)) < 0)
    return res;
#endif
  if (!(res3=args[2]->val_str(&tmp_value2)))
    goto null;
  from_length= res2->length();
  to_length=   res3->length();

#ifdef USE_MB
  if (!binary_cmp)
  {
    search=res2->ptr();
    search_end=search+from_length;
redo:
    DBUG_ASSERT(res->ptr() || !offset);
    ptr=res->ptr()+offset;
    strend=res->ptr()+res->length();
    /*
      In some cases val_str() can return empty string
      with ptr() == NULL and length() == 0.
      Let's check strend to avoid overflow.
    */
    end= strend ? strend - from_length + 1 : NULL;
    while (ptr < end)
    {
      if (*ptr == *search)
      {
        register char *i,*j;
        i=(char*) ptr+1; j=(char*) search+1;
        while (j != search_end)
          if (*i++ != *j++) goto skip;
        offset= (int) (ptr-res->ptr());

        if (!thd)
          thd= current_thd;

        if (res->length()-from_length + to_length >
            thd->variables.max_allowed_packet)
        {
          push_warning_printf(thd, Sql_condition::WARN_LEVEL_WARN,
                              ER_WARN_ALLOWED_PACKET_OVERFLOWED,
                              ER_THD(thd, ER_WARN_ALLOWED_PACKET_OVERFLOWED),
                              func_name(),
                              thd->variables.max_allowed_packet);

          goto null;
        }
        if (!alloced)
        {
          alloced=1;
          res=copy_if_not_alloced(str,res,res->length()+to_length);
        }
        res->replace((uint) offset,from_length,*res3);
        offset+=(int) to_length;
        goto redo;
      }
  skip:
      if ((l=my_ismbchar(res->charset(), ptr,strend))) ptr+=l;
      else ++ptr;
    }
  }
  else
#endif /* USE_MB */
  {
    thd= current_thd;
    do
    {
      if (res->length()-from_length + to_length >
	  thd->variables.max_allowed_packet)
      {
	push_warning_printf(thd, Sql_condition::WARN_LEVEL_WARN,
			    ER_WARN_ALLOWED_PACKET_OVERFLOWED,
			    ER_THD(thd, ER_WARN_ALLOWED_PACKET_OVERFLOWED),
                            func_name(),
			    thd->variables.max_allowed_packet);
        goto null;
      }
      if (!alloced)
      {
        alloced=1;
        res=copy_if_not_alloced(str,res,res->length()+to_length);
      }
      res->replace((uint) offset,from_length,*res3);
      offset+=(int) to_length;
    }
    while ((offset=res->strstr(*res2,(uint) offset)) >= 0);
  }
  return res;

null:
  null_value=1;
  return 0;
}


void Item_func_replace::fix_length_and_dec()
{
  ulonglong char_length= (ulonglong) args[0]->max_char_length();
  int diff=(int) (args[2]->max_char_length() - args[1]->max_char_length());
  if (diff > 0 && args[1]->max_char_length())
  {						// Calculate of maxreplaces
    ulonglong max_substrs= char_length / args[1]->max_char_length();
    char_length+= max_substrs * (uint) diff;
  }

  if (agg_arg_charsets_for_string_result_with_comparison(collation, args, 3))
    return;
  fix_char_length_ulonglong(char_length);
}


/*********************************************************************/
void Item_func_regexp_replace::fix_length_and_dec()
{
  if (agg_arg_charsets_for_string_result_with_comparison(collation, args, 3))
    return;
  max_length= MAX_BLOB_WIDTH;
  re.init(collation.collation, 0, 10);
  re.fix_owner(this, args[0], args[1]);
}


/*
  Traverse through the replacement string and append to "str".
  Sub-pattern references \0 .. \9 are recognized, which are replaced
  to the chunks of the source string.
*/
bool Item_func_regexp_replace::append_replacement(String *str,
                                                  const LEX_CSTRING *source,
                                                  const LEX_CSTRING *replace)
{
  const char *beg= replace->str;
  const char *end= beg + replace->length;
  CHARSET_INFO *cs= re.library_charset();

  for ( ; ; )
  {
    my_wc_t wc;
    int cnv, n;

    if ((cnv= cs->cset->mb_wc(cs, &wc, (const uchar *) beg,
                                       (const uchar *) end)) < 1)
      break; /* End of line */
    beg+= cnv;

    if (wc != '\\')
    {
      if (str->append(beg - cnv, cnv, cs))
        return true;
      continue;
    }

    if ((cnv= cs->cset->mb_wc(cs, &wc, (const uchar *) beg,
                                       (const uchar *) end)) < 1)
      break; /* End of line */
    beg+= cnv;

    if ((n= ((int) wc) - '0') >= 0 && n <= 9)
    {
      if (n < re.nsubpatterns())
      {
        /* A valid sub-pattern reference found */
        int pbeg= re.subpattern_start(n), plength= re.subpattern_end(n) - pbeg;
        if (str->append(source->str + pbeg, plength, cs))
          return true;
      }
    }
    else
    {
      /*
         A non-digit character following after '\'.
         Just add the character itself.
       */
      if (str->append(beg - cnv, cnv, cs))
        return false;
    }
  }
  return false;
}


String *Item_func_regexp_replace::val_str(String *str)
{
  DBUG_ASSERT(fixed == 1);
  char buff0[MAX_FIELD_WIDTH];
  char buff2[MAX_FIELD_WIDTH];
  String tmp0(buff0,sizeof(buff0),&my_charset_bin);
  String tmp2(buff2,sizeof(buff2),&my_charset_bin);
  String *source= args[0]->val_str(&tmp0);
  String *replace= args[2]->val_str(&tmp2);
  LEX_CSTRING src, rpl;
  int startoffset= 0;

  if ((null_value= (args[0]->null_value || args[2]->null_value ||
                    re.recompile(args[1]))))
    return (String *) 0;

  if (!(source= re.convert_if_needed(source, &re.subject_converter)) ||
      !(replace= re.convert_if_needed(replace, &re.replace_converter)))
    goto err;

  src= source->lex_cstring();
  rpl= replace->lex_cstring();

  str->length(0);
  str->set_charset(collation.collation);

  for ( ; ; ) // Iterate through all matches
  {

    if (re.exec(src.str, src.length, startoffset))
      goto err;

    if (!re.match() || re.subpattern_length(0) == 0)
    {
      /* 
        No match or an empty match.
        Append the rest of the source string
        starting from startoffset until the end of the source.
      */
      if (str->append(src.str + startoffset, src.length - startoffset, re.library_charset()))
        goto err;
      return str;
    }

    /*
      Append prefix, the part before the matching pattern.
      starting from startoffset until the next match
    */
    if (str->append(src.str + startoffset, re.subpattern_start(0) - startoffset, re.library_charset()))
      goto err;

    // Append replacement
    if (append_replacement(str, &src, &rpl))
      goto err;

    // Set the new start point as the end of previous match
    startoffset= re.subpattern_end(0);
  }
  return str;

err:
  null_value= true;
  return (String *) 0;
}


void Item_func_regexp_substr::fix_length_and_dec()
{
  if (agg_arg_charsets_for_string_result_with_comparison(collation, args, 2))
    return;
  fix_char_length(args[0]->max_char_length());
  re.init(collation.collation, 0, 10);
  re.fix_owner(this, args[0], args[1]);
}


String *Item_func_regexp_substr::val_str(String *str)
{
  DBUG_ASSERT(fixed == 1);
  char buff0[MAX_FIELD_WIDTH];
  String tmp0(buff0,sizeof(buff0),&my_charset_bin);
  String *source= args[0]->val_str(&tmp0);

  if ((null_value= (args[0]->null_value || re.recompile(args[1]))))
    return (String *) 0;

  if (!(source= re.convert_if_needed(source, &re.subject_converter)))
    goto err;

  str->length(0);
  str->set_charset(collation.collation);

  if (re.exec(source->ptr(), source->length(), 0))
    goto err;

  if (!re.match())
    return str;

  if (str->append(source->ptr() + re.subpattern_start(0),
                  re.subpattern_end(0) - re.subpattern_start(0),
                  re.library_charset()))
    goto err;

  return str;

err:
  null_value= true;
  return (String *) 0;
}


/************************************************************************/


String *Item_func_insert::val_str(String *str)
{
  DBUG_ASSERT(fixed == 1);
  String *res,*res2;
  longlong start, length;  /* must be longlong to avoid truncation */

  null_value=0;
  res=args[0]->val_str(str);
  res2=args[3]->val_str(&tmp_value);
  start= args[1]->val_int() - 1;
  length= args[2]->val_int();

  if (args[0]->null_value || args[1]->null_value || args[2]->null_value ||
      args[3]->null_value)
    goto null; /* purecov: inspected */

  if ((start < 0) || (start > res->length()))
    return res;                                 // Wrong param; skip insert
  if ((length < 0) || (length > res->length()))
    length= res->length();

  /*
    There is one exception not handled (intentionaly) by the character set
    aggregation code. If one string is strong side and is binary, and
    another one is weak side and is a multi-byte character string,
    then we need to operate on the second string in terms on bytes when
    calling ::numchars() and ::charpos(), rather than in terms of characters.
    Lets substitute its character set to binary.
  */
  if (collation.collation == &my_charset_bin)
  {
    res->set_charset(&my_charset_bin);
    res2->set_charset(&my_charset_bin);
  }

  /* start and length are now sufficiently valid to pass to charpos function */
   start= res->charpos((int) start);
   length= res->charpos((int) length, (uint32) start);

  /* Re-testing with corrected params */
  if (start + 1 > res->length()) // remember, start = args[1].val_int() - 1
    return res; /* purecov: inspected */        // Wrong param; skip insert
  if (length > res->length() - start)
    length= res->length() - start;

  {
    THD *thd= current_thd;
    if ((ulonglong) (res->length() - length + res2->length()) >
        (ulonglong) thd->variables.max_allowed_packet)
    {
      push_warning_printf(thd, Sql_condition::WARN_LEVEL_WARN,
                          ER_WARN_ALLOWED_PACKET_OVERFLOWED,
                          ER_THD(thd, ER_WARN_ALLOWED_PACKET_OVERFLOWED),
                          func_name(), thd->variables.max_allowed_packet);
      goto null;
    }
  }
  res=copy_if_not_alloced(str,res,res->length());
  res->replace((uint32) start,(uint32) length,*res2);
  return res;
null:
  null_value=1;
  return 0;
}


void Item_func_insert::fix_length_and_dec()
{
  ulonglong char_length;

  // Handle character set for args[0] and args[3].
  if (agg_arg_charsets_for_string_result(collation, args, 2, 3))
    return;
  char_length= ((ulonglong) args[0]->max_char_length() +
                (ulonglong) args[3]->max_char_length());
  fix_char_length_ulonglong(char_length);
}


String *Item_str_conv::val_str(String *str)
{
  DBUG_ASSERT(fixed == 1);
  String *res;
  if (!(res=args[0]->val_str(str)))
  {
    null_value=1; /* purecov: inspected */
    return 0; /* purecov: inspected */
  }
  null_value=0;
  if (multiply == 1)
  {
    uint len;
    res= copy_if_not_alloced(&tmp_value, res, res->length());
    len= converter(collation.collation, (char*) res->ptr(), res->length(),
                                        (char*) res->ptr(), res->length());
    DBUG_ASSERT(len <= res->length());
    res->length(len);
  }
  else
  {
    uint len= res->length() * multiply;
    tmp_value.alloc(len);
    tmp_value.set_charset(collation.collation);
    len= converter(collation.collation, (char*) res->ptr(), res->length(),
                                        (char*) tmp_value.ptr(), len);
    tmp_value.length(len);
    res= &tmp_value;
  }
  return res;
}


void Item_func_lcase::fix_length_and_dec()
{
  agg_arg_charsets_for_string_result(collation, args, 1);
  DBUG_ASSERT(collation.collation != NULL);
  multiply= collation.collation->casedn_multiply;
  converter= collation.collation->cset->casedn;
  fix_char_length_ulonglong((ulonglong) args[0]->max_char_length() * multiply);
}

void Item_func_ucase::fix_length_and_dec()
{
  agg_arg_charsets_for_string_result(collation, args, 1);
  DBUG_ASSERT(collation.collation != NULL);
  multiply= collation.collation->caseup_multiply;
  converter= collation.collation->cset->caseup;
  fix_char_length_ulonglong((ulonglong) args[0]->max_char_length() * multiply);
}


String *Item_func_left::val_str(String *str)
{
  DBUG_ASSERT(fixed == 1);
  String *res= args[0]->val_str(str);

  /* must be longlong to avoid truncation */
  longlong length= args[1]->val_int();
  uint char_pos;

  if ((null_value=(args[0]->null_value || args[1]->null_value)))
    return 0;

  /* if "unsigned_flag" is set, we have a *huge* positive number. */
  if ((length <= 0) && (!args[1]->unsigned_flag))
    return make_empty_result();
  if ((res->length() <= (ulonglong) length) ||
      (res->length() <= (char_pos= res->charpos((int) length))))
    return res;

  tmp_value.set(*res, 0, char_pos);
  return &tmp_value;
}


void Item_str_func::left_right_max_length()
{
  uint32 char_length= args[0]->max_char_length();
  if (args[1]->const_item())
  {
    int length= (int) args[1]->val_int();
    if (args[1]->null_value || length <= 0)
      char_length=0;
    else
      set_if_smaller(char_length, (uint) length);
  }
  fix_char_length(char_length);
}


void Item_func_left::fix_length_and_dec()
{
  agg_arg_charsets_for_string_result(collation, args, 1);
  DBUG_ASSERT(collation.collation != NULL);
  left_right_max_length();
}


String *Item_func_right::val_str(String *str)
{
  DBUG_ASSERT(fixed == 1);
  String *res= args[0]->val_str(str);
  /* must be longlong to avoid truncation */
  longlong length= args[1]->val_int();

  if ((null_value=(args[0]->null_value || args[1]->null_value)))
    return 0; /* purecov: inspected */

  /* if "unsigned_flag" is set, we have a *huge* positive number. */
  if ((length <= 0) && (!args[1]->unsigned_flag))
    return make_empty_result(); /* purecov: inspected */

  if (res->length() <= (ulonglong) length)
    return res; /* purecov: inspected */

  uint start=res->numchars();
  if (start <= (uint) length)
    return res;
  start=res->charpos(start - (uint) length);
  tmp_value.set(*res,start,res->length()-start);
  return &tmp_value;
}


void Item_func_right::fix_length_and_dec()
{
  agg_arg_charsets_for_string_result(collation, args, 1);
  DBUG_ASSERT(collation.collation != NULL);
  left_right_max_length();
}


String *Item_func_substr::val_str(String *str)
{
  DBUG_ASSERT(fixed == 1);
  String *res  = args[0]->val_str(str);
  /* must be longlong to avoid truncation */
  longlong start= args[1]->val_int();
  /* Assumes that the maximum length of a String is < INT_MAX32. */
  /* Limit so that code sees out-of-bound value properly. */
  longlong length= arg_count == 3 ? args[2]->val_int() : INT_MAX32;
  longlong tmp_length;

  if ((null_value=(args[0]->null_value || args[1]->null_value ||
		   (arg_count == 3 && args[2]->null_value))))
    return 0; /* purecov: inspected */

  /* Negative or zero length, will return empty string. */
  if ((arg_count == 3) && (length <= 0) && 
      (length == 0 || !args[2]->unsigned_flag))
    return make_empty_result();

  /* Assumes that the maximum length of a String is < INT_MAX32. */
  /* Set here so that rest of code sees out-of-bound value as such. */
  if ((length <= 0) || (length > INT_MAX32))
    length= INT_MAX32;

  /* if "unsigned_flag" is set, we have a *huge* positive number. */
  /* Assumes that the maximum length of a String is < INT_MAX32. */
  if ((!args[1]->unsigned_flag && (start < INT_MIN32 || start > INT_MAX32)) ||
      (args[1]->unsigned_flag && ((ulonglong) start > INT_MAX32)))
    return make_empty_result();

  start= ((start < 0) ? res->numchars() + start : start - 1);
  start= res->charpos((int) start);
  if ((start < 0) || ((uint) start + 1 > res->length()))
    return make_empty_result();

  length= res->charpos((int) length, (uint32) start);
  tmp_length= res->length() - start;
  length= MY_MIN(length, tmp_length);

  if (!start && (longlong) res->length() == length)
    return res;
  tmp_value.set(*res, (uint32) start, (uint32) length);
  return &tmp_value;
}


void Item_func_substr::fix_length_and_dec()
{
  max_length=args[0]->max_length;

  agg_arg_charsets_for_string_result(collation, args, 1);
  DBUG_ASSERT(collation.collation != NULL);
  if (args[1]->const_item())
  {
    int32 start= (int32) args[1]->val_int();
    if (args[1]->null_value)
      max_length= 0;
    else if (start < 0)
      max_length= ((uint)(-start) > max_length) ? 0 : (uint)(-start);
    else
      max_length-= MY_MIN((uint)(start - 1), max_length);
  }
  if (arg_count == 3 && args[2]->const_item())
  {
    int32 length= (int32) args[2]->val_int();
    if (args[2]->null_value || length <= 0)
      max_length=0; /* purecov: inspected */
    else
      set_if_smaller(max_length,(uint) length);
  }
  max_length*= collation.collation->mbmaxlen;
}


void Item_func_substr_index::fix_length_and_dec()
{ 
  if (agg_arg_charsets_for_string_result_with_comparison(collation, args, 2))
    return;
  fix_char_length(args[0]->max_char_length());
}


String *Item_func_substr_index::val_str(String *str)
{
  DBUG_ASSERT(fixed == 1);
  char buff[MAX_FIELD_WIDTH];
  String tmp(buff,sizeof(buff),system_charset_info);
  String *res= args[0]->val_str(str);
  String *delimiter= args[1]->val_str(&tmp);
  int32 count= (int32) args[2]->val_int();
  uint offset;

  if (args[0]->null_value || args[1]->null_value || args[2]->null_value)
  {					// string and/or delim are null
    null_value=1;
    return 0;
  }
  null_value=0;
  uint delimiter_length= delimiter->length();
  if (!res->length() || !delimiter_length || !count)
    return make_empty_result();		// Wrong parameters

  res->set_charset(collation.collation);

#ifdef USE_MB
  if (use_mb(res->charset()))
  {
    const char *ptr= res->ptr();
    const char *strend= ptr+res->length();
    const char *end= strend-delimiter_length+1;
    const char *search= delimiter->ptr();
    const char *search_end= search+delimiter_length;
    int32 n=0,c=count,pass;
    register uint32 l;
    for (pass=(count>0);pass<2;++pass)
    {
      while (ptr < end)
      {
        if (*ptr == *search)
        {
	  register char *i,*j;
	  i=(char*) ptr+1; j=(char*) search+1;
	  while (j != search_end)
	    if (*i++ != *j++) goto skip;
	  if (pass==0) ++n;
	  else if (!--c) break;
	  ptr+= delimiter_length;
	  continue;
	}
    skip:
        if ((l=my_ismbchar(res->charset(), ptr,strend))) ptr+=l;
        else ++ptr;
      } /* either not found or got total number when count<0 */
      if (pass == 0) /* count<0 */
      {
        c+=n+1;
        if (c<=0) return res; /* not found, return original string */
        ptr=res->ptr();
      }
      else
      {
        if (c) return res; /* Not found, return original string */
        if (count>0) /* return left part */
        {
	  tmp_value.set(*res,0,(ulong) (ptr-res->ptr()));
        }
        else /* return right part */
        {
	  ptr+= delimiter_length;
	  tmp_value.set(*res,(ulong) (ptr-res->ptr()), (ulong) (strend-ptr));
        }
      }
    }
  }
  else
#endif /* USE_MB */
  {
    if (count > 0)
    {					// start counting from the beginning
      for (offset=0; ; offset+= delimiter_length)
      {
	if ((int) (offset= res->strstr(*delimiter, offset)) < 0)
	  return res;			// Didn't find, return org string
	if (!--count)
	{
	  tmp_value.set(*res,0,offset);
	  break;
	}
      }
    }
    else
    {
      /*
        Negative index, start counting at the end
      */
      for (offset=res->length(); offset ;)
      {
        /* 
          this call will result in finding the position pointing to one 
          address space less than where the found substring is located
          in res
        */
	if ((int) (offset= res->strrstr(*delimiter, offset)) < 0)
	  return res;			// Didn't find, return org string
        /*
          At this point, we've searched for the substring
          the number of times as supplied by the index value
        */
	if (!++count)
	{
	  offset+= delimiter_length;
	  tmp_value.set(*res,offset,res->length()- offset);
	  break;
	}
      }
      if (count)
        return res;                     // Didn't find, return org string
    }
  }
  /*
    We always mark tmp_value as const so that if val_str() is called again
    on this object, we don't disrupt the contents of tmp_value when it was
    derived from another String.
  */
  tmp_value.mark_as_const();
  return (&tmp_value);
}

/*
** The trim functions are extension to ANSI SQL because they trim substrings
** They ltrim() and rtrim() functions are optimized for 1 byte strings
** They also return the original string if possible, else they return
** a substring that points at the original string.
*/


String *Item_func_ltrim::val_str(String *str)
{
  DBUG_ASSERT(fixed == 1);
  char buff[MAX_FIELD_WIDTH], *ptr, *end;
  String tmp(buff,sizeof(buff),system_charset_info);
  String *res, *remove_str;
  uint UNINIT_VAR(remove_length);

  res= args[0]->val_str(str);
  if ((null_value=args[0]->null_value))
    return 0;
  remove_str= &remove;                          /* Default value. */
  if (arg_count == 2)
  {
    remove_str= args[1]->val_str(&tmp);
    if ((null_value= args[1]->null_value))
      return 0;
  }

  if ((remove_length= remove_str->length()) == 0 ||
      remove_length > res->length())
    return non_trimmed_value(res);

  ptr= (char*) res->ptr();
  end= ptr+res->length();
  if (remove_length == 1)
  {
    char chr=(*remove_str)[0];
    while (ptr != end && *ptr == chr)
      ptr++;
  }
  else
  {
    const char *r_ptr=remove_str->ptr();
    end-=remove_length;
    while (ptr <= end && !memcmp(ptr, r_ptr, remove_length))
      ptr+=remove_length;
    end+=remove_length;
  }
  if (ptr == res->ptr())
    return non_trimmed_value(res);
  return trimmed_value(res, (uint32) (ptr - res->ptr()), (uint32) (end - ptr));
}


String *Item_func_rtrim::val_str(String *str)
{
  DBUG_ASSERT(fixed == 1);
  char buff[MAX_FIELD_WIDTH], *ptr, *end;
  String tmp(buff, sizeof(buff), system_charset_info);
  String *res, *remove_str;
  uint UNINIT_VAR(remove_length);

  res= args[0]->val_str(str);
  if ((null_value=args[0]->null_value))
    return 0;
  remove_str= &remove;                          /* Default value. */
  if (arg_count == 2)
  {
    remove_str= args[1]->val_str(&tmp);
    if ((null_value= args[1]->null_value))
      return 0;
  }

  if ((remove_length= remove_str->length()) == 0 ||
      remove_length > res->length())
    return non_trimmed_value(res);

  ptr= (char*) res->ptr();
  end= ptr+res->length();
#ifdef USE_MB
  char *p=ptr;
  register uint32 l;
#endif
  if (remove_length == 1)
  {
    char chr=(*remove_str)[0];
#ifdef USE_MB
    if (use_mb(collation.collation))
    {
      while (ptr < end)
      {
	if ((l= my_ismbchar(collation.collation, ptr, end))) ptr+= l, p=ptr;
	else ++ptr;
      }
      ptr=p;
    }
#endif
    while (ptr != end  && end[-1] == chr)
      end--;
  }
  else
  {
    const char *r_ptr=remove_str->ptr();
#ifdef USE_MB
    if (use_mb(collation.collation))
    {
  loop:
      while (ptr + remove_length < end)
      {
	if ((l= my_ismbchar(collation.collation, ptr, end))) ptr+= l;
	else ++ptr;
      }
      if (ptr + remove_length == end && !memcmp(ptr,r_ptr,remove_length))
      {
	end-=remove_length;
	ptr=p;
	goto loop;
      }
    }
    else
#endif /* USE_MB */
    {
      while (ptr + remove_length <= end &&
	     !memcmp(end-remove_length, r_ptr, remove_length))
	end-=remove_length;
    }
  }
  if (end == res->ptr()+res->length())
    return non_trimmed_value(res);
  return trimmed_value(res, 0, (uint32) (end - res->ptr()));
}


String *Item_func_trim::val_str(String *str)
{
  DBUG_ASSERT(fixed == 1);
  char buff[MAX_FIELD_WIDTH], *ptr, *end;
  const char *r_ptr;
  String tmp(buff, sizeof(buff), system_charset_info);
  String *res, *remove_str;
  uint UNINIT_VAR(remove_length);

  res= args[0]->val_str(str);
  if ((null_value=args[0]->null_value))
    return 0;
  remove_str= &remove;                          /* Default value. */
  if (arg_count == 2)
  {
    remove_str= args[1]->val_str(&tmp);
    if ((null_value= args[1]->null_value))
      return 0;
  }

  if ((remove_length= remove_str->length()) == 0 ||
      remove_length > res->length())
    return non_trimmed_value(res);

  ptr= (char*) res->ptr();
  end= ptr+res->length();
  r_ptr= remove_str->ptr();
  while (ptr+remove_length <= end && !memcmp(ptr,r_ptr,remove_length))
    ptr+=remove_length;
#ifdef USE_MB
  if (use_mb(collation.collation))
  {
    char *p=ptr;
    register uint32 l;
 loop:
    while (ptr + remove_length < end)
    {
      if ((l= my_ismbchar(collation.collation, ptr, end)))
        ptr+= l;
      else
        ++ptr;
    }
    if (ptr + remove_length == end && !memcmp(ptr,r_ptr,remove_length))
    {
      end-=remove_length;
      ptr=p;
      goto loop;
    }
    ptr=p;
  }
  else
#endif /* USE_MB */
  {
    while (ptr + remove_length <= end &&
	   !memcmp(end-remove_length,r_ptr,remove_length))
      end-=remove_length;
  }
  if (ptr == res->ptr() && end == ptr+res->length())
    return non_trimmed_value(res);
  return trimmed_value(res, (uint32) (ptr - res->ptr()), (uint32) (end - ptr));
}

void Item_func_trim::fix_length_and_dec()
{
  if (arg_count == 1)
  {
    agg_arg_charsets_for_string_result(collation, args, 1);
    DBUG_ASSERT(collation.collation != NULL);
    remove.set_charset(collation.collation);
    remove.set_ascii(" ",1);
  }
  else
  {
    // Handle character set for args[1] and args[0].
    // Note that we pass args[1] as the first item, and args[0] as the second.
    if (agg_arg_charsets_for_string_result_with_comparison(collation,
                                                           &args[1], 2, -1))
      return;
  }
  fix_char_length(args[0]->max_char_length());
}

void Item_func_trim::print(String *str, enum_query_type query_type)
{
  if (arg_count == 1)
  {
    Item_func::print(str, query_type);
    return;
  }
  str->append(Item_func_trim::func_name());
  str->append('(');
  str->append(mode_name());
  str->append(' ');
  args[1]->print(str, query_type);
  str->append(STRING_WITH_LEN(" from "));
  args[0]->print(str, query_type);
  str->append(')');
}


/* Item_func_password */

bool Item_func_password::fix_fields(THD *thd, Item **ref)
{
  if (deflt)
    alg= (thd->variables.old_passwords ? OLD : NEW);
  return Item_str_ascii_func::fix_fields(thd, ref);
}

String *Item_func_password::val_str_ascii(String *str)
{
  DBUG_ASSERT(fixed == 1);
  String *res= args[0]->val_str(str); 
  switch (alg){
  case NEW:
    if (args[0]->null_value || res->length() == 0)
      return make_empty_result();
    my_make_scrambled_password(tmp_value, res->ptr(), res->length());
    str->set(tmp_value, SCRAMBLED_PASSWORD_CHAR_LENGTH, &my_charset_latin1);
    break;
  case OLD:
    if ((null_value=args[0]->null_value))
      return 0;
    if (res->length() == 0)
      return make_empty_result();
    my_make_scrambled_password_323(tmp_value, res->ptr(), res->length());
    str->set(tmp_value, SCRAMBLED_PASSWORD_CHAR_LENGTH_323, &my_charset_latin1);
    break;
  default:
    DBUG_ASSERT(0);
  }
  return str;
}

char *Item_func_password::alloc(THD *thd, const char *password,
                                size_t pass_len, enum PW_Alg al)
{
  char *buff= (char *) thd->alloc((al==NEW)?
                                  SCRAMBLED_PASSWORD_CHAR_LENGTH + 1:
                                  SCRAMBLED_PASSWORD_CHAR_LENGTH_323 + 1);
  if (!buff)
    return NULL;

  switch (al) {
  case NEW:
    my_make_scrambled_password(buff, password, pass_len);
    break;
  case OLD:
    my_make_scrambled_password_323(buff, password, pass_len);
    break;
  default:
    DBUG_ASSERT(0);
  }
  return buff;
}



#define bin_to_ascii(c) ((c)>=38?((c)-38+'a'):(c)>=12?((c)-12+'A'):(c)+'.')

String *Item_func_encrypt::val_str(String *str)
{
  DBUG_ASSERT(fixed == 1);
  String *res  =args[0]->val_str(str);

#ifdef HAVE_CRYPT
  char salt[3],*salt_ptr;
  if ((null_value=args[0]->null_value))
    return 0;
  if (res->length() == 0)
    return make_empty_result();
  if (arg_count == 1)
  {					// generate random salt
    time_t timestamp=current_thd->query_start();
    salt[0] = bin_to_ascii( (ulong) timestamp & 0x3f);
    salt[1] = bin_to_ascii(( (ulong) timestamp >> 5) & 0x3f);
    salt[2] = 0;
    salt_ptr=salt;
  }
  else
  {					// obtain salt from the first two bytes
    String *salt_str=args[1]->val_str(&tmp_value);
    if ((null_value= (args[1]->null_value || salt_str->length() < 2)))
      return 0;
    salt_ptr= salt_str->c_ptr_safe();
  }
  mysql_mutex_lock(&LOCK_crypt);
  char *tmp= crypt(res->c_ptr_safe(),salt_ptr);
  if (!tmp)
  {
    mysql_mutex_unlock(&LOCK_crypt);
    null_value= 1;
    return 0;
  }
  str->set(tmp, (uint) strlen(tmp), &my_charset_bin);
  str->copy();
  mysql_mutex_unlock(&LOCK_crypt);
  return str;
#else
  null_value=1;
  return 0;
#endif	/* HAVE_CRYPT */
}

bool Item_func_encode::seed()
{
  char buf[80];
  ulong rand_nr[2];
  String *key, tmp(buf, sizeof(buf), system_charset_info);

  if (!(key= args[1]->val_str(&tmp)))
    return TRUE;

  hash_password(rand_nr, key->ptr(), key->length());
  sql_crypt.init(rand_nr);

  return FALSE;
}

void Item_func_encode::fix_length_and_dec()
{
  max_length=args[0]->max_length;
  maybe_null=args[0]->maybe_null || args[1]->maybe_null;
  collation.set(&my_charset_bin);
  /* Precompute the seed state if the item is constant. */
  seeded= args[1]->const_item() &&
          (args[1]->result_type() == STRING_RESULT) && !seed();
}

String *Item_func_encode::val_str(String *str)
{
  String *res;
  DBUG_ASSERT(fixed == 1);

  if (!(res=args[0]->val_str(str)))
  {
    null_value= 1;
    return NULL;
  }

  if (!seeded && seed())
  {
    null_value= 1;
    return NULL;
  }

  null_value= 0;
  res= copy_if_not_alloced(str, res, res->length());
  crypto_transform(res);
  sql_crypt.reinit();

  return res;
}

void Item_func_encode::crypto_transform(String *res)
{
  sql_crypt.encode((char*) res->ptr(),res->length());
  res->set_charset(&my_charset_bin);
}

void Item_func_decode::crypto_transform(String *res)
{
  sql_crypt.decode((char*) res->ptr(),res->length());
}


String *Item_func_database::val_str(String *str)
{
  DBUG_ASSERT(fixed == 1);
  THD *thd= current_thd;
  if (thd->db == NULL)
  {
    null_value= 1;
    return 0;
  }
  else
    str->copy(thd->db, thd->db_length, system_charset_info);
  return str;
}


/**
  @note USER() is replicated correctly if binlog_format=ROW or (as of
  BUG#28086) binlog_format=MIXED, but is incorrectly replicated to ''
  if binlog_format=STATEMENT.
*/
bool Item_func_user::init(const char *user, const char *host)
{
  DBUG_ASSERT(fixed == 1);

  // For system threads (e.g. replication SQL thread) user may be empty
  if (user)
  {
    CHARSET_INFO *cs= str_value.charset();
    size_t res_length= (strlen(user)+strlen(host)+2) * cs->mbmaxlen;

    if (str_value.alloc((uint) res_length))
    {
      null_value=1;
      return TRUE;
    }

    res_length=cs->cset->snprintf(cs, (char*)str_value.ptr(), (uint) res_length,
                                  "%s@%s", user, host);
    str_value.length((uint) res_length);
    str_value.mark_as_const();
  }
  return FALSE;
}


bool Item_func_user::fix_fields(THD *thd, Item **ref)
{
  return (Item_func_sysconst::fix_fields(thd, ref) ||
          init(thd->main_security_ctx.user,
               thd->main_security_ctx.host_or_ip));
}


bool Item_func_current_user::fix_fields(THD *thd, Item **ref)
{
  if (Item_func_sysconst::fix_fields(thd, ref))
    return TRUE;

  Security_context *ctx= context && context->security_ctx
                          ? context->security_ctx : thd->security_ctx;
  return init(ctx->priv_user, ctx->priv_host);
}

bool Item_func_current_role::fix_fields(THD *thd, Item **ref)
{
  if (Item_func_sysconst::fix_fields(thd, ref))
    return 1;

  Security_context *ctx= context && context->security_ctx
                          ? context->security_ctx : thd->security_ctx;

  if (ctx->priv_role[0])
  {
    if (str_value.copy(ctx->priv_role, strlen(ctx->priv_role),
                       system_charset_info))
      return 1;

    null_value= maybe_null= 0;
    str_value.mark_as_const();
    return 0;
  }
  null_value= maybe_null= 1;
  return 0;
}

void Item_func_soundex::fix_length_and_dec()
{
  uint32 char_length= args[0]->max_char_length();
  agg_arg_charsets_for_string_result(collation, args, 1);
  DBUG_ASSERT(collation.collation != NULL);
  set_if_bigger(char_length, 4);
  fix_char_length(char_length);
  tmp_value.set_charset(collation.collation);
}


/**
  If alpha, map input letter to soundex code.
  If not alpha and remove_garbage is set then skip to next char
  else return 0
*/

static int soundex_toupper(int ch)
{
  return (ch >= 'a' && ch <= 'z') ? ch - 'a' + 'A' : ch;
}


static char get_scode(int wc)
{
  int ch= soundex_toupper(wc);
  if (ch < 'A' || ch > 'Z')
  {
					// Thread extended alfa (country spec)
    return '0';				// as vokal
  }
  return(soundex_map[ch-'A']);
}


static bool my_uni_isalpha(int wc)
{
  /*
    Return true for all Basic Latin letters: a..z A..Z.
    Return true for all Unicode characters with code higher than U+00C0:
    - characters between 'z' and U+00C0 are controls and punctuations.
    - "U+00C0 LATIN CAPITAL LETTER A WITH GRAVE" is the first letter after 'z'.
  */
  return (wc >= 'a' && wc <= 'z') ||
         (wc >= 'A' && wc <= 'Z') ||
         (wc >= 0xC0);
}


String *Item_func_soundex::val_str(String *str)
{
  DBUG_ASSERT(fixed == 1);
  String *res  =args[0]->val_str(str);
  char last_ch,ch;
  CHARSET_INFO *cs= collation.collation;
  my_wc_t wc;
  uint nchars;
  int rc;

  if ((null_value= args[0]->null_value))
    return 0; /* purecov: inspected */

  if (tmp_value.alloc(MY_MAX(res->length(), 4 * cs->mbminlen)))
    return str; /* purecov: inspected */
  char *to= (char *) tmp_value.ptr();
  char *to_end= to + tmp_value.alloced_length();
  char *from= (char *) res->ptr(), *end= from + res->length();
  
  for ( ; ; ) /* Skip pre-space */
  {
    if ((rc= cs->cset->mb_wc(cs, &wc, (uchar*) from, (uchar*) end)) <= 0)
      return make_empty_result(); /* EOL or invalid byte sequence */
    
    if (rc == 1 && cs->ctype)
    {
      /* Single byte letter found */
      if (my_isalpha(cs, *from))
      {
        last_ch= get_scode(*from);       // Code of the first letter
        *to++= soundex_toupper(*from++); // Copy first letter
        break;
      }
      from++;
    }
    else
    {
      from+= rc;
      if (my_uni_isalpha(wc))
      {
        /* Multibyte letter found */
        wc= soundex_toupper(wc);
        last_ch= get_scode(wc);     // Code of the first letter
        if ((rc= cs->cset->wc_mb(cs, wc, (uchar*) to, (uchar*) to_end)) <= 0)
        {
          /* Extra safety - should not really happen */
          DBUG_ASSERT(false);
          return make_empty_result();
        }
        to+= rc;
        break;
      }
    }
  }
  
  /*
     last_ch is now set to the first 'double-letter' check.
     loop on input letters until end of input
  */
  for (nchars= 1 ; ; )
  {
    if ((rc= cs->cset->mb_wc(cs, &wc, (uchar*) from, (uchar*) end)) <= 0)
      break; /* EOL or invalid byte sequence */

    if (rc == 1 && cs->ctype)
    {
      if (!my_isalpha(cs, *from++))
        continue;
    }
    else
    {
      from+= rc;
      if (!my_uni_isalpha(wc))
        continue;
    }
    
    ch= get_scode(wc);
    if ((ch != '0') && (ch != last_ch)) // if not skipped or double
    {
      // letter, copy to output
      if ((rc= cs->cset->wc_mb(cs, (my_wc_t) ch,
                               (uchar*) to, (uchar*) to_end)) <= 0)
      {
        // Extra safety - should not really happen
        DBUG_ASSERT(false);
        break;
      }
      to+= rc;
      nchars++;
      last_ch= ch;  // save code of last input letter
    }               // for next double-letter check
  }
  
  /* Pad up to 4 characters with DIGIT ZERO, if the string is shorter */
  if (nchars < 4) 
  {
    uint nbytes= (4 - nchars) * cs->mbminlen;
    cs->cset->fill(cs, to, nbytes, '0');
    to+= nbytes;
  }

  tmp_value.length((uint) (to-tmp_value.ptr()));
  return &tmp_value;
}


/**
  Change a number to format '3,333,333,333.000'.

  This should be 'internationalized' sometimes.
*/

const int FORMAT_MAX_DECIMALS= 30;


MY_LOCALE *Item_func_format::get_locale(Item *item)
{
  DBUG_ASSERT(arg_count == 3);
  String tmp, *locale_name= args[2]->val_str_ascii(&tmp);
  MY_LOCALE *lc;
  if (!locale_name ||
      !(lc= my_locale_by_name(locale_name->c_ptr_safe())))
  {
    THD *thd= current_thd;
    push_warning_printf(thd, Sql_condition::WARN_LEVEL_WARN,
                        ER_UNKNOWN_LOCALE,
                        ER_THD(thd, ER_UNKNOWN_LOCALE),
                        locale_name ? locale_name->c_ptr_safe() : "NULL");
    lc= &my_locale_en_US;
  }
  return lc;
}

void Item_func_format::fix_length_and_dec()
{
  uint32 char_length= args[0]->max_char_length();
  uint32 max_sep_count= (char_length / 3) + (decimals ? 1 : 0) + /*sign*/1;
  collation.set(default_charset());
  fix_char_length(char_length + max_sep_count + decimals);
  if (arg_count == 3)
    locale= args[2]->basic_const_item() ? get_locale(args[2]) : NULL;
  else
    locale= &my_locale_en_US; /* Two arguments */
}


/**
  @todo
  This needs to be fixed for multi-byte character set where numbers
  are stored in more than one byte
*/

String *Item_func_format::val_str_ascii(String *str)
{
  uint32 str_length;
  /* Number of decimal digits */
  int dec;
  /* Number of characters used to represent the decimals, including '.' */
  uint32 dec_length;
  MY_LOCALE *lc;
  DBUG_ASSERT(fixed == 1);

  dec= (int) args[1]->val_int();
  if (args[1]->null_value)
  {
    null_value=1;
    return NULL;
  }

  lc= locale ? locale : get_locale(args[2]);

  dec= set_zone(dec, 0, FORMAT_MAX_DECIMALS);
  dec_length= dec ? dec+1 : 0;
  null_value=0;

  if (args[0]->result_type() == DECIMAL_RESULT ||
      args[0]->result_type() == INT_RESULT)
  {
    my_decimal dec_val, rnd_dec, *res;
    res= args[0]->val_decimal(&dec_val);
    if ((null_value=args[0]->null_value))
      return 0; /* purecov: inspected */
    my_decimal_round(E_DEC_FATAL_ERROR, res, dec, false, &rnd_dec);
    my_decimal2string(E_DEC_FATAL_ERROR, &rnd_dec, 0, 0, 0, str);
    str_length= str->length();
  }
  else
  {
    double nr= args[0]->val_real();
    if ((null_value=args[0]->null_value))
      return 0; /* purecov: inspected */
    nr= my_double_round(nr, (longlong) dec, FALSE, FALSE);
    str->set_real(nr, dec, &my_charset_numeric);
    if (!isfinite(nr))
      return str;
    str_length=str->length();
  }
  /* We need this test to handle 'nan' and short values */
  if (lc->grouping[0] > 0 &&
      str_length >= dec_length + 1 + lc->grouping[0])
  {
    /* We need space for ',' between each group of digits as well. */
    char buf[2 * FLOATING_POINT_BUFFER];
    int count;
    const char *grouping= lc->grouping;
    char sign_length= *str->ptr() == '-' ? 1 : 0;
    const char *src= str->ptr() + str_length - dec_length - 1;
    const char *src_begin= str->ptr() + sign_length;
    char *dst= buf + sizeof(buf);
    
    /* Put the fractional part */
    if (dec)
    {
      dst-= (dec + 1);
      *dst= lc->decimal_point;
      memcpy(dst + 1, src + 2, dec);
    }
    
    /* Put the integer part with grouping */
    for (count= *grouping; src >= src_begin; count--)
    {
      /*
        When *grouping==0x80 (which means "end of grouping")
        count will be initialized to -1 and
        we'll never get into this "if" anymore.
      */
      if (count == 0)
      {
        *--dst= lc->thousand_sep;
        if (grouping[1])
          grouping++;
        count= *grouping;
      }
      DBUG_ASSERT(dst > buf);
      *--dst= *src--;
    }
    
    if (sign_length) /* Put '-' */
      *--dst= *str->ptr();
    
    /* Put the rest of the integer part without grouping */
    str->copy(dst, buf + sizeof(buf) - dst, &my_charset_latin1);
  }
  else if (dec_length && lc->decimal_point != '.')
  {
    /*
      For short values without thousands (<1000)
      replace decimal point to localized value.
    */
    DBUG_ASSERT(dec_length <= str_length);
    ((char*) str->ptr())[str_length - dec_length]= lc->decimal_point;
  }
  return str;
}


void Item_func_format::print(String *str, enum_query_type query_type)
{
  str->append(STRING_WITH_LEN("format("));
  args[0]->print(str, query_type);
  str->append(',');
  args[1]->print(str, query_type);
  if(arg_count > 2)
  {
    str->append(',');
    args[2]->print(str,query_type);
  }
  str->append(')');
}

void Item_func_elt::fix_length_and_dec()
{
  uint32 char_length= 0;
  decimals=0;

  if (agg_arg_charsets_for_string_result(collation, args + 1, arg_count - 1))
    return;

  for (uint i= 1 ; i < arg_count ; i++)
  {
    set_if_bigger(char_length, args[i]->max_char_length());
    set_if_bigger(decimals,args[i]->decimals);
  }
  fix_char_length(char_length);
  maybe_null=1;					// NULL if wrong first arg
}


double Item_func_elt::val_real()
{
  DBUG_ASSERT(fixed == 1);
  uint tmp;
  null_value=1;
  if ((tmp=(uint) args[0]->val_int()) == 0 || tmp >= arg_count)
    return 0.0;
  double result= args[tmp]->val_real();
  null_value= args[tmp]->null_value;
  return result;
}


longlong Item_func_elt::val_int()
{
  DBUG_ASSERT(fixed == 1);
  uint tmp;
  null_value=1;
  if ((tmp=(uint) args[0]->val_int()) == 0 || tmp >= arg_count)
    return 0;

  longlong result= args[tmp]->val_int();
  null_value= args[tmp]->null_value;
  return result;
}


String *Item_func_elt::val_str(String *str)
{
  DBUG_ASSERT(fixed == 1);
  uint tmp;
  null_value=1;
  if ((tmp=(uint) args[0]->val_int()) == 0 || tmp >= arg_count)
    return NULL;

  String *result= args[tmp]->val_str(str);
  if (result)
    result->set_charset(collation.collation);
  null_value= args[tmp]->null_value;
  return result;
}


void Item_func_make_set::fix_length_and_dec()
{
  uint32 char_length= arg_count - 2; /* Separators */

  if (agg_arg_charsets_for_string_result(collation, args + 1, arg_count - 1))
    return;
  
  for (uint i=1 ; i < arg_count ; i++)
    char_length+= args[i]->max_char_length();
  fix_char_length(char_length);
}


String *Item_func_make_set::val_str(String *str)
{
  DBUG_ASSERT(fixed == 1);
  ulonglong bits;
  bool first_found=0;
  Item **ptr=args+1;
  String *result= make_empty_result();

  bits=args[0]->val_int();
  if ((null_value=args[0]->null_value))
    return NULL;

  if (arg_count < 65)
    bits &= ((ulonglong) 1 << (arg_count-1))-1;

  for (; bits; bits >>= 1, ptr++)
  {
    if (bits & 1)
    {
      String *res= (*ptr)->val_str(str);
      if (res)					// Skip nulls
      {
	if (!first_found)
	{					// First argument
	  first_found=1;
	  if (res != str)
	    result=res;				// Use original string
	  else
	  {
	    if (tmp_str.copy(*res))		// Don't use 'str'
              return make_empty_result();
	    result= &tmp_str;
	  }
	}
	else
	{
	  if (result != &tmp_str)
	  {					// Copy data to tmp_str
	    if (tmp_str.alloc(result->length()+res->length()+1) ||
		tmp_str.copy(*result))
              return make_empty_result();
	    result= &tmp_str;
	  }
	  if (tmp_str.append(STRING_WITH_LEN(","), &my_charset_bin) || tmp_str.append(*res))
            return make_empty_result();
	}
      }
    }
  }
  return result;
}


String *Item_func_char::val_str(String *str)
{
  DBUG_ASSERT(fixed == 1);
  str->length(0);
  str->set_charset(collation.collation);
  for (uint i=0 ; i < arg_count ; i++)
  {
    int32 num=(int32) args[i]->val_int();
    if (!args[i]->null_value)
    {
      char tmp[4];
      if (num & 0xFF000000L)
      {
        mi_int4store(tmp, num);
        str->append(tmp, 4, &my_charset_bin);
      }
      else if (num & 0xFF0000L)
      {
        mi_int3store(tmp, num);
        str->append(tmp, 3, &my_charset_bin);
      }
      else if (num & 0xFF00L)
      {
        mi_int2store(tmp, num);
        str->append(tmp, 2, &my_charset_bin);
      }
      else
      {
        tmp[0]= (char) num;
        str->append(tmp, 1, &my_charset_bin);
      }
    }
  }
  str->realloc(str->length());			// Add end 0 (for Purify)
  return check_well_formed_result(str);
}


inline String* alloc_buffer(String *res,String *str,String *tmp_value,
			    ulong length)
{
  if (res->alloced_length() < length)
  {
    if (str->alloced_length() >= length)
    {
      (void) str->copy(*res);
      str->length(length);
      return str;
    }
    if (tmp_value->alloc(length))
      return 0;
    (void) tmp_value->copy(*res);
    tmp_value->length(length);
    return tmp_value;
  }
  res->length(length);
  return res;
}


void Item_func_repeat::fix_length_and_dec()
{
  agg_arg_charsets_for_string_result(collation, args, 1);
  DBUG_ASSERT(collation.collation != NULL);
  if (args[1]->const_item())
  {
    /* must be longlong to avoid truncation */
    longlong count= args[1]->val_int();

    /* Assumes that the maximum length of a String is < INT_MAX32. */
    /* Set here so that rest of code sees out-of-bound value as such. */
    if (args[1]->null_value)
      count= 0;
    else if (count > INT_MAX32)
      count= INT_MAX32;

    ulonglong char_length= (ulonglong) args[0]->max_char_length() * count;
    fix_char_length_ulonglong(char_length);
  }
  else
  {
    max_length= MAX_BLOB_WIDTH;
    maybe_null= 1;
  }
}

/**
  Item_func_repeat::str is carefully written to avoid reallocs
  as much as possible at the cost of a local buffer
*/

String *Item_func_repeat::val_str(String *str)
{
  DBUG_ASSERT(fixed == 1);
  uint length,tot_length;
  char *to;
  /* must be longlong to avoid truncation */
  longlong count= args[1]->val_int();
  String *res= args[0]->val_str(str);

  if (args[0]->null_value || args[1]->null_value)
    goto err;				// string and/or delim are null
  null_value= 0;

  if (count <= 0 && (count == 0 || !args[1]->unsigned_flag))
    return make_empty_result();

  /* Assumes that the maximum length of a String is < INT_MAX32. */
  /* Bounds check on count:  If this is triggered, we will error. */
  if ((ulonglong) count > INT_MAX32)
    count= INT_MAX32;
  if (count == 1)			// To avoid reallocs
    return res;
  length=res->length();

  // Safe length check
  {
    THD *thd= current_thd;
    if (length > thd->variables.max_allowed_packet / (uint) count)
    {
      push_warning_printf(thd, Sql_condition::WARN_LEVEL_WARN,
                          ER_WARN_ALLOWED_PACKET_OVERFLOWED,
                          ER_THD(thd, ER_WARN_ALLOWED_PACKET_OVERFLOWED),
                          func_name(), thd->variables.max_allowed_packet);
      goto err;
    }
  }
  tot_length= length*(uint) count;
  if (!(res= alloc_buffer(res,str,&tmp_value,tot_length)))
    goto err;

  to=(char*) res->ptr()+length;
  while (--count)
  {
    memcpy(to,res->ptr(),length);
    to+=length;
  }
  return (res);

err:
  null_value=1;
  return 0;
}


void Item_func_space::fix_length_and_dec()
{
  collation.set(default_charset(), DERIVATION_COERCIBLE, MY_REPERTOIRE_ASCII);
  if (args[0]->const_item())
  {
    /* must be longlong to avoid truncation */
    longlong count= args[0]->val_int();
    if (args[0]->null_value)
      goto end;
    /*
     Assumes that the maximum length of a String is < INT_MAX32.
     Set here so that rest of code sees out-of-bound value as such.
    */
    if (count > INT_MAX32)
      count= INT_MAX32;
    fix_char_length_ulonglong(count);
    return;
  }

end:
  max_length= MAX_BLOB_WIDTH;
  maybe_null= 1;
}


String *Item_func_space::val_str(String *str)
{
  uint tot_length;
  longlong count= args[0]->val_int();
  CHARSET_INFO *cs= collation.collation;

  if (args[0]->null_value)
    goto err;				// string and/or delim are null
  null_value= 0;

  if (count <= 0 && (count == 0 || !args[0]->unsigned_flag))
    return make_empty_result();
  /*
   Assumes that the maximum length of a String is < INT_MAX32.
   Bounds check on count:  If this is triggered, we will error.
  */
  if ((ulonglong) count > INT_MAX32)
    count= INT_MAX32;

  // Safe length check
  tot_length= (uint) count * cs->mbminlen;
  {
    THD *thd= current_thd;
    if (tot_length > thd->variables.max_allowed_packet)
    {
      push_warning_printf(thd, Sql_condition::WARN_LEVEL_WARN,
                          ER_WARN_ALLOWED_PACKET_OVERFLOWED,
                          ER_THD(thd, ER_WARN_ALLOWED_PACKET_OVERFLOWED),
                          func_name(),
                          thd->variables.max_allowed_packet);
      goto err;
    }
  }
  if (str->alloc(tot_length))
    goto err;
  str->length(tot_length);
  str->set_charset(cs);
  cs->cset->fill(cs, (char*) str->ptr(), tot_length, ' ');
  return str;

err:
  null_value= 1;
  return 0;
}


void Item_func_binlog_gtid_pos::fix_length_and_dec()
{
  collation.set(system_charset_info);
  max_length= MAX_BLOB_WIDTH;
  maybe_null= 1;
}


String *Item_func_binlog_gtid_pos::val_str(String *str)
{
  DBUG_ASSERT(fixed == 1);
#ifndef HAVE_REPLICATION
  null_value= 0;
  str->copy("", 0, system_charset_info);
  return str;
#else
  String name_str, *name;
  longlong pos;

  if (args[0]->null_value || args[1]->null_value)
    goto err;

  name= args[0]->val_str(&name_str);
  pos= args[1]->val_int();

  if (pos < 0 || pos > UINT_MAX32)
    goto err;

  if (gtid_state_from_binlog_pos(name->c_ptr_safe(), (uint32)pos, str))
    goto err;
  null_value= 0;
  return str;

err:
  null_value= 1;
  return NULL;
#endif  /* !HAVE_REPLICATION */
}


void Item_func_rpad::fix_length_and_dec()
{
  // Handle character set for args[0] and args[2].
  if (agg_arg_charsets_for_string_result(collation, &args[0], 2, 2))
    return;
  if (args[1]->const_item())
  {
    ulonglong char_length= (ulonglong) args[1]->val_int();
    DBUG_ASSERT(collation.collation->mbmaxlen > 0);
    /* Assumes that the maximum length of a String is < INT_MAX32. */
    /* Set here so that rest of code sees out-of-bound value as such. */
    if (args[1]->null_value)
      char_length= 0;
    else if (char_length > INT_MAX32)
      char_length= INT_MAX32;
    fix_char_length_ulonglong(char_length);
  }
  else
  {
    max_length= MAX_BLOB_WIDTH;
    maybe_null= 1;
  }
}


String *Item_func_rpad::val_str(String *str)
{
  DBUG_ASSERT(fixed == 1);
  uint32 res_byte_length,res_char_length,pad_char_length,pad_byte_length;
  char *to;
  const char *ptr_pad;
  /* must be longlong to avoid truncation */
  longlong count= args[1]->val_int();
  longlong byte_count;
  String *res= args[0]->val_str(str);
  String *rpad= args[2]->val_str(&rpad_str);

  if (!res || args[1]->null_value || !rpad || 
      ((count < 0) && !args[1]->unsigned_flag))
    goto err;
  null_value=0;
  /* Assumes that the maximum length of a String is < INT_MAX32. */
  /* Set here so that rest of code sees out-of-bound value as such. */
  if ((ulonglong) count > INT_MAX32)
    count= INT_MAX32;
  /*
    There is one exception not handled (intentionaly) by the character set
    aggregation code. If one string is strong side and is binary, and
    another one is weak side and is a multi-byte character string,
    then we need to operate on the second string in terms on bytes when
    calling ::numchars() and ::charpos(), rather than in terms of characters.
    Lets substitute its character set to binary.
  */
  if (collation.collation == &my_charset_bin)
  {
    res->set_charset(&my_charset_bin);
    rpad->set_charset(&my_charset_bin);
  }

  if (count <= (res_char_length= res->numchars()))
  {						// String to pad is big enough
    res->length(res->charpos((int) count));	// Shorten result if longer
    return (res);
  }
  pad_char_length= rpad->numchars();

  byte_count= count * collation.collation->mbmaxlen;
  {
    THD *thd= current_thd;
    if ((ulonglong) byte_count > thd->variables.max_allowed_packet)
    {
      push_warning_printf(thd, Sql_condition::WARN_LEVEL_WARN,
                          ER_WARN_ALLOWED_PACKET_OVERFLOWED,
                          ER_THD(thd, ER_WARN_ALLOWED_PACKET_OVERFLOWED),
                          func_name(), thd->variables.max_allowed_packet);
      goto err;
    }
  }
  if (args[2]->null_value || !pad_char_length)
    goto err;
  res_byte_length= res->length();	/* Must be done before alloc_buffer */
  if (!(res= alloc_buffer(res,str,&tmp_value, (ulong) byte_count)))
    goto err;

  to= (char*) res->ptr()+res_byte_length;
  ptr_pad=rpad->ptr();
  pad_byte_length= rpad->length();
  count-= res_char_length;
  for ( ; (uint32) count > pad_char_length; count-= pad_char_length)
  {
    memcpy(to,ptr_pad,pad_byte_length);
    to+= pad_byte_length;
  }
  if (count)
  {
    pad_byte_length= rpad->charpos((int) count);
    memcpy(to,ptr_pad,(size_t) pad_byte_length);
    to+= pad_byte_length;
  }
  res->length((uint) (to- (char*) res->ptr()));
  return (res);

 err:
  null_value=1;
  return 0;
}


void Item_func_lpad::fix_length_and_dec()
{
  // Handle character set for args[0] and args[2].
  if (agg_arg_charsets_for_string_result(collation, &args[0], 2, 2))
    return;
  
  if (args[1]->const_item())
  {
    ulonglong char_length= (ulonglong) args[1]->val_int();
    DBUG_ASSERT(collation.collation->mbmaxlen > 0);
    /* Assumes that the maximum length of a String is < INT_MAX32. */
    /* Set here so that rest of code sees out-of-bound value as such. */
    if (args[1]->null_value)
      char_length= 0;
    else if (char_length > INT_MAX32)
      char_length= INT_MAX32;
    fix_char_length_ulonglong(char_length);
  }
  else
  {
    max_length= MAX_BLOB_WIDTH;
    maybe_null= 1;
  }
}


String *Item_func_lpad::val_str(String *str)
{
  DBUG_ASSERT(fixed == 1);
  uint32 res_char_length,pad_char_length;
  /* must be longlong to avoid truncation */
  longlong count= args[1]->val_int();
  longlong byte_count;
  String *res= args[0]->val_str(&tmp_value);
  String *pad= args[2]->val_str(&lpad_str);

  if (!res || args[1]->null_value || !pad ||  
      ((count < 0) && !args[1]->unsigned_flag))
    goto err;  
  null_value=0;
  /* Assumes that the maximum length of a String is < INT_MAX32. */
  /* Set here so that rest of code sees out-of-bound value as such. */
  if ((ulonglong) count > INT_MAX32)
    count= INT_MAX32;

  /*
    There is one exception not handled (intentionaly) by the character set
    aggregation code. If one string is strong side and is binary, and
    another one is weak side and is a multi-byte character string,
    then we need to operate on the second string in terms on bytes when
    calling ::numchars() and ::charpos(), rather than in terms of characters.
    Lets substitute its character set to binary.
  */
  if (collation.collation == &my_charset_bin)
  {
    res->set_charset(&my_charset_bin);
    pad->set_charset(&my_charset_bin);
  }

  res_char_length= res->numchars();

  if (count <= res_char_length)
  {
    res->length(res->charpos((int) count));
    return res;
  }
  
  pad_char_length= pad->numchars();
  byte_count= count * collation.collation->mbmaxlen;
  
  {
    THD *thd= current_thd;
    if ((ulonglong) byte_count > thd->variables.max_allowed_packet)
    {
      push_warning_printf(thd, Sql_condition::WARN_LEVEL_WARN,
                          ER_WARN_ALLOWED_PACKET_OVERFLOWED,
                          ER_THD(thd, ER_WARN_ALLOWED_PACKET_OVERFLOWED),
                          func_name(), thd->variables.max_allowed_packet);
      goto err;
    }
  }

  if (args[2]->null_value || !pad_char_length ||
      str->alloc((uint32) byte_count))
    goto err;
  
  str->length(0);
  str->set_charset(collation.collation);
  count-= res_char_length;
  while (count >= pad_char_length)
  {
    str->append(*pad);
    count-= pad_char_length;
  }
  if (count > 0)
    str->append(pad->ptr(), pad->charpos((int) count), collation.collation);

  str->append(*res);
  null_value= 0;
  return str;

err:
  null_value= 1;
  return 0;
}


String *Item_func_conv::val_str(String *str)
{
  DBUG_ASSERT(fixed == 1);
  String *res= args[0]->val_str(str);
  char *endptr,ans[65],*ptr;
  longlong dec;
  int from_base= (int) args[1]->val_int();
  int to_base= (int) args[2]->val_int();
  int err;

  // Note that abs(INT_MIN) is undefined.
  if (args[0]->null_value || args[1]->null_value || args[2]->null_value ||
      from_base == INT_MIN || to_base == INT_MIN ||
      abs(to_base) > 36 || abs(to_base) < 2 ||
      abs(from_base) > 36 || abs(from_base) < 2 || !(res->length()))
  {
    null_value= 1;
    return NULL;
  }
  null_value= 0;
  unsigned_flag= !(from_base < 0);

  if (args[0]->field_type() == MYSQL_TYPE_BIT) 
  {
    /* 
     Special case: The string representation of BIT doesn't resemble the
     decimal representation, so we shouldn't change it to string and then to
     decimal. 
    */
    dec= args[0]->val_int();
  }
  else
  {
    if (from_base < 0)
      dec= my_strntoll(res->charset(), res->ptr(), res->length(),
                       -from_base, &endptr, &err);
    else
      dec= (longlong) my_strntoull(res->charset(), res->ptr(), res->length(),
                                   from_base, &endptr, &err);
  }

  if (!(ptr= longlong2str(dec, ans, to_base)) ||
      str->copy(ans, (uint32) (ptr - ans), default_charset()))
  {
    null_value= 1;
    return NULL;
  }
  return str;
}


String *Item_func_conv_charset::val_str(String *str)
{
  DBUG_ASSERT(fixed == 1);
  if (use_cached_value)
    return null_value ? 0 : &str_value;
  String *arg= args[0]->val_str(str);
  String_copier_for_item copier(current_thd);
  return ((null_value= args[0]->null_value ||
                       copier.copy_with_warn(collation.collation, &tmp_value,
                                             arg->charset(), arg->ptr(),
                                             arg->length(), arg->length()))) ?
    0 : &tmp_value;
}

void Item_func_conv_charset::fix_length_and_dec()
{
  DBUG_ASSERT(collation.derivation == DERIVATION_IMPLICIT);
  fix_char_length(args[0]->max_char_length());
}

void Item_func_conv_charset::print(String *str, enum_query_type query_type)
{
  str->append(STRING_WITH_LEN("convert("));
  args[0]->print(str, query_type);
  str->append(STRING_WITH_LEN(" using "));
  str->append(collation.collation->csname);
  str->append(')');
}

String *Item_func_set_collation::val_str(String *str)
{
  DBUG_ASSERT(fixed == 1);
  str=args[0]->val_str(str);
  if ((null_value=args[0]->null_value))
    return 0;
  str->set_charset(collation.collation);
  return str;
}

void Item_func_set_collation::fix_length_and_dec()
{
  CHARSET_INFO *set_collation;
  const char *colname;
  String tmp, *str= args[1]->val_str(&tmp);
  colname= str->c_ptr();
  if (colname == binary_keyword)
    set_collation= get_charset_by_csname(args[0]->collation.collation->csname,
					 MY_CS_BINSORT,MYF(0));
  else
  {
    if (!(set_collation= mysqld_collation_get_by_name(colname)))  
      return;
  }

  if (!set_collation || 
      !my_charset_same(args[0]->collation.collation,set_collation))
  {
    my_error(ER_COLLATION_CHARSET_MISMATCH, MYF(0),
             colname, args[0]->collation.collation->csname);
    return;
  }
  collation.set(set_collation, DERIVATION_EXPLICIT,
                args[0]->collation.repertoire);
  max_length= args[0]->max_length;
}


bool Item_func_set_collation::eq(const Item *item, bool binary_cmp) const
{
  /* Assume we don't have rtti */
  if (this == item)
    return 1;
  if (item->type() != FUNC_ITEM)
    return 0;
  Item_func *item_func=(Item_func*) item;
  if (arg_count != item_func->argument_count() ||
      functype() != item_func->functype())
    return 0;
  Item_func_set_collation *item_func_sc=(Item_func_set_collation*) item;
  if (collation.collation != item_func_sc->collation.collation)
    return 0;
  for (uint i=0; i < arg_count ; i++)
    if (!args[i]->eq(item_func_sc->args[i], binary_cmp))
      return 0;
  return 1;
}


void Item_func_set_collation::print(String *str, enum_query_type query_type)
{
  args[0]->print_parenthesised(str, query_type, precedence());
  str->append(STRING_WITH_LEN(" collate "));
  DBUG_ASSERT(args[1]->basic_const_item() &&
              args[1]->type() == Item::STRING_ITEM);
  ((Item_string *)args[1])->print_value(str);
}

String *Item_func_charset::val_str(String *str)
{
  DBUG_ASSERT(fixed == 1);
  uint dummy_errors;

  CHARSET_INFO *cs= args[0]->charset_for_protocol(); 
  null_value= 0;
  str->copy(cs->csname, (uint) strlen(cs->csname),
	    &my_charset_latin1, collation.collation, &dummy_errors);
  return str;
}

String *Item_func_collation::val_str(String *str)
{
  DBUG_ASSERT(fixed == 1);
  uint dummy_errors;
  CHARSET_INFO *cs= args[0]->charset_for_protocol(); 

  null_value= 0;
  str->copy(cs->name, (uint) strlen(cs->name),
	    &my_charset_latin1, collation.collation, &dummy_errors);
  return str;
}


void Item_func_weight_string::fix_length_and_dec()
{
  CHARSET_INFO *cs= args[0]->collation.collation;
  collation.set(&my_charset_bin, args[0]->collation.derivation);
  flags= my_strxfrm_flag_normalize(flags, cs->levels_for_order);
  /* 
    Use result_length if it was given explicitly in constructor,
    otherwise calculate max_length using argument's max_length
    and "nweights".
  */
  if (!(max_length= result_length))
  {
    uint char_length;
    char_length= ((cs->state & MY_CS_STRNXFRM_BAD_NWEIGHTS) || !nweights) ?
                 args[0]->max_char_length() : nweights * cs->levels_for_order;
    max_length= cs->coll->strnxfrmlen(cs, char_length * cs->mbmaxlen);
  }
  maybe_null= 1;
}


/* Return a weight_string according to collation */
String *Item_func_weight_string::val_str(String *str)
{
  String *res;
  CHARSET_INFO *cs= args[0]->collation.collation;
  uint tmp_length, frm_length;
  DBUG_ASSERT(fixed == 1);

  if (args[0]->result_type() != STRING_RESULT ||
      !(res= args[0]->val_str(str)))
    goto nl;
  
  /*
    Use result_length if it was given in constructor
    explicitly, otherwise calculate result length
    from argument and "nweights".
  */
  if (!(tmp_length= result_length))
  {
    uint char_length;
    if (cs->state & MY_CS_STRNXFRM_BAD_NWEIGHTS)
    {
      /*
        latin2_czech_cs and cp1250_czech_cs do not support
        the "nweights" limit in strnxfrm(). Use the full length.
      */
      char_length= res->length();
    }
    else
    {
      /*
        If we don't need to pad the result with spaces, then it should be
        OK to calculate character length of the argument approximately:
        "res->length() / cs->mbminlen" can return a number that is 
        bigger than the real number of characters in the string, so
        we'll allocate a little bit more memory but avoid calling
        the slow res->numchars().
        In case if we do need to pad with spaces, we call res->numchars()
        to know the true number of characters.
      */
      if (!(char_length= nweights))
        char_length= (flags & MY_STRXFRM_PAD_WITH_SPACE) ?
                      res->numchars() : (res->length() / cs->mbminlen);
    }
    tmp_length= cs->coll->strnxfrmlen(cs, char_length * cs->mbmaxlen);
  }

  {
    THD *thd= current_thd;
    if (tmp_length > current_thd->variables.max_allowed_packet)
    {
      push_warning_printf(thd, Sql_condition::WARN_LEVEL_WARN,
                          ER_WARN_ALLOWED_PACKET_OVERFLOWED,
                          ER_THD(thd, ER_WARN_ALLOWED_PACKET_OVERFLOWED),
                          func_name(),
                          thd->variables.max_allowed_packet);
      goto nl;
    }
  }
  if (tmp_value.alloc(tmp_length))
    goto nl;

  frm_length= cs->coll->strnxfrm(cs,
                                 (uchar *) tmp_value.ptr(), tmp_length,
                                 nweights ? nweights : tmp_length,
                                 (const uchar *) res->ptr(), res->length(),
                                 flags);
  DBUG_ASSERT(frm_length <= tmp_length);

  tmp_value.length(frm_length);
  null_value= 0;
  return &tmp_value;

nl:
  null_value= 1;
  return 0;
}


void Item_func_weight_string::print(String *str, enum_query_type query_type)
{
  str->append(func_name());
  str->append('(');
  args[0]->print(str, query_type);
  str->append(',');
  str->append_ulonglong(result_length);
  str->append(',');
  str->append_ulonglong(nweights);
  str->append(',');
  str->append_ulonglong(flags);
  str->append(')');
}


String *Item_func_hex::val_str_ascii(String *str)
{
  String *res;
  DBUG_ASSERT(fixed == 1);
  if (args[0]->result_type() != STRING_RESULT)
  {
    ulonglong dec;
    char ans[65],*ptr;
    /* Return hex of unsigned longlong value */
    if (args[0]->result_type() == REAL_RESULT ||
        args[0]->result_type() == DECIMAL_RESULT)
    {
      double val= args[0]->val_real();
      if ((val <= (double) LONGLONG_MIN) || 
          (val >= (double) (ulonglong) ULONGLONG_MAX))
        dec=  ~(longlong) 0;
      else
        dec= (ulonglong) (val + (val > 0 ? 0.5 : -0.5));
    }
    else
      dec= (ulonglong) args[0]->val_int();

    if ((null_value= args[0]->null_value))
      return 0;
    
    if (!(ptr= longlong2str(dec, ans, 16)) ||
        str->copy(ans,(uint32) (ptr - ans),
        &my_charset_numeric))
      return make_empty_result();		// End of memory
    return str;
  }

  /* Convert given string to a hex string, character by character */
  res= args[0]->val_str(str);
  if (!res || tmp_value.alloc(res->length()*2+1))
  {
    null_value=1;
    return 0;
  }
  null_value=0;
  tmp_value.length(res->length()*2);
  tmp_value.set_charset(&my_charset_latin1);

  octet2hex((char*) tmp_value.ptr(), res->ptr(), res->length());
  return &tmp_value;
}

  /** Convert given hex string to a binary string. */

String *Item_func_unhex::val_str(String *str)
{
  const char *from, *end;
  char *to;
  String *res;
  uint length;
  DBUG_ASSERT(fixed == 1);

  res= args[0]->val_str(str);
  if (!res || tmp_value.alloc(length= (1+res->length())/2))
  {
    null_value=1;
    return 0;
  }

  from= res->ptr();
  null_value= 0;
  tmp_value.length(length);
  to= (char*) tmp_value.ptr();
  if (res->length() % 2)
  {
    int hex_char;
    *to++= hex_char= hexchar_to_int(*from++);
    if ((null_value= (hex_char == -1)))
      return 0;
  }
  for (end=res->ptr()+res->length(); from < end ; from+=2, to++)
  {
    int hex_char;
    *to= (hex_char= hexchar_to_int(from[0])) << 4;
    if ((null_value= (hex_char == -1)))
      return 0;
    *to|= hex_char= hexchar_to_int(from[1]);
    if ((null_value= (hex_char == -1)))
      return 0;
  }
  return &tmp_value;
}


#ifndef DBUG_OFF
String *Item_func_like_range::val_str(String *str)
{
  DBUG_ASSERT(fixed == 1);
  longlong nbytes= args[1]->val_int();
  String *res= args[0]->val_str(str);
  size_t min_len, max_len;
  CHARSET_INFO *cs= collation.collation;

  if (!res || args[0]->null_value || args[1]->null_value ||
      nbytes < 0 || nbytes > MAX_BLOB_WIDTH ||
      min_str.alloc(nbytes) || max_str.alloc(nbytes))
    goto err;
  null_value=0;

  if (cs->coll->like_range(cs, res->ptr(), res->length(),
                           '\\', '_', '%', nbytes,
                           (char*) min_str.ptr(), (char*) max_str.ptr(),
                           &min_len, &max_len))
    goto err;

  min_str.set_charset(collation.collation);
  max_str.set_charset(collation.collation);
  min_str.length(min_len);
  max_str.length(max_len);

  return is_min ? &min_str : &max_str;

err:
  null_value= 1;
  return 0;
}
#endif


void Item_func_binary::print(String *str, enum_query_type query_type)
{
  str->append(STRING_WITH_LEN("cast("));
  args[0]->print(str, query_type);
  str->append(STRING_WITH_LEN(" as binary)"));
}


#include <my_dir.h>				// For my_stat

String *Item_load_file::val_str(String *str)
{
  DBUG_ASSERT(fixed == 1);
  String *file_name;
  File file;
  MY_STAT stat_info;
  char path[FN_REFLEN];
  DBUG_ENTER("load_file");

  if (!(file_name= args[0]->val_str(str))
#ifndef NO_EMBEDDED_ACCESS_CHECKS
      || !(current_thd->security_ctx->master_access & FILE_ACL)
#endif
      )
    goto err;

  (void) fn_format(path, file_name->c_ptr_safe(), mysql_real_data_home, "",
		   MY_RELATIVE_PATH | MY_UNPACK_FILENAME);

  /* Read only allowed from within dir specified by secure_file_priv */
  if (!is_secure_file_path(path))
    goto err;

  if (!mysql_file_stat(key_file_loadfile, path, &stat_info, MYF(0)))
    goto err;

  if (!(stat_info.st_mode & S_IROTH))
  {
    /* my_error(ER_TEXTFILE_NOT_READABLE, MYF(0), file_name->c_ptr()); */
    goto err;
  }

  {
    THD *thd= current_thd;
    if (stat_info.st_size > (long) thd->variables.max_allowed_packet)
    {
      push_warning_printf(thd, Sql_condition::WARN_LEVEL_WARN,
                          ER_WARN_ALLOWED_PACKET_OVERFLOWED,
                          ER_THD(thd, ER_WARN_ALLOWED_PACKET_OVERFLOWED),
                          func_name(), thd->variables.max_allowed_packet);
      goto err;
    }
  }
  if (tmp_value.alloc((size_t)stat_info.st_size))
    goto err;
  if ((file= mysql_file_open(key_file_loadfile,
                             file_name->ptr(), O_RDONLY, MYF(0))) < 0)
    goto err;
  if (mysql_file_read(file, (uchar*) tmp_value.ptr(), stat_info.st_size,
                      MYF(MY_NABP)))
  {
    mysql_file_close(file, MYF(0));
    goto err;
  }
  tmp_value.length((uint32)stat_info.st_size);
  mysql_file_close(file, MYF(0));
  null_value = 0;
  DBUG_RETURN(&tmp_value);

err:
  null_value = 1;
  DBUG_RETURN(0);
}


String* Item_func_export_set::val_str(String* str)
{
  DBUG_ASSERT(fixed == 1);
  String yes_buf, no_buf, sep_buf;
  const ulonglong the_set = (ulonglong) args[0]->val_int();
  const String *yes= args[1]->val_str(&yes_buf);
  const String *no= args[2]->val_str(&no_buf);
  const String *sep= NULL;

  uint num_set_values = 64;
  str->length(0);
  str->set_charset(collation.collation);

  /* Check if some argument is a NULL value */
  if (args[0]->null_value || args[1]->null_value || args[2]->null_value)
  {
    null_value= true;
    return NULL;
  }
  /*
    Arg count can only be 3, 4 or 5 here. This is guaranteed from the
    grammar for EXPORT_SET()
  */
  switch(arg_count) {
  case 5:
    num_set_values = (uint) args[4]->val_int();
    if (num_set_values > 64)
      num_set_values=64;
    if (args[4]->null_value)
    {
      null_value= true;
      return NULL;
    }
    /* Fall through */
  case 4:
    if (!(sep = args[3]->val_str(&sep_buf)))	// Only true if NULL
    {
      null_value= true;
      return NULL;
    }
    break;
  case 3:
    {
      /* errors is not checked - assume "," can always be converted */
      uint errors;
      sep_buf.copy(STRING_WITH_LEN(","), &my_charset_bin,
                   collation.collation, &errors);
      sep = &sep_buf;
    }
    break;
  default:
    DBUG_ASSERT(0); // cannot happen
  }
  null_value= false;

  THD *thd= current_thd;
  const ulong max_allowed_packet= thd->variables.max_allowed_packet;
  const uint num_separators= num_set_values > 0 ? num_set_values - 1 : 0;
  const ulonglong max_total_length=
    num_set_values * MY_MAX(yes->length(), no->length()) +
    num_separators * sep->length();

  if (unlikely(max_total_length > max_allowed_packet))
  {
    push_warning_printf(thd, Sql_condition::WARN_LEVEL_WARN,
                        ER_WARN_ALLOWED_PACKET_OVERFLOWED,
                        ER_THD(thd, ER_WARN_ALLOWED_PACKET_OVERFLOWED),
                        func_name(), max_allowed_packet);
    null_value= true;
    return NULL;
  }

  uint ix;
  ulonglong mask;
  for (ix= 0, mask=0x1; ix < num_set_values; ++ix, mask = (mask << 1))
  {
    if (the_set & mask)
      str->append(*yes);
    else
      str->append(*no);
    if (ix != num_separators)
      str->append(*sep);
  }
  return str;
}

void Item_func_export_set::fix_length_and_dec()
{
  uint32 length= MY_MAX(args[1]->max_char_length(), args[2]->max_char_length());
  uint32 sep_length= (arg_count > 3 ? args[3]->max_char_length() : 1);

  if (agg_arg_charsets_for_string_result(collation,
                                         args + 1, MY_MIN(4, arg_count) - 1))
    return;
  fix_char_length(length * 64 + sep_length * 63);
}


#define get_esc_bit(mask, num) (1 & (*((mask) + ((num) >> 3))) >> ((num) & 7))

/**
  QUOTE() function returns argument string in single quotes suitable for
  using in a SQL statement.

  Adds a \\ before all characters that needs to be escaped in a SQL string.
  We also escape '^Z' (END-OF-FILE in windows) to avoid probelms when
  running commands from a file in windows.

  This function is very useful when you want to generate SQL statements.

  @note
    QUOTE(NULL) returns the string 'NULL' (4 letters, without quotes).

  @retval
    str	   Quoted string
  @retval
    NULL	   Out of memory.
*/

String *Item_func_quote::val_str(String *str)
{
  DBUG_ASSERT(fixed == 1);
  /*
    Bit mask that has 1 for set for the position of the following characters:
    0, \, ' and ^Z
  */

  static uchar escmask[32]=
  {
    0x01, 0x00, 0x00, 0x04, 0x80, 0x00, 0x00, 0x00,
    0x00, 0x00, 0x00, 0x10, 0x00, 0x00, 0x00, 0x00,
    0x00, 0x00, 0x00, 0x00, 0x00, 0x00, 0x00, 0x00,
    0x00, 0x00, 0x00, 0x00, 0x00, 0x00, 0x00, 0x00
  };

  char *from, *to, *end, *start;
  String *arg= args[0]->val_str(str);
  uint arg_length, new_length;
  if (!arg)					// Null argument
  {
    /* Return the string 'NULL' */
    str->copy(STRING_WITH_LEN("NULL"), collation.collation);
    null_value= 0;
    return str;
  }

  arg_length= arg->length();

  if (collation.collation->mbmaxlen == 1)
  {
    new_length= arg_length + 2; /* for beginning and ending ' signs */
    for (from= (char*) arg->ptr(), end= from + arg_length; from < end; from++)
      new_length+= get_esc_bit(escmask, (uchar) *from);
  }
  else
  {
    new_length= (arg_length * 2) +  /* For string characters */
                (2 * collation.collation->mbmaxlen); /* For quotes */
  }

  if (tmp_value.alloc(new_length))
    goto null;

  if (collation.collation->mbmaxlen > 1)
  {
    CHARSET_INFO *cs= collation.collation;
    int mblen;
    uchar *to_end;
    to= (char*) tmp_value.ptr();
    to_end= (uchar*) to + new_length;

    /* Put leading quote */
    if ((mblen= cs->cset->wc_mb(cs, '\'', (uchar *) to, to_end)) <= 0)
      goto null;
    to+= mblen;

    for (start= (char*) arg->ptr(), end= start + arg_length; start < end; )
    {
      my_wc_t wc;
      bool escape;
      if ((mblen= cs->cset->mb_wc(cs, &wc, (uchar*) start, (uchar*) end)) <= 0)
        goto null;
      start+= mblen;
      switch (wc) {
        case 0:      escape= 1; wc= '0'; break;
        case '\032': escape= 1; wc= 'Z'; break;
        case '\'':   escape= 1; break;
        case '\\':   escape= 1; break;
        default:     escape= 0; break;
      }
      if (escape)
      {
        if ((mblen= cs->cset->wc_mb(cs, '\\', (uchar*) to, to_end)) <= 0)
          goto null;
        to+= mblen;
      }
      if ((mblen= cs->cset->wc_mb(cs, wc, (uchar*) to, to_end)) <= 0)
        goto null;
      to+= mblen;
    }

    /* Put trailing quote */
    if ((mblen= cs->cset->wc_mb(cs, '\'', (uchar *) to, to_end)) <= 0)
      goto null;
    to+= mblen;
    new_length= to - tmp_value.ptr();
    goto ret;
  }

  /*
    We replace characters from the end to the beginning
  */
  to= (char*) tmp_value.ptr() + new_length - 1;
  *to--= '\'';
  for (start= (char*) arg->ptr(),end= start + arg_length; end-- != start; to--)
  {
    /*
      We can't use the bitmask here as we want to replace \O and ^Z with 0
      and Z
    */
    switch (*end)  {
    case 0:
      *to--= '0';
      *to=   '\\';
      break;
    case '\032':
      *to--= 'Z';
      *to=   '\\';
      break;
    case '\'':
    case '\\':
      *to--= *end;
      *to=   '\\';
      break;
    default:
      *to= *end;
      break;
    }
  }
  *to= '\'';

ret:
  tmp_value.length(new_length);
  tmp_value.set_charset(collation.collation);
  null_value= 0;
  return &tmp_value;

null:
  null_value= 1;
  return 0;
}

longlong Item_func_uncompressed_length::val_int()
{
  DBUG_ASSERT(fixed == 1);
  String *res= args[0]->val_str(&value);
  if (!res)
  {
    null_value=1;
    return 0; /* purecov: inspected */
  }
  null_value=0;
  if (res->is_empty()) return 0;

  /*
    If length is <= 4 bytes, data is corrupt. This is the best we can do
    to detect garbage input without decompressing it.
  */
  if (res->length() <= 4)
  {
    THD *thd= current_thd;
    push_warning_printf(thd, Sql_condition::WARN_LEVEL_WARN,
                        ER_ZLIB_Z_DATA_ERROR,
                        ER_THD(thd, ER_ZLIB_Z_DATA_ERROR));
    null_value= 1;
    return 0;
  }

 /*
    res->ptr() using is safe because we have tested that string is at least
    5 bytes long.
    res->c_ptr() is not used because:
      - we do not need \0 terminated string to get first 4 bytes
      - c_ptr() tests simbol after string end (uninitialiozed memory) which
        confuse valgrind
  */
  return uint4korr(res->ptr()) & 0x3FFFFFFF;
}

longlong Item_func_crc32::val_int()
{
  DBUG_ASSERT(fixed == 1);
  String *res=args[0]->val_str(&value);
  if (!res)
  {
    null_value=1;
    return 0; /* purecov: inspected */
  }
  null_value=0;
  return (longlong) my_checksum(0L, (uchar*)res->ptr(), res->length());
}

#ifdef HAVE_COMPRESS
#include "zlib.h"

String *Item_func_compress::val_str(String *str)
{
  int err= Z_OK, code;
  size_t new_size;
  String *res;
  Byte *body;
  char *tmp, *last_char;
  DBUG_ASSERT(fixed == 1);

  if (!(res= args[0]->val_str(str)))
  {
    null_value= 1;
    return 0;
  }
  null_value= 0;
  if (res->is_empty()) return res;

  /*
    Citation from zlib.h (comment for compress function):

    Compresses the source buffer into the destination buffer.  sourceLen is
    the byte length of the source buffer. Upon entry, destLen is the total
    size of the destination buffer, which must be at least 0.1% larger than
    sourceLen plus 12 bytes.
    We assume here that the buffer can't grow more than .25 %.
  */
  new_size= res->length() + res->length() / 5 + 12;

  // Check new_size overflow: new_size <= res->length()
  if (((uint32) (new_size+5) <= res->length()) || 
      buffer.realloc((uint32) new_size + 4 + 1))
  {
    null_value= 1;
    return 0;
  }

  body= ((Byte*)buffer.ptr()) + 4;

  // As far as we have checked res->is_empty() we can use ptr()
  if ((err= my_compress_buffer(body, &new_size, (const uchar *)res->ptr(),
                               res->length())) != Z_OK)
  {
    THD *thd= current_thd;
    code= err==Z_MEM_ERROR ? ER_ZLIB_Z_MEM_ERROR : ER_ZLIB_Z_BUF_ERROR;
    push_warning(thd, Sql_condition::WARN_LEVEL_WARN, code,
                 ER_THD(thd, code));
    null_value= 1;
    return 0;
  }

  tmp= (char*)buffer.ptr(); // int4store is a macro; avoid side effects
  int4store(tmp, res->length() & 0x3FFFFFFF);

  /* This is to ensure that things works for CHAR fields, which trim ' ': */
  last_char= ((char*)body)+new_size-1;
  if (*last_char == ' ')
  {
    *++last_char= '.';
    new_size++;
  }

  buffer.length((uint32)new_size + 4);
  return &buffer;
}


String *Item_func_uncompress::val_str(String *str)
{
  DBUG_ASSERT(fixed == 1);
  String *res= args[0]->val_str(str);
  ulong new_size;
  int err;
  uint code;

  if (!res)
    goto err;
  null_value= 0;
  if (res->is_empty())
    return res;

  /* If length is less than 4 bytes, data is corrupt */
  if (res->length() <= 4)
  {
    THD *thd= current_thd;
    push_warning_printf(thd, Sql_condition::WARN_LEVEL_WARN,
			ER_ZLIB_Z_DATA_ERROR,
			ER_THD(thd, ER_ZLIB_Z_DATA_ERROR));
    goto err;
  }

  /* Size of uncompressed data is stored as first 4 bytes of field */
  new_size= uint4korr(res->ptr()) & 0x3FFFFFFF;
  if (new_size > current_thd->variables.max_allowed_packet)
  {
    THD *thd= current_thd;
    push_warning_printf(thd,Sql_condition::WARN_LEVEL_WARN,
			ER_TOO_BIG_FOR_UNCOMPRESS,
			ER_THD(thd, ER_TOO_BIG_FOR_UNCOMPRESS),
                        static_cast<int>(thd->variables.
                                         max_allowed_packet));
    goto err;
  }
  if (buffer.realloc((uint32)new_size))
    goto err;

  if ((err= uncompress((Byte*)buffer.ptr(), &new_size,
		       ((const Bytef*)res->ptr())+4,res->length()-4)) == Z_OK)
  {
    buffer.length((uint32) new_size);
    return &buffer;
  }

  code= ((err == Z_BUF_ERROR) ? ER_ZLIB_Z_BUF_ERROR :
	 ((err == Z_MEM_ERROR) ? ER_ZLIB_Z_MEM_ERROR : ER_ZLIB_Z_DATA_ERROR));
  {
    THD *thd= current_thd;
    push_warning(thd, Sql_condition::WARN_LEVEL_WARN, code, ER_THD(thd, code));
  }

err:
  null_value= 1;
  return 0;
}
#endif


String *Item_func_uuid::val_str(String *str)
{
  DBUG_ASSERT(fixed == 1);
  uchar guid[MY_UUID_SIZE];

  str->realloc(MY_UUID_STRING_LENGTH+1);
  str->length(MY_UUID_STRING_LENGTH);
  str->set_charset(system_charset_info);
  my_uuid(guid);
  my_uuid2str(guid, (char *)str->ptr());

  return str;
}


Item_func_dyncol_create::Item_func_dyncol_create(THD *thd, List<Item> &args,
                                                 DYNCALL_CREATE_DEF *dfs):
  Item_str_func(thd, args), defs(dfs), vals(0), keys_num(NULL), keys_str(NULL),
  names(FALSE), force_names(FALSE)
{
  DBUG_ASSERT((args.elements & 0x1) == 0); // even number of arguments
}


bool Item_func_dyncol_create::fix_fields(THD *thd, Item **ref)
{
  uint i;
  bool res= Item_func::fix_fields(thd, ref); // no need Item_str_func here
  if (!res)
  {
    vals= (DYNAMIC_COLUMN_VALUE *) alloc_root(thd->mem_root,
                                              sizeof(DYNAMIC_COLUMN_VALUE) *
                                              (arg_count / 2));
    for (i= 0;
         i + 1 < arg_count && args[i]->result_type() == INT_RESULT;
         i+= 2)
      ;
    if (i + 1 < arg_count)
    {
      names= TRUE;
    }

    keys_num= (uint *) alloc_root(thd->mem_root,
                               (sizeof(LEX_STRING) > sizeof(uint) ?
                                sizeof(LEX_STRING) :
                                sizeof(uint)) *
                               (arg_count / 2));
    keys_str= (LEX_STRING *) keys_num;
    status_var_increment(thd->status_var.feature_dynamic_columns);
  }
  return res || vals == 0 || keys_num == 0;
}


void Item_func_dyncol_create::fix_length_and_dec()
{
  max_length= MAX_BLOB_WIDTH;
  maybe_null= TRUE;
  collation.set(&my_charset_bin);
  decimals= 0;
}

bool Item_func_dyncol_create::prepare_arguments(THD *thd, bool force_names_arg)
{
  char buff[STRING_BUFFER_USUAL_SIZE];
  String *res, tmp(buff, sizeof(buff), &my_charset_bin);
  uint column_count= (arg_count / 2);
  uint i;
  my_decimal dtmp, *dres;
  force_names= force_names_arg;

  if (!(names || force_names))
  {
    for (i= 0; i < column_count; i++)
    {
      uint valpos= i * 2 + 1;
      DYNAMIC_COLUMN_TYPE type= defs[i].type;
      if (type == DYN_COL_NULL)
        switch (args[valpos]->field_type())
        {
        case MYSQL_TYPE_VARCHAR:
        case MYSQL_TYPE_ENUM:
        case MYSQL_TYPE_SET:
        case MYSQL_TYPE_TINY_BLOB:
        case MYSQL_TYPE_MEDIUM_BLOB:
        case MYSQL_TYPE_LONG_BLOB:
        case MYSQL_TYPE_BLOB:
        case MYSQL_TYPE_VAR_STRING:
        case MYSQL_TYPE_STRING:
        case MYSQL_TYPE_GEOMETRY:
          type= DYN_COL_STRING;
          break;
        default:
          break;
        }

      if (type == DYN_COL_STRING &&
          args[valpos]->type() == Item::FUNC_ITEM &&
          ((Item_func *)args[valpos])->functype() == DYNCOL_FUNC)
      {
        force_names= 1;
        break;
      }
    }
  }

  /* get values */
  for (i= 0; i < column_count; i++)
  {
    uint valpos= i * 2 + 1;
    DYNAMIC_COLUMN_TYPE type= defs[i].type;
    if (type == DYN_COL_NULL) // auto detect
    {
      /*
        We don't have a default here to ensure we get a warning if
        one adds a new not handled MYSQL_TYPE_...
      */
      switch (args[valpos]->field_type()) {
      case MYSQL_TYPE_DECIMAL:
      case MYSQL_TYPE_NEWDECIMAL:
        type= DYN_COL_DECIMAL;
        break;
      case MYSQL_TYPE_TINY:
      case MYSQL_TYPE_SHORT:
      case MYSQL_TYPE_LONG:
      case MYSQL_TYPE_LONGLONG:
      case MYSQL_TYPE_INT24:
      case MYSQL_TYPE_YEAR:
      case MYSQL_TYPE_BIT:
        type= args[valpos]->unsigned_flag ? DYN_COL_UINT : DYN_COL_INT;
        break;
      case MYSQL_TYPE_FLOAT:
      case MYSQL_TYPE_DOUBLE:
        type= DYN_COL_DOUBLE;
        break;
      case MYSQL_TYPE_NULL:
        type= DYN_COL_NULL;
        break;
      case MYSQL_TYPE_TIMESTAMP:
      case MYSQL_TYPE_TIMESTAMP2:
      case MYSQL_TYPE_DATETIME:
      case MYSQL_TYPE_DATETIME2:
        type= DYN_COL_DATETIME;
	break;
      case MYSQL_TYPE_DATE:
      case MYSQL_TYPE_NEWDATE:
        type= DYN_COL_DATE;
        break;
      case MYSQL_TYPE_TIME:
      case MYSQL_TYPE_TIME2:
        type= DYN_COL_TIME;
        break;
      case MYSQL_TYPE_VARCHAR:
      case MYSQL_TYPE_ENUM:
      case MYSQL_TYPE_SET:
      case MYSQL_TYPE_TINY_BLOB:
      case MYSQL_TYPE_MEDIUM_BLOB:
      case MYSQL_TYPE_LONG_BLOB:
      case MYSQL_TYPE_BLOB:
      case MYSQL_TYPE_VAR_STRING:
      case MYSQL_TYPE_STRING:
      case MYSQL_TYPE_GEOMETRY:
        type= DYN_COL_STRING;
        break;
      }
    }
    if (type == DYN_COL_STRING &&
        args[valpos]->type() == Item::FUNC_ITEM &&
        ((Item_func *)args[valpos])->functype() == DYNCOL_FUNC)
    {
      DBUG_ASSERT(names || force_names);
      type= DYN_COL_DYNCOL;
    }
    if (names || force_names)
    {
      res= args[i * 2]->val_str(&tmp);
      if (res)
      {
        // guaranty UTF-8 string for names
        if (my_charset_same(res->charset(), &my_charset_utf8_general_ci))
        {
          keys_str[i].length= res->length();
          keys_str[i].str= thd->strmake(res->ptr(), res->length());
        }
        else
        {
          uint strlen= res->length() * my_charset_utf8_general_ci.mbmaxlen + 1;
          uint dummy_errors;
          char *str= (char *) thd->alloc(strlen);
          if (str)
          {
            keys_str[i].length=
              copy_and_convert(str, strlen, &my_charset_utf8_general_ci,
                               res->ptr(), res->length(), res->charset(),
                               &dummy_errors);
              keys_str[i].str= str;
          }
          else
            keys_str[i].length= 0;

        }
      }
      else
      {
        keys_str[i].length= 0;
        keys_str[i].str= NULL;
      }
    }
    else
      keys_num[i]= (uint) args[i * 2]->val_int();
    if (args[i * 2]->null_value)
    {
      /* to make cleanup possible */
      for (; i < column_count; i++)
        vals[i].type= DYN_COL_NULL;
      return 1;
    }
    vals[i].type= type;
    switch (type) {
    case DYN_COL_NULL:
      DBUG_ASSERT(args[valpos]->field_type() == MYSQL_TYPE_NULL);
      break;
    case DYN_COL_INT:
      vals[i].x.long_value= args[valpos]->val_int();
      break;
    case DYN_COL_UINT:
      vals[i].x.ulong_value= args[valpos]->val_int();
      break;
    case DYN_COL_DOUBLE:
      vals[i].x.double_value= args[valpos]->val_real();
      break;
    case DYN_COL_DYNCOL:
    case DYN_COL_STRING:
      res= args[valpos]->val_str(&tmp);
      if (res && defs[i].cs)
        res->set_charset(defs[i].cs);
      if (res &&
          (vals[i].x.string.value.str= thd->strmake(res->ptr(), res->length())))
      {
	vals[i].x.string.value.length= res->length();
	vals[i].x.string.charset= res->charset();
      }
      else
      {
        args[valpos]->null_value= 1;            // In case of out of memory
        vals[i].x.string.value.str= NULL;
        vals[i].x.string.value.length= 0;         // just to be safe
      }
      break;
    case DYN_COL_DECIMAL:
      if ((dres= args[valpos]->val_decimal(&dtmp)))
      {
	mariadb_dyncol_prepare_decimal(&vals[i]);
        DBUG_ASSERT(vals[i].x.decimal.value.len == dres->len);
        vals[i].x.decimal.value.intg= dres->intg;
        vals[i].x.decimal.value.frac= dres->frac;
        vals[i].x.decimal.value.sign= dres->sign();
        memcpy(vals[i].x.decimal.buffer, dres->buf,
               sizeof(vals[i].x.decimal.buffer));
      }
      else
      {
	mariadb_dyncol_prepare_decimal(&vals[i]); // just to be safe
        DBUG_ASSERT(args[valpos]->null_value);
      }
      break;
    case DYN_COL_DATETIME:
    case DYN_COL_DATE:
      args[valpos]->get_date(&vals[i].x.time_value,
                             sql_mode_for_dates(thd));
      break;
    case DYN_COL_TIME:
      args[valpos]->get_time(&vals[i].x.time_value);
      break;
    default:
      DBUG_ASSERT(0);
      vals[i].type= DYN_COL_NULL;
    }
    if (vals[i].type != DYN_COL_NULL && args[valpos]->null_value)
    {
      vals[i].type= DYN_COL_NULL;
    }
  }
  return FALSE;
}


String *Item_func_dyncol_create::val_str(String *str)
{
  DYNAMIC_COLUMN col;
  String *res;
  uint column_count= (arg_count / 2);
  enum enum_dyncol_func_result rc;
  DBUG_ASSERT((arg_count & 0x1) == 0); // even number of arguments

  /* FIXME: add thd argument to Item::val_str() */
  if (prepare_arguments(current_thd, FALSE))
  {
    res= NULL;
    null_value= 1;
  }
  else
  {
    if ((rc= ((names || force_names) ?
              mariadb_dyncol_create_many_named(&col, column_count, keys_str,
                                               vals, TRUE) :
              mariadb_dyncol_create_many_num(&col, column_count, keys_num,
                                             vals, TRUE))))
    {
      dynamic_column_error_message(rc);
      mariadb_dyncol_free(&col);
      res= NULL;
      null_value= TRUE;
    }
    else
    {
      /* Move result from DYNAMIC_COLUMN to str_value */
      char *ptr;
      size_t length, alloc_length;
      dynstr_reassociate(&col, &ptr, &length, &alloc_length);
      str_value.reset(ptr, length, alloc_length, &my_charset_bin);
      res= &str_value;
      null_value= FALSE;
    }
  }

  return res;
}

void Item_func_dyncol_create::print_arguments(String *str,
                                              enum_query_type query_type)
{
  uint i;
  uint column_count= (arg_count / 2);
  for (i= 0; i < column_count; i++)
  {
    args[i*2]->print(str, query_type);
    str->append(',');
    args[i*2 + 1]->print(str, query_type);
    switch (defs[i].type) {
    case DYN_COL_NULL: // automatic type => write nothing
      break;
    case DYN_COL_INT:
      str->append(STRING_WITH_LEN(" AS int"));
      break;
    case DYN_COL_UINT:
      str->append(STRING_WITH_LEN(" AS unsigned int"));
      break;
    case DYN_COL_DOUBLE:
      str->append(STRING_WITH_LEN(" AS double"));
      break;
    case DYN_COL_DYNCOL:
    case DYN_COL_STRING:
      str->append(STRING_WITH_LEN(" AS char"));
      if (defs[i].cs)
      {
        str->append(STRING_WITH_LEN(" charset "));
        str->append(defs[i].cs->csname);
        str->append(' ');
      }
      break;
    case DYN_COL_DECIMAL:
      str->append(STRING_WITH_LEN(" AS decimal"));
      break;
    case DYN_COL_DATETIME:
      str->append(STRING_WITH_LEN(" AS datetime"));
      break;
    case DYN_COL_DATE:
      str->append(STRING_WITH_LEN(" AS date"));
      break;
    case DYN_COL_TIME:
      str->append(STRING_WITH_LEN(" AS time"));
      break;
    }
    if (i < column_count - 1)
      str->append(',');
  }
}


void Item_func_dyncol_create::print(String *str,
                                    enum_query_type query_type)
{
  DBUG_ASSERT((arg_count & 0x1) == 0); // even number of arguments
  str->append(STRING_WITH_LEN("column_create("));
  print_arguments(str, query_type);
  str->append(')');
}

String *Item_func_dyncol_json::val_str(String *str)
{
  DYNAMIC_STRING json, col;
  String *res;
  enum enum_dyncol_func_result rc;

  res= args[0]->val_str(str);
  if (args[0]->null_value)
    goto null;

  col.str= (char *)res->ptr();
  col.length= res->length();
  if ((rc= mariadb_dyncol_json(&col, &json)))
  {
    dynamic_column_error_message(rc);
    goto null;
  }
  bzero(&col, sizeof(col));
  {
    /* Move result from DYNAMIC_COLUMN to str */
    char *ptr;
    size_t length, alloc_length;
    dynstr_reassociate(&json, &ptr, &length, &alloc_length);
    str->reset(ptr, length, alloc_length, &my_charset_utf8_general_ci);
    null_value= FALSE;
  }
  return str;

null:
  bzero(&col, sizeof(col));
  null_value= TRUE;
  return NULL;
}

String *Item_func_dyncol_add::val_str(String *str)
{
  DYNAMIC_COLUMN col;
  String *res;
  uint column_count=  (arg_count / 2);
  enum enum_dyncol_func_result rc;
  DBUG_ASSERT((arg_count & 0x1) == 1); // odd number of arguments

  /* We store the packed data last */
  res= args[arg_count - 1]->val_str(str);
  if (args[arg_count - 1]->null_value ||
      init_dynamic_string(&col, NULL, res->length() + STRING_BUFFER_USUAL_SIZE,
                          STRING_BUFFER_USUAL_SIZE))
    goto null;

  col.length= res->length();
  memcpy(col.str, res->ptr(), col.length);

  /* FIXME: add thd argument to Item::val_str() */
  if (prepare_arguments(current_thd, mariadb_dyncol_has_names(&col)))
    goto null;

  if ((rc= ((names || force_names) ?
            mariadb_dyncol_update_many_named(&col, column_count,
                                             keys_str, vals) :
            mariadb_dyncol_update_many_num(&col, column_count,
                                           keys_num, vals))))
  {
    dynamic_column_error_message(rc);
    mariadb_dyncol_free(&col);
    goto null;
  }

  {
    /* Move result from DYNAMIC_COLUMN to str */
    char *ptr;
    size_t length, alloc_length;
    dynstr_reassociate(&col, &ptr, &length, &alloc_length);
    str->reset(ptr, length, alloc_length, &my_charset_bin);
    null_value= FALSE;
  }

  return str;

null:
  null_value= TRUE;
  return NULL;
}


void Item_func_dyncol_add::print(String *str,
                                 enum_query_type query_type)
{
  DBUG_ASSERT((arg_count & 0x1) == 1); // odd number of arguments
  str->append(STRING_WITH_LEN("column_add("));
  args[arg_count - 1]->print(str, query_type);
  str->append(',');
  print_arguments(str, query_type);
  str->append(')');
}


/**
  Get value for a column stored in a dynamic column

  @notes
  This function ensures that null_value is set correctly
*/

bool Item_dyncol_get::get_dyn_value(THD *thd, DYNAMIC_COLUMN_VALUE *val,
                                    String *tmp)
{
  DYNAMIC_COLUMN dyn_str;
  String *res;
  longlong num= 0;
  LEX_STRING buf, *name= NULL;
  char nmstrbuf[11];
  String nmbuf(nmstrbuf, sizeof(nmstrbuf), system_charset_info);
  enum enum_dyncol_func_result rc;

  if (args[1]->result_type() == INT_RESULT)
    num= args[1]->val_int();
  else
  {
    String *nm= args[1]->val_str(&nmbuf);
    if (!nm || args[1]->null_value)
    {
      null_value= 1;
      return 1;
    }

    if (my_charset_same(nm->charset(), &my_charset_utf8_general_ci))
    {
      buf.str= (char *) nm->ptr();
      buf.length= nm->length();
    }
    else
    {
      uint strlen= nm->length() * my_charset_utf8_general_ci.mbmaxlen + 1;
      uint dummy_errors;
      buf.str= (char *) thd->alloc(strlen);
      if (buf.str)
      {
        buf.length=
          copy_and_convert(buf.str, strlen, &my_charset_utf8_general_ci,
                           nm->ptr(), nm->length(), nm->charset(),
                           &dummy_errors);
      }
      else
        buf.length= 0;
    }
    name= &buf;
  }


  if (args[1]->null_value || num < 0 || num > INT_MAX)
  {
    null_value= 1;
    return 1;
  }

  res= args[0]->val_str(tmp);
  if (args[0]->null_value)
  {
    null_value= 1;
    return 1;
  }

  dyn_str.str=   (char*) res->ptr();
  dyn_str.length= res->length();
  if ((rc= ((name == NULL) ?
            mariadb_dyncol_get_num(&dyn_str, (uint) num, val) :
            mariadb_dyncol_get_named(&dyn_str, name, val))))
  {
    dynamic_column_error_message(rc);
    null_value= 1;
    return 1;
  }

  null_value= 0;
  return 0;                                     // ok
}


String *Item_dyncol_get::val_str(String *str_result)
{
  DYNAMIC_COLUMN_VALUE val;
  char buff[STRING_BUFFER_USUAL_SIZE];
  String tmp(buff, sizeof(buff), &my_charset_bin);

  if (get_dyn_value(current_thd, &val, &tmp))
    return NULL;

  switch (val.type) {
  case DYN_COL_NULL:
    goto null;
  case DYN_COL_INT:
  case DYN_COL_UINT:
    str_result->set_int(val.x.long_value, MY_TEST(val.type == DYN_COL_UINT),
                       &my_charset_latin1);
    break;
  case DYN_COL_DOUBLE:
    str_result->set_real(val.x.double_value, NOT_FIXED_DEC, &my_charset_latin1);
    break;
  case DYN_COL_DYNCOL:
  case DYN_COL_STRING:
    if ((char*) tmp.ptr() <= val.x.string.value.str &&
        (char*) tmp.ptr() + tmp.length() >= val.x.string.value.str)
    {
      /* value is allocated in tmp buffer; We have to make a copy */
      str_result->copy(val.x.string.value.str, val.x.string.value.length,
                      val.x.string.charset);
    }
    else
    {
      /*
        It's safe to use the current value because it's either pointing
        into a field or in a buffer for another item and this buffer
        is not going to be deleted during expression evaluation
      */
      str_result->set(val.x.string.value.str, val.x.string.value.length,
                      val.x.string.charset);
    }
    break;
  case DYN_COL_DECIMAL:
  {
    int res;
    int length= decimal_string_size(&val.x.decimal.value);
    if (str_result->alloc(length))
      goto null;
    if ((res= decimal2string(&val.x.decimal.value, (char*) str_result->ptr(),
                             &length, 0, 0, ' ')) != E_DEC_OK)
    {
      char buff[40];
      int len= sizeof(buff);
      DBUG_ASSERT(length < (int)sizeof(buff));
      decimal2string(&val.x.decimal.value, buff, &len, 0, 0, ' ');
      decimal_operation_results(res, buff, "CHAR");
    }
    str_result->set_charset(&my_charset_latin1);
    str_result->length(length);
    break;
  }
  case DYN_COL_DATETIME:
  case DYN_COL_DATE:
  case DYN_COL_TIME:
  {
    int length;
    /*
      We use AUTO_SEC_PART_DIGITS here to ensure that we do not loose
      any microseconds from the data. This is safe to do as we are
      asked to return the time argument as a string.
    */
    if (str_result->alloc(MAX_DATE_STRING_REP_LENGTH) ||
        !(length= my_TIME_to_str(&val.x.time_value, (char*) str_result->ptr(),
                                 AUTO_SEC_PART_DIGITS)))
      goto null;
    str_result->set_charset(&my_charset_latin1);
    str_result->length(length);
    break;
  }
  }
  return str_result;

null:
  null_value= TRUE;
  return 0;
}


longlong Item_dyncol_get::val_int()
{
  THD *thd= current_thd;
  DYNAMIC_COLUMN_VALUE val;
  char buff[STRING_BUFFER_USUAL_SIZE];
  String tmp(buff, sizeof(buff), &my_charset_bin);

  if (get_dyn_value(thd, &val, &tmp))
    return 0;

  switch (val.type) {
  case DYN_COL_DYNCOL:
  case DYN_COL_NULL:
    goto null;
  case DYN_COL_UINT:
    unsigned_flag= 1;            // Make it possible for caller to detect sign
    return val.x.long_value;
  case DYN_COL_INT:
    unsigned_flag= 0;            // Make it possible for caller to detect sign
    return val.x.long_value;
  case DYN_COL_DOUBLE:
    return Converter_double_to_longlong_with_warn(thd, val.x.double_value,
                                                  unsigned_flag).result();
  case DYN_COL_STRING:
  {
    int error;
    longlong num;
    char *end= val.x.string.value.str + val.x.string.value.length, *org_end= end;

    num= my_strtoll10(val.x.string.value.str, &end, &error);
    if (end != org_end || error > 0)
    {
      push_warning_printf(thd, Sql_condition::WARN_LEVEL_WARN,
                          ER_BAD_DATA,
                          ER_THD(thd, ER_BAD_DATA),
                          ErrConvString(val.x.string.value.str,
                                        val.x.string.value.length,
                                        val.x.string.charset).ptr(),
                          unsigned_flag ? "UNSIGNED INT" : "INT");
    }
    unsigned_flag= error >= 0;
    return num;
  }
  case DYN_COL_DECIMAL:
  {
    longlong num;
    my_decimal2int(E_DEC_FATAL_ERROR, &val.x.decimal.value, unsigned_flag,
                   &num);
    return num;
  }
  case DYN_COL_DATETIME:
  case DYN_COL_DATE:
  case DYN_COL_TIME:
    unsigned_flag= !val.x.time_value.neg;
    if (unsigned_flag)
      return TIME_to_ulonglong(&val.x.time_value);
    else
      return -(longlong)TIME_to_ulonglong(&val.x.time_value);
  }

null:
  null_value= TRUE;
  return 0;
}


double Item_dyncol_get::val_real()
{
  THD *thd= current_thd;
  DYNAMIC_COLUMN_VALUE val;
  char buff[STRING_BUFFER_USUAL_SIZE];
  String tmp(buff, sizeof(buff), &my_charset_bin);

  if (get_dyn_value(thd, &val, &tmp))
    return 0.0;

  switch (val.type) {
  case DYN_COL_DYNCOL:
  case DYN_COL_NULL:
    goto null;
  case DYN_COL_UINT:
    return ulonglong2double(val.x.ulong_value);
  case DYN_COL_INT:
    return (double) val.x.long_value;
  case DYN_COL_DOUBLE:
    return (double) val.x.double_value;
  case DYN_COL_STRING:
  {
    int error;
    char *end;
    double res= my_strntod(val.x.string.charset, (char*) val.x.string.value.str,
                           val.x.string.value.length, &end, &error);

    if (end != (char*) val.x.string.value.str + val.x.string.value.length ||
        error)
    {
      push_warning_printf(thd, Sql_condition::WARN_LEVEL_WARN,
                          ER_BAD_DATA,
                          ER_THD(thd, ER_BAD_DATA),
                          ErrConvString(val.x.string.value.str,
                                        val.x.string.value.length,
                                        val.x.string.charset).ptr(),
                          "DOUBLE");
    }
    return res;
  }
  case DYN_COL_DECIMAL:
  {
    double res;
    /* This will always succeed */
    decimal2double(&val.x.decimal.value, &res);
    return res;
  }
  case DYN_COL_DATETIME:
  case DYN_COL_DATE:
  case DYN_COL_TIME:
    return TIME_to_double(&val.x.time_value);
  }

null:
  null_value= TRUE;
  return 0.0;
}


my_decimal *Item_dyncol_get::val_decimal(my_decimal *decimal_value)
{
  THD *thd= current_thd;
  DYNAMIC_COLUMN_VALUE val;
  char buff[STRING_BUFFER_USUAL_SIZE];
  String tmp(buff, sizeof(buff), &my_charset_bin);

  if (get_dyn_value(thd, &val, &tmp))
    return NULL;

  switch (val.type) {
  case DYN_COL_DYNCOL:
  case DYN_COL_NULL:
    goto null;
  case DYN_COL_UINT:
    int2my_decimal(E_DEC_FATAL_ERROR, val.x.long_value, TRUE, decimal_value);
    break;
  case DYN_COL_INT:
    int2my_decimal(E_DEC_FATAL_ERROR, val.x.long_value, FALSE, decimal_value);
    break;
  case DYN_COL_DOUBLE:
    double2my_decimal(E_DEC_FATAL_ERROR, val.x.double_value, decimal_value);
    break;
  case DYN_COL_STRING:
  {
    const char *end;
    int rc;
    rc= str2my_decimal(0, val.x.string.value.str, val.x.string.value.length,
                       val.x.string.charset, decimal_value, &end);
    if (rc != E_DEC_OK ||
        end != val.x.string.value.str + val.x.string.value.length)
    {
      push_warning_printf(thd, Sql_condition::WARN_LEVEL_WARN,
                          ER_BAD_DATA,
                          ER_THD(thd, ER_BAD_DATA),
                          ErrConvString(val.x.string.value.str,
                                        val.x.string.value.length,
                                        val.x.string.charset).ptr(),
                          "DECIMAL");
    }
    break;
  }
  case DYN_COL_DECIMAL:
    decimal2my_decimal(&val.x.decimal.value, decimal_value);
    break;
  case DYN_COL_DATETIME:
  case DYN_COL_DATE:
  case DYN_COL_TIME:
    decimal_value= TIME_to_my_decimal(&val.x.time_value, decimal_value);
    break;
  }
  return decimal_value;

null:
  null_value= TRUE;
  return 0;
}


bool Item_dyncol_get::get_date(MYSQL_TIME *ltime, ulonglong fuzzy_date)
{
  DYNAMIC_COLUMN_VALUE val;
  char buff[STRING_BUFFER_USUAL_SIZE];
  String tmp(buff, sizeof(buff), &my_charset_bin);
  bool signed_value= 0;

  if (get_dyn_value(current_thd, &val, &tmp))
    return 1;                                   // Error

  switch (val.type) {
  case DYN_COL_DYNCOL:
  case DYN_COL_NULL:
    goto null;
  case DYN_COL_INT:
    signed_value= 1;                                  // For error message
    /* fall_trough */
  case DYN_COL_UINT:
    if (signed_value || val.x.ulong_value <= LONGLONG_MAX)
    {
      longlong llval = (longlong)val.x.ulong_value;
      bool neg = llval < 0;
      if (int_to_datetime_with_warn(neg, (ulonglong)(neg ? -llval :
                                                llval),
                                    ltime, fuzzy_date, 0 /* TODO */))
        goto null;
      return 0;
    }
    /* let double_to_datetime_with_warn() issue the warning message */
    val.x.double_value= static_cast<double>(ULONGLONG_MAX);
    /* fall_trough */
  case DYN_COL_DOUBLE:
    if (double_to_datetime_with_warn(val.x.double_value, ltime, fuzzy_date,
                                     0 /* TODO */))
      goto null;
    return 0;
  case DYN_COL_DECIMAL:
    if (decimal_to_datetime_with_warn((my_decimal*)&val.x.decimal.value, ltime,
                                      fuzzy_date, 0 /* TODO */))
      goto null;
    return 0;
  case DYN_COL_STRING:
    if (str_to_datetime_with_warn(&my_charset_numeric,
                                  val.x.string.value.str,
                                  val.x.string.value.length,
                                  ltime, fuzzy_date))
      goto null;
    return 0;
  case DYN_COL_DATETIME:
  case DYN_COL_DATE:
  case DYN_COL_TIME:
    *ltime= val.x.time_value;
    return 0;
  }

null:
  null_value= TRUE;
  return 1;
}

void Item_dyncol_get::print(String *str, enum_query_type query_type)
{
  /*
    Parent cast doesn't exist yet, only print dynamic column name. This happens
    when called from create_func_cast() / wrong_precision_error().
  */
  if (!str->length())
  {
    args[1]->print(str, query_type);
    return;
  }

  /* see create_func_dyncol_get */
  DBUG_ASSERT(str->length() >= 5);
  DBUG_ASSERT(strncmp(str->ptr() + str->length() - 5, "cast(", 5) == 0);

  str->length(str->length() - 5);    // removing "cast("
  str->append(STRING_WITH_LEN("column_get("));
  args[0]->print(str, query_type);
  str->append(',');
  args[1]->print(str, query_type);
  /* let the parent cast item add " as <type>)" */
}


String *Item_func_dyncol_list::val_str(String *str)
{
  uint i;
  enum enum_dyncol_func_result rc;
  LEX_STRING *names= 0;
  uint count;
  DYNAMIC_COLUMN col;
  String *res= args[0]->val_str(str);

  if (args[0]->null_value)
    goto null;
  col.length= res->length();
  /* We do not change the string, so could do this trick */
  col.str= (char *)res->ptr();
  if ((rc= mariadb_dyncol_list_named(&col, &count, &names)))
  {
    bzero(&col, sizeof(col));
    dynamic_column_error_message(rc);
    goto null;
  }
  bzero(&col, sizeof(col));

  /*
    We estimate average name length as 10
  */
  if (str->alloc(count * 13))
    goto null;

  str->length(0);
  str->set_charset(&my_charset_utf8_general_ci);
  for (i= 0; i < count; i++)
  {
    append_identifier(current_thd, str, names[i].str, names[i].length);
    if (i < count - 1)
      str->qs_append(',');
  }
  null_value= FALSE;
  if (names)
    my_free(names);
  return str;

null:
  null_value= TRUE;
  if (names)
    my_free(names);
  return NULL;
<<<<<<< HEAD
}

#ifdef WITH_WSREP

#include "wsrep_mysqld.h"

String * Item_func_wsrep_last_written_gtid::val_str_ascii(String *str)
{
  wsrep_gtid_t gtid;
  wsrep_thd_last_written_gtid(current_thd, &gtid);
  
  if (gtid_str.alloc(WSREP_GTID_STR_LEN))
  {
    my_error(ER_OUTOFMEMORY, WSREP_GTID_STR_LEN);
    null_value= true;
    return NULL;
  }
  int gtid_len = wsrep_gtid_print(&gtid,
                                  (char*)gtid_str.ptr(),
                                  WSREP_GTID_STR_LEN);
  if (gtid_len < 0)
  {
    my_error(ER_ERROR_WHEN_EXECUTING_COMMAND, MYF(0), func_name(),
             "wsrep_gtid_print failed");
    null_value= true;
    return NULL;
  }
  gtid_str.length(gtid_len);
  return &gtid_str;
}

String * Item_func_wsrep_last_seen_gtid::val_str_ascii(String *str)
{
  wsrep_gtid_t gtid;
  wsrep_last_committed_id(&gtid);
  
  if (gtid_str.alloc(WSREP_GTID_STR_LEN))
  {
    my_error(ER_OUTOFMEMORY, WSREP_GTID_STR_LEN);
    null_value= true;
    return NULL;
  }
  int gtid_len= wsrep_gtid_print(&gtid,
                                 (char*)gtid_str.ptr(),
                                 WSREP_GTID_STR_LEN);
  if (gtid_len < 0)
  {
    my_error(ER_ERROR_WHEN_EXECUTING_COMMAND, MYF(0), func_name(),
             "wsrep_gtid_print failed");
    null_value= true;
    return NULL;
  }
  gtid_str.length(gtid_len);
  return &gtid_str;
}

longlong Item_func_wsrep_sync_wait_upto::val_int()
{
  int timeout = -1;
  String* gtid_str= args[0]->val_str(&value);
  if (gtid_str == NULL)
  {
    my_error(ER_WRONG_ARGUMENTS, MYF(0), func_name());
    return 0LL;
  }

  if (arg_count == 2)
  {
    timeout = args[1]->val_int();
  }

  wsrep_gtid_t gtid;
  int gtid_len= wsrep_gtid_scan(gtid_str->ptr(), gtid_str->length(), &gtid);
  if (gtid_len < 0)
  {
    my_error(ER_WRONG_ARGUMENTS, MYF(0), func_name());
    return 0LL;
  }

  if (gtid.seqno == WSREP_SEQNO_UNDEFINED &&
      wsrep_uuid_compare(&gtid.uuid, &WSREP_UUID_UNDEFINED) == 0)
  {
    return 1LL;
  }

  wsrep_status_t status= wsrep_sync_wait_upto(current_thd, &gtid, timeout);

  if (status != WSREP_OK)
  {
    int err;
    switch (status) {
    case WSREP_TRX_MISSING:
      err= ER_WRONG_ARGUMENTS;
      break;
    default:
      err= ER_LOCK_WAIT_TIMEOUT;
    }
    my_error(err, MYF(0), func_name());
    return 0LL;
  }
  return 1LL;
}
#endif /* WITH_WSREP */
=======
}
>>>>>>> ebce6825
<|MERGE_RESOLUTION|>--- conflicted
+++ resolved
@@ -5162,7 +5162,6 @@
   if (names)
     my_free(names);
   return NULL;
-<<<<<<< HEAD
 }
 
 #ifdef WITH_WSREP
@@ -5265,7 +5264,4 @@
   }
   return 1LL;
 }
-#endif /* WITH_WSREP */
-=======
-}
->>>>>>> ebce6825
+#endif /* WITH_WSREP */