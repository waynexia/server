--- conflicted
+++ resolved
@@ -1187,11 +1187,7 @@
       }
     }
     else
-<<<<<<< HEAD
-    {					// Start counting at end
-=======
-    {
->>>>>>> 6d8f2bfe
+    {
       /*
         Negative index, start counting at the end
       */
