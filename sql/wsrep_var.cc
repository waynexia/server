--- conflicted
+++ resolved
@@ -577,15 +577,10 @@
 
 static void wsrep_slave_count_change_update ()
 {
-<<<<<<< HEAD
   // wsrep_running_threads = appliers threads + 2 rollbacker threads
   wsrep_slave_count_change = (wsrep_slave_threads - wsrep_running_threads + 2);
-=======
-  wsrep_slave_count_change = (wsrep_slave_threads - wsrep_prev_slave_threads);
   WSREP_DEBUG("Change on slave threads: New %lu old %lu difference %lu",
-	  wsrep_slave_threads, wsrep_prev_slave_threads, wsrep_slave_count_change);
-  wsrep_prev_slave_threads = wsrep_slave_threads;
->>>>>>> 55dd0776
+	  wsrep_slave_threads, wsrep_running_threads, wsrep_slave_count_change);
 }
 
 bool wsrep_slave_threads_update (sys_var *self, THD* thd, enum_var_type type)
@@ -601,9 +596,7 @@
 
 bool wsrep_desync_check (sys_var *self, THD* thd, set_var* var)
 {
-<<<<<<< HEAD
-=======
-  if (wsrep == NULL)
+  if (!WSREP_ON)
   {
     my_message(ER_WRONG_ARGUMENTS, "WSREP (galera) not started", MYF(0));
     return true;
@@ -615,7 +608,6 @@
     return true;
   }
 
->>>>>>> 55dd0776
   bool new_wsrep_desync= (bool) var->save_result.ulonglong_value;
   if (wsrep_desync == new_wsrep_desync) {
     if (new_wsrep_desync) {
