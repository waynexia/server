/* Copyright (C) 2000-2003 MySQL AB

   This program is free software; you can redistribute it and/or modify
   it under the terms of the GNU General Public License as published by
   the Free Software Foundation; either version 2 of the License, or
   (at your option) any later version.

   This program is distributed in the hope that it will be useful,
   but WITHOUT ANY WARRANTY; without even the implied warranty of
   MERCHANTABILITY or FITNESS FOR A PARTICULAR PURPOSE.  See the
   GNU General Public License for more details.

   You should have received a copy of the GNU General Public License
   along with this program; if not, write to the Free Software
   Foundation, Inc., 59 Temple Place, Suite 330, Boston, MA  02111-1307  USA */


/* Sum functions (COUNT, MIN...) */

#ifdef USE_PRAGMA_IMPLEMENTATION
#pragma implementation				// gcc: Class implementation
#endif

#include "mysql_priv.h"
#include "sql_select.h"

/* 
  Prepare an aggregate function item for checking context conditions

  SYNOPSIS
    init_sum_func_check()
    thd      reference to the thread context info

  DESCRIPTION
    The function initializes the members of the Item_sum object created
    for a set function that are used to check validity of the set function
    occurrence.
    If the set function is not allowed in any subquery where it occurs
    an error is reported immediately.

  NOTES
    This function is to be called for any item created for a set function
    object when the traversal of trees built for expressions used in the query
    is performed at the phase of context analysis. This function is to
    be invoked at the descent of this traversal.
  
  RETURN
    TRUE   if an error is reported     
    FALSE  otherwise
*/
 
bool Item_sum::init_sum_func_check(THD *thd)
{
  if (!thd->lex->allow_sum_func)
  {
    my_message(ER_INVALID_GROUP_FUNC_USE, ER(ER_INVALID_GROUP_FUNC_USE),
               MYF(0));
    return TRUE;
  }
  /* Set a reference to the nesting set function if there is  any */
  in_sum_func= thd->lex->in_sum_func;
  /* Save a pointer to object to be used in items for nested set functions */
  thd->lex->in_sum_func= this;
  nest_level= thd->lex->current_select->nest_level;
  ref_by= 0;
  aggr_level= -1;
  max_arg_level= -1;
  max_sum_func_level= -1;
  return FALSE;
}

/* 
  Check constraints imposed on a usage of a set function

  SYNOPSIS
    check_sum_func()
    thd      reference to the thread context info
    ref      location of the pointer to this item in the embedding expression 

  DESCRIPTION
    The method verifies whether context conditions imposed on a usage
    of any set function are met for this occurrence.
    It checks whether the set function occurs in the position where it
    can be aggregated and, when it happens to occur in argument of another
    set function, the method checks that these two functions are aggregated in
    different subqueries.
    If the context conditions are not met the method reports an error.
    If the set function is aggregated in some outer subquery the method
    adds it to the chain of items for such set functions that is attached
    to the the st_select_lex structure for this subquery.

  NOTES
    This function is to be called for any item created for a set function
    object when the traversal of trees built for expressions used in the query
    is performed at the phase of context analysis. This function is to
    be invoked at the ascent of this traversal.

  IMPLEMENTATION
    A number of designated members of the object are used to check the
    conditions. They are specified in the comment before the Item_sum
    class declaration.
    Additionally a bitmap variable called allow_sum_func is employed.
    It is included into the thd->lex structure.
    The bitmap contains 1 at n-th position if the set function happens
    to occur under a construct of the n-th level subquery where usage
    of set functions are allowed (i.e either in the SELECT list or
    in the HAVING clause of the corresponding subquery)
    Consider the query:
      SELECT SUM(t1.b) FROM t1 GROUP BY t1.a
        HAVING t1.a IN (SELECT t2.c FROM t2 WHERE AVG(t1.b) > 20) AND
               t1.a > (SELECT MIN(t2.d) FROM t2);
    allow_sum_func will contain: 
    for SUM(t1.b) - 1 at the first position 
    for AVG(t1.b) - 1 at the first position, 0 at the second position
    for MIN(t2.d) - 1 at the first position, 1 at the second position.

  RETURN
    TRUE   if an error is reported     
    FALSE  otherwise
*/
 
bool Item_sum::check_sum_func(THD *thd, Item **ref)
{
  bool invalid= FALSE;
  nesting_map allow_sum_func= thd->lex->allow_sum_func;
  /*  
    The value of max_arg_level is updated if an argument of the set function
    contains a column reference resolved  against a subquery whose level is
    greater than the current value of max_arg_level.
    max_arg_level cannot be greater than nest level.
    nest level is always >= 0  
  */ 
  if (nest_level == max_arg_level)
  {
    /*
      The function must be aggregated in the current subquery, 
      If it is there under a construct where it is not allowed 
      we report an error. 
    */ 
    invalid= !(allow_sum_func & (1 << max_arg_level));
  }
  else if (max_arg_level >= 0 || !(allow_sum_func & (1 << nest_level)))
  {
    /*
      The set function can be aggregated only in outer subqueries.
      Try to find a subquery where it can be aggregated;
      If we fail to find such a subquery report an error.
    */
    if (register_sum_func(thd, ref))
      return TRUE;
    invalid= aggr_level < 0 && !(allow_sum_func & (1 << nest_level));
  }
  if (!invalid && aggr_level < 0)
    aggr_level= nest_level;
  /*
    By this moment we either found a subquery where the set function is
    to be aggregated  and assigned a value that is  >= 0 to aggr_level,
    or set the value of 'invalid' to TRUE to report later an error. 
  */
  /* 
    Additionally we have to check whether possible nested set functions
    are acceptable here: they are not, if the level of aggregation of
    some of them is less than aggr_level.
  */ 
  invalid= aggr_level <= max_sum_func_level;
  if (invalid)  
  {
    my_message(ER_INVALID_GROUP_FUNC_USE, ER(ER_INVALID_GROUP_FUNC_USE),
               MYF(0));
    return TRUE;
  }
  if (in_sum_func && in_sum_func->nest_level == nest_level)
  {
    /*
      If the set function is nested adjust the value of
      max_sum_func_level for the nesting set function.
    */
    set_if_bigger(in_sum_func->max_sum_func_level, aggr_level);
  }
  thd->lex->in_sum_func= in_sum_func;
  return FALSE;
}

/* 
  Attach a set function to the subquery where it must be aggregated

  SYNOPSIS
    register_sum_func()
    thd      reference to the thread context info
    ref      location of the pointer to this item in the embedding expression
 
  DESCRIPTION
    The function looks for an outer subquery where the set function must be
    aggregated. If it finds such a subquery then aggr_level is set to
    the nest level of this subquery and the item for the set function
    is added to the list of set functions used in nested subqueries
    inner_sum_func_list defined for each subquery. When the item is placed 
    there the field 'ref_by' is set to ref.

  NOTES.
    Now we 'register' only set functions that are aggregated in outer
    subqueries. Actually it makes sense to link all set function for
    a subquery in one chain. It would simplify the process of 'splitting'
    for set functions.

  RETURN
    FALSE  if the executes without failures (currently always)
    TRUE   otherwise
*/  

bool Item_sum::register_sum_func(THD *thd, Item **ref)
{
  SELECT_LEX *sl;
  SELECT_LEX *aggr_sl= NULL;
  nesting_map allow_sum_func= thd->lex->allow_sum_func;
  for (sl= thd->lex->current_select->master_unit()->outer_select() ;
       sl && sl->nest_level > max_arg_level;
       sl= sl->master_unit()->outer_select() )
  {
    if (aggr_level < 0 && (allow_sum_func & (1 << sl->nest_level)))
    {
      /* Found the most nested subquery where the function can be aggregated */
      aggr_level= sl->nest_level;
      aggr_sl= sl;
    }
  }
  if (sl && (allow_sum_func & (1 << sl->nest_level)))
  {
    /* 
      We reached the subquery of level max_arg_level and checked
      that the function can be aggregated here. 
      The set function will be aggregated in this subquery.
    */   
    aggr_level= sl->nest_level;
    aggr_sl= sl;
  }
  if (aggr_level >= 0)
  {
    ref_by= ref;
    /* Add the object to the list of registered objects assigned to aggr_sl */
    if (!aggr_sl->inner_sum_func_list)
      next= this;
    else
    {
      next= aggr_sl->inner_sum_func_list->next;
      aggr_sl->inner_sum_func_list->next= this;
    }
    aggr_sl->inner_sum_func_list= this;
    aggr_sl->with_sum_func= 1;

    /* 
      Mark Item_subselect(s) as containing aggregate function all the way up
      to aggregate function's calculation context.
      Note that we must not mark the Item of calculation context itself
      because with_sum_func on the calculation context st_select_lex is
      already set above.

      with_sum_func being set for an Item means that this Item refers 
      (somewhere in it, e.g. one of its arguments if it's a function) directly
      or through intermediate items to an aggregate function that is calculated
      in a context "outside" of the Item (e.g. in the current or outer select).

      with_sum_func being set for an st_select_lex means that this st_select_lex
      has aggregate functions directly referenced (i.e. not through a sub-select).
    */
    for (sl= thd->lex->current_select; 
         sl && sl != aggr_sl && sl->master_unit()->item;
         sl= sl->master_unit()->outer_select() )
      sl->master_unit()->item->with_sum_func= 1;
  }
  return FALSE;
}


Item_sum::Item_sum(List<Item> &list)
  :arg_count(list.elements)
{
  if ((args=(Item**) sql_alloc(sizeof(Item*)*arg_count)))
  {
    uint i=0;
    List_iterator_fast<Item> li(list);
    Item *item;

    while ((item=li++))
    {
      args[i++]= item;
    }
  }
  mark_as_sum_func();
  list.empty();					// Fields are used
}


/*
  Constructor used in processing select with temporary tebles
*/

Item_sum::Item_sum(THD *thd, Item_sum *item):
  Item_result_field(thd, item), arg_count(item->arg_count),
  quick_group(item->quick_group)
{
  if (arg_count <= 2)
    args=tmp_args;
  else
    if (!(args= (Item**) thd->alloc(sizeof(Item*)*arg_count)))
      return;
  memcpy(args, item->args, sizeof(Item*)*arg_count);
}


void Item_sum::mark_as_sum_func()
{
  SELECT_LEX *cur_select= current_thd->lex->current_select;
  cur_select->n_sum_items++;
  cur_select->with_sum_func= 1;
  with_sum_func= 1;
}


void Item_sum::make_field(Send_field *tmp_field)
{
  if (args[0]->type() == Item::FIELD_ITEM && keep_field_type())
  {
    ((Item_field*) args[0])->field->make_field(tmp_field);
    tmp_field->db_name=(char*)"";
    tmp_field->org_table_name=tmp_field->table_name=(char*)"";
    tmp_field->org_col_name=tmp_field->col_name=name;
    if (maybe_null)
      tmp_field->flags&= ~NOT_NULL_FLAG;
  }
  else
    init_make_field(tmp_field, field_type());
}


void Item_sum::print(String *str)
{
  str->append(func_name());
  for (uint i=0 ; i < arg_count ; i++)
  {
    if (i)
      str->append(',');
    args[i]->print(str);
  }
  str->append(')');
}

void Item_sum::fix_num_length_and_dec()
{
  decimals=0;
  for (uint i=0 ; i < arg_count ; i++)
    set_if_bigger(decimals,args[i]->decimals);
  max_length=float_length(decimals);
}

Item *Item_sum::get_tmp_table_item(THD *thd)
{
  Item_sum* sum_item= (Item_sum *) copy_or_same(thd);
  if (sum_item && sum_item->result_field)	   // If not a const sum func
  {
    Field *result_field_tmp= sum_item->result_field;
    for (uint i=0 ; i < sum_item->arg_count ; i++)
    {
      Item *arg= sum_item->args[i];
      if (!arg->const_item())
      {
	if (arg->type() == Item::FIELD_ITEM)
	  ((Item_field*) arg)->field= result_field_tmp++;
	else
	  sum_item->args[i]= new Item_field(result_field_tmp++);
      }
    }
  }
  return sum_item;
}


bool Item_sum::walk (Item_processor processor, byte *argument)
{
  if (arg_count)
  {
    Item **arg,**arg_end;
    for (arg= args, arg_end= args+arg_count; arg != arg_end; arg++)
    {
      if ((*arg)->walk(processor, argument))
	return 1;
    }
  }
  return (this->*processor)(argument);
}


Field *Item_sum::create_tmp_field(bool group, TABLE *table,
                                  uint convert_blob_length)
{
  switch (result_type()) {
  case REAL_RESULT:
    return new Field_double(max_length,maybe_null,name,table,decimals);
  case INT_RESULT:
    return new Field_longlong(max_length,maybe_null,name,table,unsigned_flag);
  case STRING_RESULT:
    /* 
      Make sure that the blob fits into a Field_varstring which has 
      2-byte lenght. 
    */
    if (max_length/collation.collation->mbmaxlen > 255 && 
        max_length/collation.collation->mbmaxlen < UINT_MAX16 &&
        convert_blob_length)
      return new Field_varstring(convert_blob_length, maybe_null,
                                 name, table,
                                 collation.collation);
    return make_string_field(table);
case DECIMAL_RESULT:
    return new Field_new_decimal(max_length, maybe_null, name, table,
                                 decimals, unsigned_flag);
  case ROW_RESULT:
  default:
    // This case should never be choosen
    DBUG_ASSERT(0);
    return 0;
  }
}


String *
Item_sum_num::val_str(String *str)
{
  return val_string_from_real(str);
}


my_decimal *Item_sum_num::val_decimal(my_decimal *decimal_value)
{
  return val_decimal_from_real(decimal_value);
}


String *
Item_sum_int::val_str(String *str)
{
  return val_string_from_int(str);
}


my_decimal *Item_sum_int::val_decimal(my_decimal *decimal_value)
{
  return val_decimal_from_int(decimal_value);
}


bool
Item_sum_num::fix_fields(THD *thd, Item **ref)
{
  DBUG_ASSERT(fixed == 0);

  if (init_sum_func_check(thd))
    return TRUE;

  decimals=0;
  maybe_null=0;
  for (uint i=0 ; i < arg_count ; i++)
  {
    if (args[i]->fix_fields(thd, args + i) || args[i]->check_cols(1))
      return TRUE;
    set_if_bigger(decimals, args[i]->decimals);
    maybe_null |= args[i]->maybe_null;
  }
  result_field=0;
  max_length=float_length(decimals);
  null_value=1;
  fix_length_and_dec();

  if (check_sum_func(thd, ref))
    return TRUE;

  fixed= 1;
  return FALSE;
}


Item_sum_hybrid::Item_sum_hybrid(THD *thd, Item_sum_hybrid *item)
  :Item_sum(thd, item), value(item->value), hybrid_type(item->hybrid_type),
  hybrid_field_type(item->hybrid_field_type), cmp_sign(item->cmp_sign),
  used_table_cache(item->used_table_cache), was_values(item->was_values)
{
  /* copy results from old value */
  switch (hybrid_type) {
  case INT_RESULT:
    sum_int= item->sum_int;
    break;
  case DECIMAL_RESULT:
    my_decimal2decimal(&item->sum_dec, &sum_dec);
    break;
  case REAL_RESULT:
    sum= item->sum;
    break;
  case STRING_RESULT:
    /*
      This can happen with ROLLUP. Note that the value is already
      copied at function call.
    */
    break;
  case ROW_RESULT:
  default:
    DBUG_ASSERT(0);
  }
  collation.set(item->collation);
}

bool
Item_sum_hybrid::fix_fields(THD *thd, Item **ref)
{
  DBUG_ASSERT(fixed == 0);

  Item *item= args[0];

  if (init_sum_func_check(thd))
    return TRUE;

  // 'item' can be changed during fix_fields
  if (!item->fixed &&
      item->fix_fields(thd, args) ||
      (item= args[0])->check_cols(1))
    return TRUE;
  decimals=item->decimals;

  switch (hybrid_type= item->result_type()) {
  case INT_RESULT:
    max_length= 20;
    sum_int= 0;
    break;
  case DECIMAL_RESULT:
    max_length= item->max_length;
    my_decimal_set_zero(&sum_dec);
    break;
  case REAL_RESULT:
    max_length= float_length(decimals);
    sum= 0.0;
    break;
  case STRING_RESULT:
    max_length= item->max_length;
    break;
  case ROW_RESULT:
  default:
    DBUG_ASSERT(0);
  };
  /* MIN/MAX can return NULL for empty set indepedent of the used column */
  maybe_null= 1;
  unsigned_flag=item->unsigned_flag;
  collation.set(item->collation);
  result_field=0;
  null_value=1;
  fix_length_and_dec();
  if (item->type() == Item::FIELD_ITEM)
    hybrid_field_type= ((Item_field*) item)->field->type();
  else
    hybrid_field_type= Item::field_type();

  if (check_sum_func(thd, ref))
    return TRUE;

  fixed= 1;
  return FALSE;
}

Field *Item_sum_hybrid::create_tmp_field(bool group, TABLE *table,
					 uint convert_blob_length)
{
  if (args[0]->type() == Item::FIELD_ITEM)
  {
    Field *field= ((Item_field*) args[0])->field;
    
    if ((field= create_tmp_field_from_field(current_thd, field, name, table,
					    NULL, convert_blob_length)))
      field->flags&= ~NOT_NULL_FLAG;
    return field;
  }
  /*
    DATE/TIME fields have STRING_RESULT result types.
    In order to preserve field type, it's needed to handle DATE/TIME
    fields creations separately.
  */
  switch (args[0]->field_type()) {
  case MYSQL_TYPE_DATE:
    return new Field_date(maybe_null, name, table, collation.collation);
  case MYSQL_TYPE_TIME:
    return new Field_time(maybe_null, name, table, collation.collation);
  case MYSQL_TYPE_TIMESTAMP:
  case MYSQL_TYPE_DATETIME:
    return new Field_datetime(maybe_null, name, table, collation.collation);
  default:
    break;
  }
  return Item_sum::create_tmp_field(group, table, convert_blob_length);
}


/***********************************************************************
** reset and add of sum_func
***********************************************************************/

Item_sum_sum::Item_sum_sum(THD *thd, Item_sum_sum *item) 
  :Item_sum_num(thd, item), hybrid_type(item->hybrid_type),
   curr_dec_buff(item->curr_dec_buff)
{
  /* TODO: check if the following assignments are really needed */
  if (hybrid_type == DECIMAL_RESULT)
  {
    my_decimal2decimal(item->dec_buffs, dec_buffs);
    my_decimal2decimal(item->dec_buffs + 1, dec_buffs + 1);
  }
  else
    sum= item->sum;
}

Item *Item_sum_sum::copy_or_same(THD* thd)
{
  return new (thd->mem_root) Item_sum_sum(thd, this);
}


void Item_sum_sum::clear()
{
  DBUG_ENTER("Item_sum_sum::clear");
  null_value=1;
  if (hybrid_type == DECIMAL_RESULT)
  {
    curr_dec_buff= 0;
    my_decimal_set_zero(dec_buffs);
  }
  else
    sum= 0.0;
  DBUG_VOID_RETURN;
}


void Item_sum_sum::fix_length_and_dec()
{
  DBUG_ENTER("Item_sum_sum::fix_length_and_dec");
  maybe_null=null_value=1;
  decimals= args[0]->decimals;
  switch (args[0]->result_type()) {
  case REAL_RESULT:
  case STRING_RESULT:
    hybrid_type= REAL_RESULT;
    sum= 0.0;
    break;
  case INT_RESULT:
  case DECIMAL_RESULT:
  {
    /* SUM result can't be longer than length(arg) + length(MAX_ROWS) */
    int precision= args[0]->decimal_precision() + DECIMAL_LONGLONG_DIGITS;
    max_length= my_decimal_precision_to_length(precision, decimals,
                                               unsigned_flag);
    curr_dec_buff= 0;
    hybrid_type= DECIMAL_RESULT;
    my_decimal_set_zero(dec_buffs);
    break;
  }
  case ROW_RESULT:
  default:
    DBUG_ASSERT(0);
  }
  DBUG_PRINT("info", ("Type: %s (%d, %d)",
                      (hybrid_type == REAL_RESULT ? "REAL_RESULT" :
                       hybrid_type == DECIMAL_RESULT ? "DECIMAL_RESULT" :
                       hybrid_type == INT_RESULT ? "INT_RESULT" :
                       "--ILLEGAL!!!--"),
                      max_length,
                      (int)decimals));
  DBUG_VOID_RETURN;
}


bool Item_sum_sum::add()
{
  DBUG_ENTER("Item_sum_sum::add");
  if (hybrid_type == DECIMAL_RESULT)
  {
    my_decimal value, *val= args[0]->val_decimal(&value);
    if (!args[0]->null_value)
    {
      my_decimal_add(E_DEC_FATAL_ERROR, dec_buffs + (curr_dec_buff^1),
                     val, dec_buffs + curr_dec_buff);
      curr_dec_buff^= 1;
      null_value= 0;
    }
  }
  else
  {
    sum+= args[0]->val_real();
    if (!args[0]->null_value)
      null_value= 0;
  }
  DBUG_RETURN(0);
}


longlong Item_sum_sum::val_int()
{
  DBUG_ASSERT(fixed == 1);
  if (hybrid_type == DECIMAL_RESULT)
  {
    longlong result;
    my_decimal2int(E_DEC_FATAL_ERROR, dec_buffs + curr_dec_buff, unsigned_flag,
                   &result);
    return result;
  }
  return (longlong) rint(val_real());
}


double Item_sum_sum::val_real()
{
  DBUG_ASSERT(fixed == 1);
  if (hybrid_type == DECIMAL_RESULT)
    my_decimal2double(E_DEC_FATAL_ERROR, dec_buffs + curr_dec_buff, &sum);
  return sum;
}


String *Item_sum_sum::val_str(String *str)
{
  if (hybrid_type == DECIMAL_RESULT)
    return val_string_from_decimal(str);
  return val_string_from_real(str);
}


my_decimal *Item_sum_sum::val_decimal(my_decimal *val)
{
  if (hybrid_type == DECIMAL_RESULT)
    return (dec_buffs + curr_dec_buff);
  return val_decimal_from_real(val);
}

/***************************************************************************/

C_MODE_START

/* Declarations for auxilary C-callbacks */

static int simple_raw_key_cmp(void* arg, const void* key1, const void* key2)
{
    return memcmp(key1, key2, *(uint *) arg);
}


static int item_sum_distinct_walk(void *element, element_count num_of_dups,
                                  void *item)
{
    return ((Item_sum_distinct*) (item))->unique_walk_function(element);
}

C_MODE_END

/* Item_sum_distinct */

Item_sum_distinct::Item_sum_distinct(Item *item_arg)
  :Item_sum_num(item_arg), tree(0)
{
  /*
    quick_group is an optimizer hint, which means that GROUP BY can be
    handled with help of index on grouped columns.
    By setting quick_group to zero we force creation of temporary table
    to perform GROUP BY.
  */
  quick_group= 0;
}


Item_sum_distinct::Item_sum_distinct(THD *thd, Item_sum_distinct *original)
  :Item_sum_num(thd, original), val(original->val), tree(0),
  table_field_type(original->table_field_type)
{
  quick_group= 0;
}


/*
  Behaves like an Integer except to fix_length_and_dec().
  Additionally div() converts val with this traits to a val with true
  decimal traits along with conversion of integer value to decimal value.
  This is to speedup SUM/AVG(DISTINCT) evaluation for 8-32 bit integer
  values.
*/
struct Hybrid_type_traits_fast_decimal: public
       Hybrid_type_traits_integer
{
  virtual Item_result type() const { return DECIMAL_RESULT; }
  virtual void fix_length_and_dec(Item *item, Item *arg) const
  { Hybrid_type_traits_decimal::instance()->fix_length_and_dec(item, arg); }

  virtual void div(Hybrid_type *val, ulonglong u) const
  {
    int2my_decimal(E_DEC_FATAL_ERROR, val->integer, 0, val->dec_buf);
    val->used_dec_buf_no= 0;
    val->traits= Hybrid_type_traits_decimal::instance();
    val->traits->div(val, u);
  }
  static const Hybrid_type_traits_fast_decimal *instance();
  Hybrid_type_traits_fast_decimal() {};
};

static const Hybrid_type_traits_fast_decimal fast_decimal_traits_instance;

const Hybrid_type_traits_fast_decimal
  *Hybrid_type_traits_fast_decimal::instance()
{
  return &fast_decimal_traits_instance;
}

void Item_sum_distinct::fix_length_and_dec()
{
  DBUG_ASSERT(args[0]->fixed);

  table_field_type= args[0]->field_type();

  /* Adjust tmp table type according to the chosen aggregation type */
  switch (args[0]->result_type()) {
  case STRING_RESULT:
  case REAL_RESULT:
    val.traits= Hybrid_type_traits::instance();
    if (table_field_type != MYSQL_TYPE_FLOAT)
      table_field_type= MYSQL_TYPE_DOUBLE;
    break;
  case INT_RESULT:
  /*
    Preserving int8, int16, int32 field types gives ~10% performance boost
    as the size of result tree becomes significantly smaller.
    Another speed up we gain by using longlong for intermediate
    calculations. The range of int64 is enough to hold sum 2^32 distinct
    integers each <= 2^32.
  */
  if (table_field_type == MYSQL_TYPE_INT24 ||
      table_field_type >= MYSQL_TYPE_TINY &&
      table_field_type <= MYSQL_TYPE_LONG)
  {
    val.traits= Hybrid_type_traits_fast_decimal::instance();
    break;
  }
  table_field_type= MYSQL_TYPE_LONGLONG;
  /* fallthrough */
  case DECIMAL_RESULT:
    val.traits= Hybrid_type_traits_decimal::instance();
    if (table_field_type != MYSQL_TYPE_LONGLONG)
      table_field_type= MYSQL_TYPE_NEWDECIMAL;
    break;
  case ROW_RESULT:
  default:
    DBUG_ASSERT(0);
  }
  val.traits->fix_length_and_dec(this, args[0]);
}


bool Item_sum_distinct::setup(THD *thd)
{
  List<create_field> field_list;
  create_field field_def;                              /* field definition */
  DBUG_ENTER("Item_sum_distinct::setup");
  DBUG_ASSERT(tree == 0);

  /*
    Virtual table and the tree are created anew on each re-execution of
    PS/SP. Hence all further allocations are performed in the runtime
    mem_root.
  */
  if (field_list.push_back(&field_def))
    return TRUE;

  null_value= maybe_null= 1;
  quick_group= 0;

  DBUG_ASSERT(args[0]->fixed);

  field_def.init_for_tmp_table(table_field_type, args[0]->max_length,
                               args[0]->decimals, args[0]->maybe_null,
                               args[0]->unsigned_flag);

  if (! (table= create_virtual_tmp_table(thd, field_list)))
    return TRUE;

  /* XXX: check that the case of CHAR(0) works OK */
  tree_key_length= table->s->reclength - table->s->null_bytes;

  /*
    Unique handles all unique elements in a tree until they can't fit
    in.  Then the tree is dumped to the temporary file. We can use
    simple_raw_key_cmp because the table contains numbers only; decimals
    are converted to binary representation as well.
  */
  tree= new Unique(simple_raw_key_cmp, &tree_key_length, tree_key_length,
                   thd->variables.max_heap_table_size);

  DBUG_RETURN(tree == 0);
}


bool Item_sum_distinct::add()
{
  args[0]->save_in_field(table->field[0], FALSE);
  if (!table->field[0]->is_null())
  {
    DBUG_ASSERT(tree);
    null_value= 0;
    /*
      '0' values are also stored in the tree. This doesn't matter
      for SUM(DISTINCT), but is important for AVG(DISTINCT)
    */
    return tree->unique_add(table->field[0]->ptr);
  }
  return 0;
}


bool Item_sum_distinct::unique_walk_function(void *element)
{
  memcpy(table->field[0]->ptr, element, tree_key_length);
  ++count;
  val.traits->add(&val, table->field[0]);
  return 0;
}


void Item_sum_distinct::clear()
{
  DBUG_ENTER("Item_sum_distinct::clear");
  DBUG_ASSERT(tree != 0);                        /* we always have a tree */
  null_value= 1;
  tree->reset();
  DBUG_VOID_RETURN;
}

void Item_sum_distinct::cleanup()
{
  Item_sum_num::cleanup();
  delete tree;
  tree= 0;
  table= 0;
}

Item_sum_distinct::~Item_sum_distinct()
{
  delete tree;
  /* no need to free the table */
}


void Item_sum_distinct::calculate_val_and_count()
{
  count= 0;
  val.traits->set_zero(&val);
  /*
    We don't have a tree only if 'setup()' hasn't been called;
    this is the case of sql_select.cc:return_zero_rows.
  */
  if (tree)
  {
    table->field[0]->set_notnull();
    tree->walk(item_sum_distinct_walk, (void*) this);
  }
}


double Item_sum_distinct::val_real()
{
  calculate_val_and_count();
  return val.traits->val_real(&val);
}


my_decimal *Item_sum_distinct::val_decimal(my_decimal *to)
{
  calculate_val_and_count();
  if (null_value)
    return 0;
  return val.traits->val_decimal(&val, to);
}


longlong Item_sum_distinct::val_int()
{
  calculate_val_and_count();
  return val.traits->val_int(&val, unsigned_flag);
}


String *Item_sum_distinct::val_str(String *str)
{
  calculate_val_and_count();
  if (null_value)
    return 0;
  return val.traits->val_str(&val, str, decimals);
}

/* end of Item_sum_distinct */

/* Item_sum_avg_distinct */

void
Item_sum_avg_distinct::fix_length_and_dec()
{
  Item_sum_distinct::fix_length_and_dec();
  prec_increment= current_thd->variables.div_precincrement;
  /*
    AVG() will divide val by count. We need to reserve digits
    after decimal point as the result can be fractional.
  */
  decimals= min(decimals + prec_increment, NOT_FIXED_DEC);
}


void
Item_sum_avg_distinct::calculate_val_and_count()
{
  Item_sum_distinct::calculate_val_and_count();
  if (count)
    val.traits->div(&val, count);
}


Item *Item_sum_count::copy_or_same(THD* thd)
{
  return new (thd->mem_root) Item_sum_count(thd, this);
}


void Item_sum_count::clear()
{
  count= 0;
}


bool Item_sum_count::add()
{
  if (!args[0]->maybe_null)
    count++;
  else
  {
    (void) args[0]->val_int();
    if (!args[0]->null_value)
      count++;
  }
  return 0;
}

longlong Item_sum_count::val_int()
{
  DBUG_ASSERT(fixed == 1);
  return (longlong) count;
}


void Item_sum_count::cleanup()
{
  DBUG_ENTER("Item_sum_count::cleanup");
  Item_sum_int::cleanup();
  used_table_cache= ~(table_map) 0;
  DBUG_VOID_RETURN;
}


/*
  Avgerage
*/
void Item_sum_avg::fix_length_and_dec()
{
  Item_sum_sum::fix_length_and_dec();
  maybe_null=null_value=1;
  prec_increment= current_thd->variables.div_precincrement;
  if (hybrid_type == DECIMAL_RESULT)
  {
    int precision= args[0]->decimal_precision() + prec_increment;
    decimals= min(args[0]->decimals + prec_increment, DECIMAL_MAX_SCALE);
    max_length= my_decimal_precision_to_length(precision, decimals,
                                               unsigned_flag);
    f_precision= min(precision+DECIMAL_LONGLONG_DIGITS, DECIMAL_MAX_PRECISION);
    f_scale=  args[0]->decimals;
    dec_bin_size= my_decimal_get_binary_size(f_precision, f_scale);
  }
  else
    decimals= min(args[0]->decimals + prec_increment, NOT_FIXED_DEC);
}


Item *Item_sum_avg::copy_or_same(THD* thd)
{
  return new (thd->mem_root) Item_sum_avg(thd, this);
}


Field *Item_sum_avg::create_tmp_field(bool group, TABLE *table,
                                      uint convert_blob_len)
{
  if (group)
  {
    /*
      We must store both value and counter in the temporary table in one field.
      The easyest way is to do this is to store both value in a string
      and unpack on access.
    */
    return new Field_string(((hybrid_type == DECIMAL_RESULT) ?
                             dec_bin_size : sizeof(double)) + sizeof(longlong),
                            0, name, table, &my_charset_bin);
  }
  if (hybrid_type == DECIMAL_RESULT)
    return new Field_new_decimal(max_length, maybe_null, name, table,
                                 decimals, unsigned_flag);
  return new Field_double(max_length, maybe_null, name, table, decimals);
}


void Item_sum_avg::clear()
{
  Item_sum_sum::clear();
  count=0;
}


bool Item_sum_avg::add()
{
  if (Item_sum_sum::add())
    return TRUE;
  if (!args[0]->null_value)
    count++;
  return FALSE;
}

double Item_sum_avg::val_real()
{
  DBUG_ASSERT(fixed == 1);
  if (!count)
  {
    null_value=1;
    return 0.0;
  }
  return Item_sum_sum::val_real() / ulonglong2double(count);
}


my_decimal *Item_sum_avg::val_decimal(my_decimal *val)
{
  my_decimal sum, cnt;
  const my_decimal *sum_dec;
  DBUG_ASSERT(fixed == 1);
  if (!count)
  {
    null_value=1;
    return NULL;
  }
  sum_dec= Item_sum_sum::val_decimal(&sum);
  int2my_decimal(E_DEC_FATAL_ERROR, count, 0, &cnt);
  my_decimal_div(E_DEC_FATAL_ERROR, val, sum_dec, &cnt, prec_increment);
  return val;
}


String *Item_sum_avg::val_str(String *str)
{
  if (hybrid_type == DECIMAL_RESULT)
    return val_string_from_decimal(str);
  return val_string_from_real(str);
}


/*
  Standard deviation
*/

double Item_sum_std::val_real()
{
  DBUG_ASSERT(fixed == 1);
  double tmp= Item_sum_variance::val_real();
  return tmp <= 0.0 ? 0.0 : sqrt(tmp);
}

Item *Item_sum_std::copy_or_same(THD* thd)
{
  return new (thd->mem_root) Item_sum_std(thd, this);
}


/*
  Variance
*/


Item_sum_variance::Item_sum_variance(THD *thd, Item_sum_variance *item):
  Item_sum_num(thd, item), hybrid_type(item->hybrid_type),
    cur_dec(item->cur_dec), count(item->count), sample(item->sample),
    prec_increment(item->prec_increment)
{
  if (hybrid_type == DECIMAL_RESULT)
  {
    memcpy(dec_sum, item->dec_sum, sizeof(item->dec_sum));
    memcpy(dec_sqr, item->dec_sqr, sizeof(item->dec_sqr));
    for (int i=0; i<2; i++)
    {
      dec_sum[i].fix_buffer_pointer();
      dec_sqr[i].fix_buffer_pointer();
    }
  }
  else
  {
    sum= item->sum;
    sum_sqr= item->sum_sqr;
  }
}


void Item_sum_variance::fix_length_and_dec()
{
  DBUG_ENTER("Item_sum_variance::fix_length_and_dec");
  maybe_null= null_value= 1;
  prec_increment= current_thd->variables.div_precincrement;
  switch (args[0]->result_type()) {
  case REAL_RESULT:
  case STRING_RESULT:
    decimals= min(args[0]->decimals + 4, NOT_FIXED_DEC);
    hybrid_type= REAL_RESULT;
    sum= 0.0;
    break;
  case INT_RESULT:
  case DECIMAL_RESULT:
  {
    int precision= args[0]->decimal_precision()*2 + prec_increment;
    decimals= min(args[0]->decimals + prec_increment, DECIMAL_MAX_SCALE);
    max_length= my_decimal_precision_to_length(precision, decimals,
                                               unsigned_flag);
    cur_dec= 0;
    hybrid_type= DECIMAL_RESULT;
    my_decimal_set_zero(dec_sum);
    my_decimal_set_zero(dec_sqr);

    /*
      The maxium value to usable for variance is DECIMAL_MAX_LENGTH/2
      becasue we need to be able to calculate in dec_bin_size1
      column_value * column_value
    */
    f_scale0= args[0]->decimals;
    f_precision0= min(args[0]->decimal_precision() + DECIMAL_LONGLONG_DIGITS,
                      DECIMAL_MAX_PRECISION);
    f_scale1= min(args[0]->decimals * 2, DECIMAL_MAX_SCALE);
    f_precision1= min(args[0]->decimal_precision()*2 + DECIMAL_LONGLONG_DIGITS,
                      DECIMAL_MAX_PRECISION);
    dec_bin_size0= my_decimal_get_binary_size(f_precision0, f_scale0);
    dec_bin_size1= my_decimal_get_binary_size(f_precision1, f_scale1);
    break;
  }
  case ROW_RESULT:
  default:
    DBUG_ASSERT(0);
  }
  DBUG_PRINT("info", ("Type: %s (%d, %d)",
                      (hybrid_type == REAL_RESULT ? "REAL_RESULT" :
                       hybrid_type == DECIMAL_RESULT ? "DECIMAL_RESULT" :
                       hybrid_type == INT_RESULT ? "INT_RESULT" :
                       "--ILLEGAL!!!--"),
                      max_length,
                      (int)decimals));
  DBUG_VOID_RETURN;
}


Item *Item_sum_variance::copy_or_same(THD* thd)
{
  return new (thd->mem_root) Item_sum_variance(thd, this);
}


Field *Item_sum_variance::create_tmp_field(bool group, TABLE *table,
                                           uint convert_blob_len)
{
  if (group)
  {
    /*
      We must store both value and counter in the temporary table in one field.
      The easyest way is to do this is to store both value in a string
      and unpack on access.
    */
    return new Field_string(((hybrid_type == DECIMAL_RESULT) ?
                             dec_bin_size0 + dec_bin_size1 :
                             sizeof(double)*2) + sizeof(longlong),
                            0, name, table, &my_charset_bin);
  }
  return new Field_double(max_length, maybe_null,name,table,decimals);
}


void Item_sum_variance::clear()
{
  if (hybrid_type == DECIMAL_RESULT)
  {
    my_decimal_set_zero(dec_sum);
    my_decimal_set_zero(dec_sqr);
    cur_dec= 0;
  }
  else
    sum=sum_sqr=0.0; 
  count=0; 
}

bool Item_sum_variance::add()
{
  if (hybrid_type == DECIMAL_RESULT)
  {
    my_decimal dec_buf, *dec= args[0]->val_decimal(&dec_buf);
    my_decimal sqr_buf;
    if (!args[0]->null_value)
    {
      count++;
      int next_dec= cur_dec ^ 1;
      my_decimal_mul(E_DEC_FATAL_ERROR, &sqr_buf, dec, dec);
      my_decimal_add(E_DEC_FATAL_ERROR, dec_sqr+next_dec,
                     dec_sqr+cur_dec, &sqr_buf);
      my_decimal_add(E_DEC_FATAL_ERROR, dec_sum+next_dec,
                     dec_sum+cur_dec, dec);
      cur_dec= next_dec;
    }
  }
  else
  {
    double nr= args[0]->val_real();
    if (!args[0]->null_value)
    {
      sum+=nr;
      sum_sqr+=nr*nr;
      count++;
    }
  }
  return 0;
}

double Item_sum_variance::val_real()
{
  DBUG_ASSERT(fixed == 1);
  if (hybrid_type == DECIMAL_RESULT)
    return val_real_from_decimal();

  if (count <= sample)
  {
    null_value=1;
    return 0.0;
  }
  null_value=0;
  /* Avoid problems when the precision isn't good enough */
  double tmp=ulonglong2double(count);
  double tmp2= (sum_sqr - sum*sum/tmp)/(tmp - (double)sample);
  return tmp2 <= 0.0 ? 0.0 : tmp2;
}


my_decimal *Item_sum_variance::val_decimal(my_decimal *dec_buf)
{
  my_decimal count_buf, count1_buf, sum_sqr_buf;
  DBUG_ASSERT(fixed ==1 );
  if (hybrid_type == REAL_RESULT)
    return val_decimal_from_real(dec_buf);

  if (count <= sample)
  {
    null_value= 1;
    return 0;
  }
  null_value= 0;
  int2my_decimal(E_DEC_FATAL_ERROR, count, 0, &count_buf);
  int2my_decimal(E_DEC_FATAL_ERROR, count-sample, 0, &count1_buf);
  my_decimal_mul(E_DEC_FATAL_ERROR, &sum_sqr_buf,
                 dec_sum+cur_dec, dec_sum+cur_dec);
  my_decimal_div(E_DEC_FATAL_ERROR, dec_buf,
                 &sum_sqr_buf, &count_buf, prec_increment);
  my_decimal_sub(E_DEC_FATAL_ERROR, &sum_sqr_buf, dec_sqr+cur_dec, dec_buf);
  my_decimal_div(E_DEC_FATAL_ERROR, dec_buf,
                 &sum_sqr_buf, &count1_buf, prec_increment);
  return dec_buf;
}


void Item_sum_variance::reset_field()
{
  double nr;
  char *res= result_field->ptr;

  if (hybrid_type == DECIMAL_RESULT)
  {
    my_decimal value, *arg_dec, *arg2_dec;
    longlong tmp;

    arg_dec= args[0]->val_decimal(&value);
    if (args[0]->null_value)
    {
      arg_dec= arg2_dec= &decimal_zero;
      tmp= 0;
    }
    else
    {
      my_decimal_mul(E_DEC_FATAL_ERROR, dec_sum, arg_dec, arg_dec);
      arg2_dec= dec_sum;
      tmp= 1;
    }
    my_decimal2binary(E_DEC_FATAL_ERROR, arg_dec,
                      res, f_precision0, f_scale0);
    my_decimal2binary(E_DEC_FATAL_ERROR, arg2_dec,
                      res+dec_bin_size0, f_precision1, f_scale1);
    res+= dec_bin_size0 + dec_bin_size1;
    int8store(res,tmp);
    return;
  }
  nr= args[0]->val_real();

  if (args[0]->null_value)
    bzero(res,sizeof(double)*2+sizeof(longlong));
  else
  {
    longlong tmp;
    float8store(res,nr);
    nr*=nr;
    float8store(res+sizeof(double),nr);
    tmp= 1;
    int8store(res+sizeof(double)*2,tmp);
  }
}


void Item_sum_variance::update_field()
{
  longlong field_count;
  char *res=result_field->ptr;
  if (hybrid_type == DECIMAL_RESULT)
  {
    my_decimal value, *arg_val= args[0]->val_decimal(&value);
    if (!args[0]->null_value)
    {
      binary2my_decimal(E_DEC_FATAL_ERROR, res,
                        dec_sum+1, f_precision0, f_scale0);
      binary2my_decimal(E_DEC_FATAL_ERROR, res+dec_bin_size0,
                        dec_sqr+1, f_precision1, f_scale1);
      field_count= sint8korr(res + (dec_bin_size0 + dec_bin_size1));
      my_decimal_add(E_DEC_FATAL_ERROR, dec_sum, arg_val, dec_sum+1);
      my_decimal_mul(E_DEC_FATAL_ERROR, dec_sum+1, arg_val, arg_val);
      my_decimal_add(E_DEC_FATAL_ERROR, dec_sqr, dec_sqr+1, dec_sum+1);
      field_count++;
      my_decimal2binary(E_DEC_FATAL_ERROR, dec_sum,
                        res, f_precision0, f_scale0);
      my_decimal2binary(E_DEC_FATAL_ERROR, dec_sqr,
                        res+dec_bin_size0, f_precision1, f_scale1);
      res+= dec_bin_size0 + dec_bin_size1;
      int8store(res, field_count);
    }
    return;
  }

  double nr,old_nr,old_sqr;
  float8get(old_nr, res);
  float8get(old_sqr, res+sizeof(double));
  field_count=sint8korr(res+sizeof(double)*2);

  nr= args[0]->val_real();
  if (!args[0]->null_value)
  {
    old_nr+=nr;
    old_sqr+=nr*nr;
    field_count++;
  }
  float8store(res,old_nr);
  float8store(res+sizeof(double),old_sqr);
  res+= sizeof(double)*2;
  int8store(res,field_count);
}


/* min & max */

void Item_sum_hybrid::clear()
{
  switch (hybrid_type) {
  case INT_RESULT:
    sum_int= 0;
    break;
  case DECIMAL_RESULT:
    my_decimal_set_zero(&sum_dec);
    break;
  case REAL_RESULT:
    sum= 0.0;
    break;
  default:
    value.length(0);
  }
  null_value= 1;
}

double Item_sum_hybrid::val_real()
{
  DBUG_ASSERT(fixed == 1);
  if (null_value)
    return 0.0;
  switch (hybrid_type) {
  case STRING_RESULT:
  {
    char *end_not_used;
    int err_not_used;
    String *res;  res=val_str(&str_value);
    return (res ? my_strntod(res->charset(), (char*) res->ptr(), res->length(),
			     &end_not_used, &err_not_used) : 0.0);
  }
  case INT_RESULT:
    if (unsigned_flag)
      return ulonglong2double(sum_int);
    return (double) sum_int;
  case DECIMAL_RESULT:
    my_decimal2double(E_DEC_FATAL_ERROR, &sum_dec, &sum);
    return sum;
  case REAL_RESULT:
    return sum;
  case ROW_RESULT:
  default:
    // This case should never be choosen
    DBUG_ASSERT(0);
    return 0;
  }
}

longlong Item_sum_hybrid::val_int()
{
  DBUG_ASSERT(fixed == 1);
  if (null_value)
    return 0;
  switch (hybrid_type) {
  case INT_RESULT:
    return sum_int;
  case DECIMAL_RESULT:
  {
    longlong result;
    my_decimal2int(E_DEC_FATAL_ERROR, &sum_dec, unsigned_flag, &result);
    return sum_int;
  }
  default:
    return (longlong) rint(Item_sum_hybrid::val_real());
  }
}


my_decimal *Item_sum_hybrid::val_decimal(my_decimal *val)
{
  DBUG_ASSERT(fixed == 1);
  if (null_value)
    return 0;
  switch (hybrid_type) {
  case STRING_RESULT:
    string2my_decimal(E_DEC_FATAL_ERROR, &value, val);
    break;
  case REAL_RESULT:
    double2my_decimal(E_DEC_FATAL_ERROR, sum, val);
    break;
  case DECIMAL_RESULT:
    val= &sum_dec;
    break;
  case INT_RESULT:
    int2my_decimal(E_DEC_FATAL_ERROR, sum_int, unsigned_flag, val);
    break;
  case ROW_RESULT:
  default:
    // This case should never be choosen
    DBUG_ASSERT(0);
    break;
  }
  return val;					// Keep compiler happy
}


String *
Item_sum_hybrid::val_str(String *str)
{
  DBUG_ASSERT(fixed == 1);
  if (null_value)
    return 0;
  switch (hybrid_type) {
  case STRING_RESULT:
    return &value;
  case REAL_RESULT:
    str->set(sum,decimals, &my_charset_bin);
    break;
  case DECIMAL_RESULT:
    my_decimal2string(E_DEC_FATAL_ERROR, &sum_dec, 0, 0, 0, str);
    return str;
  case INT_RESULT:
    if (unsigned_flag)
      str->set((ulonglong) sum_int, &my_charset_bin);
    else
      str->set((longlong) sum_int, &my_charset_bin);
    break;
  case ROW_RESULT:
  default:
    // This case should never be choosen
    DBUG_ASSERT(0);
    break;
  }
  return str;					// Keep compiler happy
}


void Item_sum_hybrid::cleanup()
{
  DBUG_ENTER("Item_sum_hybrid::cleanup");
  Item_sum::cleanup();
  used_table_cache= ~(table_map) 0;

  /*
    by default it is TRUE to avoid TRUE reporting by
    Item_func_not_all/Item_func_nop_all if this item was never called.

    no_rows_in_result() set it to FALSE if was not results found.
    If some results found it will be left unchanged.
  */
  was_values= TRUE;
  DBUG_VOID_RETURN;
}

void Item_sum_hybrid::no_rows_in_result()
{
  was_values= FALSE;
  clear();
}


Item *Item_sum_min::copy_or_same(THD* thd)
{
  return new (thd->mem_root) Item_sum_min(thd, this);
}


bool Item_sum_min::add()
{
  switch (hybrid_type) {
  case STRING_RESULT:
  {
    String *result=args[0]->val_str(&tmp_value);
    if (!args[0]->null_value &&
	(null_value || sortcmp(&value,result,collation.collation) > 0))
    {
      value.copy(*result);
      null_value=0;
    }
  }
  break;
  case INT_RESULT:
  {
    longlong nr=args[0]->val_int();
    if (!args[0]->null_value && (null_value ||
				 (unsigned_flag && 
				  (ulonglong) nr < (ulonglong) sum_int) ||
				 (!unsigned_flag && nr < sum_int)))
    {
      sum_int=nr;
      null_value=0;
    }
  }
  break;
  case DECIMAL_RESULT:
  {
    my_decimal value, *val= args[0]->val_decimal(&value);
    if (!args[0]->null_value &&
        (null_value || (my_decimal_cmp(&sum_dec, val) > 0)))
    {
      my_decimal2decimal(val, &sum_dec);
      null_value= 0;
    }
  }
  break;
  case REAL_RESULT:
  {
    double nr= args[0]->val_real();
    if (!args[0]->null_value && (null_value || nr < sum))
    {
      sum=nr;
      null_value=0;
    }
  }
  break;
  case ROW_RESULT:
  default:
    // This case should never be choosen
    DBUG_ASSERT(0);
    break;
  }
  return 0;
}


Item *Item_sum_max::copy_or_same(THD* thd)
{
  return new (thd->mem_root) Item_sum_max(thd, this);
}


bool Item_sum_max::add()
{
  switch (hybrid_type) {
  case STRING_RESULT:
  {
    String *result=args[0]->val_str(&tmp_value);
    if (!args[0]->null_value &&
	(null_value || sortcmp(&value,result,collation.collation) < 0))
    {
      value.copy(*result);
      null_value=0;
    }
  }
  break;
  case INT_RESULT:
  {
    longlong nr=args[0]->val_int();
    if (!args[0]->null_value && (null_value ||
				 (unsigned_flag && 
				  (ulonglong) nr > (ulonglong) sum_int) ||
				 (!unsigned_flag && nr > sum_int)))
    {
      sum_int=nr;
      null_value=0;
    }
  }
  break;
  case DECIMAL_RESULT:
  {
    my_decimal value, *val= args[0]->val_decimal(&value);
    if (!args[0]->null_value &&
        (null_value || (my_decimal_cmp(val, &sum_dec) > 0)))
    {
      my_decimal2decimal(val, &sum_dec);
      null_value= 0;
    }
  }
  break;
  case REAL_RESULT:
  {
    double nr= args[0]->val_real();
    if (!args[0]->null_value && (null_value || nr > sum))
    {
      sum=nr;
      null_value=0;
    }
  }
  break;
  case ROW_RESULT:
  default:
    // This case should never be choosen
    DBUG_ASSERT(0);
    break;
  }
  return 0;
}


/* bit_or and bit_and */

longlong Item_sum_bit::val_int()
{
  DBUG_ASSERT(fixed == 1);
  return (longlong) bits;
}


void Item_sum_bit::clear()
{
  bits= reset_bits;
}

Item *Item_sum_or::copy_or_same(THD* thd)
{
  return new (thd->mem_root) Item_sum_or(thd, this);
}


bool Item_sum_or::add()
{
  ulonglong value= (ulonglong) args[0]->val_int();
  if (!args[0]->null_value)
    bits|=value;
  return 0;
}

Item *Item_sum_xor::copy_or_same(THD* thd)
{
  return new (thd->mem_root) Item_sum_xor(thd, this);
}


bool Item_sum_xor::add()
{
  ulonglong value= (ulonglong) args[0]->val_int();
  if (!args[0]->null_value)
    bits^=value;
  return 0;
}

Item *Item_sum_and::copy_or_same(THD* thd)
{
  return new (thd->mem_root) Item_sum_and(thd, this);
}


bool Item_sum_and::add()
{
  ulonglong value= (ulonglong) args[0]->val_int();
  if (!args[0]->null_value)
    bits&=value;
  return 0;
}

/************************************************************************
** reset result of a Item_sum with is saved in a tmp_table
*************************************************************************/

void Item_sum_num::reset_field()
{
  double nr= args[0]->val_real();
  char *res=result_field->ptr;

  if (maybe_null)
  {
    if (args[0]->null_value)
    {
      nr=0.0;
      result_field->set_null();
    }
    else
      result_field->set_notnull();
  }
  float8store(res,nr);
}


void Item_sum_hybrid::reset_field()
{
  switch(hybrid_type) {
  case STRING_RESULT:
  {
    char buff[MAX_FIELD_WIDTH];
    String tmp(buff,sizeof(buff),result_field->charset()),*res;

    res=args[0]->val_str(&tmp);
    if (args[0]->null_value)
    {
      result_field->set_null();
      result_field->reset();
    }
    else
    {
      result_field->set_notnull();
      result_field->store(res->ptr(),res->length(),tmp.charset());
    }
    break;
  }
  case INT_RESULT:
  {
    longlong nr=args[0]->val_int();

    if (maybe_null)
    {
      if (args[0]->null_value)
      {
	nr=0;
	result_field->set_null();
      }
      else
	result_field->set_notnull();
    }
    result_field->store(nr, unsigned_flag);
    break;
  }
  case REAL_RESULT:
  {
    double nr= args[0]->val_real();

    if (maybe_null)
    {
      if (args[0]->null_value)
      {
	nr=0.0;
	result_field->set_null();
      }
      else
	result_field->set_notnull();
    }
    result_field->store(nr);
    break;
  }
  case DECIMAL_RESULT:
  {
    my_decimal value, *arg_dec= args[0]->val_decimal(&value);

    if (maybe_null)
    {
      if (args[0]->null_value)
        result_field->set_null();
      else
        result_field->set_notnull();
    }
    /*
      We must store zero in the field as we will use the field value in
      add()
    */
    if (!arg_dec)                               // Null
      arg_dec= &decimal_zero;
    result_field->store_decimal(arg_dec);
    break;
  }
  case ROW_RESULT:
  default:
    DBUG_ASSERT(0);
  }
}


void Item_sum_sum::reset_field()
{
  if (hybrid_type == DECIMAL_RESULT)
  {
    my_decimal value, *arg_val= args[0]->val_decimal(&value);
    if (!arg_val)                               // Null
      arg_val= &decimal_zero;
    result_field->store_decimal(arg_val);
  }
  else
  {
    DBUG_ASSERT(hybrid_type == REAL_RESULT);
    double nr= args[0]->val_real();			// Nulls also return 0
    float8store(result_field->ptr, nr);
  }
  if (args[0]->null_value)
    result_field->set_null();
  else
    result_field->set_notnull();
}


void Item_sum_count::reset_field()
{
  char *res=result_field->ptr;
  longlong nr=0;

  if (!args[0]->maybe_null)
    nr=1;
  else
  {
    (void) args[0]->val_int();
    if (!args[0]->null_value)
      nr=1;
  }
  int8store(res,nr);
}


void Item_sum_avg::reset_field()
{
  char *res=result_field->ptr;
  if (hybrid_type == DECIMAL_RESULT)
  {
    longlong tmp;
    my_decimal value, *arg_dec= args[0]->val_decimal(&value);
    if (args[0]->null_value)
    {
      arg_dec= &decimal_zero;
      tmp= 0;
    }
    else
      tmp= 1;
    my_decimal2binary(E_DEC_FATAL_ERROR, arg_dec, res, f_precision, f_scale);
    res+= dec_bin_size;
    int8store(res, tmp);
  }
  else
  {
    double nr= args[0]->val_real();

    if (args[0]->null_value)
      bzero(res,sizeof(double)+sizeof(longlong));
    else
    {
      longlong tmp= 1;
      float8store(res,nr);
      res+=sizeof(double);
      int8store(res,tmp);
    }
  }
}


void Item_sum_bit::reset_field()
{
  reset();
  int8store(result_field->ptr, bits);
}

void Item_sum_bit::update_field()
{
  char *res=result_field->ptr;
  bits= uint8korr(res);
  add();
  int8store(res, bits);
}


/*
** calc next value and merge it with field_value
*/

void Item_sum_sum::update_field()
{
  if (hybrid_type == DECIMAL_RESULT)
  {
    my_decimal value, *arg_val= args[0]->val_decimal(&value);
    if (!args[0]->null_value)
    {
      if (!result_field->is_null())
      {
        my_decimal field_value,
                   *field_val= result_field->val_decimal(&field_value);
        my_decimal_add(E_DEC_FATAL_ERROR, dec_buffs, arg_val, field_val);
        result_field->store_decimal(dec_buffs);
      }
      else
      {
        result_field->store_decimal(arg_val);
        result_field->set_notnull();
      }
    }
  }
  else
  {
    double old_nr,nr;
    char *res=result_field->ptr;

    float8get(old_nr,res);
    nr= args[0]->val_real();
    if (!args[0]->null_value)
    {
      old_nr+=nr;
      result_field->set_notnull();
    }
    float8store(res,old_nr);
  }
}


void Item_sum_count::update_field()
{
  longlong nr;
  char *res=result_field->ptr;

  nr=sint8korr(res);
  if (!args[0]->maybe_null)
    nr++;
  else
  {
    (void) args[0]->val_int();
    if (!args[0]->null_value)
      nr++;
  }
  int8store(res,nr);
}


void Item_sum_avg::update_field()
{
  longlong field_count;
  char *res=result_field->ptr;
  if (hybrid_type == DECIMAL_RESULT)
  {
    my_decimal value, *arg_val= args[0]->val_decimal(&value);
    if (!args[0]->null_value)
    {
      binary2my_decimal(E_DEC_FATAL_ERROR, res,
                        dec_buffs + 1, f_precision, f_scale);
      field_count= sint8korr(res + dec_bin_size);
      my_decimal_add(E_DEC_FATAL_ERROR, dec_buffs, arg_val, dec_buffs + 1);
      my_decimal2binary(E_DEC_FATAL_ERROR, dec_buffs,
                        res, f_precision, f_scale);
      res+= dec_bin_size;
      field_count++;
      int8store(res, field_count);
    }
  }
  else
  {
    double nr;

    nr= args[0]->val_real();
    if (!args[0]->null_value)
    {
      double old_nr;
      float8get(old_nr, res);
      field_count= sint8korr(res + sizeof(double));
      old_nr+= nr;
      float8store(res,old_nr);
      res+= sizeof(double);
      field_count++;
      int8store(res, field_count);
    }
  }
}


void Item_sum_hybrid::update_field()
{
  switch (hybrid_type) {
  case STRING_RESULT:
    min_max_update_str_field();
    break;
  case INT_RESULT:
    min_max_update_int_field();
    break;
  case DECIMAL_RESULT:
    min_max_update_decimal_field();
    break;
  default:
    min_max_update_real_field();
  }
}


void
Item_sum_hybrid::min_max_update_str_field()
{
  String *res_str=args[0]->val_str(&value);

  if (!args[0]->null_value)
  {
    result_field->val_str(&tmp_value);

    if (result_field->is_null() ||
	(cmp_sign * sortcmp(res_str,&tmp_value,collation.collation)) < 0)
      result_field->store(res_str->ptr(),res_str->length(),res_str->charset());
    result_field->set_notnull();
  }
}


void
Item_sum_hybrid::min_max_update_real_field()
{
  double nr,old_nr;

  old_nr=result_field->val_real();
  nr= args[0]->val_real();
  if (!args[0]->null_value)
  {
    if (result_field->is_null(0) ||
	(cmp_sign > 0 ? old_nr > nr : old_nr < nr))
      old_nr=nr;
    result_field->set_notnull();
  }
  else if (result_field->is_null(0))
    result_field->set_null();
  result_field->store(old_nr);
}


void
Item_sum_hybrid::min_max_update_int_field()
{
  longlong nr,old_nr;

  old_nr=result_field->val_int();
  nr=args[0]->val_int();
  if (!args[0]->null_value)
  {
    if (result_field->is_null(0))
      old_nr=nr;
    else
    {
      bool res=(unsigned_flag ?
		(ulonglong) old_nr > (ulonglong) nr :
		old_nr > nr);
      /* (cmp_sign > 0 && res) || (!(cmp_sign > 0) && !res) */
      if ((cmp_sign > 0) ^ (!res))
	old_nr=nr;
    }
    result_field->set_notnull();
  }
  else if (result_field->is_null(0))
    result_field->set_null();
  result_field->store(old_nr, unsigned_flag);
}


void
Item_sum_hybrid::min_max_update_decimal_field()
{
  /* TODO: optimize: do not get result_field in case of args[0] is NULL */
  my_decimal old_val, nr_val;
  const my_decimal *old_nr= result_field->val_decimal(&old_val);
  const my_decimal *nr= args[0]->val_decimal(&nr_val);
  if (!args[0]->null_value)
  {
    if (result_field->is_null(0))
      old_nr=nr;
    else
    {
      bool res= my_decimal_cmp(old_nr, nr) > 0;
      /* (cmp_sign > 0 && res) || (!(cmp_sign > 0) && !res) */
      if ((cmp_sign > 0) ^ (!res))
        old_nr=nr;
    }
    result_field->set_notnull();
  }
  else if (result_field->is_null(0))
    result_field->set_null();
  result_field->store_decimal(old_nr);
}


Item_avg_field::Item_avg_field(Item_result res_type, Item_sum_avg *item)
{
  name=item->name;
  decimals=item->decimals;
  max_length= item->max_length;
  unsigned_flag= item->unsigned_flag;
  field=item->result_field;
  maybe_null=1;
  hybrid_type= res_type;
  prec_increment= item->prec_increment;
  if (hybrid_type == DECIMAL_RESULT)
  {
    f_scale= item->f_scale;
    f_precision= item->f_precision;
    dec_bin_size= item->dec_bin_size;
  }
}

double Item_avg_field::val_real()
{
  // fix_fields() never calls for this Item
  double nr;
  longlong count;
  char *res;

  if (hybrid_type == DECIMAL_RESULT)
    return val_real_from_decimal();

  float8get(nr,field->ptr);
  res= (field->ptr+sizeof(double));
  count= sint8korr(res);

  if ((null_value= !count))
    return 0.0;
  return nr/(double) count;
}


longlong Item_avg_field::val_int()
{
  return (longlong) rint(val_real());
}


my_decimal *Item_avg_field::val_decimal(my_decimal *dec_buf)
{
  // fix_fields() never calls for this Item
  if (hybrid_type == REAL_RESULT)
    return val_decimal_from_real(dec_buf);

  longlong count= sint8korr(field->ptr + dec_bin_size);
  if ((null_value= !count))
    return 0;

  my_decimal dec_count, dec_field;
  binary2my_decimal(E_DEC_FATAL_ERROR,
                    field->ptr, &dec_field, f_precision, f_scale);
  int2my_decimal(E_DEC_FATAL_ERROR, count, 0, &dec_count);
  my_decimal_div(E_DEC_FATAL_ERROR, dec_buf,
                 &dec_field, &dec_count, prec_increment);
  return dec_buf;
}


String *Item_avg_field::val_str(String *str)
{
  // fix_fields() never calls for this Item
  if (hybrid_type == DECIMAL_RESULT)
    return val_string_from_decimal(str);
  return val_string_from_real(str);
}


Item_std_field::Item_std_field(Item_sum_std *item)
  : Item_variance_field(item)
{
}


double Item_std_field::val_real()
{
  double nr;
  // fix_fields() never calls for this Item
  if (hybrid_type == REAL_RESULT)
  {
    /*
      We can't call Item_variance_field::val_real() on a DECIMAL_RESULT
      as this would call Item_std_field::val_decimal() and we would
      calculate sqrt() twice
    */
    nr= Item_variance_field::val_real();
  }
  else
  {
    my_decimal dec_buf,*dec;
    dec= Item_variance_field::val_decimal(&dec_buf);
    if (!dec)
      nr= 0.0;                                  // NULL; Return 0.0
    else
      my_decimal2double(E_DEC_FATAL_ERROR, dec, &nr);
  }
  return nr <= 0.0 ? 0.0 : sqrt(nr);
}


my_decimal *Item_std_field::val_decimal(my_decimal *dec_buf)
{
  /*
    We can't call val_decimal_from_real() for DECIMAL_RESULT as
    Item_variance_field::val_real() would cause an infinite loop
  */
  my_decimal tmp_dec, *dec;
  double nr;
  if (hybrid_type == REAL_RESULT)
    return val_decimal_from_real(dec_buf);
  dec= Item_variance_field::val_decimal(dec_buf);
  if (!dec)
    return 0;
  my_decimal2double(E_DEC_FATAL_ERROR, dec, &nr);
  nr= nr <= 0.0 ? 0.0 : sqrt(nr);
  double2my_decimal(E_DEC_FATAL_ERROR, nr, &tmp_dec);
  my_decimal_round(E_DEC_FATAL_ERROR, &tmp_dec, decimals, FALSE, dec_buf);
  return dec_buf;
}


Item_variance_field::Item_variance_field(Item_sum_variance *item)
{
  name=item->name;
  decimals=item->decimals;
  max_length=item->max_length;
  unsigned_flag= item->unsigned_flag;
  field=item->result_field;
  maybe_null=1;
  sample= item->sample;
  prec_increment= item->prec_increment;
  if ((hybrid_type= item->hybrid_type) == DECIMAL_RESULT)
  {
    f_scale0= item->f_scale0;
    f_precision0= item->f_precision0;
    dec_bin_size0= item->dec_bin_size0;
    f_scale1= item->f_scale1;
    f_precision1= item->f_precision1;
    dec_bin_size1= item->dec_bin_size1;
  }
}


double Item_variance_field::val_real()
{
  // fix_fields() never calls for this Item
  if (hybrid_type == DECIMAL_RESULT)
    return val_real_from_decimal();

  double sum,sum_sqr;
  longlong count;
  float8get(sum,field->ptr);
  float8get(sum_sqr,(field->ptr+sizeof(double)));
  count=sint8korr(field->ptr+sizeof(double)*2);

  if ((null_value= (count <= sample)))
    return 0.0;

  double tmp= (double) count;
  double tmp2= (sum_sqr - sum*sum/tmp)/(tmp - (double)sample);
  return tmp2 <= 0.0 ? 0.0 : tmp2;
}


String *Item_variance_field::val_str(String *str)
{
  if (hybrid_type == DECIMAL_RESULT)
    return val_string_from_decimal(str);
  return val_string_from_real(str);
}


my_decimal *Item_variance_field::val_decimal(my_decimal *dec_buf)
{
  // fix_fields() never calls for this Item
  if (hybrid_type == REAL_RESULT)
    return val_decimal_from_real(dec_buf);

  longlong count= sint8korr(field->ptr+dec_bin_size0+dec_bin_size1);
  if ((null_value= (count <= sample)))
    return 0;

  my_decimal dec_count, dec1_count, dec_sum, dec_sqr, tmp;
  int2my_decimal(E_DEC_FATAL_ERROR, count, 0, &dec_count);
  int2my_decimal(E_DEC_FATAL_ERROR, count-sample, 0, &dec1_count);
  binary2my_decimal(E_DEC_FATAL_ERROR, field->ptr,
                    &dec_sum, f_precision0, f_scale0);
  binary2my_decimal(E_DEC_FATAL_ERROR, field->ptr+dec_bin_size0,
                    &dec_sqr, f_precision1, f_scale1);
  my_decimal_mul(E_DEC_FATAL_ERROR, &tmp, &dec_sum, &dec_sum);
  my_decimal_div(E_DEC_FATAL_ERROR, dec_buf, &tmp, &dec_count, prec_increment);
  my_decimal_sub(E_DEC_FATAL_ERROR, &dec_sum, &dec_sqr, dec_buf);
  my_decimal_div(E_DEC_FATAL_ERROR, dec_buf,
                 &dec_sum, &dec1_count, prec_increment);
  return dec_buf;
}


/****************************************************************************
** COUNT(DISTINCT ...)
****************************************************************************/

int simple_str_key_cmp(void* arg, byte* key1, byte* key2)
{
  Field *f= (Field*) arg;
  return f->cmp((const char*)key1, (const char*)key2);
}

/*
  Did not make this one static - at least gcc gets confused when
  I try to declare a static function as a friend. If you can figure
  out the syntax to make a static function a friend, make this one
  static
*/

int composite_key_cmp(void* arg, byte* key1, byte* key2)
{
  Item_sum_count_distinct* item = (Item_sum_count_distinct*)arg;
  Field **field    = item->table->field;
  Field **field_end= field + item->table->s->fields;
  uint32 *lengths=item->field_lengths;
  for (; field < field_end; ++field)
  {
    Field* f = *field;
    int len = *lengths++;
    int res = f->cmp((char *) key1, (char *) key2);
    if (res)
      return res;
    key1 += len;
    key2 += len;
  }
  return 0;
}


C_MODE_START

static int count_distinct_walk(void *elem, element_count count, void *arg)
{
  (*((ulonglong*)arg))++;
  return 0;
}

C_MODE_END


void Item_sum_count_distinct::cleanup()
{
  DBUG_ENTER("Item_sum_count_distinct::cleanup");
  Item_sum_int::cleanup();

  /* Free objects only if we own them. */
  if (!original)
  {
    /*
      We need to delete the table and the tree in cleanup() as
      they were allocated in the runtime memroot. Using the runtime
      memroot reduces memory footprint for PS/SP and simplifies setup().
    */
    delete tree;
    tree= 0;
    if (table)
    {
      free_tmp_table(table->in_use, table);
      table= 0;
    }
    delete tmp_table_param;
    tmp_table_param= 0;
  }
  always_null= FALSE;
  DBUG_VOID_RETURN;
}


/* This is used by rollup to create a separate usable copy of the function */

void Item_sum_count_distinct::make_unique()
{
  table=0;
  original= 0;
  force_copy_fields= 1;
  tree= 0;
  tmp_table_param= 0;
  always_null= FALSE;
}


Item_sum_count_distinct::~Item_sum_count_distinct()
{
  cleanup();
}


bool Item_sum_count_distinct::setup(THD *thd)
{
  List<Item> list;
  SELECT_LEX *select_lex= thd->lex->current_select;

  /*
    Setup can be called twice for ROLLUP items. This is a bug.
    Please add DBUG_ASSERT(tree == 0) here when it's fixed.
  */
  if (tree || table || tmp_table_param)
    return FALSE;

  if (!(tmp_table_param= new TMP_TABLE_PARAM))
    return TRUE;

  /* Create a table with an unique key over all parameters */
  for (uint i=0; i < arg_count ; i++)
  {
    Item *item=args[i];
    if (list.push_back(item))
      return TRUE;                              // End of memory
    if (item->const_item())
    {
      (void) item->val_int();
      if (item->null_value)
	always_null=1;
    }
  }
  if (always_null)
    return FALSE;
  count_field_types(tmp_table_param,list,0);
  tmp_table_param->force_copy_fields= force_copy_fields;
  DBUG_ASSERT(table == 0);
  if (!(table= create_tmp_table(thd, tmp_table_param, list, (ORDER*) 0, 1,
				0,
				(select_lex->options | thd->options),
				HA_POS_ERROR, (char*)"")))
    return TRUE;
  table->file->extra(HA_EXTRA_NO_ROWS);		// Don't update rows
  table->no_rows=1;

  if (table->s->db_type == DB_TYPE_HEAP)
  {
    /*
      No blobs, otherwise it would have been MyISAM: set up a compare
      function and its arguments to use with Unique.
    */
    qsort_cmp2 compare_key;
    void* cmp_arg;
    Field **field= table->field;
    Field **field_end= field + table->s->fields;
    bool all_binary= TRUE;

    for (tree_key_length= 0; field < field_end; ++field)
    {
      Field *f= *field;
      enum enum_field_types type= f->type();
      tree_key_length+= f->pack_length();
      if ((type == MYSQL_TYPE_VARCHAR) ||
          !f->binary() && (type == MYSQL_TYPE_STRING ||
                           type == MYSQL_TYPE_VAR_STRING))
      {
        all_binary= FALSE;
        break;
      }
    }
    if (all_binary)
    {
      cmp_arg= (void*) &tree_key_length;
      compare_key= (qsort_cmp2) simple_raw_key_cmp;
    }
    else
    {
      if (table->s->fields == 1)
      {
        /*
          If we have only one field, which is the most common use of
          count(distinct), it is much faster to use a simpler key
          compare method that can take advantage of not having to worry
          about other fields.
        */
        compare_key= (qsort_cmp2) simple_str_key_cmp;
        cmp_arg= (void*) table->field[0];
        /* tree_key_length has been set already */
      }
      else
      {
        uint32 *length;
        compare_key= (qsort_cmp2) composite_key_cmp;
        cmp_arg= (void*) this;
        field_lengths= (uint32*) thd->alloc(table->s->fields * sizeof(uint32));
        for (tree_key_length= 0, length= field_lengths, field= table->field;
             field < field_end; ++field, ++length)
        {
          *length= (*field)->pack_length();
          tree_key_length+= *length;
        }
      }
    }
    DBUG_ASSERT(tree == 0);
    tree= new Unique(compare_key, cmp_arg, tree_key_length,
                     thd->variables.max_heap_table_size);
    /*
      The only time tree_key_length could be 0 is if someone does
      count(distinct) on a char(0) field - stupid thing to do,
      but this has to be handled - otherwise someone can crash
      the server with a DoS attack
    */
    if (! tree)
      return TRUE;
  }
  return FALSE;
}


Item *Item_sum_count_distinct::copy_or_same(THD* thd) 
{
  return new (thd->mem_root) Item_sum_count_distinct(thd, this);
}


void Item_sum_count_distinct::clear()
{
  /* tree and table can be both null only if always_null */
  if (tree)
    tree->reset();
  else if (table)
  {
    table->file->extra(HA_EXTRA_NO_CACHE);
    table->file->delete_all_rows();
    table->file->extra(HA_EXTRA_WRITE_CACHE);
  }
}

bool Item_sum_count_distinct::add()
{
  int error;
  if (always_null)
    return 0;
  copy_fields(tmp_table_param);
  copy_funcs(tmp_table_param->items_to_copy);

  for (Field **field=table->field ; *field ; field++)
    if ((*field)->is_real_null(0))
      return 0;					// Don't count NULL

  if (tree)
  {
    /*
      The first few bytes of record (at least one) are just markers
      for deleted and NULLs. We want to skip them since they will
      bloat the tree without providing any valuable info. Besides,
      key_length used to initialize the tree didn't include space for them.
    */
    return tree->unique_add(table->record[0] + table->s->null_bytes);
  }
  if ((error= table->file->write_row(table->record[0])) &&
      error != HA_ERR_FOUND_DUPP_KEY &&
      error != HA_ERR_FOUND_DUPP_UNIQUE)
    return TRUE;
  return FALSE;
}


longlong Item_sum_count_distinct::val_int()
{
  int error;
  DBUG_ASSERT(fixed == 1);
  if (!table)					// Empty query
    return LL(0);
<<<<<<< HEAD
  if (tree)
  {
    ulonglong count;

    if (tree->elements == 0)
      return (longlong) tree->elements_in_tree(); // everything fits in memory
    count= 0;
    tree->walk(count_distinct_walk, (void*) &count);
    return (longlong) count;
  }
  table->file->info(HA_STATUS_VARIABLE | HA_STATUS_NO_LOCK);
=======
  if (use_tree)
    return tree->elements_in_tree;

  error= table->file->info(HA_STATUS_VARIABLE | HA_STATUS_NO_LOCK);

  if(error)
  {
    table->file->print_error(error, MYF(0));
  }

>>>>>>> d31f732c
  return table->file->records;
}


/****************************************************************************
** Functions to handle dynamic loadable aggregates
** Original source by: Alexis Mikhailov <root@medinf.chuvashia.su>
** Adapted for UDAs by: Andreas F. Bobak <bobak@relog.ch>.
** Rewritten by: Monty.
****************************************************************************/

#ifdef HAVE_DLOPEN

void Item_udf_sum::clear()
{
  DBUG_ENTER("Item_udf_sum::clear");
  udf.clear();
  DBUG_VOID_RETURN;
}

bool Item_udf_sum::add()
{
  DBUG_ENTER("Item_udf_sum::add");
  udf.add(&null_value);
  DBUG_RETURN(0);
}

void Item_udf_sum::cleanup()
{
  /*
    udf_handler::cleanup() nicely handles case when we have not
    original item but one created by copy_or_same() method.
  */
  udf.cleanup();
  Item_sum::cleanup();
}


void Item_udf_sum::print(String *str)
{
  str->append(func_name());
  str->append('(');
  for (uint i=0 ; i < arg_count ; i++)
  {
    if (i)
      str->append(',');
    args[i]->print(str);
  }
  str->append(')');
}


Item *Item_sum_udf_float::copy_or_same(THD* thd)
{
  return new (thd->mem_root) Item_sum_udf_float(thd, this);
}

double Item_sum_udf_float::val_real()
{
  DBUG_ASSERT(fixed == 1);
  DBUG_ENTER("Item_sum_udf_float::val");
  DBUG_PRINT("info",("result_type: %d  arg_count: %d",
		     args[0]->result_type(), arg_count));
  DBUG_RETURN(udf.val(&null_value));
}


String *Item_sum_udf_float::val_str(String *str)
{
  return val_string_from_real(str);
}


my_decimal *Item_sum_udf_float::val_decimal(my_decimal *dec)
{
  return val_decimal_from_real(dec);
}


String *Item_sum_udf_decimal::val_str(String *str)
{
  return val_string_from_decimal(str);
}


double Item_sum_udf_decimal::val_real()
{
  return val_real_from_decimal();
}


longlong Item_sum_udf_decimal::val_int()
{
  return val_int_from_decimal();
}


my_decimal *Item_sum_udf_decimal::val_decimal(my_decimal *dec_buf)
{
  DBUG_ASSERT(fixed == 1);
  DBUG_ENTER("Item_func_udf_decimal::val_decimal");
  DBUG_PRINT("info",("result_type: %d  arg_count: %d",
                     args[0]->result_type(), arg_count));

  DBUG_RETURN(udf.val_decimal(&null_value, dec_buf));
}


Item *Item_sum_udf_decimal::copy_or_same(THD* thd)
{
  return new (thd->mem_root) Item_sum_udf_decimal(thd, this);
}


Item *Item_sum_udf_int::copy_or_same(THD* thd)
{
  return new (thd->mem_root) Item_sum_udf_int(thd, this);
}

longlong Item_sum_udf_int::val_int()
{
  DBUG_ASSERT(fixed == 1);
  DBUG_ENTER("Item_sum_udf_int::val_int");
  DBUG_PRINT("info",("result_type: %d  arg_count: %d",
		     args[0]->result_type(), arg_count));
  DBUG_RETURN(udf.val_int(&null_value));
}


String *Item_sum_udf_int::val_str(String *str)
{
  return val_string_from_int(str);
}

my_decimal *Item_sum_udf_int::val_decimal(my_decimal *dec)
{
  return val_decimal_from_int(dec);
}


/* Default max_length is max argument length */

void Item_sum_udf_str::fix_length_and_dec()
{
  DBUG_ENTER("Item_sum_udf_str::fix_length_and_dec");
  max_length=0;
  for (uint i = 0; i < arg_count; i++)
    set_if_bigger(max_length,args[i]->max_length);
  DBUG_VOID_RETURN;
}


Item *Item_sum_udf_str::copy_or_same(THD* thd)
{
  return new (thd->mem_root) Item_sum_udf_str(thd, this);
}


my_decimal *Item_sum_udf_str::val_decimal(my_decimal *dec)
{
  return val_decimal_from_string(dec);
}

String *Item_sum_udf_str::val_str(String *str)
{
  DBUG_ASSERT(fixed == 1);
  DBUG_ENTER("Item_sum_udf_str::str");
  String *res=udf.val_str(str,&str_value);
  null_value = !res;
  DBUG_RETURN(res);
}

#endif /* HAVE_DLOPEN */


/*****************************************************************************
 GROUP_CONCAT function

 SQL SYNTAX:
  GROUP_CONCAT([DISTINCT] expr,... [ORDER BY col [ASC|DESC],...]
    [SEPARATOR str_const])

 concat of values from "group by" operation

 BUGS
   DISTINCT and ORDER BY only works if ORDER BY uses all fields and only fields
   in expression list
   Blobs doesn't work with DISTINCT or ORDER BY
*****************************************************************************/

/*
  function of sort for syntax:
  GROUP_CONCAT(DISTINCT expr,...)
*/

int group_concat_key_cmp_with_distinct(void* arg, byte* key1,
				       byte* key2)
{
  Item_func_group_concat* grp_item= (Item_func_group_concat*)arg;
  TABLE *table= grp_item->table;
  Item **field_item, **end;

  for (field_item= grp_item->args, end= field_item + grp_item->arg_count_field;
       field_item < end;
       field_item++)
  {
    /*
      We have to use get_tmp_table_field() instead of
      real_item()->get_tmp_table_field() because we want the field in
      the temporary table, not the original field
    */
    Field *field= (*field_item)->get_tmp_table_field();
    /* 
      If field_item is a const item then either get_tp_table_field returns 0
      or it is an item over a const table. 
    */
    if (field && !(*field_item)->const_item())
    {
      int res;
      uint offset= field->offset() - table->s->null_bytes;
      if ((res= field->cmp((char *) key1 + offset, (char *) key2 + offset)))
	return res;
    }
  }
  return 0;
}


/*
  function of sort for syntax:
  GROUP_CONCAT(expr,... ORDER BY col,... )
*/

int group_concat_key_cmp_with_order(void* arg, byte* key1, byte* key2)
{
  Item_func_group_concat* grp_item= (Item_func_group_concat*) arg;
  ORDER **order_item, **end;
  TABLE *table= grp_item->table;

  for (order_item= grp_item->order, end=order_item+ grp_item->arg_count_order;
       order_item < end;
       order_item++)
  {
    Item *item= *(*order_item)->item;
    /*
      We have to use get_tmp_table_field() instead of
      real_item()->get_tmp_table_field() because we want the field in
      the temporary table, not the original field
    */
    Field *field= item->get_tmp_table_field();
    /* 
      If item is a const item then either get_tp_table_field returns 0
      or it is an item over a const table. 
    */
    if (field && !item->const_item())
    {
      int res;
      uint offset= field->offset() - table->s->null_bytes;
      if ((res= field->cmp((char *) key1 + offset, (char *) key2 + offset)))
        return (*order_item)->asc ? res : -res;
    }
  }
  /*
    We can't return 0 because in that case the tree class would remove this
    item as double value. This would cause problems for case-changes and
    if the returned values are not the same we do the sort on.
  */
  return 1;
}


/*
  function of sort for syntax:
  GROUP_CONCAT(DISTINCT expr,... ORDER BY col,... )

  BUG:
    This doesn't work in the case when the order by contains data that
    is not part of the field list because tree-insert will not notice
    the duplicated values when inserting things sorted by ORDER BY
*/

int group_concat_key_cmp_with_distinct_and_order(void* arg,byte* key1,
						 byte* key2)
{
  if (!group_concat_key_cmp_with_distinct(arg,key1,key2))
    return 0;
  return(group_concat_key_cmp_with_order(arg,key1,key2));
}


/*
  Append data from current leaf to item->result
*/

int dump_leaf_key(byte* key, element_count count __attribute__((unused)),
                  Item_func_group_concat *item)
{
  TABLE *table= item->table;
  String tmp((char *)table->record[1], table->s->reclength,
             default_charset_info);
  String tmp2;
  String *result= &item->result;
  Item **arg= item->args, **arg_end= item->args + item->arg_count_field;

  if (item->no_appended)
    item->no_appended= FALSE;
  else
    result->append(*item->separator);

  tmp.length(0);

  for (; arg < arg_end; arg++)
  {
    String *res;
    if (! (*arg)->const_item())
    {
      /*
	We have to use get_tmp_table_field() instead of
	real_item()->get_tmp_table_field() because we want the field in
	the temporary table, not the original field
        We also can't use table->field array to access the fields
        because it contains both order and arg list fields.
      */
      Field *field= (*arg)->get_tmp_table_field();
      uint offset= field->offset() - table->s->null_bytes;
      DBUG_ASSERT(offset < table->s->reclength);
      res= field->val_str(&tmp, (char *) key + offset);
    }
    else
      res= (*arg)->val_str(&tmp);
    if (res)
      result->append(*res);
  }

  /* stop if length of result more than max_length */
  if (result->length() > item->max_length)
  {
    item->count_cut_values++;
    result->length(item->max_length);
    item->warning_for_row= TRUE;
    return 1;
  }
  return 0;
}


/*
  Constructor of Item_func_group_concat
  distinct_arg - distinct
  select_list - list of expression for show values
  order_list - list of sort columns
  separator_arg - string value of separator
*/

Item_func_group_concat::
Item_func_group_concat(Name_resolution_context *context_arg,
                       bool distinct_arg, List<Item> *select_list,
                       SQL_LIST *order_list, String *separator_arg)
  :tmp_table_param(0), warning(0),
   separator(separator_arg), tree(0), table(0),
   order(0), context(context_arg),
   arg_count_order(order_list ? order_list->elements : 0),
   arg_count_field(select_list->elements),
   count_cut_values(0),
   distinct(distinct_arg),
   warning_for_row(FALSE),
   force_copy_fields(0), original(0)
{
  Item *item_select;
  Item **arg_ptr;

  quick_group= FALSE;
  arg_count= arg_count_field + arg_count_order;

  /*
    We need to allocate:
    args - arg_count_field+arg_count_order
           (for possible order items in temporare tables)
    order - arg_count_order
  */
  if (!(args= (Item**) sql_alloc(sizeof(Item*) * arg_count +
                                 sizeof(ORDER*)*arg_count_order)))
    return;

  order= (ORDER**)(args + arg_count);

  /* fill args items of show and sort */
  List_iterator_fast<Item> li(*select_list);

  for (arg_ptr=args ; (item_select= li++) ; arg_ptr++)
    *arg_ptr= item_select;

  if (arg_count_order)
  {
    ORDER **order_ptr= order;
    for (ORDER *order_item= (ORDER*) order_list->first;
         order_item != NULL;
         order_item= order_item->next)
    {
      (*order_ptr++)= order_item;
      *arg_ptr= *order_item->item;
      order_item->item= arg_ptr++;
    }
  }
}


Item_func_group_concat::Item_func_group_concat(THD *thd,
                                               Item_func_group_concat *item)
  :Item_sum(thd, item),
  tmp_table_param(item->tmp_table_param),
  warning(item->warning),
  separator(item->separator),
  tree(item->tree),
  table(item->table),
  order(item->order),
  context(item->context),
  arg_count_order(item->arg_count_order),
  arg_count_field(item->arg_count_field),
  count_cut_values(item->count_cut_values),
  distinct(item->distinct),
  warning_for_row(item->warning_for_row),
  always_null(item->always_null),
  force_copy_fields(item->force_copy_fields),
  original(item)
{
  quick_group= item->quick_group;
}



void Item_func_group_concat::cleanup()
{
  THD *thd= current_thd;

  DBUG_ENTER("Item_func_group_concat::cleanup");
  Item_sum::cleanup();

  /* Adjust warning message to include total number of cut values */
  if (warning)
  {
    char warn_buff[MYSQL_ERRMSG_SIZE];
    sprintf(warn_buff, ER(ER_CUT_VALUE_GROUP_CONCAT), count_cut_values);
    warning->set_msg(thd, warn_buff);
    warning= 0;
  }

  /*
    Free table and tree if they belong to this item (if item have not pointer
    to original item from which was made copy => it own its objects )
  */
  if (!original)
  {
    delete tmp_table_param;
    tmp_table_param= 0;
    if (table)
    {
      THD *thd= table->in_use;
      free_tmp_table(thd, table);
      table= 0;
      if (tree)
      {
        delete_tree(tree);
        tree= 0;
      }
      if (warning)
      {
        char warn_buff[MYSQL_ERRMSG_SIZE];
        sprintf(warn_buff, ER(ER_CUT_VALUE_GROUP_CONCAT), count_cut_values);
        warning->set_msg(thd, warn_buff);
        warning= 0;
      }
    }
    DBUG_ASSERT(tree == 0);
    DBUG_ASSERT(warning == 0);
  }
  DBUG_VOID_RETURN;
}


Item *Item_func_group_concat::copy_or_same(THD* thd)
{
  return new (thd->mem_root) Item_func_group_concat(thd, this);
}


void Item_func_group_concat::clear()
{
  result.length(0);
  result.copy();
  null_value= TRUE;
  warning_for_row= FALSE;
  no_appended= TRUE;
  if (tree)
    reset_tree(tree);
  /* No need to reset the table as we never call write_row */
}


bool Item_func_group_concat::add()
{
  if (always_null)
    return 0;
  copy_fields(tmp_table_param);
  copy_funcs(tmp_table_param->items_to_copy);

  for (uint i= 0; i < arg_count_field; i++)
  {
    Item *show_item= args[i];
    if (!show_item->const_item())
    {
      Field *f= show_item->get_tmp_table_field();
      if (f->is_null_in_record((const uchar*) table->record[0]))
        return 0;                               // Skip row if it contains null
    }
  }

  null_value= FALSE;

  TREE_ELEMENT *el= 0;                          // Only for safety
  if (tree)
    el= tree_insert(tree, table->record[0] + table->s->null_bytes, 0,
                    tree->custom_arg);
  /*
    If the row is not a duplicate (el->count == 1)
    we can dump the row here in case of GROUP_CONCAT(DISTINCT...)
    instead of doing tree traverse later.
  */
  if (result.length() <= max_length &&
      !warning_for_row &&
      (!tree || (el->count == 1 && distinct && !arg_count_order)))
    dump_leaf_key(table->record[0] + table->s->null_bytes, 1, this);

  return 0;
}


bool
Item_func_group_concat::fix_fields(THD *thd, Item **ref)
{
  uint i;                       /* for loop variable */
  DBUG_ASSERT(fixed == 0);

  if (init_sum_func_check(thd))
    return TRUE;

  maybe_null= 1;

  /*
    Fix fields for select list and ORDER clause
  */

  for (i=0 ; i < arg_count ; i++)
  {
    if ((!args[i]->fixed &&
         args[i]->fix_fields(thd, args + i)) ||
        args[i]->check_cols(1))
      return TRUE;
  }

  if (agg_item_charsets(collation, func_name(),
                        args,
			/* skip charset aggregation for order columns */
			arg_count - arg_count_order,
			MY_COLL_ALLOW_CONV, 1))
    return 1;

  result.set_charset(collation.collation);
  result_field= 0;
  null_value= 1;
  max_length= thd->variables.group_concat_max_len;

  if (check_sum_func(thd, ref))
    return TRUE;

  fixed= 1;
  return FALSE;
}


bool Item_func_group_concat::setup(THD *thd)
{
  List<Item> list;
  SELECT_LEX *select_lex= thd->lex->current_select;
  qsort_cmp2 compare_key;
  DBUG_ENTER("Item_func_group_concat::setup");

  /*
    Currently setup() can be called twice. Please add
    assertion here when this is fixed.
  */
  if (table || tree)
    DBUG_RETURN(FALSE);

  if (!(tmp_table_param= new TMP_TABLE_PARAM))
    DBUG_RETURN(TRUE);

  /* We'll convert all blobs to varchar fields in the temporary table */
  tmp_table_param->convert_blob_length= max_length;
  /* Push all not constant fields to the list and create a temp table */
  always_null= 0;
  for (uint i= 0; i < arg_count_field; i++)
  {
    Item *item= args[i];
    if (list.push_back(item))
      DBUG_RETURN(TRUE);
    if (item->const_item())
    {
      if (item->is_null())
      {
        always_null= 1;
        DBUG_RETURN(FALSE);
      }
    }
  }

  List<Item> all_fields(list);
  /*
    Try to find every ORDER expression in the list of GROUP_CONCAT
    arguments. If an expression is not found, prepend it to
    "all_fields". The resulting field list is used as input to create
    tmp table columns.
  */
  if (arg_count_order &&
      setup_order(thd, args, context->table_list, list, all_fields, *order))
    DBUG_RETURN(TRUE);

  count_field_types(tmp_table_param,all_fields,0);
  tmp_table_param->force_copy_fields= force_copy_fields;
  DBUG_ASSERT(table == 0);
  /*
    We have to create a temporary table to get descriptions of fields
    (types, sizes and so on).

    Note that in the table, we first have the ORDER BY fields, then the
    field list.

    We need to set set_sum_field in true for storing value of blob in buffer
    of a record instead of a pointer of one.
  */
  if (!(table= create_tmp_table(thd, tmp_table_param, all_fields,
                                (ORDER*) 0, 0, TRUE,
                                (select_lex->options | thd->options),
                                HA_POS_ERROR, (char*) "")))
    DBUG_RETURN(TRUE);
  table->file->extra(HA_EXTRA_NO_ROWS);
  table->no_rows= 1;


  if (distinct || arg_count_order)
  {
    /*
      Need sorting: init tree and choose a function to sort.
      Don't reserve space for NULLs: if any of gconcat arguments is NULL,
      the row is not added to the result.
    */
    uint tree_key_length= table->s->reclength - table->s->null_bytes;

    tree= &tree_base;
    if (arg_count_order)
    {
      if (distinct)
        compare_key= (qsort_cmp2) group_concat_key_cmp_with_distinct_and_order;
      else
        compare_key= (qsort_cmp2) group_concat_key_cmp_with_order;
    }
    else
    {
      compare_key= (qsort_cmp2) group_concat_key_cmp_with_distinct;
    }
    /*
      Create a tree for sorting. The tree is used to sort and to remove
      duplicate values (according to the syntax of this function). If there
      is no DISTINCT or ORDER BY clauses, we don't create this tree.
    */
    init_tree(tree, min(thd->variables.max_heap_table_size,
                        thd->variables.sortbuff_size/16), 0,
              tree_key_length, compare_key, 0, NULL, (void*) this);
  }

  DBUG_RETURN(FALSE);
}


/* This is used by rollup to create a separate usable copy of the function */

void Item_func_group_concat::make_unique()
{
  tmp_table_param= 0;
  table=0;
  original= 0;
  force_copy_fields= 1;
  tree= 0;
}


String* Item_func_group_concat::val_str(String* str)
{
  DBUG_ASSERT(fixed == 1);
  if (null_value)
    return 0;
  if (count_cut_values && !warning)
  {
    /*
      ER_CUT_VALUE_GROUP_CONCAT needs an argument, but this gets set in
      Item_func_group_concat::cleanup().
    */
    DBUG_ASSERT(table);
    warning= push_warning(table->in_use, MYSQL_ERROR::WARN_LEVEL_WARN,
                          ER_CUT_VALUE_GROUP_CONCAT,
                          ER(ER_CUT_VALUE_GROUP_CONCAT));
  }
  if (result.length())
    return &result;
  if (tree)
    tree_walk(tree, (tree_walk_action)&dump_leaf_key, (void*)this,
              left_root_right);
  return &result;
}


void Item_func_group_concat::print(String *str)
{
  str->append(STRING_WITH_LEN("group_concat("));
  if (distinct)
    str->append(STRING_WITH_LEN("distinct "));
  for (uint i= 0; i < arg_count_field; i++)
  {
    if (i)
      str->append(',');
    args[i]->print(str);
  }
  if (arg_count_order)
  {
    str->append(STRING_WITH_LEN(" order by "));
    for (uint i= 0 ; i < arg_count_order ; i++)
    {
      if (i)
        str->append(',');
      (*order[i]->item)->print(str);
      if (order[i]->asc)
        str->append(STRING_WITH_LEN(" ASC"));
      else
        str->append(STRING_WITH_LEN(" DESC"));
    }
  }
  str->append(STRING_WITH_LEN(" separator \'"));
  str->append(*separator);
  str->append(STRING_WITH_LEN("\')"));
}<|MERGE_RESOLUTION|>--- conflicted
+++ resolved
@@ -2679,7 +2679,6 @@
   DBUG_ASSERT(fixed == 1);
   if (!table)					// Empty query
     return LL(0);
-<<<<<<< HEAD
   if (tree)
   {
     ulonglong count;
@@ -2690,10 +2689,6 @@
     tree->walk(count_distinct_walk, (void*) &count);
     return (longlong) count;
   }
-  table->file->info(HA_STATUS_VARIABLE | HA_STATUS_NO_LOCK);
-=======
-  if (use_tree)
-    return tree->elements_in_tree;
 
   error= table->file->info(HA_STATUS_VARIABLE | HA_STATUS_NO_LOCK);
 
@@ -2702,7 +2697,6 @@
     table->file->print_error(error, MYF(0));
   }
 
->>>>>>> d31f732c
   return table->file->records;
 }
 
