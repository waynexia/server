--- conflicted
+++ resolved
@@ -666,12 +666,9 @@
     {
       if (res > 1)
       {
-<<<<<<< HEAD
-        DBUG_PRINT("error",("Error from opt_sum_query"));
-=======
         thd->fatal_error();
         error= res;
->>>>>>> 57a97f53
+        DBUG_PRINT("error",("Error from opt_sum_query"));
 	DBUG_RETURN(1);
       }
       if (res < 0)
@@ -2106,17 +2103,13 @@
     s->checked_keys.init();
     s->needed_reg.init();
     table_vector[i]=s->table=table=tables->table;
-<<<<<<< HEAD
     table->pos_in_table_list= tables;
-    table->file->info(HA_STATUS_VARIABLE | HA_STATUS_NO_LOCK);// record count
-=======
     error= table->file->info(HA_STATUS_VARIABLE | HA_STATUS_NO_LOCK);
     if(error)
     {
         table->file->print_error(error, MYF(0));
         DBUG_RETURN(1);
     }
->>>>>>> 57a97f53
     table->quick_keys.clear_all();
     table->reginfo.join_tab=s;
     table->reginfo.not_exists_optimize=0;
