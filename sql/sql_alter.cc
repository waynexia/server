/* Copyright (c) 2010, Oracle and/or its affiliates. All rights reserved.
   Copyright (c) 2016, 2018, MariaDB Corporation

   This program is free software; you can redistribute it and/or modify
   it under the terms of the GNU General Public License as published by
   the Free Software Foundation; version 2 of the License.

   This program is distributed in the hope that it will be useful,
   but WITHOUT ANY WARRANTY; without even the implied warranty of
   MERCHANTABILITY or FITNESS FOR A PARTICULAR PURPOSE.  See the
   GNU General Public License for more details.

   You should have received a copy of the GNU General Public License
   along with this program; if not, write to the Free Software
   Foundation, Inc., 51 Franklin St, Fifth Floor, Boston, MA 02110-1301  USA */

#include "mariadb.h"
#include "sql_parse.h"                       // check_access
#include "sql_table.h"                       // mysql_alter_table,
                                             // mysql_exchange_partition
#include "sql_alter.h"
#include "wsrep_mysqld.h"

Alter_info::Alter_info(const Alter_info &rhs, MEM_ROOT *mem_root)
  :drop_list(rhs.drop_list, mem_root),
  alter_list(rhs.alter_list, mem_root),
  key_list(rhs.key_list, mem_root),
  create_list(rhs.create_list, mem_root),
  check_constraint_list(rhs.check_constraint_list, mem_root),
  flags(rhs.flags), partition_flags(rhs.partition_flags),
  keys_onoff(rhs.keys_onoff),
  partition_names(rhs.partition_names, mem_root),
  num_parts(rhs.num_parts),
  requested_algorithm(rhs.requested_algorithm),
  requested_lock(rhs.requested_lock)
{
  /*
    Make deep copies of used objects.
    This is not a fully deep copy - clone() implementations
    of Alter_drop, Alter_column, Key, foreign_key, Key_part_spec
    do not copy string constants. At the same length the only
    reason we make a copy currently is that ALTER/CREATE TABLE
    code changes input Alter_info definitions, but string
    constants never change.
  */
  list_copy_and_replace_each_value(drop_list, mem_root);
  list_copy_and_replace_each_value(alter_list, mem_root);
  list_copy_and_replace_each_value(key_list, mem_root);
  list_copy_and_replace_each_value(create_list, mem_root);
  /* partition_names are not deeply copied currently */
}


bool Alter_info::set_requested_algorithm(const LEX_CSTRING *str)
{
  // To avoid adding new keywords to the grammar, we match strings here.
  if (lex_string_eq(str, STRING_WITH_LEN("INPLACE")))
    requested_algorithm= ALTER_TABLE_ALGORITHM_INPLACE;
  else if (lex_string_eq(str, STRING_WITH_LEN("COPY")))
    requested_algorithm= ALTER_TABLE_ALGORITHM_COPY;
  else if (lex_string_eq(str, STRING_WITH_LEN("DEFAULT")))
    requested_algorithm= ALTER_TABLE_ALGORITHM_DEFAULT;
  else if (lex_string_eq(str, STRING_WITH_LEN("NOCOPY")))
    requested_algorithm= ALTER_TABLE_ALGORITHM_NOCOPY;
  else if (lex_string_eq(str, STRING_WITH_LEN("INSTANT")))
    requested_algorithm= ALTER_TABLE_ALGORITHM_INSTANT;
  else
    return true;
  return false;
}


bool Alter_info::set_requested_lock(const LEX_CSTRING *str)
{
  // To avoid adding new keywords to the grammar, we match strings here.
  if (lex_string_eq(str, STRING_WITH_LEN("NONE")))
    requested_lock= ALTER_TABLE_LOCK_NONE;
  else if (lex_string_eq(str, STRING_WITH_LEN("SHARED")))
    requested_lock= ALTER_TABLE_LOCK_SHARED;
  else if (lex_string_eq(str, STRING_WITH_LEN("EXCLUSIVE")))
    requested_lock= ALTER_TABLE_LOCK_EXCLUSIVE;
  else if (lex_string_eq(str, STRING_WITH_LEN("DEFAULT")))
    requested_lock= ALTER_TABLE_LOCK_DEFAULT;
  else
    return true;
  return false;
}

const char* Alter_info::algorithm() const
{
  switch (requested_algorithm) {
  case ALTER_TABLE_ALGORITHM_INPLACE:
    return "ALGORITHM=INPLACE";
  case ALTER_TABLE_ALGORITHM_COPY:
    return "ALGORITHM=COPY";
  case ALTER_TABLE_ALGORITHM_DEFAULT:
    return "ALGORITHM=DEFAULT";
  case ALTER_TABLE_ALGORITHM_NOCOPY:
    return "ALGORITHM=NOCOPY";
  case ALTER_TABLE_ALGORITHM_INSTANT:
    return "ALGORITHM=INSTANT";
  }

  return NULL; /* purecov: begin deadcode */
}

const char* Alter_info::lock() const
{
  switch (requested_lock) {
  case ALTER_TABLE_LOCK_SHARED:
    return "LOCK=SHARED";
  case ALTER_TABLE_LOCK_NONE:
    return "LOCK=NONE";
  case ALTER_TABLE_LOCK_DEFAULT:
    return "LOCK=DEFAULT";
  case ALTER_TABLE_LOCK_EXCLUSIVE:
    return "LOCK=EXCLUSIVE";
  }
  return NULL; /* purecov: begin deadcode */
}


bool Alter_info::supports_algorithm(THD *thd, enum_alter_inplace_result result,
                                    const Alter_inplace_info *ha_alter_info)
{
  if (requested_algorithm == Alter_info::ALTER_TABLE_ALGORITHM_DEFAULT)
    requested_algorithm = (Alter_info::enum_alter_table_algorithm) thd->variables.alter_algorithm;

  switch (result) {
  case HA_ALTER_INPLACE_EXCLUSIVE_LOCK:
  case HA_ALTER_INPLACE_SHARED_LOCK:
  case HA_ALTER_INPLACE_NO_LOCK:
  case HA_ALTER_INPLACE_INSTANT:
     return false;
  case HA_ALTER_INPLACE_COPY_NO_LOCK:
  case HA_ALTER_INPLACE_COPY_LOCK:
    if (requested_algorithm >= Alter_info::ALTER_TABLE_ALGORITHM_NOCOPY)
    {
      ha_alter_info->report_unsupported_error(algorithm(),
                                              "ALGORITHM=INPLACE");
      return true;
    }
    return false;
  case HA_ALTER_INPLACE_NOCOPY_NO_LOCK:
  case HA_ALTER_INPLACE_NOCOPY_LOCK:
    if (requested_algorithm == Alter_info::ALTER_TABLE_ALGORITHM_INSTANT)
    {
      ha_alter_info->report_unsupported_error("ALGORITHM=INSTANT",
                                              "ALGORITHM=NOCOPY");
      return true;
    }
    return false;
  case HA_ALTER_INPLACE_NOT_SUPPORTED:
    if (requested_algorithm >= Alter_info::ALTER_TABLE_ALGORITHM_INPLACE)
    {
      ha_alter_info->report_unsupported_error(algorithm(),
					      "ALGORITHM=COPY");
      return true;
    }
    return false;
  case HA_ALTER_ERROR:
    return true;
  }
  /* purecov: begin deadcode */
  DBUG_ASSERT(0);
  return false;
}


bool Alter_info::supports_lock(THD *thd, enum_alter_inplace_result result,
                               const Alter_inplace_info *ha_alter_info)
{
  switch (result) {
  case HA_ALTER_INPLACE_EXCLUSIVE_LOCK:
    // If SHARED lock and no particular algorithm was requested, use COPY.
    if (requested_lock == Alter_info::ALTER_TABLE_LOCK_SHARED &&
        requested_algorithm == Alter_info::ALTER_TABLE_ALGORITHM_DEFAULT &&
        thd->variables.alter_algorithm ==
                Alter_info::ALTER_TABLE_ALGORITHM_DEFAULT)
         return false;

    if (requested_lock == Alter_info::ALTER_TABLE_LOCK_SHARED ||
        requested_lock == Alter_info::ALTER_TABLE_LOCK_NONE)
    {
      ha_alter_info->report_unsupported_error(lock(), "LOCK=EXCLUSIVE");
      return true;
    }
    return false;
  case HA_ALTER_INPLACE_NO_LOCK:
  case HA_ALTER_INPLACE_INSTANT:
  case HA_ALTER_INPLACE_COPY_NO_LOCK:
  case HA_ALTER_INPLACE_NOCOPY_NO_LOCK:
    return false;
  case HA_ALTER_INPLACE_COPY_LOCK:
  case HA_ALTER_INPLACE_NOCOPY_LOCK:
  case HA_ALTER_INPLACE_NOT_SUPPORTED:
  case HA_ALTER_INPLACE_SHARED_LOCK:
    if (requested_lock == Alter_info::ALTER_TABLE_LOCK_NONE)
    {
      ha_alter_info->report_unsupported_error("LOCK=NONE", "LOCK=SHARED");
      return true;
    }
    return false;
  case HA_ALTER_ERROR:
    return true;
  }
  /* purecov: begin deadcode */
  DBUG_ASSERT(0);
  return false;
}

bool Alter_info::vers_prohibited(THD *thd) const
{
  if (thd->slave_thread ||
      thd->variables.vers_alter_history != VERS_ALTER_HISTORY_ERROR)
  {
    return false;
  }
  if (flags & (
    ALTER_PARSER_ADD_COLUMN |
    ALTER_PARSER_DROP_COLUMN |
    ALTER_CHANGE_COLUMN |
    ALTER_COLUMN_ORDER))
  {
    return true;
  }
  if (flags & ALTER_ADD_INDEX)
  {
    List_iterator_fast<Key> key_it(const_cast<List<Key> &>(key_list));
    Key *key;
    while ((key= key_it++))
    {
      if (key->type == Key::PRIMARY || key->type == Key::UNIQUE)
        return true;
    }
  }
  return false;
}


Alter_table_ctx::Alter_table_ctx()
  : datetime_field(NULL), error_if_not_empty(false),
    tables_opened(0),
    db(null_clex_str), table_name(null_clex_str), alias(null_clex_str),
    new_db(null_clex_str), new_name(null_clex_str), new_alias(null_clex_str),
    fk_error_if_delete_row(false), fk_error_id(NULL),
    fk_error_table(NULL)
#ifdef DBUG_ASSERT_EXISTS
    , tmp_table(false)
#endif
{
}

/*
  TODO: new_name_arg changes if lower case table names.
  Should be copied or converted before call
*/

Alter_table_ctx::Alter_table_ctx(THD *thd, TABLE_LIST *table_list,
                                 uint tables_opened_arg,
                                 const LEX_CSTRING *new_db_arg,
                                 const LEX_CSTRING *new_name_arg)
  : datetime_field(NULL), error_if_not_empty(false),
    tables_opened(tables_opened_arg),
    new_db(*new_db_arg), new_name(*new_name_arg),
    fk_error_if_delete_row(false), fk_error_id(NULL),
    fk_error_table(NULL)
#ifdef DBUG_ASSERT_EXISTS
    , tmp_table(false)
#endif
{
  /*
    Assign members db, table_name, new_db and new_name
    to simplify further comparisions: we want to see if it's a RENAME
    later just by comparing the pointers, avoiding the need for strcmp.
  */
  db= table_list->db;
  table_name= table_list->table_name;
  alias= (lower_case_table_names == 2) ? table_list->alias : table_name;

  if (!new_db.str || !my_strcasecmp(table_alias_charset, new_db.str, db.str))
    new_db= db;

  if (new_name.str)
  {
    DBUG_PRINT("info", ("new_db.new_name: '%s'.'%s'", new_db.str, new_name.str));

    if (lower_case_table_names == 1) // Convert new_name/new_alias to lower
    {
      new_name.length= my_casedn_str(files_charset_info, (char*) new_name.str);
      new_alias= new_name;
    }
    else if (lower_case_table_names == 2) // Convert new_name to lower case
    {
      new_alias.str=    new_alias_buff;
      new_alias.length= new_name.length;
      strmov(new_alias_buff, new_name.str);
      new_name.length= my_casedn_str(files_charset_info, (char*) new_name.str);

    }
    else
      new_alias= new_name; // LCTN=0 => case sensitive + case preserving

    if (!is_database_changed() &&
        !my_strcasecmp(table_alias_charset, new_name.str, table_name.str))
    {
      /*
        Source and destination table names are equal:
        make is_table_renamed() more efficient.
      */
      new_alias= table_name;
      new_name= table_name;
    }
  }
  else
  {
    new_alias= alias;
    new_name= table_name;
  }

  tmp_name.str= tmp_name_buff;
  tmp_name.length= my_snprintf(tmp_name_buff, sizeof(tmp_name_buff), "%s-%lx_%llx",
                               tmp_file_prefix, current_pid, thd->thread_id);
  /* Safety fix for InnoDB */
  if (lower_case_table_names)
    tmp_name.length= my_casedn_str(files_charset_info, tmp_name_buff);

  if (table_list->table->s->tmp_table == NO_TMP_TABLE)
  {
    build_table_filename(path, sizeof(path) - 1, db.str, table_name.str, "", 0);

    build_table_filename(new_path, sizeof(new_path) - 1, new_db.str, new_name.str, "", 0);

    build_table_filename(new_filename, sizeof(new_filename) - 1,
                         new_db.str, new_name.str, reg_ext, 0);

    build_table_filename(tmp_path, sizeof(tmp_path) - 1, new_db.str, tmp_name.str, "",
                         FN_IS_TMP);
  }
  else
  {
    /*
      We are not filling path, new_path and new_filename members if
      we are altering temporary table as these members are not used in
      this case. This fact is enforced with assert.
    */
    build_tmptable_filename(thd, tmp_path, sizeof(tmp_path));
#ifdef DBUG_ASSERT_EXISTS
    tmp_table= true;
#endif
  }
}


bool Sql_cmd_alter_table::execute(THD *thd)
{
  LEX *lex= thd->lex;
  /* first SELECT_LEX (have special meaning for many of non-SELECTcommands) */
  SELECT_LEX *select_lex= lex->first_select_lex();
  /* first table of first SELECT_LEX */
  TABLE_LIST *first_table= (TABLE_LIST*) select_lex->table_list.first;
  /*
    Code in mysql_alter_table() may modify its HA_CREATE_INFO argument,
    so we have to use a copy of this structure to make execution
    prepared statement- safe. A shallow copy is enough as no memory
    referenced from this structure will be modified.
    @todo move these into constructor...
  */
  HA_CREATE_INFO create_info(lex->create_info);
  Alter_info alter_info(lex->alter_info, thd->mem_root);
  ulong priv=0;
  ulong priv_needed= ALTER_ACL;
  bool result;

  DBUG_ENTER("Sql_cmd_alter_table::execute");

  if (unlikely(thd->is_fatal_error))
  {
    /* out of memory creating a copy of alter_info */
    DBUG_RETURN(TRUE);
  }
  /*
    We also require DROP priv for ALTER TABLE ... DROP PARTITION, as well
    as for RENAME TO, as being done by SQLCOM_RENAME_TABLE
  */
  if ((alter_info.partition_flags & ALTER_PARTITION_DROP) ||
      (alter_info.flags & ALTER_RENAME))
    priv_needed|= DROP_ACL;

  /* Must be set in the parser */
  DBUG_ASSERT(select_lex->db.str);
  DBUG_ASSERT(!(alter_info.partition_flags & ALTER_PARTITION_EXCHANGE));
  DBUG_ASSERT(!(alter_info.partition_flags & ALTER_PARTITION_ADMIN));
  if (check_access(thd, priv_needed, first_table->db.str,
                   &first_table->grant.privilege,
                   &first_table->grant.m_internal,
                   0, 0) ||
      check_access(thd, INSERT_ACL | CREATE_ACL, select_lex->db.str,
                   &priv,
                   NULL, /* Don't use first_tab->grant with sel_lex->db */
                   0, 0))
    DBUG_RETURN(TRUE);                  /* purecov: inspected */

  /* If it is a merge table, check privileges for merge children. */
  if (create_info.merge_list.first)
  {
    /*
      The user must have (SELECT_ACL | UPDATE_ACL | DELETE_ACL) on the
      underlying base tables, even if there are temporary tables with the same
      names.

      From user's point of view, it might look as if the user must have these
      privileges on temporary tables to create a merge table over them. This is
      one of two cases when a set of privileges is required for operations on
      temporary tables (see also CREATE TABLE).

      The reason for this behavior stems from the following facts:

        - For merge tables, the underlying table privileges are checked only
          at CREATE TABLE / ALTER TABLE time.

          In other words, once a merge table is created, the privileges of
          the underlying tables can be revoked, but the user will still have
          access to the merge table (provided that the user has privileges on
          the merge table itself). 

        - Temporary tables shadow base tables.

          I.e. there might be temporary and base tables with the same name, and
          the temporary table takes the precedence in all operations.

        - For temporary MERGE tables we do not track if their child tables are
          base or temporary. As result we can't guarantee that privilege check
          which was done in presence of temporary child will stay relevant
          later as this temporary table might be removed.

      If SELECT_ACL | UPDATE_ACL | DELETE_ACL privileges were not checked for
      the underlying *base* tables, it would create a security breach as in
      Bug#12771903.
    */

    if (check_table_access(thd, SELECT_ACL | UPDATE_ACL | DELETE_ACL,
                           create_info.merge_list.first, FALSE, UINT_MAX, FALSE))
      DBUG_RETURN(TRUE);
  }

  if (check_grant(thd, priv_needed, first_table, FALSE, UINT_MAX, FALSE))
    DBUG_RETURN(TRUE);                  /* purecov: inspected */

  if (lex->name.str && !test_all_bits(priv, INSERT_ACL | CREATE_ACL))
  {
    // Rename of table
    TABLE_LIST tmp_table;
    memset(&tmp_table, 0, sizeof(tmp_table));
    tmp_table.table_name= lex->name;
    tmp_table.db= select_lex->db;
    tmp_table.grant.privilege= priv;
    if (check_grant(thd, INSERT_ACL | CREATE_ACL, &tmp_table, FALSE,
                    UINT_MAX, FALSE))
      DBUG_RETURN(TRUE);                  /* purecov: inspected */
  }

  /* Don't yet allow changing of symlinks with ALTER TABLE */
  if (create_info.data_file_name)
    push_warning_printf(thd, Sql_condition::WARN_LEVEL_WARN,
                        WARN_OPTION_IGNORED, ER_THD(thd, WARN_OPTION_IGNORED),
                        "DATA DIRECTORY");
  if (create_info.index_file_name)
    push_warning_printf(thd, Sql_condition::WARN_LEVEL_WARN,
                        WARN_OPTION_IGNORED, ER_THD(thd, WARN_OPTION_IGNORED),
                        "INDEX DIRECTORY");
  create_info.data_file_name= create_info.index_file_name= NULL;

  thd->prepare_logs_for_admin_command();
#ifdef WITH_PARTITION_STORAGE_ENGINE
  thd->work_part_info= 0;
#endif

  if (WSREP(thd) &&
      (!thd->is_current_stmt_binlog_format_row() ||
       !thd->find_temporary_table(first_table)))
  {
    WSREP_TO_ISOLATION_BEGIN_ALTER((lex->name.str ? select_lex->db.str : NULL),
                                   (lex->name.str ? lex->name.str : NULL),
                                   first_table, &alter_info);

    thd->variables.auto_increment_offset = 1;
    thd->variables.auto_increment_increment = 1;
  }

  result= mysql_alter_table(thd, &select_lex->db, &lex->name,
                            &create_info,
                            first_table,
                            &alter_info,
                            select_lex->order_list.elements,
                            select_lex->order_list.first,
                            lex->ignore);

  DBUG_RETURN(result);
#ifdef WITH_WSREP
<<<<<<< HEAD
error:
  // Jump to error may happen from WSREP_TO_ISOLATION_BEGIN
=======
wsrep_error_label:
  WSREP_WARN("ALTER TABLE isolation failure");
>>>>>>> c761b434
  DBUG_RETURN(TRUE);
#endif
}

bool Sql_cmd_discard_import_tablespace::execute(THD *thd)
{
  /* first SELECT_LEX (have special meaning for many of non-SELECTcommands) */
  SELECT_LEX *select_lex= thd->lex->first_select_lex();
  /* first table of first SELECT_LEX */
  TABLE_LIST *table_list= (TABLE_LIST*) select_lex->table_list.first;

  if (check_access(thd, ALTER_ACL, table_list->db.str,
                   &table_list->grant.privilege,
                   &table_list->grant.m_internal,
                   0, 0))
    return true;

  if (check_grant(thd, ALTER_ACL, table_list, false, UINT_MAX, false))
    return true;

  thd->prepare_logs_for_admin_command();

  /*
    Check if we attempt to alter mysql.slow_log or
    mysql.general_log table and return an error if
    it is the case.
    TODO: this design is obsolete and will be removed.
  */
  if (check_if_log_table(table_list, TRUE, "ALTER"))
    return true;

  return
    mysql_discard_or_import_tablespace(thd, table_list,
                                       m_tablespace_op == DISCARD_TABLESPACE);
}<|MERGE_RESOLUTION|>--- conflicted
+++ resolved
@@ -498,13 +498,8 @@
 
   DBUG_RETURN(result);
 #ifdef WITH_WSREP
-<<<<<<< HEAD
-error:
-  // Jump to error may happen from WSREP_TO_ISOLATION_BEGIN
-=======
 wsrep_error_label:
   WSREP_WARN("ALTER TABLE isolation failure");
->>>>>>> c761b434
   DBUG_RETURN(TRUE);
 #endif
 }
