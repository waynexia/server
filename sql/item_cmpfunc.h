--- conflicted
+++ resolved
@@ -2953,12 +2953,8 @@
   Item *compile(THD *thd, Item_analyzer analyzer, uchar **arg_p,
                 Item_transformer transformer, uchar *arg_t);
   bool eval_not_null_tables(void *opt_arg);
-<<<<<<< HEAD
   Item *build_clone(THD *thd);
-=======
-  Item *build_clone(THD *thd, MEM_ROOT *mem_root);
   bool excl_dep_on_table(table_map tab_map);
->>>>>>> bf71d263
   bool excl_dep_on_grouping_fields(st_select_lex *sel);
 };
 
