--- conflicted
+++ resolved
@@ -6873,6 +6873,9 @@
 	    YYABORT;
 	  }
           lex->sql_command = SQLCOM_LOAD_MASTER_TABLE;
+          WARN_DEPRECATED(yythd, "5.2", "LOAD TABLE FROM MASTER",
+                          "mysqldump or future "
+                          "BACKUP/RESTORE DATABASE facility");
           if (!Select->add_table_to_list(YYTHD, $3, NULL, TL_OPTION_UPDATING))
             YYABORT;
         };
@@ -6896,7 +6899,6 @@
 	}
         TABLE_SYM table_ident
         {
-<<<<<<< HEAD
           LEX *lex=Lex;
           if (!Select->add_table_to_list(YYTHD, $10, NULL, TL_OPTION_UPDATING,
                                          lex->lock_option))
@@ -6904,13 +6906,6 @@
           lex->field_list.empty();
           lex->update_list.empty();
           lex->value_list.empty();
-=======
-	  Lex->sql_command = SQLCOM_LOAD_MASTER_TABLE;
-	  WARN_DEPRECATED("LOAD TABLE FROM MASTER", "mysqldump or future BACKUP/RESTORE DATABASE facility");
-	  if (!Select->add_table_to_list(YYTHD, $3, NULL, TL_OPTION_UPDATING))
-	    YYABORT;
-	  
->>>>>>> 8c64ce17
         }
         opt_field_term opt_line_term opt_ignore_lines opt_field_or_var_spec
         opt_load_data_set_spec
@@ -6919,7 +6914,9 @@
 	FROM MASTER_SYM
         {
 	  Lex->sql_command = SQLCOM_LOAD_MASTER_DATA;
-	  WARN_DEPRECATED("LOAD DATA FROM MASTER", "mysqldump or future BACKUP/RESTORE DATABASE facility");
+          WARN_DEPRECATED(yythd, "5.2", "LOAD DATA FROM MASTER",
+                          "mysqldump or future "
+                          "BACKUP/RESTORE DATABASE facility");
         };
 
 opt_local:
