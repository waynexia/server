/* Copyright (c) 2002, 2014, Oracle and/or its affiliates.
   Copyright (c) 2012, 2014, SkySQL Ab.

   This program is free software; you can redistribute it and/or modify
   it under the terms of the GNU General Public License as published by
   the Free Software Foundation; version 2 of the License.

   This program is distributed in the hope that it will be useful,
   but WITHOUT ANY WARRANTY; without even the implied warranty of
   MERCHANTABILITY or FITNESS FOR A PARTICULAR PURPOSE.  See the
   GNU General Public License for more details.

   You should have received a copy of the GNU General Public License
   along with this program; if not, write to the Free Software
   Foundation, Inc., 51 Franklin St, Fifth Floor, Boston, MA 02110-1301  USA */

/**
  @file
  Definitions of all server's session or global variables.

  How to add new variables:

  1. copy one of the existing variables, and edit the declaration.
  2. if you need special behavior on assignment or additional checks
     use ON_CHECK and ON_UPDATE callbacks.
  3. *Don't* add new Sys_var classes or uncle Occam will come
     with his razor to haunt you at nights

  Note - all storage engine variables (for example myisam_whatever)
  should go into the corresponding storage engine sources
  (for example in storage/myisam/ha_myisam.cc) !
*/

#include "sql_plugin.h"
#include "sql_priv.h"
#include "sql_class.h"                          // set_var.h: THD
#include "sys_vars.h"

#include "events.h"
#include <thr_alarm.h>
#include "slave.h"
#include "rpl_mi.h"
#include "transaction.h"
#include "mysqld.h"
#include "lock.h"
#include "sql_time.h"                       // known_date_time_formats
#include "sql_acl.h" // SUPER_ACL,
                     // mysql_user_table_is_in_short_password_format
#include "derror.h"  // read_texts
#include "sql_base.h"                           // close_cached_tables
#include "hostname.h"                           // host_cache_size
#include <myisam.h>
#include "log_slow.h"
#include "debug_sync.h"                         // DEBUG_SYNC
#include "sql_show.h"

#include "log_event.h"
#ifdef WITH_PERFSCHEMA_STORAGE_ENGINE
#include "../storage/perfschema/pfs_server.h"
#endif /* WITH_PERFSCHEMA_STORAGE_ENGINE */
#include "threadpool.h"
#include "sql_repl.h"
#include "opt_range.h"
#include "rpl_parallel.h"

/*
  The rule for this file: everything should be 'static'. When a sys_var
  variable or a function from this file is - in very rare cases - needed
  elsewhere it should be explicitly declared 'export' here to show that it's
  not a mistakenly forgotten 'static' keyword.
*/
#define export /* not static */

#ifdef WITH_PERFSCHEMA_STORAGE_ENGINE

static Sys_var_mybool Sys_pfs_enabled(
       "performance_schema",
       "Enable the performance schema.",
       PARSED_EARLY READ_ONLY GLOBAL_VAR(pfs_param.m_enabled),
       CMD_LINE(OPT_ARG), DEFAULT(FALSE));

static Sys_var_long Sys_pfs_events_waits_history_long_size(
       "performance_schema_events_waits_history_long_size",
       "Number of rows in EVENTS_WAITS_HISTORY_LONG."
       " Use 0 to disable, -1 for automated sizing.",
       PARSED_EARLY READ_ONLY
       GLOBAL_VAR(pfs_param.m_events_waits_history_long_sizing),
       CMD_LINE(REQUIRED_ARG), VALID_RANGE(-1, 1024*1024),
       DEFAULT(-1), BLOCK_SIZE(1));

static Sys_var_long Sys_pfs_events_waits_history_size(
       "performance_schema_events_waits_history_size",
       "Number of rows per thread in EVENTS_WAITS_HISTORY."
       " Use 0 to disable, -1 for automated sizing.",
       PARSED_EARLY READ_ONLY GLOBAL_VAR(pfs_param.m_events_waits_history_sizing),
       CMD_LINE(REQUIRED_ARG), VALID_RANGE(-1, 1024),
       DEFAULT(-1), BLOCK_SIZE(1));

static Sys_var_ulong Sys_pfs_max_cond_classes(
       "performance_schema_max_cond_classes",
       "Maximum number of condition instruments.",
       PARSED_EARLY READ_ONLY GLOBAL_VAR(pfs_param.m_cond_class_sizing),
       CMD_LINE(REQUIRED_ARG), VALID_RANGE(0, 256),
       DEFAULT(PFS_MAX_COND_CLASS), BLOCK_SIZE(1));

static Sys_var_long Sys_pfs_max_cond_instances(
       "performance_schema_max_cond_instances",
       "Maximum number of instrumented condition objects."
       " Use 0 to disable, -1 for automated sizing.",
       PARSED_EARLY READ_ONLY GLOBAL_VAR(pfs_param.m_cond_sizing),
       CMD_LINE(REQUIRED_ARG), VALID_RANGE(-1, 1024*1024),
       DEFAULT(-1), BLOCK_SIZE(1));

static Sys_var_ulong Sys_pfs_max_file_classes(
       "performance_schema_max_file_classes",
       "Maximum number of file instruments.",
       PARSED_EARLY READ_ONLY GLOBAL_VAR(pfs_param.m_file_class_sizing),
       CMD_LINE(REQUIRED_ARG), VALID_RANGE(0, 256),
       DEFAULT(PFS_MAX_FILE_CLASS), BLOCK_SIZE(1));

static Sys_var_ulong Sys_pfs_max_file_handles(
       "performance_schema_max_file_handles",
       "Maximum number of opened instrumented files.",
       PARSED_EARLY READ_ONLY GLOBAL_VAR(pfs_param.m_file_handle_sizing),
       CMD_LINE(REQUIRED_ARG), VALID_RANGE(0, 1024*1024),
       DEFAULT(PFS_MAX_FILE_HANDLE), BLOCK_SIZE(1));

static Sys_var_long Sys_pfs_max_file_instances(
       "performance_schema_max_file_instances",
       "Maximum number of instrumented files."
       " Use 0 to disable, -1 for automated sizing.",
       PARSED_EARLY READ_ONLY GLOBAL_VAR(pfs_param.m_file_sizing),
       CMD_LINE(REQUIRED_ARG), VALID_RANGE(-1, 1024*1024),
       DEFAULT(-1), BLOCK_SIZE(1));

static Sys_var_long Sys_pfs_max_sockets(
       "performance_schema_max_socket_instances",
       "Maximum number of opened instrumented sockets."
       " Use 0 to disable, -1 for automated sizing.",
       PARSED_EARLY READ_ONLY GLOBAL_VAR(pfs_param.m_socket_sizing),
       CMD_LINE(REQUIRED_ARG), VALID_RANGE(-1, 1024*1024),
       DEFAULT(-1),
       BLOCK_SIZE(1));

static Sys_var_ulong Sys_pfs_max_socket_classes(
       "performance_schema_max_socket_classes",
       "Maximum number of socket instruments.",
       PARSED_EARLY READ_ONLY GLOBAL_VAR(pfs_param.m_socket_class_sizing),
       CMD_LINE(REQUIRED_ARG), VALID_RANGE(0, 256),
       DEFAULT(PFS_MAX_SOCKET_CLASS),
       BLOCK_SIZE(1));

static Sys_var_ulong Sys_pfs_max_mutex_classes(
       "performance_schema_max_mutex_classes",
       "Maximum number of mutex instruments.",
       PARSED_EARLY READ_ONLY GLOBAL_VAR(pfs_param.m_mutex_class_sizing),
       CMD_LINE(REQUIRED_ARG), VALID_RANGE(0, 256),
       DEFAULT(PFS_MAX_MUTEX_CLASS), BLOCK_SIZE(1));

static Sys_var_long Sys_pfs_max_mutex_instances(
       "performance_schema_max_mutex_instances",
       "Maximum number of instrumented MUTEX objects."
       " Use 0 to disable, -1 for automated sizing.",
       PARSED_EARLY READ_ONLY GLOBAL_VAR(pfs_param.m_mutex_sizing),
       CMD_LINE(REQUIRED_ARG), VALID_RANGE(-1, 100*1024*1024),
       DEFAULT(-1), BLOCK_SIZE(1));

static Sys_var_ulong Sys_pfs_max_rwlock_classes(
       "performance_schema_max_rwlock_classes",
       "Maximum number of rwlock instruments.",
       PARSED_EARLY READ_ONLY GLOBAL_VAR(pfs_param.m_rwlock_class_sizing),
       CMD_LINE(REQUIRED_ARG), VALID_RANGE(0, 256),
       DEFAULT(PFS_MAX_RWLOCK_CLASS), BLOCK_SIZE(1));

static Sys_var_long Sys_pfs_max_rwlock_instances(
       "performance_schema_max_rwlock_instances",
       "Maximum number of instrumented RWLOCK objects."
       " Use 0 to disable, -1 for automated sizing.",
       PARSED_EARLY READ_ONLY GLOBAL_VAR(pfs_param.m_rwlock_sizing),
       CMD_LINE(REQUIRED_ARG), VALID_RANGE(-1, 100*1024*1024),
       DEFAULT(-1), BLOCK_SIZE(1));

static Sys_var_long Sys_pfs_max_table_handles(
       "performance_schema_max_table_handles",
       "Maximum number of opened instrumented tables."
       " Use 0 to disable, -1 for automated sizing.",
       PARSED_EARLY READ_ONLY GLOBAL_VAR(pfs_param.m_table_sizing),
       CMD_LINE(REQUIRED_ARG), VALID_RANGE(-1, 1024*1024),
       DEFAULT(-1), BLOCK_SIZE(1));

static Sys_var_long Sys_pfs_max_table_instances(
       "performance_schema_max_table_instances",
       "Maximum number of instrumented tables."
       " Use 0 to disable, -1 for automated sizing.",
       PARSED_EARLY READ_ONLY GLOBAL_VAR(pfs_param.m_table_share_sizing),
       CMD_LINE(REQUIRED_ARG), VALID_RANGE(-1, 1024*1024),
       DEFAULT(-1), BLOCK_SIZE(1));

static Sys_var_ulong Sys_pfs_max_thread_classes(
       "performance_schema_max_thread_classes",
       "Maximum number of thread instruments.",
       PARSED_EARLY READ_ONLY GLOBAL_VAR(pfs_param.m_thread_class_sizing),
       CMD_LINE(REQUIRED_ARG), VALID_RANGE(0, 256),
       DEFAULT(PFS_MAX_THREAD_CLASS), BLOCK_SIZE(1));

static Sys_var_long Sys_pfs_max_thread_instances(
       "performance_schema_max_thread_instances",
       "Maximum number of instrumented threads."
       " Use 0 to disable, -1 for automated sizing.",
       PARSED_EARLY READ_ONLY GLOBAL_VAR(pfs_param.m_thread_sizing),
       CMD_LINE(REQUIRED_ARG), VALID_RANGE(-1, 1024*1024),
       DEFAULT(-1), BLOCK_SIZE(1));

static Sys_var_ulong Sys_pfs_setup_actors_size(
       "performance_schema_setup_actors_size",
       "Maximum number of rows in SETUP_ACTORS.",
       PARSED_EARLY READ_ONLY GLOBAL_VAR(pfs_param.m_setup_actor_sizing),
       CMD_LINE(REQUIRED_ARG), VALID_RANGE(0, 1024),
       DEFAULT(PFS_MAX_SETUP_ACTOR),
       BLOCK_SIZE(1));

static Sys_var_ulong Sys_pfs_setup_objects_size(
       "performance_schema_setup_objects_size",
       "Maximum number of rows in SETUP_OBJECTS.",
       PARSED_EARLY READ_ONLY GLOBAL_VAR(pfs_param.m_setup_object_sizing),
       CMD_LINE(REQUIRED_ARG), VALID_RANGE(0, 1024*1024),
       DEFAULT(PFS_MAX_SETUP_OBJECT),
       BLOCK_SIZE(1));

static Sys_var_long Sys_pfs_accounts_size(
       "performance_schema_accounts_size",
       "Maximum number of instrumented user@host accounts."
       " Use 0 to disable, -1 for automated sizing.",
       PARSED_EARLY READ_ONLY GLOBAL_VAR(pfs_param.m_account_sizing),
       CMD_LINE(REQUIRED_ARG), VALID_RANGE(-1, 1024*1024),
       DEFAULT(-1),
       BLOCK_SIZE(1));

static Sys_var_long Sys_pfs_hosts_size(
       "performance_schema_hosts_size",
       "Maximum number of instrumented hosts."
       " Use 0 to disable, -1 for automated sizing.",
       PARSED_EARLY READ_ONLY GLOBAL_VAR(pfs_param.m_host_sizing),
       CMD_LINE(REQUIRED_ARG), VALID_RANGE(-1, 1024*1024),
       DEFAULT(-1),
       BLOCK_SIZE(1));

static Sys_var_long Sys_pfs_users_size(
       "performance_schema_users_size",
       "Maximum number of instrumented users."
       " Use 0 to disable, -1 for automated sizing.",
       PARSED_EARLY READ_ONLY GLOBAL_VAR(pfs_param.m_user_sizing),
       CMD_LINE(REQUIRED_ARG), VALID_RANGE(-1, 1024*1024),
       DEFAULT(-1),
       BLOCK_SIZE(1));

static Sys_var_ulong Sys_pfs_max_stage_classes(
       "performance_schema_max_stage_classes",
       "Maximum number of stage instruments.",
       PARSED_EARLY READ_ONLY GLOBAL_VAR(pfs_param.m_stage_class_sizing),
       CMD_LINE(REQUIRED_ARG), VALID_RANGE(0, 256),
       DEFAULT(PFS_MAX_STAGE_CLASS),
       BLOCK_SIZE(1));

static Sys_var_long Sys_pfs_events_stages_history_long_size(
       "performance_schema_events_stages_history_long_size",
       "Number of rows in EVENTS_STAGES_HISTORY_LONG."
       " Use 0 to disable, -1 for automated sizing.",
       PARSED_EARLY READ_ONLY GLOBAL_VAR(pfs_param.m_events_stages_history_long_sizing),
       CMD_LINE(REQUIRED_ARG), VALID_RANGE(-1, 1024*1024),
       DEFAULT(-1),
       BLOCK_SIZE(1));

static Sys_var_long Sys_pfs_events_stages_history_size(
       "performance_schema_events_stages_history_size",
       "Number of rows per thread in EVENTS_STAGES_HISTORY."
       " Use 0 to disable, -1 for automated sizing.",
       PARSED_EARLY READ_ONLY GLOBAL_VAR(pfs_param.m_events_stages_history_sizing),
       CMD_LINE(REQUIRED_ARG), VALID_RANGE(-1, 1024),
       DEFAULT(-1),
       BLOCK_SIZE(1));

/**
  Variable performance_schema_max_statement_classes.
  The default number of statement classes is the sum of:
  - COM_END for all regular "statement/com/...",
  - 1 for "statement/com/new_packet", for unknown enum_server_command
  - 1 for "statement/com/Error", for invalid enum_server_command
  - SQLCOM_END for all regular "statement/sql/...",
  - 1 for "statement/sql/error", for invalid enum_sql_command
  - 1 for "statement/rpl/relay_log", for replicated statements.
*/
static Sys_var_ulong Sys_pfs_max_statement_classes(
       "performance_schema_max_statement_classes",
       "Maximum number of statement instruments.",
       PARSED_EARLY READ_ONLY GLOBAL_VAR(pfs_param.m_statement_class_sizing),
       CMD_LINE(REQUIRED_ARG), VALID_RANGE(0, 256),
       DEFAULT((ulong) SQLCOM_END + (ulong) COM_END + 4),
       BLOCK_SIZE(1));

static Sys_var_long Sys_pfs_events_statements_history_long_size(
       "performance_schema_events_statements_history_long_size",
       "Number of rows in EVENTS_STATEMENTS_HISTORY_LONG."
       " Use 0 to disable, -1 for automated sizing.",
       PARSED_EARLY READ_ONLY GLOBAL_VAR(pfs_param.m_events_statements_history_long_sizing),
       CMD_LINE(REQUIRED_ARG), VALID_RANGE(-1, 1024*1024),
       DEFAULT(-1),
       BLOCK_SIZE(1));

static Sys_var_long Sys_pfs_events_statements_history_size(
       "performance_schema_events_statements_history_size",
       "Number of rows per thread in EVENTS_STATEMENTS_HISTORY."
       " Use 0 to disable, -1 for automated sizing.",
       PARSED_EARLY READ_ONLY GLOBAL_VAR(pfs_param.m_events_statements_history_sizing),
       CMD_LINE(REQUIRED_ARG), VALID_RANGE(-1, 1024),
       DEFAULT(-1),
       BLOCK_SIZE(1));

static Sys_var_long Sys_pfs_digest_size(
       "performance_schema_digests_size",
       "Size of the statement digest."
       " Use 0 to disable, -1 for automated sizing.",
       PARSED_EARLY READ_ONLY GLOBAL_VAR(pfs_param.m_digest_sizing),
       CMD_LINE(REQUIRED_ARG), VALID_RANGE(-1, 200),
       DEFAULT(-1),
       BLOCK_SIZE(1));

static Sys_var_long Sys_pfs_connect_attrs_size(
       "performance_schema_session_connect_attrs_size",
       "Size of session attribute string buffer per thread."
         " Use 0 to disable, -1 for automated sizing.",
       PARSED_EARLY READ_ONLY
       GLOBAL_VAR(pfs_param.m_session_connect_attrs_sizing),
       CMD_LINE(REQUIRED_ARG), VALID_RANGE(-1, 1024 * 1024),
       DEFAULT(-1),
       BLOCK_SIZE(1));

#endif /* WITH_PERFSCHEMA_STORAGE_ENGINE */

static Sys_var_ulong Sys_auto_increment_increment(
       "auto_increment_increment",
       "Auto-increment columns are incremented by this",
       SESSION_VAR(auto_increment_increment),
       CMD_LINE(OPT_ARG),
       VALID_RANGE(1, 65535), DEFAULT(1), BLOCK_SIZE(1),
       NO_MUTEX_GUARD, IN_BINLOG);

static Sys_var_ulong Sys_auto_increment_offset(
       "auto_increment_offset",
       "Offset added to Auto-increment columns. Used when "
       "auto-increment-increment != 1",
       SESSION_VAR(auto_increment_offset),
       CMD_LINE(OPT_ARG),
       VALID_RANGE(1, 65535), DEFAULT(1), BLOCK_SIZE(1),
       NO_MUTEX_GUARD, IN_BINLOG);

static Sys_var_mybool Sys_automatic_sp_privileges(
       "automatic_sp_privileges",
       "Creating and dropping stored procedures alters ACLs",
       GLOBAL_VAR(sp_automatic_privileges),
       CMD_LINE(OPT_ARG), DEFAULT(TRUE));

static Sys_var_ulong Sys_back_log(
       "back_log", "The number of outstanding connection requests "
       "MySQL can have. This comes into play when the main MySQL thread "
       "gets very many connection requests in a very short time",
       READ_ONLY GLOBAL_VAR(back_log), CMD_LINE(REQUIRED_ARG),
       VALID_RANGE(1, 65535), DEFAULT(150), BLOCK_SIZE(1));

static Sys_var_charptr Sys_basedir(
       "basedir", "Path to installation directory. All paths are "
       "usually resolved relative to this",
       READ_ONLY GLOBAL_VAR(mysql_home_ptr), CMD_LINE(REQUIRED_ARG, 'b'),
       IN_FS_CHARSET, DEFAULT(0));

static Sys_var_ulonglong Sys_binlog_cache_size(
       "binlog_cache_size", "The size of the transactional cache for "
       "updates to transactional engines for the binary log. "
       "If you often use transactions containing many statements, "
       "you can increase this to get more performance",
       GLOBAL_VAR(binlog_cache_size),
       CMD_LINE(REQUIRED_ARG),
       VALID_RANGE(IO_SIZE, SIZE_T_MAX), DEFAULT(32768), BLOCK_SIZE(IO_SIZE));

static Sys_var_ulonglong Sys_binlog_stmt_cache_size(
       "binlog_stmt_cache_size", "The size of the statement cache for "
       "updates to non-transactional engines for the binary log. "
       "If you often use statements updating a great number of rows, "
       "you can increase this to get more performance",
       GLOBAL_VAR(binlog_stmt_cache_size),
       CMD_LINE(REQUIRED_ARG),
       VALID_RANGE(IO_SIZE, SIZE_T_MAX), DEFAULT(32768), BLOCK_SIZE(IO_SIZE));

/*
  Some variables like @sql_log_bin and @binlog_format change how/if binlogging
  is done. We must not change them inside a running transaction or statement,
  otherwise the event group eventually written to the binlog may become
  incomplete or otherwise garbled.

  This function does the appropriate check.

  It returns true if an error is caused by incorrect usage, false if ok.
*/
static bool
error_if_in_trans_or_substatement(THD *thd, int in_substatement_error,
                                  int in_transaction_error)
{
  if (thd->in_sub_stmt)
  {
    my_error(in_substatement_error, MYF(0));
    return true;
  }

  if (thd->in_active_multi_stmt_transaction())
  {
    my_error(in_transaction_error, MYF(0));
    return true;
  }

  return false;
}

static bool check_has_super(sys_var *self, THD *thd, set_var *var)
{
  DBUG_ASSERT(self->scope() != sys_var::GLOBAL);// don't abuse check_has_super()
#ifndef NO_EMBEDDED_ACCESS_CHECKS
  if (!(thd->security_ctx->master_access & SUPER_ACL))
  {
    my_error(ER_SPECIFIC_ACCESS_DENIED_ERROR, MYF(0), "SUPER");
    return true;
  }
#endif
  return false;
}
static bool binlog_format_check(sys_var *self, THD *thd, set_var *var)
{
  if (check_has_super(self, thd, var))
    return true;

  if (var->type == OPT_GLOBAL)
    return false;

  /*
     If RBR and open temporary tables, their CREATE TABLE may not be in the
     binlog, so we can't toggle to SBR in this connection.

     If binlog_format=MIXED, there are open temporary tables, and an unsafe
     statement is executed, then subsequent statements are logged in row
     format and hence changes to temporary tables may be lost. So we forbid
     switching @@SESSION.binlog_format from MIXED to STATEMENT when there are
     open temp tables and we are logging in row format.
  */
  if (thd->temporary_tables && var->type == OPT_SESSION &&
      var->save_result.ulonglong_value == BINLOG_FORMAT_STMT &&
      ((thd->variables.binlog_format == BINLOG_FORMAT_MIXED &&
        thd->is_current_stmt_binlog_format_row()) ||
       thd->variables.binlog_format == BINLOG_FORMAT_ROW))
  {
    my_error(ER_TEMP_TABLE_PREVENTS_SWITCH_OUT_OF_RBR, MYF(0));
    return true;
  }

  if (error_if_in_trans_or_substatement(thd,
         ER_STORED_FUNCTION_PREVENTS_SWITCH_BINLOG_FORMAT,
         ER_INSIDE_TRANSACTION_PREVENTS_SWITCH_BINLOG_FORMAT))
    return true;

#ifdef WITH_WSREP
  /* MariaDB Galera does not support STATEMENT or MIXED binlog
  format currently */
  if (WSREP(thd) &&
     (var->save_result.ulonglong_value == BINLOG_FORMAT_STMT ||
      var->save_result.ulonglong_value == BINLOG_FORMAT_MIXED))
  {
    WSREP_DEBUG("MariaDB Galera does not support binlog format : %s",
                var->save_result.ulonglong_value == BINLOG_FORMAT_STMT ?
                "STATEMENT" : "MIXED");
    /* Push also warning, because error message is general */
    push_warning_printf(thd, Sql_condition::WARN_LEVEL_WARN,
                        ER_UNKNOWN_ERROR,
                        "MariaDB Galera does not support binlog format: %s",
                        var->save_result.ulonglong_value == BINLOG_FORMAT_STMT ?
                        "STATEMENT" : "MIXED");
    return true;
  }
#endif

  return false;
}

static bool fix_binlog_format_after_update(sys_var *self, THD *thd,
                                           enum_var_type type)
{
  if (type == OPT_SESSION)
    thd->reset_current_stmt_binlog_format_row();
  return false;
}

static Sys_var_enum Sys_binlog_format(
       "binlog_format", "What form of binary logging the master will "
       "use: either ROW for row-based binary logging, STATEMENT "
       "for statement-based binary logging, or MIXED. MIXED is statement-"
       "based binary logging except for those statements where only row-"
       "based is correct: those which involve user-defined functions (i.e. "
       "UDFs) or the UUID() function; for those, row-based binary logging is "
       "automatically used.",
       SESSION_VAR(binlog_format), CMD_LINE(REQUIRED_ARG, OPT_BINLOG_FORMAT),
       binlog_format_names, DEFAULT(BINLOG_FORMAT_STMT),
       NO_MUTEX_GUARD, NOT_IN_BINLOG, ON_CHECK(binlog_format_check),
       ON_UPDATE(fix_binlog_format_after_update));

static bool binlog_direct_check(sys_var *self, THD *thd, set_var *var)
{
  if (check_has_super(self, thd, var))
    return true;

  if (var->type == OPT_GLOBAL)
    return false;

  if (error_if_in_trans_or_substatement(thd,
          ER_STORED_FUNCTION_PREVENTS_SWITCH_BINLOG_DIRECT,
          ER_INSIDE_TRANSACTION_PREVENTS_SWITCH_BINLOG_DIRECT))
     return true;

  return false;
}

static Sys_var_mybool Sys_binlog_direct(
       "binlog_direct_non_transactional_updates",
       "Causes updates to non-transactional engines using statement format to "
       "be written directly to binary log. Before using this option make sure "
       "that there are no dependencies between transactional and "
       "non-transactional tables such as in the statement INSERT INTO t_myisam "
       "SELECT * FROM t_innodb; otherwise, slaves may diverge from the master.",
       SESSION_VAR(binlog_direct_non_trans_update),
       CMD_LINE(OPT_ARG), DEFAULT(FALSE),
       NO_MUTEX_GUARD, NOT_IN_BINLOG, ON_CHECK(binlog_direct_check));

static Sys_var_ulonglong Sys_bulk_insert_buff_size(
       "bulk_insert_buffer_size", "Size of tree cache used in bulk "
       "insert optimisation. Note that this is a limit per thread!",
       SESSION_VAR(bulk_insert_buff_size), CMD_LINE(REQUIRED_ARG),
       VALID_RANGE(0, SIZE_T_MAX), DEFAULT(8192*1024), BLOCK_SIZE(1));

static Sys_var_charptr Sys_character_sets_dir(
       "character_sets_dir", "Directory where character sets are",
       READ_ONLY GLOBAL_VAR(charsets_dir), CMD_LINE(REQUIRED_ARG),
       IN_FS_CHARSET, DEFAULT(0));

static bool check_not_null(sys_var *self, THD *thd, set_var *var)
{
  return var->value && var->value->is_null();
}
static bool check_charset(sys_var *self, THD *thd, set_var *var)
{
  if (!var->value)
    return false;

  char buff[STRING_BUFFER_USUAL_SIZE];
  if (var->value->result_type() == STRING_RESULT)
  {
    String str(buff, sizeof(buff), system_charset_info), *res;
    if (!(res= var->value->val_str(&str)))
      var->save_result.ptr= NULL;
    else
    {
      ErrConvString err(res); /* Get utf8 '\0' terminated string */
      if (!(var->save_result.ptr= get_charset_by_csname(err.ptr(),
                                                         MY_CS_PRIMARY,
                                                         MYF(0))) &&
          !(var->save_result.ptr= get_old_charset_by_name(err.ptr())))
      {
        my_error(ER_UNKNOWN_CHARACTER_SET, MYF(0), err.ptr());
        return true;
      }
    }
  }
  else // INT_RESULT
  {
    int csno= (int)var->value->val_int();
    if (!(var->save_result.ptr= get_charset(csno, MYF(0))))
    {
      my_error(ER_UNKNOWN_CHARACTER_SET, MYF(0), llstr(csno, buff));
      return true;
    }
  }
  return false;
}
static bool check_charset_not_null(sys_var *self, THD *thd, set_var *var)
{
  return check_charset(self, thd, var) || check_not_null(self, thd, var);
}
static Sys_var_struct Sys_character_set_system(
       "character_set_system", "The character set used by the server "
       "for storing identifiers",
       READ_ONLY GLOBAL_VAR(system_charset_info), NO_CMD_LINE,
       offsetof(CHARSET_INFO, csname), DEFAULT(0));

static Sys_var_struct Sys_character_set_server(
       "character_set_server", "The default character set",
       SESSION_VAR(collation_server), NO_CMD_LINE,
       offsetof(CHARSET_INFO, csname), DEFAULT(&default_charset_info),
       NO_MUTEX_GUARD, IN_BINLOG, ON_CHECK(check_charset_not_null));

static bool check_charset_db(sys_var *self, THD *thd, set_var *var)
{
  if (check_charset_not_null(self, thd, var))
    return true;
  if (!var->value) // = DEFAULT
    var->save_result.ptr= thd->db_charset;
  return false;
}
static Sys_var_struct Sys_character_set_database(
       "character_set_database",
       "The character set used by the default database",
       SESSION_VAR(collation_database), NO_CMD_LINE,
       offsetof(CHARSET_INFO, csname), DEFAULT(&default_charset_info),
       NO_MUTEX_GUARD, IN_BINLOG, ON_CHECK(check_charset_db));

static bool check_cs_client(sys_var *self, THD *thd, set_var *var)
{
  if (check_charset_not_null(self, thd, var))
    return true;

  if (!is_supported_parser_charset((CHARSET_INFO *)(var->save_result.ptr)))
    return true;

  return false;
}
static bool fix_thd_charset(sys_var *self, THD *thd, enum_var_type type)
{
  if (type == OPT_SESSION)
    thd->update_charset();
  return false;
}
static Sys_var_struct Sys_character_set_client(
       "character_set_client", "The character set for statements "
       "that arrive from the client",
       SESSION_VAR(character_set_client), NO_CMD_LINE,
       offsetof(CHARSET_INFO, csname), DEFAULT(&default_charset_info),
       NO_MUTEX_GUARD, IN_BINLOG, ON_CHECK(check_cs_client),
       ON_UPDATE(fix_thd_charset));

static Sys_var_struct Sys_character_set_connection(
       "character_set_connection", "The character set used for "
       "literals that do not have a character set introducer and for "
       "number-to-string conversion",
       SESSION_VAR(collation_connection), NO_CMD_LINE,
       offsetof(CHARSET_INFO, csname), DEFAULT(&default_charset_info),
       NO_MUTEX_GUARD, IN_BINLOG, ON_CHECK(check_charset_not_null),
       ON_UPDATE(fix_thd_charset));

static Sys_var_struct Sys_character_set_results(
       "character_set_results", "The character set used for returning "
       "query results to the client",
       SESSION_VAR(character_set_results), NO_CMD_LINE,
       offsetof(CHARSET_INFO, csname), DEFAULT(&default_charset_info),
       NO_MUTEX_GUARD, NOT_IN_BINLOG, ON_CHECK(check_charset));

static Sys_var_struct Sys_character_set_filesystem(
       "character_set_filesystem", "The filesystem character set",
       SESSION_VAR(character_set_filesystem), NO_CMD_LINE,
       offsetof(CHARSET_INFO, csname), DEFAULT(&character_set_filesystem),
       NO_MUTEX_GUARD, NOT_IN_BINLOG, ON_CHECK(check_charset_not_null),
       ON_UPDATE(fix_thd_charset));

static const char *completion_type_names[]= {"NO_CHAIN", "CHAIN", "RELEASE", 0};
static Sys_var_enum Sys_completion_type(
       "completion_type", "The transaction completion type",
       SESSION_VAR(completion_type), CMD_LINE(REQUIRED_ARG),
       completion_type_names, DEFAULT(0));

static bool check_collation_not_null(sys_var *self, THD *thd, set_var *var)
{
  if (!var->value)
    return false;

  char buff[STRING_BUFFER_USUAL_SIZE];
  if (var->value->result_type() == STRING_RESULT)
  {
    String str(buff, sizeof(buff), system_charset_info), *res;
    if (!(res= var->value->val_str(&str)))
      var->save_result.ptr= NULL;
    else
    {
      ErrConvString err(res); /* Get utf8 '\0'-terminated string */
      if (!(var->save_result.ptr= get_charset_by_name(err.ptr(), MYF(0))))
      {
        my_error(ER_UNKNOWN_COLLATION, MYF(0), err.ptr());
        return true;
      }
    }
  }
  else // INT_RESULT
  {
    int csno= (int)var->value->val_int();
    if (!(var->save_result.ptr= get_charset(csno, MYF(0))))
    {
      my_error(ER_UNKNOWN_COLLATION, MYF(0), llstr(csno, buff));
      return true;
    }
  }
  return check_not_null(self, thd, var);
}
static Sys_var_struct Sys_collation_connection(
       "collation_connection", "The collation of the connection "
       "character set",
       SESSION_VAR(collation_connection), NO_CMD_LINE,
       offsetof(CHARSET_INFO, name), DEFAULT(&default_charset_info),
       NO_MUTEX_GUARD, IN_BINLOG, ON_CHECK(check_collation_not_null),
       ON_UPDATE(fix_thd_charset));

static bool check_collation_db(sys_var *self, THD *thd, set_var *var)
{
  if (check_collation_not_null(self, thd, var))
    return true;
  if (!var->value) // = DEFAULT
    var->save_result.ptr= thd->db_charset;
  return false;
}
static Sys_var_struct Sys_collation_database(
       "collation_database", "The collation of the database "
       "character set",
       SESSION_VAR(collation_database), NO_CMD_LINE,
       offsetof(CHARSET_INFO, name), DEFAULT(&default_charset_info),
       NO_MUTEX_GUARD, IN_BINLOG, ON_CHECK(check_collation_db));

static Sys_var_struct Sys_collation_server(
       "collation_server", "The server default collation",
       SESSION_VAR(collation_server), NO_CMD_LINE,
       offsetof(CHARSET_INFO, name), DEFAULT(&default_charset_info),
       NO_MUTEX_GUARD, IN_BINLOG, ON_CHECK(check_collation_not_null));

static const char *concurrent_insert_names[]= {"NEVER", "AUTO", "ALWAYS", 0};
static Sys_var_enum Sys_concurrent_insert(
       "concurrent_insert", "Use concurrent insert with MyISAM",
       GLOBAL_VAR(myisam_concurrent_insert), CMD_LINE(OPT_ARG),
       concurrent_insert_names, DEFAULT(1));

static Sys_var_ulong Sys_connect_timeout(
       "connect_timeout",
       "The number of seconds the mysqld server is waiting for a connect "
       "packet before responding with 'Bad handshake'",
       GLOBAL_VAR(connect_timeout), CMD_LINE(REQUIRED_ARG),
       VALID_RANGE(2, LONG_TIMEOUT), DEFAULT(CONNECT_TIMEOUT), BLOCK_SIZE(1));

static Sys_var_charptr Sys_datadir(
       "datadir", "Path to the database root directory",
       READ_ONLY GLOBAL_VAR(mysql_real_data_home_ptr),
       CMD_LINE(REQUIRED_ARG, 'h'), IN_FS_CHARSET, DEFAULT(mysql_real_data_home));

#ifndef DBUG_OFF
static Sys_var_dbug Sys_dbug(
       "debug", "Built-in DBUG debugger", sys_var::SESSION,
       CMD_LINE(OPT_ARG, '#'), DEFAULT(""), NO_MUTEX_GUARD, NOT_IN_BINLOG,
       ON_CHECK(check_has_super), ON_UPDATE(0),
       DEPRECATED("'@@debug_dbug'"));

static Sys_var_dbug Sys_debug_dbug(
       "debug_dbug", "Built-in DBUG debugger", sys_var::SESSION,
       CMD_LINE(OPT_ARG, '#'), DEFAULT(""), NO_MUTEX_GUARD, NOT_IN_BINLOG,
       ON_CHECK(check_has_super));
#endif

/**
  @todo
    When updating myisam_delay_key_write, we should do a 'flush tables'
    of all MyISAM tables to ensure that they are reopen with the
    new attribute.
*/
export bool fix_delay_key_write(sys_var *self, THD *thd, enum_var_type type)
{
  switch (delay_key_write_options) {
  case DELAY_KEY_WRITE_NONE:
    myisam_delay_key_write=0;
    ha_open_options&= ~HA_OPEN_DELAY_KEY_WRITE;
    break;
  case DELAY_KEY_WRITE_ON:
    myisam_delay_key_write=1;
    ha_open_options&= ~HA_OPEN_DELAY_KEY_WRITE;
    break;
  case DELAY_KEY_WRITE_ALL:
    myisam_delay_key_write=1;
    ha_open_options|= HA_OPEN_DELAY_KEY_WRITE;
    break;
  }
#ifdef WITH_ARIA_STORAGE_ENGINE
  maria_delay_key_write= myisam_delay_key_write;
#endif
  return false;
}
static const char *delay_key_write_names[]= { "OFF", "ON", "ALL", NullS };
static Sys_var_enum Sys_delay_key_write(
       "delay_key_write", "Type of DELAY_KEY_WRITE",
       GLOBAL_VAR(delay_key_write_options), CMD_LINE(OPT_ARG),
       delay_key_write_names, DEFAULT(DELAY_KEY_WRITE_ON),
       NO_MUTEX_GUARD, NOT_IN_BINLOG, ON_CHECK(0),
       ON_UPDATE(fix_delay_key_write));

static Sys_var_ulong Sys_delayed_insert_limit(
       "delayed_insert_limit",
       "After inserting delayed_insert_limit rows, the INSERT DELAYED "
       "handler will check if there are any SELECT statements pending. "
       "If so, it allows these to execute before continuing",
       GLOBAL_VAR(delayed_insert_limit), CMD_LINE(REQUIRED_ARG),
       VALID_RANGE(1, UINT_MAX), DEFAULT(DELAYED_LIMIT), BLOCK_SIZE(1));

static Sys_var_ulong Sys_delayed_insert_timeout(
       "delayed_insert_timeout",
       "How long a INSERT DELAYED thread should wait for INSERT statements "
       "before terminating",
       GLOBAL_VAR(delayed_insert_timeout), CMD_LINE(REQUIRED_ARG),
       VALID_RANGE(1, LONG_TIMEOUT), DEFAULT(DELAYED_WAIT_TIMEOUT),
       BLOCK_SIZE(1));

static Sys_var_ulong Sys_delayed_queue_size(
       "delayed_queue_size",
       "What size queue (in rows) should be allocated for handling INSERT "
       "DELAYED. If the queue becomes full, any client that does INSERT "
       "DELAYED will wait until there is room in the queue again",
       GLOBAL_VAR(delayed_queue_size), CMD_LINE(REQUIRED_ARG),
       VALID_RANGE(1, UINT_MAX), DEFAULT(DELAYED_QUEUE_SIZE), BLOCK_SIZE(1));

#ifdef HAVE_EVENT_SCHEDULER
static const char *event_scheduler_names[]= { "OFF", "ON", "DISABLED", NullS };
static bool event_scheduler_check(sys_var *self, THD *thd, set_var *var)
{
  /* DISABLED is only accepted on the command line */
  if (var->save_result.ulonglong_value == Events::EVENTS_DISABLED)
    return true;
  /*
    If the scheduler was disabled because there are no/bad
    system tables, produce a more meaningful error message
    than ER_OPTION_PREVENTS_STATEMENT
  */
  if (Events::check_if_system_tables_error())
    return true;
  if (Events::opt_event_scheduler == Events::EVENTS_DISABLED)
  {
    my_error(ER_OPTION_PREVENTS_STATEMENT, MYF(0),
             "--event-scheduler=DISABLED or --skip-grant-tables");
    return true;
  }
  return false;
}
static bool event_scheduler_update(sys_var *self, THD *thd, enum_var_type type)
{
  int err_no= 0;
  uint opt_event_scheduler_value= Events::opt_event_scheduler;
  mysql_mutex_unlock(&LOCK_global_system_variables);
  /*
    Events::start() is heavyweight. In particular it creates a new THD,
    which takes LOCK_global_system_variables internally.
    Thus we have to release it here.
    We need to re-take it before returning, though.

    Note that since we release LOCK_global_system_variables before calling
    start/stop, there is a possibility that the server variable
    can become out of sync with the real event scheduler state.

    This can happen with two concurrent statments if the first gets
    interrupted after start/stop but before retaking
    LOCK_global_system_variables. However, this problem should be quite
    rare and it's difficult to avoid it without opening up possibilities
    for deadlocks. See bug#51160.
  */
  bool ret= opt_event_scheduler_value == Events::EVENTS_ON
            ? Events::start(&err_no)
            : Events::stop();
  mysql_mutex_lock(&LOCK_global_system_variables);
  if (ret)
  {
    Events::opt_event_scheduler= Events::EVENTS_OFF;
    my_error(ER_EVENT_SET_VAR_ERROR, MYF(0), err_no);
  }
  return ret;
}

static Sys_var_enum Sys_event_scheduler(
       "event_scheduler", "Enable the event scheduler. Possible values are "
       "ON, OFF, and DISABLED (keep the event scheduler completely "
       "deactivated, it cannot be activated run-time)",
       GLOBAL_VAR(Events::opt_event_scheduler), CMD_LINE(OPT_ARG),
       event_scheduler_names, DEFAULT(Events::EVENTS_OFF),
       NO_MUTEX_GUARD, NOT_IN_BINLOG,
       ON_CHECK(event_scheduler_check), ON_UPDATE(event_scheduler_update));
#endif

static Sys_var_ulong Sys_expire_logs_days(
       "expire_logs_days",
       "If non-zero, binary logs will be purged after expire_logs_days "
       "days; possible purges happen at startup and at binary log rotation",
       GLOBAL_VAR(expire_logs_days),
       CMD_LINE(REQUIRED_ARG), VALID_RANGE(0, 99), DEFAULT(0), BLOCK_SIZE(1));

static Sys_var_mybool Sys_flush(
       "flush", "Flush MyISAM tables to disk between SQL commands",
       GLOBAL_VAR(myisam_flush),
       CMD_LINE(OPT_ARG), DEFAULT(FALSE));

static Sys_var_ulong Sys_flush_time(
       "flush_time",
       "A dedicated thread is created to flush all tables at the "
       "given interval",
       GLOBAL_VAR(flush_time),
       CMD_LINE(REQUIRED_ARG), VALID_RANGE(0, LONG_TIMEOUT),
       DEFAULT(0), BLOCK_SIZE(1));

static bool check_ftb_syntax(sys_var *self, THD *thd, set_var *var)
{
  return ft_boolean_check_syntax_string((uchar*)
                      (var->save_result.string_value.str));
}
static bool query_cache_flush(sys_var *self, THD *thd, enum_var_type type)
{
#ifdef HAVE_QUERY_CACHE
  query_cache.flush();
#endif /* HAVE_QUERY_CACHE */
  return false;
}
/// @todo make SESSION_VAR (usability enhancement and a fix for a race condition)
static Sys_var_charptr Sys_ft_boolean_syntax(
       "ft_boolean_syntax", "List of operators for "
       "MATCH ... AGAINST ( ... IN BOOLEAN MODE)",
       GLOBAL_VAR(ft_boolean_syntax),
       CMD_LINE(REQUIRED_ARG), IN_SYSTEM_CHARSET,
       DEFAULT(DEFAULT_FTB_SYNTAX), NO_MUTEX_GUARD,
       NOT_IN_BINLOG, ON_CHECK(check_ftb_syntax), ON_UPDATE(query_cache_flush));

static Sys_var_ulong Sys_ft_max_word_len(
       "ft_max_word_len",
       "The maximum length of the word to be included in a FULLTEXT index. "
       "Note: FULLTEXT indexes must be rebuilt after changing this variable",
       READ_ONLY GLOBAL_VAR(ft_max_word_len), CMD_LINE(REQUIRED_ARG),
       VALID_RANGE(10, HA_FT_MAXCHARLEN), DEFAULT(HA_FT_MAXCHARLEN),
       BLOCK_SIZE(1));

static Sys_var_ulong Sys_ft_min_word_len(
       "ft_min_word_len",
       "The minimum length of the word to be included in a FULLTEXT index. "
       "Note: FULLTEXT indexes must be rebuilt after changing this variable",
       READ_ONLY GLOBAL_VAR(ft_min_word_len), CMD_LINE(REQUIRED_ARG),
       VALID_RANGE(1, HA_FT_MAXCHARLEN), DEFAULT(4), BLOCK_SIZE(1));

/// @todo make it an updatable SESSION_VAR
static Sys_var_ulong Sys_ft_query_expansion_limit(
       "ft_query_expansion_limit",
       "Number of best matches to use for query expansion",
       READ_ONLY GLOBAL_VAR(ft_query_expansion_limit),
       CMD_LINE(REQUIRED_ARG),
       VALID_RANGE(0, 1000), DEFAULT(20), BLOCK_SIZE(1));

static Sys_var_charptr Sys_ft_stopword_file(
       "ft_stopword_file",
       "Use stopwords from this file instead of built-in list",
       READ_ONLY GLOBAL_VAR(ft_stopword_file), CMD_LINE(REQUIRED_ARG),
       IN_FS_CHARSET, DEFAULT(0));

static Sys_var_mybool Sys_ignore_builtin_innodb(
       "ignore_builtin_innodb",
       "Disable initialization of builtin InnoDB plugin",
       READ_ONLY GLOBAL_VAR(opt_ignore_builtin_innodb),
       CMD_LINE(OPT_ARG), DEFAULT(FALSE));

static bool check_init_string(sys_var *self, THD *thd, set_var *var)
{
  if (var->save_result.string_value.str == 0)
  {
    var->save_result.string_value.str= const_cast<char*>("");
    var->save_result.string_value.length= 0;
  }
  return false;
}
static PolyLock_rwlock PLock_sys_init_connect(&LOCK_sys_init_connect);
static Sys_var_lexstring Sys_init_connect(
       "init_connect", "Command(s) that are executed for each "
       "new connection (unless the user has SUPER privilege)",
       GLOBAL_VAR(opt_init_connect), CMD_LINE(REQUIRED_ARG), IN_SYSTEM_CHARSET,
       DEFAULT(""), &PLock_sys_init_connect, NOT_IN_BINLOG,
       ON_CHECK(check_init_string));

#ifdef HAVE_REPLICATION
static bool check_master_connection(sys_var *self, THD *thd, set_var *var)
{
  LEX_STRING tmp;
  tmp.str= var->save_result.string_value.str;
  tmp.length= var->save_result.string_value.length;
  if (!tmp.str || check_master_connection_name(&tmp))
  {
    my_error(ER_WRONG_ARGUMENTS, MYF(ME_JUST_WARNING),
             var->var->name.str);
    return true;
  }
  return false;
}

static Sys_var_session_lexstring Sys_default_master_connection(
       "default_master_connection",
       "Master connection to use for all slave variables and slave commands",
       SESSION_ONLY(default_master_connection),
       NO_CMD_LINE, IN_SYSTEM_CHARSET,
       DEFAULT(""), MAX_CONNECTION_NAME, ON_CHECK(check_master_connection));
#endif

static Sys_var_charptr Sys_init_file(
       "init_file", "Read SQL commands from this file at startup",
       READ_ONLY GLOBAL_VAR(opt_init_file),
#ifdef DISABLE_GRANT_OPTIONS
       NO_CMD_LINE,
#else
       CMD_LINE(REQUIRED_ARG),
#endif
       IN_FS_CHARSET, DEFAULT(0));

static PolyLock_rwlock PLock_sys_init_slave(&LOCK_sys_init_slave);
static Sys_var_lexstring Sys_init_slave(
       "init_slave", "Command(s) that are executed by a slave server "
       "each time the SQL thread starts", GLOBAL_VAR(opt_init_slave),
       CMD_LINE(REQUIRED_ARG), IN_SYSTEM_CHARSET,
       DEFAULT(""), &PLock_sys_init_slave,
       NOT_IN_BINLOG, ON_CHECK(check_init_string));

static Sys_var_ulong Sys_interactive_timeout(
       "interactive_timeout",
       "The number of seconds the server waits for activity on an interactive "
       "connection before closing it",
       SESSION_VAR(net_interactive_timeout),
       CMD_LINE(REQUIRED_ARG),
       VALID_RANGE(1, LONG_TIMEOUT), DEFAULT(NET_WAIT_TIMEOUT), BLOCK_SIZE(1));

static Sys_var_ulonglong Sys_join_buffer_size(
       "join_buffer_size",
       "The size of the buffer that is used for joins",
       SESSION_VAR(join_buff_size), CMD_LINE(REQUIRED_ARG),
       VALID_RANGE(128, SIZE_T_MAX), DEFAULT(128*1024), BLOCK_SIZE(128));

static Sys_var_keycache Sys_key_buffer_size(
       "key_buffer_size", "The size of the buffer used for "
       "index blocks for MyISAM tables. Increase this to get better index "
       "handling (for all reads and multiple writes) to as much as you can "
       "afford",
       KEYCACHE_VAR(param_buff_size),
       CMD_LINE(REQUIRED_ARG, OPT_KEY_BUFFER_SIZE),
       VALID_RANGE(0, SIZE_T_MAX), DEFAULT(KEY_CACHE_SIZE),
       BLOCK_SIZE(IO_SIZE), NO_MUTEX_GUARD, NOT_IN_BINLOG, ON_CHECK(0),
       ON_UPDATE(update_buffer_size));

static Sys_var_keycache Sys_key_cache_block_size(
       "key_cache_block_size", "The default size of key cache blocks",
       KEYCACHE_VAR(param_block_size),
       CMD_LINE(REQUIRED_ARG, OPT_KEY_CACHE_BLOCK_SIZE),
       VALID_RANGE(512, 1024*16), DEFAULT(KEY_CACHE_BLOCK_SIZE),
       BLOCK_SIZE(512), NO_MUTEX_GUARD, NOT_IN_BINLOG, ON_CHECK(0),
       ON_UPDATE(resize_keycache));

static Sys_var_keycache Sys_key_cache_division_limit(
       "key_cache_division_limit",
       "The minimum percentage of warm blocks in key cache",
       KEYCACHE_VAR(param_division_limit),
       CMD_LINE(REQUIRED_ARG, OPT_KEY_CACHE_DIVISION_LIMIT),
       VALID_RANGE(1, 100), DEFAULT(100),
       BLOCK_SIZE(1), NO_MUTEX_GUARD, NOT_IN_BINLOG, ON_CHECK(0),
       ON_UPDATE(change_keycache_param));

static Sys_var_keycache Sys_key_cache_age_threshold(
       "key_cache_age_threshold", "This characterizes the number of "
       "hits a hot block has to be untouched until it is considered aged "
       "enough to be downgraded to a warm block. This specifies the "
       "percentage ratio of that number of hits to the total number of "
       "blocks in key cache",
       KEYCACHE_VAR(param_age_threshold),
       CMD_LINE(REQUIRED_ARG, OPT_KEY_CACHE_AGE_THRESHOLD),
       VALID_RANGE(100, UINT_MAX), DEFAULT(300),
       BLOCK_SIZE(100), NO_MUTEX_GUARD, NOT_IN_BINLOG, ON_CHECK(0),
       ON_UPDATE(change_keycache_param));

static Sys_var_keycache Sys_key_cache_file_hash_size(
       "key_cache_file_hash_size",
       "Number of hash buckets for open and changed files.  If you have a lot of MyISAM "
       "files open you should increase this for faster flush of changes. A good "
       "value is probably 1/10 of number of possible open MyISAM files.",
       KEYCACHE_VAR(changed_blocks_hash_size),
       CMD_LINE(REQUIRED_ARG, OPT_KEY_CACHE_CHANGED_BLOCKS_HASH_SIZE),
       VALID_RANGE(128, 16384), DEFAULT(512),
       BLOCK_SIZE(1), NO_MUTEX_GUARD, NOT_IN_BINLOG, ON_CHECK(0),
       ON_UPDATE(resize_keycache));

static Sys_var_mybool Sys_large_files_support(
       "large_files_support",
       "Whether mysqld was compiled with options for large file support",
       READ_ONLY GLOBAL_VAR(opt_large_files),
       CMD_LINE_HELP_ONLY, DEFAULT(sizeof(my_off_t) > 4));

static Sys_var_uint Sys_large_page_size(
       "large_page_size",
       "If large page support is enabled, this shows the size of memory pages",
       READ_ONLY GLOBAL_VAR(opt_large_page_size), NO_CMD_LINE,
       VALID_RANGE(0, UINT_MAX), DEFAULT(0), BLOCK_SIZE(1));

static Sys_var_mybool Sys_large_pages(
       "large_pages", "Enable support for large pages",
       READ_ONLY GLOBAL_VAR(opt_large_pages),
       IF_WIN(NO_CMD_LINE, CMD_LINE(OPT_ARG)), DEFAULT(FALSE));

static Sys_var_charptr Sys_language(
       "lc_messages_dir", "Directory where error messages are",
       READ_ONLY GLOBAL_VAR(lc_messages_dir_ptr), CMD_LINE(REQUIRED_ARG, 'L'),
       IN_FS_CHARSET, DEFAULT(0));

static Sys_var_mybool Sys_local_infile(
       "local_infile", "Enable LOAD DATA LOCAL INFILE",
       GLOBAL_VAR(opt_local_infile), CMD_LINE(OPT_ARG), DEFAULT(TRUE));

static Sys_var_ulong Sys_lock_wait_timeout(
       "lock_wait_timeout",
       "Timeout in seconds to wait for a lock before returning an error.",
       SESSION_VAR(lock_wait_timeout), CMD_LINE(REQUIRED_ARG),
       VALID_RANGE(1, LONG_TIMEOUT), DEFAULT(LONG_TIMEOUT), BLOCK_SIZE(1));

#ifdef HAVE_MLOCKALL
static Sys_var_mybool Sys_locked_in_memory(
       "locked_in_memory",
       "Whether mysqld was locked in memory with --memlock",
       READ_ONLY GLOBAL_VAR(locked_in_memory), NO_CMD_LINE, DEFAULT(FALSE));
#endif

/* this says NO_CMD_LINE, as command-line option takes a string, not a bool */
static Sys_var_mybool Sys_log_bin(
       "log_bin", "Whether the binary log is enabled",
       READ_ONLY GLOBAL_VAR(opt_bin_log), NO_CMD_LINE, DEFAULT(FALSE));

static Sys_var_mybool Sys_trust_function_creators(
       "log_bin_trust_function_creators",
       "If set to FALSE (the default), then when --log-bin is used, creation "
       "of a stored function (or trigger) is allowed only to users having the "
       "SUPER privilege and only if this stored function (trigger) may not "
       "break binary logging. Note that if ALL connections to this server "
       "ALWAYS use row-based binary logging, the security issues do not "
       "exist and the binary logging cannot break, so you can safely set "
       "this to TRUE",
       GLOBAL_VAR(trust_function_creators),
       CMD_LINE(OPT_ARG), DEFAULT(FALSE));

static Sys_var_charptr Sys_log_error(
       "log_error",
       "Log errors to file (instead of stdout).  If file name is not specified "
       "then 'datadir'/'log-basename'.err or the 'pid-file' path with extension "
       ".err is used",
       READ_ONLY GLOBAL_VAR(log_error_file_ptr),
       CMD_LINE(OPT_ARG, OPT_LOG_ERROR),
       IN_FS_CHARSET, DEFAULT(disabled_my_option));

static Sys_var_mybool Sys_log_queries_not_using_indexes(
       "log_queries_not_using_indexes",
       "Log queries that are executed without benefit of any index to the "
       "slow log if it is open",
       GLOBAL_VAR(opt_log_queries_not_using_indexes),
       CMD_LINE(OPT_ARG), DEFAULT(FALSE));

static Sys_var_ulong Sys_log_warnings(
       "log_warnings",
       "Log some not critical warnings to the general log file."
       "Value can be between 0 and 11. Higher values mean more verbosity",
       SESSION_VAR(log_warnings),
       CMD_LINE(OPT_ARG, 'W'),
       VALID_RANGE(0, UINT_MAX), DEFAULT(1), BLOCK_SIZE(1));

static bool update_cached_long_query_time(sys_var *self, THD *thd,
                                          enum_var_type type)
{
  if (type == OPT_SESSION)
    thd->variables.long_query_time=
      double2ulonglong(thd->variables.long_query_time_double * 1e6);
  else
    global_system_variables.long_query_time=
      double2ulonglong(global_system_variables.long_query_time_double * 1e6);
  return false;
}

static Sys_var_double Sys_long_query_time(
       "long_query_time",
       "Log all queries that have taken more than long_query_time seconds "
       "to execute to file. The argument will be treated as a decimal value "
       "with microsecond precision",
       SESSION_VAR(long_query_time_double),
       CMD_LINE(REQUIRED_ARG), VALID_RANGE(0, LONG_TIMEOUT), DEFAULT(10),
       NO_MUTEX_GUARD, NOT_IN_BINLOG, ON_CHECK(0),
       ON_UPDATE(update_cached_long_query_time));


static bool update_cached_max_statement_time(sys_var *self, THD *thd,
                                         enum_var_type type)
{
  if (type == OPT_SESSION)
    thd->variables.max_statement_time=
      double2ulonglong(thd->variables.max_statement_time_double * 1e6);
  else
    global_system_variables.max_statement_time=
      double2ulonglong(global_system_variables.max_statement_time_double * 1e6);
  return false;
}

static Sys_var_double Sys_max_statement_time(
       "max_statement_time",
       "A SELECT query that have taken more than max_statement_time seconds "
       "will be aborted. The argument will be treated as a decimal value "
       "with microsecond precision.  A value of 0 (default) means no timeout",
       SESSION_VAR(max_statement_time_double),
       CMD_LINE(REQUIRED_ARG), VALID_RANGE(0, LONG_TIMEOUT), DEFAULT(0),
       NO_MUTEX_GUARD, NOT_IN_BINLOG, ON_CHECK(0),
       ON_UPDATE(update_cached_max_statement_time));

static bool fix_low_prio_updates(sys_var *self, THD *thd, enum_var_type type)
{
  if (type == OPT_SESSION)
    thd->update_lock_default= (thd->variables.low_priority_updates ?
                               TL_WRITE_LOW_PRIORITY : TL_WRITE);
  else
    thr_upgraded_concurrent_insert_lock=
      (global_system_variables.low_priority_updates ?
       TL_WRITE_LOW_PRIORITY : TL_WRITE);
  return false;
}
static Sys_var_mybool Sys_low_priority_updates(
       "low_priority_updates",
       "INSERT/DELETE/UPDATE has lower priority than selects",
       SESSION_VAR(low_priority_updates),
       CMD_LINE(OPT_ARG),
       DEFAULT(FALSE), NO_MUTEX_GUARD, NOT_IN_BINLOG, ON_CHECK(0),
       ON_UPDATE(fix_low_prio_updates));

static Sys_var_mybool Sys_lower_case_file_system(
       "lower_case_file_system",
       "Case sensitivity of file names on the file system where the "
       "data directory is located",
       READ_ONLY GLOBAL_VAR(lower_case_file_system),
       CMD_LINE_HELP_ONLY,
       DEFAULT(FALSE));

static Sys_var_uint Sys_lower_case_table_names(
       "lower_case_table_names",
       "If set to 1 table names are stored in lowercase on disk and table "
       "names will be case-insensitive.  Should be set to 2 if you are using "
       "a case insensitive file system",
       READ_ONLY GLOBAL_VAR(lower_case_table_names),
       CMD_LINE(OPT_ARG, OPT_LOWER_CASE_TABLE_NAMES),
       VALID_RANGE(0, 2),
#ifdef FN_NO_CASE_SENSE
    DEFAULT(1),
#else
    DEFAULT(0),
#endif
       BLOCK_SIZE(1));

static bool session_readonly(sys_var *self, THD *thd, set_var *var)
{
  if (var->type == OPT_GLOBAL)
    return false;
  my_error(ER_VARIABLE_IS_READONLY, MYF(0), "SESSION",
           self->name.str, "GLOBAL");
  return true;
}

static bool check_max_allowed_packet(sys_var *self, THD *thd,  set_var *var)
{
  longlong val;
  if (session_readonly(self, thd, var))
    return true;

  val= var->save_result.ulonglong_value;
  if (val < (longlong) global_system_variables.net_buffer_length)
  {
    push_warning_printf(thd, Sql_condition::WARN_LEVEL_WARN,
                        WARN_OPTION_BELOW_LIMIT, ER(WARN_OPTION_BELOW_LIMIT),
                        "max_allowed_packet", "net_buffer_length");
  }
  return false;
}


static Sys_var_ulong Sys_max_allowed_packet(
       "max_allowed_packet",
       "Max packet length to send to or receive from the server",
       SESSION_VAR(max_allowed_packet), CMD_LINE(REQUIRED_ARG),
       VALID_RANGE(1024, 1024*1024*1024), DEFAULT(1024*1024),
       BLOCK_SIZE(1024), NO_MUTEX_GUARD, NOT_IN_BINLOG,
       ON_CHECK(check_max_allowed_packet));

static Sys_var_ulong Sys_slave_max_allowed_packet(
       "slave_max_allowed_packet",
       "The maximum packet length to sent successfully from the master to slave.",
       GLOBAL_VAR(slave_max_allowed_packet), CMD_LINE(REQUIRED_ARG),
       VALID_RANGE(1024, MAX_MAX_ALLOWED_PACKET),
       DEFAULT(MAX_MAX_ALLOWED_PACKET),
       BLOCK_SIZE(1024));

static Sys_var_ulonglong Sys_max_binlog_cache_size(
       "max_binlog_cache_size",
       "Sets the total size of the transactional cache",
       GLOBAL_VAR(max_binlog_cache_size), CMD_LINE(REQUIRED_ARG),
       VALID_RANGE(IO_SIZE, SIZE_T_MAX),
       DEFAULT((SIZE_T_MAX/IO_SIZE)*IO_SIZE),
       BLOCK_SIZE(IO_SIZE));

static Sys_var_ulonglong Sys_max_binlog_stmt_cache_size(
       "max_binlog_stmt_cache_size",
       "Sets the total size of the statement cache",
       GLOBAL_VAR(max_binlog_stmt_cache_size), CMD_LINE(REQUIRED_ARG),
       VALID_RANGE(IO_SIZE, SIZE_T_MAX),
       DEFAULT((SIZE_T_MAX/IO_SIZE)*IO_SIZE),
       BLOCK_SIZE(IO_SIZE));

static bool fix_max_binlog_size(sys_var *self, THD *thd, enum_var_type type)
{
  mysql_bin_log.set_max_size(max_binlog_size);
  return false;
}
static Sys_var_ulong Sys_max_binlog_size(
       "max_binlog_size",
       "Binary log will be rotated automatically when the size exceeds this "
       "value.",
       GLOBAL_VAR(max_binlog_size), CMD_LINE(REQUIRED_ARG),
       VALID_RANGE(IO_SIZE, 1024*1024L*1024L), DEFAULT(1024*1024L*1024L),
       BLOCK_SIZE(IO_SIZE), NO_MUTEX_GUARD, NOT_IN_BINLOG, ON_CHECK(0),
       ON_UPDATE(fix_max_binlog_size));

static bool fix_max_connections(sys_var *self, THD *thd, enum_var_type type)
{
#ifndef EMBEDDED_LIBRARY
  resize_thr_alarm(max_connections + extra_max_connections +
                   global_system_variables.max_insert_delayed_threads + 10);
#endif
  return false;
}

// Default max_connections of 151 is larger than Apache's default max
// children, to avoid "too many connections" error in a common setup
static Sys_var_ulong Sys_max_connections(
       "max_connections", "The number of simultaneous clients allowed",
       PARSED_EARLY GLOBAL_VAR(max_connections), CMD_LINE(REQUIRED_ARG),
       VALID_RANGE(1, 100000),
       DEFAULT(MAX_CONNECTIONS_DEFAULT), BLOCK_SIZE(1), NO_MUTEX_GUARD,
       NOT_IN_BINLOG, ON_CHECK(0), ON_UPDATE(fix_max_connections));

static Sys_var_ulong Sys_max_connect_errors(
       "max_connect_errors",
       "If there is more than this number of interrupted connections from "
       "a host this host will be blocked from further connections",
       GLOBAL_VAR(max_connect_errors), CMD_LINE(REQUIRED_ARG),
       VALID_RANGE(1, UINT_MAX), DEFAULT(MAX_CONNECT_ERRORS),
       BLOCK_SIZE(1));

static bool check_max_delayed_threads(sys_var *self, THD *thd, set_var *var)
{
  return var->type != OPT_GLOBAL &&
         var->save_result.ulonglong_value != 0 &&
         var->save_result.ulonglong_value !=
                           global_system_variables.max_insert_delayed_threads;
}

// Alias for max_delayed_threads
static Sys_var_ulong Sys_max_insert_delayed_threads(
       "max_insert_delayed_threads",
       "Don't start more than this number of threads to handle INSERT "
       "DELAYED statements. If set to zero INSERT DELAYED will be not used",
       SESSION_VAR(max_insert_delayed_threads),
       NO_CMD_LINE, VALID_RANGE(0, 16384), DEFAULT(20),
       BLOCK_SIZE(1), NO_MUTEX_GUARD, NOT_IN_BINLOG,
       ON_CHECK(check_max_delayed_threads), ON_UPDATE(fix_max_connections));

static Sys_var_ulong Sys_max_delayed_threads(
       "max_delayed_threads",
       "Don't start more than this number of threads to handle INSERT "
       "DELAYED statements. If set to zero INSERT DELAYED will be not used",
       SESSION_VAR(max_insert_delayed_threads),
       CMD_LINE(REQUIRED_ARG), VALID_RANGE(0, 16384), DEFAULT(20),
       BLOCK_SIZE(1), NO_MUTEX_GUARD, NOT_IN_BINLOG,
       ON_CHECK(check_max_delayed_threads), ON_UPDATE(fix_max_connections));

static Sys_var_ulong Sys_max_error_count(
       "max_error_count",
       "Max number of errors/warnings to store for a statement",
       SESSION_VAR(max_error_count), CMD_LINE(REQUIRED_ARG),
       VALID_RANGE(0, 65535), DEFAULT(DEFAULT_ERROR_COUNT), BLOCK_SIZE(1));

static Sys_var_ulonglong Sys_max_heap_table_size(
       "max_heap_table_size",
       "Don't allow creation of heap tables bigger than this",
       SESSION_VAR(max_heap_table_size), CMD_LINE(REQUIRED_ARG),
       VALID_RANGE(16384, (ulonglong)~(intptr)0), DEFAULT(16*1024*1024),
       BLOCK_SIZE(1024));

static Sys_var_ulong Sys_metadata_locks_cache_size(
       "metadata_locks_cache_size", "Size of unused metadata locks cache",
       READ_ONLY GLOBAL_VAR(mdl_locks_cache_size), CMD_LINE(REQUIRED_ARG),
       VALID_RANGE(1, 1024*1024), DEFAULT(MDL_LOCKS_CACHE_SIZE_DEFAULT),
       BLOCK_SIZE(1));

static Sys_var_ulong Sys_metadata_locks_hash_instances(
       "metadata_locks_hash_instances", "Number of metadata locks hash instances",
       READ_ONLY GLOBAL_VAR(mdl_locks_hash_partitions), CMD_LINE(REQUIRED_ARG),
       VALID_RANGE(1, 1024), DEFAULT(MDL_LOCKS_HASH_PARTITIONS_DEFAULT),
       BLOCK_SIZE(1));

/*
  "pseudo_thread_id" variable used in the test suite to detect 32/64bit
  systems.  If you change it to something else then ulong then fix the tests
  in mysql-test/include/have_32bit.inc and have_64bit.inc.
*/
static Sys_var_ulong Sys_pseudo_thread_id(
       "pseudo_thread_id",
       "This variable is for internal server use",
       SESSION_ONLY(pseudo_thread_id),
       NO_CMD_LINE, VALID_RANGE(0, ULONG_MAX), DEFAULT(0),
       BLOCK_SIZE(1), NO_MUTEX_GUARD, IN_BINLOG,
       ON_CHECK(check_has_super));

static bool
check_gtid_domain_id(sys_var *self, THD *thd, set_var *var)
{
  if (check_has_super(self, thd, var))
    return true;
  if (var->type != OPT_GLOBAL &&
      error_if_in_trans_or_substatement(thd,
          ER_STORED_FUNCTION_PREVENTS_SWITCH_GTID_DOMAIN_ID_SEQ_NO,
          ER_INSIDE_TRANSACTION_PREVENTS_SWITCH_GTID_DOMAIN_ID_SEQ_NO))
    return true;

  return false;
}


static Sys_var_uint Sys_gtid_domain_id(
       "gtid_domain_id",
       "Used with global transaction ID to identify logically independent "
       "replication streams. When events can propagate through multiple "
       "parallel paths (for example multiple masters), each independent "
       "source server must use a distinct domain_id. For simple tree-shaped "
       "replication topologies, it can be left at its default, 0.",
       SESSION_VAR(gtid_domain_id),
       CMD_LINE(REQUIRED_ARG), VALID_RANGE(0, UINT_MAX32), DEFAULT(0),
       BLOCK_SIZE(1), NO_MUTEX_GUARD, NOT_IN_BINLOG,
       ON_CHECK(check_gtid_domain_id));


static bool check_gtid_seq_no(sys_var *self, THD *thd, set_var *var)
{
  uint32 domain_id, server_id;
  uint64 seq_no;

  if (check_has_super(self, thd, var))
    return true;
  if (error_if_in_trans_or_substatement(thd,
          ER_STORED_FUNCTION_PREVENTS_SWITCH_GTID_DOMAIN_ID_SEQ_NO,
          ER_INSIDE_TRANSACTION_PREVENTS_SWITCH_GTID_DOMAIN_ID_SEQ_NO))
    return true;

  domain_id= thd->variables.gtid_domain_id;
  server_id= thd->variables.server_id;
  seq_no= (uint64)var->value->val_uint();
  DBUG_EXECUTE_IF("ignore_set_gtid_seq_no_check", return 0;);
  if (opt_gtid_strict_mode && opt_bin_log &&
      mysql_bin_log.check_strict_gtid_sequence(domain_id, server_id, seq_no))
    return true;

  return false;
}


static Sys_var_ulonglong Sys_gtid_seq_no(
       "gtid_seq_no",
       "Internal server usage, for replication with global transaction id. "
       "When set, next event group logged to the binary log will use this "
       "sequence number, not generate a new one, thus allowing to preserve "
       "master's GTID in slave's binlog.",
       SESSION_ONLY(gtid_seq_no),
       NO_CMD_LINE, VALID_RANGE(0, ULONGLONG_MAX), DEFAULT(0),
       BLOCK_SIZE(1), NO_MUTEX_GUARD, NOT_IN_BINLOG,
       ON_CHECK(check_gtid_seq_no));


#ifdef HAVE_REPLICATION
static unsigned char opt_gtid_binlog_pos_dummy;
static Sys_var_gtid_binlog_pos Sys_gtid_binlog_pos(
       "gtid_binlog_pos", "Last GTID logged to the binary log, per replication"
       "domain",
       READ_ONLY GLOBAL_VAR(opt_gtid_binlog_pos_dummy), NO_CMD_LINE);


uchar *
Sys_var_gtid_binlog_pos::global_value_ptr(THD *thd, const LEX_STRING *base)
{
  char buf[128];
  String str(buf, sizeof(buf), system_charset_info);
  char *p;

  str.length(0);
  if ((opt_bin_log && mysql_bin_log.append_state_pos(&str)) ||
      !(p= thd->strmake(str.ptr(), str.length())))
  {
    my_error(ER_OUT_OF_RESOURCES, MYF(0));
    return NULL;
  }

  return (uchar *)p;
}


static unsigned char opt_gtid_current_pos_dummy;
static Sys_var_gtid_current_pos Sys_gtid_current_pos(
       "gtid_current_pos", "Current GTID position of the server. Per "
       "replication domain, this is either the last GTID replicated by a "
       "slave thread, or the GTID logged to the binary log, whichever is "
       "most recent.",
       READ_ONLY GLOBAL_VAR(opt_gtid_current_pos_dummy), NO_CMD_LINE);


uchar *
Sys_var_gtid_current_pos::global_value_ptr(THD *thd, const LEX_STRING *base)
{
  String str;
  char *p;

  str.length(0);
  if (rpl_append_gtid_state(&str, true) ||
      !(p= thd->strmake(str.ptr(), str.length())))
  {
    my_error(ER_OUT_OF_RESOURCES, MYF(0));
    return NULL;
  }

  return (uchar *)p;
}


bool
Sys_var_gtid_slave_pos::do_check(THD *thd, set_var *var)
{
  String str, *res;
  bool running;

  DBUG_ASSERT(var->type == OPT_GLOBAL);

  if (rpl_load_gtid_slave_state(thd))
  {
    my_error(ER_CANNOT_LOAD_SLAVE_GTID_STATE, MYF(0), "mysql",
             rpl_gtid_slave_state_table_name.str);
    return true;
  }

  mysql_mutex_lock(&LOCK_active_mi);
  running= master_info_index->give_error_if_slave_running();
  mysql_mutex_unlock(&LOCK_active_mi);
  if (running)
    return true;
  if (!(res= var->value->val_str(&str)))
    return true;
  if (thd->in_active_multi_stmt_transaction())
  {
    my_error(ER_CANT_DO_THIS_DURING_AN_TRANSACTION, MYF(0));
    return true;
  }
  if (rpl_gtid_pos_check(thd, &((*res)[0]), res->length()))
    return true;

  if (!(var->save_result.string_value.str=
        thd->strmake(res->ptr(), res->length())))
  {
    my_error(ER_OUT_OF_RESOURCES, MYF(0));
    return true;
  }
  var->save_result.string_value.length= res->length();
  return false;
}


bool
Sys_var_gtid_slave_pos::global_update(THD *thd, set_var *var)
{
  bool err;

  DBUG_ASSERT(var->type == OPT_GLOBAL);

  if (!var->value)
  {
    my_error(ER_NO_DEFAULT, MYF(0), var->var->name.str);
    return true;
  }

  mysql_mutex_unlock(&LOCK_global_system_variables);
  mysql_mutex_lock(&LOCK_active_mi);
  if (master_info_index->give_error_if_slave_running())
    err= true;
  else
    err= rpl_gtid_pos_update(thd, var->save_result.string_value.str,
                             var->save_result.string_value.length);
  mysql_mutex_unlock(&LOCK_active_mi);
  mysql_mutex_lock(&LOCK_global_system_variables);
  return err;
}


uchar *
Sys_var_gtid_slave_pos::global_value_ptr(THD *thd, const LEX_STRING *base)
{
  String str;
  char *p;

  str.length(0);
  /*
    If the mysql.rpl_slave_pos table could not be loaded, then we cannot
    easily automatically try to reload it here - we may be inside a statement
    that already has tables locked and so opening more tables is problematic.

    But if the table is not loaded (eg. missing mysql_upgrade_db or some such),
    then the slave state must be empty anyway.
  */
  if ((rpl_global_gtid_slave_state.loaded &&
       rpl_append_gtid_state(&str, false)) ||
      !(p= thd->strmake(str.ptr(), str.length())))
  {
    my_error(ER_OUT_OF_RESOURCES, MYF(0));
    return NULL;
  }

  return (uchar *)p;
}


static unsigned char opt_gtid_slave_pos_dummy;
static Sys_var_gtid_slave_pos Sys_gtid_slave_pos(
       "gtid_slave_pos",
       "The list of global transaction IDs that were last replicated on the "
       "server, one for each replication domain.",
       GLOBAL_VAR(opt_gtid_slave_pos_dummy), NO_CMD_LINE);


static Sys_var_mybool Sys_gtid_strict_mode(
       "gtid_strict_mode",
       "Enforce strict seq_no ordering of events in the binary log. Slave "
       "stops with an error if it encounters an event that would cause it to "
       "generate an out-of-order binlog if executed.",
       GLOBAL_VAR(opt_gtid_strict_mode),
       CMD_LINE(OPT_ARG), DEFAULT(FALSE));


struct gtid_binlog_state_data { rpl_gtid *list; uint32 list_len; };

bool
Sys_var_gtid_binlog_state::do_check(THD *thd, set_var *var)
{
  String str, *res;
  struct gtid_binlog_state_data *data;
  rpl_gtid *list;
  uint32 list_len;

  DBUG_ASSERT(var->type == OPT_GLOBAL);

  if (!(res= var->value->val_str(&str)))
    return true;
  if (thd->in_active_multi_stmt_transaction())
  {
    my_error(ER_CANT_DO_THIS_DURING_AN_TRANSACTION, MYF(0));
    return true;
  }
  if (!mysql_bin_log.is_open())
  {
    my_error(ER_FLUSH_MASTER_BINLOG_CLOSED, MYF(0));
    return true;
  }
  if (!mysql_bin_log.is_empty_state())
  {
    my_error(ER_BINLOG_MUST_BE_EMPTY, MYF(0));
    return true;
  }
  if (res->length() == 0)
    list= NULL;
  else if (!(list= gtid_parse_string_to_list(res->ptr(), res->length(),
                                             &list_len)))
  {
    my_error(ER_INCORRECT_GTID_STATE, MYF(0));
    return true;
  }
  if (!(data= (gtid_binlog_state_data *)my_malloc(sizeof(*data), MYF(0))))
  {
    my_free(list);
    my_error(ER_OUT_OF_RESOURCES, MYF(0));
    return true;
  }
  data->list= list;
  data->list_len= list_len;
  var->save_result.ptr= data;
  return false;
}


bool
Sys_var_gtid_binlog_state::global_update(THD *thd, set_var *var)
{
  bool res;

  DBUG_ASSERT(var->type == OPT_GLOBAL);

  if (!var->value)
  {
    my_error(ER_NO_DEFAULT, MYF(0), var->var->name.str);
    return true;
  }

  struct gtid_binlog_state_data *data=
    (struct gtid_binlog_state_data *)var->save_result.ptr;
  mysql_mutex_unlock(&LOCK_global_system_variables);
  res= (0 != reset_master(thd, data->list, data->list_len));
  mysql_mutex_lock(&LOCK_global_system_variables);
  my_free(data->list);
  my_free(data);
  return res;
}


uchar *
Sys_var_gtid_binlog_state::global_value_ptr(THD *thd, const LEX_STRING *base)
{
  char buf[512];
  String str(buf, sizeof(buf), system_charset_info);
  char *p;

  str.length(0);
  if ((opt_bin_log && mysql_bin_log.append_state(&str)) ||
      !(p= thd->strmake(str.ptr(), str.length())))
  {
    my_error(ER_OUT_OF_RESOURCES, MYF(0));
    return NULL;
  }

  return (uchar *)p;
}


static unsigned char opt_gtid_binlog_state_dummy;
static Sys_var_gtid_binlog_state Sys_gtid_binlog_state(
       "gtid_binlog_state",
       "The internal GTID state of the binlog, used to keep track of all "
       "GTIDs ever logged to the binlog.",
       GLOBAL_VAR(opt_gtid_binlog_state_dummy), NO_CMD_LINE);


static Sys_var_last_gtid Sys_last_gtid(
       "last_gtid", "The GTID of the last commit (if binlogging was enabled), "
       "or the empty string if none.",
       READ_ONLY sys_var::ONLY_SESSION, NO_CMD_LINE);


uchar *
Sys_var_last_gtid::session_value_ptr(THD *thd, const LEX_STRING *base)
{
  char buf[10+1+10+1+20+1];
  String str(buf, sizeof(buf), system_charset_info);
  char *p;
  bool first= true;

  str.length(0);
  if ((thd->last_commit_gtid.seq_no > 0 &&
       rpl_slave_state_tostring_helper(&str, &thd->last_commit_gtid, &first)) ||
      !(p= thd->strmake(str.ptr(), str.length())))
  {
    my_error(ER_OUT_OF_RESOURCES, MYF(0));
    return NULL;
  }

  return (uchar *)p;
}


static bool
check_slave_parallel_threads(sys_var *self, THD *thd, set_var *var)
{
  bool running;

  mysql_mutex_lock(&LOCK_active_mi);
  running= master_info_index->give_error_if_slave_running();
  mysql_mutex_unlock(&LOCK_active_mi);
  if (running)
    return true;

  return false;
}

static bool
fix_slave_parallel_threads(sys_var *self, THD *thd, enum_var_type type)
{
  bool running;
  bool err= false;

  mysql_mutex_unlock(&LOCK_global_system_variables);
  mysql_mutex_lock(&LOCK_active_mi);
  running= master_info_index->give_error_if_slave_running();
  mysql_mutex_unlock(&LOCK_active_mi);
  if (running || rpl_parallel_change_thread_count(&global_rpl_thread_pool,
                                                  opt_slave_parallel_threads))
    err= true;
  mysql_mutex_lock(&LOCK_global_system_variables);

  return err;
}


static Sys_var_ulong Sys_slave_parallel_threads(
       "slave_parallel_threads",
       "If non-zero, number of threads to spawn to apply in parallel events "
       "on the slave that were group-committed on the master or were logged "
       "with GTID in different replication domains. Note that these threads "
       "are in addition to the IO and SQL threads, which are always created "
       "by a replication slave",
       GLOBAL_VAR(opt_slave_parallel_threads), CMD_LINE(REQUIRED_ARG),
       VALID_RANGE(0,16383), DEFAULT(0), BLOCK_SIZE(1), NO_MUTEX_GUARD,
       NOT_IN_BINLOG, ON_CHECK(check_slave_parallel_threads),
       ON_UPDATE(fix_slave_parallel_threads));


static bool
check_slave_domain_parallel_threads(sys_var *self, THD *thd, set_var *var)
{
  bool running;

  mysql_mutex_lock(&LOCK_active_mi);
  running= master_info_index->give_error_if_slave_running();
  mysql_mutex_unlock(&LOCK_active_mi);
  if (running)
    return true;

  return false;
}

static bool
fix_slave_domain_parallel_threads(sys_var *self, THD *thd, enum_var_type type)
{
  bool running;

  mysql_mutex_unlock(&LOCK_global_system_variables);
  mysql_mutex_lock(&LOCK_active_mi);
  running= master_info_index->give_error_if_slave_running();
  mysql_mutex_unlock(&LOCK_active_mi);
  mysql_mutex_lock(&LOCK_global_system_variables);

  return running ? true : false;
}


static Sys_var_ulong Sys_slave_domain_parallel_threads(
       "slave_domain_parallel_threads",
       "Maximum number of parallel threads to use on slave for events in a "
       "single replication domain. When using multiple domains, this can be "
       "used to limit a single domain from grabbing all threads and thus "
       "stalling other domains. The default of 0 means to allow a domain to "
       "grab as many threads as it wants, up to the value of "
       "slave_parallel_threads.",
       GLOBAL_VAR(opt_slave_domain_parallel_threads), CMD_LINE(REQUIRED_ARG),
       VALID_RANGE(0,16383), DEFAULT(0), BLOCK_SIZE(1), NO_MUTEX_GUARD,
       NOT_IN_BINLOG, ON_CHECK(check_slave_domain_parallel_threads),
       ON_UPDATE(fix_slave_domain_parallel_threads));


static Sys_var_ulong Sys_slave_parallel_max_queued(
       "slave_parallel_max_queued",
       "Limit on how much memory SQL threads should use per parallel "
       "replication thread when reading ahead in the relay log looking for "
       "opportunities for parallel replication. Only used when "
       "--slave-parallel-threads > 0.",
       GLOBAL_VAR(opt_slave_parallel_max_queued), CMD_LINE(REQUIRED_ARG),
       VALID_RANGE(0,2147483647), DEFAULT(131072), BLOCK_SIZE(1));


static bool
check_gtid_ignore_duplicates(sys_var *self, THD *thd, set_var *var)
{
  bool running;

  mysql_mutex_lock(&LOCK_active_mi);
  running= master_info_index->give_error_if_slave_running();
  mysql_mutex_unlock(&LOCK_active_mi);
  if (running)
    return true;

  return false;
}

static bool
fix_gtid_ignore_duplicates(sys_var *self, THD *thd, enum_var_type type)
{
  bool running;

  mysql_mutex_unlock(&LOCK_global_system_variables);
  mysql_mutex_lock(&LOCK_active_mi);
  running= master_info_index->give_error_if_slave_running();
  mysql_mutex_unlock(&LOCK_active_mi);
  mysql_mutex_lock(&LOCK_global_system_variables);

  return running ? true : false;
}


static Sys_var_mybool Sys_gtid_ignore_duplicates(
       "gtid_ignore_duplicates",
       "When set, different master connections in multi-source replication are "
       "allowed to receive and process event groups with the same GTID (when "
       "using GTID mode). Only one will be applied, any others will be "
       "ignored. Within a given replication domain, just the sequence number "
       "will be used to decide whether a given GTID has been already applied; "
       "this means it is the responsibility of the user to ensure that GTID "
       "sequence numbers are strictly increasing.",
       GLOBAL_VAR(opt_gtid_ignore_duplicates), CMD_LINE(OPT_ARG),
       DEFAULT(FALSE), NO_MUTEX_GUARD,
       NOT_IN_BINLOG, ON_CHECK(check_gtid_ignore_duplicates),
       ON_UPDATE(fix_gtid_ignore_duplicates));
#endif


static Sys_var_ulong Sys_binlog_commit_wait_count(
       "binlog_commit_wait_count",
       "If non-zero, binlog write will wait at most binlog_commit_wait_usec "
       "microseconds for at least this many commits to queue up for group "
       "commit to the binlog. This can reduce I/O on the binlog and provide "
       "increased opportunity for parallel apply on the slave, but too high "
       "a value will decrease commit throughput.",
       GLOBAL_VAR(opt_binlog_commit_wait_count), CMD_LINE(REQUIRED_ARG),
       VALID_RANGE(0, ULONG_MAX), DEFAULT(0), BLOCK_SIZE(1));


static Sys_var_ulong Sys_binlog_commit_wait_usec(
       "binlog_commit_wait_usec",
       "Maximum time, in microseconds, to wait for more commits to queue up "
       "for binlog group commit. Only takes effect if the value of "
       "binlog_commit_wait_count is non-zero.",
       GLOBAL_VAR(opt_binlog_commit_wait_usec), CMD_LINE(REQUIRED_ARG),
       VALID_RANGE(0, ULONG_MAX), DEFAULT(100000), BLOCK_SIZE(1));


static bool fix_max_join_size(sys_var *self, THD *thd, enum_var_type type)
{
  SV *sv= type == OPT_GLOBAL ? &global_system_variables : &thd->variables;
  if (sv->max_join_size == HA_POS_ERROR)
    sv->option_bits|= OPTION_BIG_SELECTS;
  else
    sv->option_bits&= ~OPTION_BIG_SELECTS;
  return false;
}
static Sys_var_harows Sys_max_join_size(
       "max_join_size",
       "Joins that are probably going to read more than max_join_size "
       "records return an error",
       SESSION_VAR(max_join_size), CMD_LINE(REQUIRED_ARG),
       VALID_RANGE(1, HA_POS_ERROR), DEFAULT(HA_POS_ERROR), BLOCK_SIZE(1),
       NO_MUTEX_GUARD, NOT_IN_BINLOG, ON_CHECK(0),
       ON_UPDATE(fix_max_join_size));

static Sys_var_ulong Sys_max_seeks_for_key(
       "max_seeks_for_key",
       "Limit assumed max number of seeks when looking up rows based on a key",
       SESSION_VAR(max_seeks_for_key), CMD_LINE(REQUIRED_ARG),
       VALID_RANGE(1, UINT_MAX), DEFAULT(UINT_MAX), BLOCK_SIZE(1));

static Sys_var_ulong Sys_max_length_for_sort_data(
       "max_length_for_sort_data",
       "Max number of bytes in sorted records",
       SESSION_VAR(max_length_for_sort_data), CMD_LINE(REQUIRED_ARG),
       VALID_RANGE(4, 8192*1024L), DEFAULT(1024), BLOCK_SIZE(1));

static Sys_var_ulong Sys_max_long_data_size(
       "max_long_data_size",
       "The maximum BLOB length to send to server from "
       "mysql_send_long_data API. Deprecated option; "
       "use max_allowed_packet instead.",
       READ_ONLY GLOBAL_VAR(max_long_data_size),
       CMD_LINE(REQUIRED_ARG, OPT_MAX_LONG_DATA_SIZE),
       VALID_RANGE(1024, UINT_MAX32), DEFAULT(1024*1024),
       BLOCK_SIZE(1));

static PolyLock_mutex PLock_prepared_stmt_count(&LOCK_prepared_stmt_count);
static Sys_var_ulong Sys_max_prepared_stmt_count(
       "max_prepared_stmt_count",
       "Maximum number of prepared statements in the server",
       GLOBAL_VAR(max_prepared_stmt_count), CMD_LINE(REQUIRED_ARG),
       VALID_RANGE(0, 1024*1024), DEFAULT(16382), BLOCK_SIZE(1),
       &PLock_prepared_stmt_count);

static Sys_var_ulong Sys_max_sort_length(
       "max_sort_length",
       "The number of bytes to use when sorting BLOB or TEXT values (only "
       "the first max_sort_length bytes of each value are used; the rest "
       "are ignored)",
       SESSION_VAR(max_sort_length), CMD_LINE(REQUIRED_ARG),
       VALID_RANGE(4, 8192*1024L), DEFAULT(1024), BLOCK_SIZE(1));

static Sys_var_ulong Sys_max_sp_recursion_depth(
       "max_sp_recursion_depth",
       "Maximum stored procedure recursion depth",
       SESSION_VAR(max_sp_recursion_depth), CMD_LINE(OPT_ARG),
       VALID_RANGE(0, 255), DEFAULT(0), BLOCK_SIZE(1));


static bool if_checking_enabled(sys_var *self, THD *thd,  set_var *var)
{
  if (session_readonly(self, thd, var))
    return true;
  
  if (!max_user_connections_checking)
  {
    my_error(ER_OPTION_PREVENTS_STATEMENT, MYF(0), "--max-user-connections=0");
    return true;
  }

  return false;
}
// non-standard session_value_ptr() here
static Sys_var_max_user_conn Sys_max_user_connections(
       "max_user_connections",
       "The maximum number of active connections for a single user "
       "(0 = no limit)",
       SESSION_VAR(max_user_connections), CMD_LINE(REQUIRED_ARG),
       VALID_RANGE(-1, INT_MAX), DEFAULT(0), BLOCK_SIZE(1), NO_MUTEX_GUARD,
       NOT_IN_BINLOG, ON_CHECK(if_checking_enabled));

static Sys_var_ulong Sys_max_tmp_tables(
       "max_tmp_tables",
       "Maximum number of temporary tables a client can keep open at a time",
       SESSION_VAR(max_tmp_tables), CMD_LINE(REQUIRED_ARG),
       VALID_RANGE(1, UINT_MAX), DEFAULT(32), BLOCK_SIZE(1));

static Sys_var_ulong Sys_max_write_lock_count(
       "max_write_lock_count",
       "After this many write locks, allow some read locks to run in between",
       GLOBAL_VAR(max_write_lock_count), CMD_LINE(REQUIRED_ARG),
       VALID_RANGE(1, UINT_MAX), DEFAULT(UINT_MAX), BLOCK_SIZE(1));

static Sys_var_ulong Sys_min_examined_row_limit(
       "min_examined_row_limit",
       "Don't write queries to slow log that examine fewer rows "
       "than that",
       SESSION_VAR(min_examined_row_limit), CMD_LINE(REQUIRED_ARG),
       VALID_RANGE(0, UINT_MAX), DEFAULT(0), BLOCK_SIZE(1));

#ifdef _WIN32
static Sys_var_mybool Sys_named_pipe(
       "named_pipe", "Enable the named pipe (NT)",
       READ_ONLY GLOBAL_VAR(opt_enable_named_pipe), CMD_LINE(OPT_ARG),
       DEFAULT(FALSE));
#endif


static bool check_net_buffer_length(sys_var *self, THD *thd,  set_var *var)
{
  longlong val;
  if (session_readonly(self, thd, var))
    return true;

  val= var->save_result.ulonglong_value;
  if (val > (longlong) global_system_variables.max_allowed_packet)
  {
    push_warning_printf(thd, Sql_condition::WARN_LEVEL_WARN,
                        WARN_OPTION_BELOW_LIMIT, ER(WARN_OPTION_BELOW_LIMIT),
                        "max_allowed_packet", "net_buffer_length");
  }
  return false;
}
static Sys_var_ulong Sys_net_buffer_length(
       "net_buffer_length",
       "Buffer length for TCP/IP and socket communication",
       SESSION_VAR(net_buffer_length), CMD_LINE(REQUIRED_ARG),
       VALID_RANGE(1024, 1024*1024), DEFAULT(16384), BLOCK_SIZE(1024),
       NO_MUTEX_GUARD, NOT_IN_BINLOG, ON_CHECK(check_net_buffer_length));

static bool fix_net_read_timeout(sys_var *self, THD *thd, enum_var_type type)
{
  if (type != OPT_GLOBAL)
    my_net_set_read_timeout(&thd->net, thd->variables.net_read_timeout);
  return false;
}
static Sys_var_ulong Sys_net_read_timeout(
       "net_read_timeout",
       "Number of seconds to wait for more data from a connection before "
       "aborting the read",
       SESSION_VAR(net_read_timeout), CMD_LINE(REQUIRED_ARG),
       VALID_RANGE(1, LONG_TIMEOUT), DEFAULT(NET_READ_TIMEOUT), BLOCK_SIZE(1),
       NO_MUTEX_GUARD, NOT_IN_BINLOG, ON_CHECK(0),
       ON_UPDATE(fix_net_read_timeout));

static bool fix_net_write_timeout(sys_var *self, THD *thd, enum_var_type type)
{
  if (type != OPT_GLOBAL)
    my_net_set_write_timeout(&thd->net, thd->variables.net_write_timeout);
  return false;
}
static Sys_var_ulong Sys_net_write_timeout(
       "net_write_timeout",
       "Number of seconds to wait for a block to be written to a connection "
       "before aborting the write",
       SESSION_VAR(net_write_timeout), CMD_LINE(REQUIRED_ARG),
       VALID_RANGE(1, LONG_TIMEOUT), DEFAULT(NET_WRITE_TIMEOUT), BLOCK_SIZE(1),
       NO_MUTEX_GUARD, NOT_IN_BINLOG, ON_CHECK(0),
       ON_UPDATE(fix_net_write_timeout));

static bool fix_net_retry_count(sys_var *self, THD *thd, enum_var_type type)
{
  if (type != OPT_GLOBAL)
    thd->net.retry_count=thd->variables.net_retry_count;
  return false;
}
static Sys_var_ulong Sys_net_retry_count(
       "net_retry_count",
       "If a read on a communication port is interrupted, retry this "
       "many times before giving up",
       SESSION_VAR(net_retry_count), CMD_LINE(REQUIRED_ARG),
       VALID_RANGE(1, UINT_MAX), DEFAULT(MYSQLD_NET_RETRY_COUNT),
       BLOCK_SIZE(1), NO_MUTEX_GUARD, NOT_IN_BINLOG, ON_CHECK(0),
       ON_UPDATE(fix_net_retry_count));

static Sys_var_mybool Sys_old_mode(
       "old", "Use compatible behavior from previous MariaDB version. See also --old-mode",
       SESSION_VAR(old_mode), CMD_LINE(OPT_ARG), DEFAULT(FALSE));

static Sys_var_mybool Sys_old_alter_table(
       "old_alter_table", "Use old, non-optimized alter table",
       SESSION_VAR(old_alter_table), CMD_LINE(OPT_ARG), DEFAULT(FALSE));

static bool check_old_passwords(sys_var *self, THD *thd, set_var *var)
{
  return mysql_user_table_is_in_short_password_format;
}
static Sys_var_mybool Sys_old_passwords(
       "old_passwords",
       "Use old password encryption method (needed for 4.0 and older clients)",
       SESSION_VAR(old_passwords), CMD_LINE(OPT_ARG), DEFAULT(FALSE),
       NO_MUTEX_GUARD, NOT_IN_BINLOG, ON_CHECK(check_old_passwords));
export sys_var *Sys_old_passwords_ptr= &Sys_old_passwords; // for sql_acl.cc

static Sys_var_ulong Sys_open_files_limit(
       "open_files_limit",
       "If this is not 0, then mysqld will use this value to reserve file "
       "descriptors to use with setrlimit(). If this value is 0 then mysqld "
       "will reserve max_connections*5 or max_connections + table_cache*2 "
       "(whichever is larger) number of file descriptors",
       READ_ONLY GLOBAL_VAR(open_files_limit), CMD_LINE(REQUIRED_ARG),
       VALID_RANGE(0, OS_FILE_LIMIT), DEFAULT(0), BLOCK_SIZE(1));

/// @todo change to enum
static Sys_var_ulong Sys_optimizer_prune_level(
       "optimizer_prune_level",
       "Controls the heuristic(s) applied during query optimization to prune "
       "less-promising partial plans from the optimizer search space. "
       "Meaning: 0 - do not apply any heuristic, thus perform exhaustive "
       "search; 1 - prune plans based on number of retrieved rows",
       SESSION_VAR(optimizer_prune_level), CMD_LINE(REQUIRED_ARG),
       VALID_RANGE(0, 1), DEFAULT(1), BLOCK_SIZE(1));

static Sys_var_ulong Sys_optimizer_selectivity_sampling_limit(
       "optimizer_selectivity_sampling_limit",
       "Controls number of record samples to check condition selectivity",
       SESSION_VAR(optimizer_selectivity_sampling_limit),
       CMD_LINE(REQUIRED_ARG),
       VALID_RANGE(SELECTIVITY_SAMPLING_THRESHOLD, UINT_MAX),
       DEFAULT(SELECTIVITY_SAMPLING_LIMIT), BLOCK_SIZE(1));

static Sys_var_ulong Sys_optimizer_use_condition_selectivity(
       "optimizer_use_condition_selectivity",
       "Controls selectivity of which conditions the optimizer takes into "
       "account to calculate cardinality of a partial join when it searches "
       "for the best execution plan "
       "Meaning: "
       "1 - use selectivity of index backed range conditions to calculate "
       "the cardinality of a partial join if the last joined table is "
       "accessed by full table scan or an index scan, "
       "2 - use selectivity of index backed range conditions to calculate "
       "the cardinality of a partial join in any case, "
       "3 - additionally always use selectivity of range conditions that are "
       "not backed by any index to calculate the cardinality of a partial join, "
       "4 - use histograms to calculate selectivity of range conditions that "
       "are not backed by any index to calculate the cardinality of "
       "a partial join."
       "5 - additionally use selectivity of certain non-range predicates "
       "calculated on record samples",
       SESSION_VAR(optimizer_use_condition_selectivity), CMD_LINE(REQUIRED_ARG),
       VALID_RANGE(1, 5), DEFAULT(1), BLOCK_SIZE(1));

/** Warns about deprecated value 63 */
static bool fix_optimizer_search_depth(sys_var *self, THD *thd,
                                       enum_var_type type)
{
  SV *sv= type == OPT_GLOBAL ? &global_system_variables : &thd->variables;
  if (sv->optimizer_search_depth == MAX_TABLES+2)
    WARN_DEPRECATED(thd, 10, 2, "optimizer-search-depth=63",
                    "a search depth less than 63");
  return false;
}

static Sys_var_ulong Sys_optimizer_search_depth(
       "optimizer_search_depth",
       "Maximum depth of search performed by the query optimizer. Values "
       "larger than the number of relations in a query result in better "
       "query plans, but take longer to compile a query. Values smaller "
       "than the number of tables in a relation result in faster "
       "optimization, but may produce very bad query plans. If set to 0, "
       "the system will automatically pick a reasonable value; if set to "
       "63, the optimizer will switch to the original find_best search. "
       "NOTE: The value 63 and its associated behaviour is deprecated",
       SESSION_VAR(optimizer_search_depth), CMD_LINE(REQUIRED_ARG),
       VALID_RANGE(0, MAX_TABLES+2), DEFAULT(MAX_TABLES+1), BLOCK_SIZE(1),
       NO_MUTEX_GUARD, NOT_IN_BINLOG, ON_CHECK(0),
       ON_UPDATE(fix_optimizer_search_depth));

/* this is used in the sigsegv handler */
export const char *optimizer_switch_names[]=
{
  "index_merge","index_merge_union","index_merge_sort_union",
  "index_merge_intersection","index_merge_sort_intersection",
  "engine_condition_pushdown",
  "index_condition_pushdown",
  "derived_merge", "derived_with_keys",
  "firstmatch","loosescan","materialization","in_to_exists","semijoin",
  "partial_match_rowid_merge",
  "partial_match_table_scan",
  "subquery_cache",
  "mrr",
  "mrr_cost_based",
  "mrr_sort_keys",
  "outer_join_with_cache",
  "semijoin_with_cache",
  "join_cache_incremental",
  "join_cache_hashed",
  "join_cache_bka",
  "optimize_join_buffer_size",
  "table_elimination",
  "extended_keys",
  "exists_to_in",
  "default", NullS
};
static bool fix_optimizer_switch(sys_var *self, THD *thd,
                                 enum_var_type type)
{
  SV *sv= (type == OPT_GLOBAL) ? &global_system_variables : &thd->variables;
  if (sv->optimizer_switch & deprecated_ENGINE_CONDITION_PUSHDOWN)
    push_warning_printf(current_thd, Sql_condition::WARN_LEVEL_WARN,
                        ER_WARN_DEPRECATED_SYNTAX_NO_REPLACEMENT,
                        ER(ER_WARN_DEPRECATED_SYNTAX_NO_REPLACEMENT),
                        "engine_condition_pushdown=on");
  return false;
}
static Sys_var_flagset Sys_optimizer_switch(
       "optimizer_switch",
       "Fine-tune the optimizer behavior",
       SESSION_VAR(optimizer_switch), CMD_LINE(REQUIRED_ARG),
       optimizer_switch_names, DEFAULT(OPTIMIZER_SWITCH_DEFAULT),
       NO_MUTEX_GUARD, NOT_IN_BINLOG, ON_CHECK(NULL),
       ON_UPDATE(fix_optimizer_switch));

static Sys_var_charptr Sys_pid_file(
       "pid_file", "Pid file used by safe_mysqld",
       READ_ONLY GLOBAL_VAR(pidfile_name_ptr), CMD_LINE(REQUIRED_ARG),
       IN_FS_CHARSET, DEFAULT(0));

static Sys_var_charptr Sys_plugin_dir(
       "plugin_dir", "Directory for plugins",
       READ_ONLY GLOBAL_VAR(opt_plugin_dir_ptr), CMD_LINE(REQUIRED_ARG),
       IN_FS_CHARSET, DEFAULT(0));

static Sys_var_uint Sys_port(
       "port",
       "Port number to use for connection or 0 to default to, "
       "my.cnf, $MYSQL_TCP_PORT, "
#if MYSQL_PORT_DEFAULT == 0
       "/etc/services, "
#endif
       "built-in default (" STRINGIFY_ARG(MYSQL_PORT) "), whatever comes first",
       READ_ONLY GLOBAL_VAR(mysqld_port), CMD_LINE(REQUIRED_ARG, 'P'),
       VALID_RANGE(0, UINT_MAX32), DEFAULT(0), BLOCK_SIZE(1));

static Sys_var_ulong Sys_preload_buff_size(
       "preload_buffer_size",
       "The size of the buffer that is allocated when preloading indexes",
       SESSION_VAR(preload_buff_size), CMD_LINE(REQUIRED_ARG),
       VALID_RANGE(1024, 1024*1024*1024), DEFAULT(32768), BLOCK_SIZE(1));

static Sys_var_uint Sys_protocol_version(
       "protocol_version",
       "The version of the client/server protocol used by the MySQL server",
       READ_ONLY GLOBAL_VAR(protocol_version), CMD_LINE_HELP_ONLY,
       VALID_RANGE(0, ~0), DEFAULT(PROTOCOL_VERSION), BLOCK_SIZE(1));

static Sys_var_proxy_user Sys_proxy_user(
       "proxy_user", "The proxy user account name used when logging in",
       IN_SYSTEM_CHARSET);

static Sys_var_external_user Sys_exterenal_user(
       "external_user", "The external user account used when logging in",
       IN_SYSTEM_CHARSET);

static Sys_var_ulong Sys_read_buff_size(
       "read_buffer_size",
       "Each thread that does a sequential scan allocates a buffer of "
       "this size for each table it scans. If you do many sequential scans, "
       "you may want to increase this value",
       SESSION_VAR(read_buff_size), CMD_LINE(REQUIRED_ARG),
       VALID_RANGE(IO_SIZE*2, INT_MAX32), DEFAULT(128*1024),
       BLOCK_SIZE(IO_SIZE));

static bool check_read_only(sys_var *self, THD *thd, set_var *var)
{
  /* Prevent self dead-lock */
  if (thd->locked_tables_mode || thd->in_active_multi_stmt_transaction())
  {
    my_error(ER_LOCK_OR_ACTIVE_TRANSACTION, MYF(0));
    return true;
  }
  return false;
}
static bool fix_read_only(sys_var *self, THD *thd, enum_var_type type)
{
  bool result= true;
  my_bool new_read_only= read_only; // make a copy before releasing a mutex
  DBUG_ENTER("sys_var_opt_readonly::update");

  if (read_only == FALSE || read_only == opt_readonly)
  {
    opt_readonly= read_only;
    DBUG_RETURN(false);
  }

  if (check_read_only(self, thd, 0)) // just in case
    goto end;

  if (thd->global_read_lock.is_acquired())
  {
    /*
      This connection already holds the global read lock.
      This can be the case with:
      - FLUSH TABLES WITH READ LOCK
      - SET GLOBAL READ_ONLY = 1
    */
    opt_readonly= read_only;
    DBUG_RETURN(false);
  }

  /*
    READ_ONLY=1 prevents write locks from being taken on tables and
    blocks transactions from committing. We therefore should make sure
    that no such events occur while setting the read_only variable.
    This is a 2 step process:
    [1] lock_global_read_lock()
      Prevents connections from obtaining new write locks on
      tables. Note that we can still have active rw transactions.
    [2] make_global_read_lock_block_commit()
      Prevents transactions from committing.
  */

  read_only= opt_readonly;
  mysql_mutex_unlock(&LOCK_global_system_variables);

  if (thd->global_read_lock.lock_global_read_lock(thd))
    goto end_with_mutex_unlock;

  if ((result= thd->global_read_lock.make_global_read_lock_block_commit(thd)))
    goto end_with_read_lock;

  /* Change the opt_readonly system variable, safe because the lock is held */
  opt_readonly= new_read_only;
  result= false;

 end_with_read_lock:
  /* Release the lock */
  thd->global_read_lock.unlock_global_read_lock(thd);
 end_with_mutex_unlock:
  mysql_mutex_lock(&LOCK_global_system_variables);
 end:
  read_only= opt_readonly;
  DBUG_RETURN(result);
}


/**
  The read_only boolean is always equal to the opt_readonly boolean except
  during fix_read_only(); when that function is entered, opt_readonly is
  the pre-update value and read_only is the post-update value.
  fix_read_only() compares them and runs needed operations for the
  transition (especially when transitioning from false to true) and
  synchronizes both booleans in the end.
*/
static Sys_var_mybool Sys_readonly(
       "read_only",
       "Make all non-temporary tables read-only, with the exception for "
       "replication (slave) threads and users with the SUPER privilege",
       GLOBAL_VAR(read_only), CMD_LINE(OPT_ARG), DEFAULT(FALSE),
       NO_MUTEX_GUARD, NOT_IN_BINLOG,
       ON_CHECK(check_read_only), ON_UPDATE(fix_read_only));

// Small lower limit to be able to test MRR
static Sys_var_ulong Sys_read_rnd_buff_size(
       "read_rnd_buffer_size",
       "When reading rows in sorted order after a sort, the rows are read "
       "through this buffer to avoid a disk seeks",
       SESSION_VAR(read_rnd_buff_size), CMD_LINE(REQUIRED_ARG),
       VALID_RANGE(1, INT_MAX32), DEFAULT(256*1024), BLOCK_SIZE(1));

static Sys_var_ulong Sys_div_precincrement(
       "div_precision_increment", "Precision of the result of '/' "
       "operator will be increased on that value",
       SESSION_VAR(div_precincrement), CMD_LINE(REQUIRED_ARG),
       VALID_RANGE(0, DECIMAL_MAX_SCALE), DEFAULT(4), BLOCK_SIZE(1));

static Sys_var_ulong Sys_rpl_recovery_rank(
       "rpl_recovery_rank", "Unused, will be removed",
       GLOBAL_VAR(rpl_recovery_rank), CMD_LINE(REQUIRED_ARG),
       VALID_RANGE(0, ULONG_MAX), DEFAULT(0), BLOCK_SIZE(1),
       NO_MUTEX_GUARD, NOT_IN_BINLOG, ON_CHECK(0), ON_UPDATE(0),
       DEPRECATED(""));

static Sys_var_ulong Sys_range_alloc_block_size(
       "range_alloc_block_size",
       "Allocation block size for storing ranges during optimization",
       SESSION_VAR(range_alloc_block_size), CMD_LINE(REQUIRED_ARG),
       VALID_RANGE(RANGE_ALLOC_BLOCK_SIZE, UINT_MAX),
       DEFAULT(RANGE_ALLOC_BLOCK_SIZE), BLOCK_SIZE(1024));

static Sys_var_ulong Sys_multi_range_count(
       "multi_range_count", "Ignored. Use mrr_buffer_size instead",
       SESSION_VAR(multi_range_count), CMD_LINE(REQUIRED_ARG),
       VALID_RANGE(1, ULONG_MAX), DEFAULT(256), BLOCK_SIZE(1),
       NO_MUTEX_GUARD, NOT_IN_BINLOG, ON_CHECK(0), ON_UPDATE(0),
       DEPRECATED("'@@mrr_buffer_size'"));

static bool fix_thd_mem_root(sys_var *self, THD *thd, enum_var_type type)
{
  if (type != OPT_GLOBAL)
    reset_root_defaults(thd->mem_root,
                        thd->variables.query_alloc_block_size,
                        thd->variables.query_prealloc_size);
  return false;
}
static Sys_var_ulong Sys_query_alloc_block_size(
       "query_alloc_block_size",
       "Allocation block size for query parsing and execution",
       SESSION_VAR(query_alloc_block_size), CMD_LINE(REQUIRED_ARG),
       VALID_RANGE(1024, UINT_MAX), DEFAULT(QUERY_ALLOC_BLOCK_SIZE),
       BLOCK_SIZE(1024), NO_MUTEX_GUARD, NOT_IN_BINLOG, ON_CHECK(0),
       ON_UPDATE(fix_thd_mem_root));

static Sys_var_ulong Sys_query_prealloc_size(
       "query_prealloc_size",
       "Persistent buffer for query parsing and execution",
       SESSION_VAR(query_prealloc_size), CMD_LINE(REQUIRED_ARG),
       VALID_RANGE(QUERY_ALLOC_PREALLOC_SIZE, UINT_MAX),
       DEFAULT(QUERY_ALLOC_PREALLOC_SIZE),
       BLOCK_SIZE(1024), NO_MUTEX_GUARD, NOT_IN_BINLOG, ON_CHECK(0),
       ON_UPDATE(fix_thd_mem_root));

#ifdef HAVE_SMEM
static Sys_var_mybool Sys_shared_memory(
       "shared_memory", "Enable the shared memory",
       READ_ONLY GLOBAL_VAR(opt_enable_shared_memory), CMD_LINE(OPT_ARG),
       DEFAULT(FALSE));

static Sys_var_charptr Sys_shared_memory_base_name(
       "shared_memory_base_name", "Base name of shared memory",
       READ_ONLY GLOBAL_VAR(shared_memory_base_name), CMD_LINE(REQUIRED_ARG),
       IN_FS_CHARSET, DEFAULT(0));
#endif

// this has to be NO_CMD_LINE as the command-line option has a different name
static Sys_var_mybool Sys_skip_external_locking(
       "skip_external_locking", "Don't use system (external) locking",
       READ_ONLY GLOBAL_VAR(my_disable_locking), NO_CMD_LINE, DEFAULT(TRUE));

static Sys_var_mybool Sys_skip_networking(
       "skip_networking", "Don't allow connection with TCP/IP",
       READ_ONLY GLOBAL_VAR(opt_disable_networking), CMD_LINE(OPT_ARG),
       DEFAULT(FALSE));

static Sys_var_mybool Sys_skip_name_resolve(
       "skip_name_resolve",
       "Don't resolve hostnames. All hostnames are IP's or 'localhost'.",
       READ_ONLY GLOBAL_VAR(opt_skip_name_resolve),
       CMD_LINE(OPT_ARG, OPT_SKIP_RESOLVE),
       DEFAULT(FALSE));

static Sys_var_mybool Sys_skip_show_database(
       "skip_show_database", "Don't allow 'SHOW DATABASE' commands",
       READ_ONLY GLOBAL_VAR(opt_skip_show_db), CMD_LINE(OPT_ARG),
       DEFAULT(FALSE));

static Sys_var_charptr Sys_socket(
       "socket", "Socket file to use for connection",
       READ_ONLY GLOBAL_VAR(mysqld_unix_port), CMD_LINE(REQUIRED_ARG),
       IN_FS_CHARSET, DEFAULT(0));

/* 
  thread_concurrency is a no-op on all platforms since
  MySQL 5.1.  It will be removed in the context of
  WL#5265
*/
static Sys_var_ulong Sys_thread_concurrency(
       "thread_concurrency",
       "Permits the application to give the threads system a hint for "
       "the desired number of threads that should be run at the same time."
       "This variable has no effect, and is deprecated. "
       "It will be removed in a future release.",
       READ_ONLY GLOBAL_VAR(concurrency), CMD_LINE(REQUIRED_ARG),
       VALID_RANGE(1, 512), DEFAULT(DEFAULT_CONCURRENCY), BLOCK_SIZE(1),
       NO_MUTEX_GUARD, NOT_IN_BINLOG, ON_CHECK(0), ON_UPDATE(0),
       DEPRECATED(""));

static Sys_var_ulonglong Sys_thread_stack(
       "thread_stack", "The stack size for each thread",
       READ_ONLY GLOBAL_VAR(my_thread_stack_size), CMD_LINE(REQUIRED_ARG),
       VALID_RANGE(128*1024, ULONGLONG_MAX), DEFAULT(DEFAULT_THREAD_STACK),
       BLOCK_SIZE(1024));

static Sys_var_charptr Sys_tmpdir(
       "tmpdir", "Path for temporary files. Several paths may "
       "be specified, separated by a "
#if defined(__WIN__)
       "semicolon (;)"
#else
       "colon (:)"
#endif
       ", in this case they are used in a round-robin fashion",
       READ_ONLY GLOBAL_VAR(opt_mysql_tmpdir), CMD_LINE(REQUIRED_ARG, 't'),
       IN_FS_CHARSET, DEFAULT(0));

static bool fix_trans_mem_root(sys_var *self, THD *thd, enum_var_type type)
{
  if (type != OPT_GLOBAL)
    reset_root_defaults(&thd->transaction.mem_root,
                        thd->variables.trans_alloc_block_size,
                        thd->variables.trans_prealloc_size);
  return false;
}
static Sys_var_ulong Sys_trans_alloc_block_size(
       "transaction_alloc_block_size",
       "Allocation block size for transactions to be stored in binary log",
       SESSION_VAR(trans_alloc_block_size), CMD_LINE(REQUIRED_ARG),
       VALID_RANGE(1024, UINT_MAX), DEFAULT(QUERY_ALLOC_BLOCK_SIZE),
       BLOCK_SIZE(1024), NO_MUTEX_GUARD, NOT_IN_BINLOG, ON_CHECK(0),
       ON_UPDATE(fix_trans_mem_root));

static Sys_var_ulong Sys_trans_prealloc_size(
       "transaction_prealloc_size",
       "Persistent buffer for transactions to be stored in binary log",
       SESSION_VAR(trans_prealloc_size), CMD_LINE(REQUIRED_ARG),
       VALID_RANGE(1024, UINT_MAX), DEFAULT(TRANS_ALLOC_PREALLOC_SIZE),
       BLOCK_SIZE(1024), NO_MUTEX_GUARD, NOT_IN_BINLOG, ON_CHECK(0),
       ON_UPDATE(fix_trans_mem_root));

static const char *thread_handling_names[]=
{
  "one-thread-per-connection", "no-threads",
#ifdef HAVE_POOL_OF_THREADS
  "pool-of-threads",
#endif
  0
};

#if defined (_WIN32) && defined (HAVE_POOL_OF_THREADS)
/* Windows is using OS threadpool, so we're pretty sure it works well */
#define DEFAULT_THREAD_HANDLING 2
#else
#define DEFAULT_THREAD_HANDLING 0
#endif

static Sys_var_enum Sys_thread_handling(
       "thread_handling",
       "Define threads usage for handling queries",
       READ_ONLY GLOBAL_VAR(thread_handling), CMD_LINE(REQUIRED_ARG),
       thread_handling_names, 
       DEFAULT(DEFAULT_THREAD_HANDLING)
 );

#ifdef HAVE_QUERY_CACHE
static bool check_query_cache_size(sys_var *self, THD *thd, set_var *var)
{
  if (global_system_variables.query_cache_type == 0 &&
      var->value && var->value->val_int() != 0)
  {
    my_error(ER_QUERY_CACHE_DISABLED, MYF(0));
    return true;
  }

  return false;
}
static bool fix_query_cache_size(sys_var *self, THD *thd, enum_var_type type)
{
  ulong new_cache_size= query_cache.resize(query_cache_size);
  /*
     Note: query_cache_size is a global variable reflecting the
     requested cache size. See also query_cache_size_arg
  */
  if (query_cache_size != new_cache_size)
    push_warning_printf(current_thd, Sql_condition::WARN_LEVEL_WARN,
                        ER_WARN_QC_RESIZE, ER(ER_WARN_QC_RESIZE),
                        query_cache_size, new_cache_size);

  query_cache_size= new_cache_size;
  return false;
}
static bool fix_query_cache_limit(sys_var *self, THD *thd, enum_var_type type)
{
  query_cache.result_size_limit(query_cache_limit);
  return false;
}
static Sys_var_ulonglong Sys_query_cache_size(
       "query_cache_size",
       "The memory allocated to store results from old queries",
       GLOBAL_VAR(query_cache_size), CMD_LINE(REQUIRED_ARG),
       VALID_RANGE(0, ULONG_MAX), DEFAULT(0), BLOCK_SIZE(1024),
       NO_MUTEX_GUARD, NOT_IN_BINLOG, ON_CHECK(check_query_cache_size),
       ON_UPDATE(fix_query_cache_size));

static Sys_var_ulong Sys_query_cache_limit(
       "query_cache_limit",
       "Don't cache results that are bigger than this",
       GLOBAL_VAR(query_cache_limit), CMD_LINE(REQUIRED_ARG),
       VALID_RANGE(0, UINT_MAX), DEFAULT(1024*1024), BLOCK_SIZE(1),
       NO_MUTEX_GUARD, NOT_IN_BINLOG, ON_CHECK(NULL),
       ON_UPDATE(fix_query_cache_limit));

static bool fix_qcache_min_res_unit(sys_var *self, THD *thd, enum_var_type type)
{
  query_cache_min_res_unit=
    query_cache.set_min_res_unit(query_cache_min_res_unit);
  return false;
}
static Sys_var_ulong Sys_query_cache_min_res_unit(
       "query_cache_min_res_unit",
       "The minimum size for blocks allocated by the query cache",
       GLOBAL_VAR(query_cache_min_res_unit), CMD_LINE(REQUIRED_ARG),
       VALID_RANGE(0, UINT_MAX), DEFAULT(QUERY_CACHE_MIN_RESULT_DATA_SIZE),
       BLOCK_SIZE(8), NO_MUTEX_GUARD, NOT_IN_BINLOG, ON_CHECK(0),
       ON_UPDATE(fix_qcache_min_res_unit));

static const char *query_cache_type_names[]= { "OFF", "ON", "DEMAND", 0 };
static bool check_query_cache_type(sys_var *self, THD *thd, set_var *var)
{
  if (query_cache.is_disable_in_progress())
  {
    my_error(ER_QUERY_CACHE_IS_DISABLED, MYF(0));
    return true;
  }
  if (var->type != OPT_GLOBAL &&
      global_system_variables.query_cache_type == 0 &&
      var->value->val_int() != 0)
  {
    my_error(ER_QUERY_CACHE_IS_GLOBALY_DISABLED, MYF(0));
    return true;
  }

  return false;
}
static bool fix_query_cache_type(sys_var *self, THD *thd, enum_var_type type)
{
  if (type != OPT_GLOBAL)
    return false;

  if (global_system_variables.query_cache_type != 0 &&
      query_cache.is_disabled())
  {
    /* if disabling in progress variable will not be set */
    DBUG_ASSERT(!query_cache.is_disable_in_progress());
    /* Enable query cache because it was disabled */
    fix_query_cache_size(0, thd, type);
  }
  else if (global_system_variables.query_cache_type == 0)
    query_cache.disable_query_cache(thd);
  return false;
}
static Sys_var_enum Sys_query_cache_type(
       "query_cache_type",
       "OFF = Don't cache or retrieve results. ON = Cache all results "
       "except SELECT SQL_NO_CACHE ... queries. DEMAND = Cache only "
       "SELECT SQL_CACHE ... queries",
       SESSION_VAR(query_cache_type), CMD_LINE(REQUIRED_ARG),
       query_cache_type_names, DEFAULT(1), NO_MUTEX_GUARD, NOT_IN_BINLOG,
       ON_CHECK(check_query_cache_type),
       ON_UPDATE(fix_query_cache_type));

static Sys_var_mybool Sys_query_cache_wlock_invalidate(
       "query_cache_wlock_invalidate",
       "Invalidate queries in query cache on LOCK for write",
       SESSION_VAR(query_cache_wlock_invalidate), CMD_LINE(OPT_ARG),
       DEFAULT(FALSE));
#endif /* HAVE_QUERY_CACHE */

static Sys_var_mybool Sys_secure_auth(
       "secure_auth",
       "Disallow authentication for accounts that have old (pre-4.1) "
       "passwords",
       GLOBAL_VAR(opt_secure_auth), CMD_LINE(OPT_ARG),
       DEFAULT(FALSE));

static Sys_var_charptr Sys_secure_file_priv(
       "secure_file_priv",
       "Limit LOAD DATA, SELECT ... OUTFILE, and LOAD_FILE() to files "
       "within specified directory",
       PREALLOCATED READ_ONLY GLOBAL_VAR(opt_secure_file_priv),
       CMD_LINE(REQUIRED_ARG), IN_FS_CHARSET, DEFAULT(0));

static bool fix_server_id(sys_var *self, THD *thd, enum_var_type type)
{
  if (type == OPT_GLOBAL)
  {
    server_id_supplied = 1;
    thd->variables.server_id= global_system_variables.server_id;
    /*
      Historically, server_id was a global variable that is exported to
      plugins. Now it is a session variable, and lives in the
      global_system_variables struct, but we still need to export the
      value for reading to plugins for backwards compatibility reasons.
    */
    ::server_id= global_system_variables.server_id;
  }
  return false;
}
static Sys_var_ulong Sys_server_id(
       "server_id",
       "Uniquely identifies the server instance in the community of "
       "replication partners",
       SESSION_VAR(server_id), CMD_LINE(REQUIRED_ARG, OPT_SERVER_ID),
       VALID_RANGE(0, UINT_MAX32), DEFAULT(0), BLOCK_SIZE(1), NO_MUTEX_GUARD,
       NOT_IN_BINLOG, ON_CHECK(check_has_super), ON_UPDATE(fix_server_id));

static Sys_var_mybool Sys_slave_compressed_protocol(
       "slave_compressed_protocol",
       "Use compression on master/slave protocol",
       GLOBAL_VAR(opt_slave_compressed_protocol), CMD_LINE(OPT_ARG),
       DEFAULT(FALSE));

#ifdef HAVE_REPLICATION
static const char *slave_exec_mode_names[]= {"STRICT", "IDEMPOTENT", 0};
static Sys_var_enum Slave_exec_mode(
       "slave_exec_mode",
       "How replication events should be executed. Legal values "
       "are STRICT (default) and IDEMPOTENT. In IDEMPOTENT mode, "
       "replication will not stop for operations that are idempotent. "
       "For example, in row based replication attempts to delete rows that "
       "doesn't exist will be ignored. "
       "In STRICT mode, replication will stop on any unexpected difference "
       "between the master and the slave",
       GLOBAL_VAR(slave_exec_mode_options), CMD_LINE(REQUIRED_ARG),
       slave_exec_mode_names, DEFAULT(SLAVE_EXEC_MODE_STRICT));

static Sys_var_enum Slave_ddl_exec_mode(
       "slave_ddl_exec_mode",
       "How replication events should be executed. Legal values "
       "are STRICT and IDEMPOTENT (default). In IDEMPOTENT mode, "
       "replication will not stop for DDL operations that are idempotent. "
       "This means that CREATE TABLE is treated as CREATE TABLE OR REPLACE and "
       "DROP TABLE is treated as DROP TABLE IF EXISTS.",
       GLOBAL_VAR(slave_ddl_exec_mode_options), CMD_LINE(REQUIRED_ARG),
       slave_exec_mode_names, DEFAULT(SLAVE_EXEC_MODE_IDEMPOTENT));

static const char *slave_run_triggers_for_rbr_names[]=
  {"NO", "YES", "LOGGING", 0};
static Sys_var_enum Slave_run_triggers_for_rbr(
       "slave_run_triggers_for_rbr",
       "Modes for how triggers in row-base replication on slave side will be "
       "executed. Legal values are NO (default), YES and LOGGING. NO means "
       "that trigger for RBR will not be running on slave. YES and LOGGING "
       "means that triggers will be running on slave, if there was not "
       "triggers running on the master for the statement. LOGGING also means "
       "results of that the executed triggers work will be written to "
       "the binlog.",
       GLOBAL_VAR(slave_run_triggers_for_rbr), CMD_LINE(REQUIRED_ARG),
       slave_run_triggers_for_rbr_names,
       DEFAULT(SLAVE_RUN_TRIGGERS_FOR_RBR_NO));

static const char *slave_type_conversions_name[]= {"ALL_LOSSY", "ALL_NON_LOSSY", 0};
static Sys_var_set Slave_type_conversions(
       "slave_type_conversions",
       "Set of slave type conversions that are enabled."
       " If the variable is empty, no conversions are"
       " allowed and it is expected that the types match exactly",
       GLOBAL_VAR(slave_type_conversions_options), CMD_LINE(REQUIRED_ARG),
       slave_type_conversions_name,
       DEFAULT(0));

static Sys_var_mybool Sys_slave_sql_verify_checksum(
       "slave_sql_verify_checksum",
       "Force checksum verification of replication events after reading them "
       "from relay log. Note: Events are always checksum-verified by slave on "
       "receiving them from the network before writing them to the relay log",
       GLOBAL_VAR(opt_slave_sql_verify_checksum), CMD_LINE(OPT_ARG),
       DEFAULT(TRUE));

static Sys_var_mybool Sys_master_verify_checksum(
       "master_verify_checksum",
       "Force checksum verification of logged events in the binary log before "
       "sending them to slaves or printing them in the output of "
       "SHOW BINLOG EVENTS",
       GLOBAL_VAR(opt_master_verify_checksum), CMD_LINE(OPT_ARG),
       DEFAULT(FALSE));

/* These names must match RPL_SKIP_XXX #defines in slave.h. */
static const char *replicate_events_marked_for_skip_names[]= {
  "REPLICATE", "FILTER_ON_SLAVE", "FILTER_ON_MASTER", 0
};

bool
Sys_var_replicate_events_marked_for_skip::global_update(THD *thd, set_var *var)
{
  bool result= true;                            // Assume error
  DBUG_ENTER("Sys_var_replicate_events_marked_for_skip::global_update");

  mysql_mutex_unlock(&LOCK_global_system_variables);
  mysql_mutex_lock(&LOCK_active_mi);
  if (!master_info_index->give_error_if_slave_running())
    result= Sys_var_enum::global_update(thd, var);
  mysql_mutex_unlock(&LOCK_active_mi);
  mysql_mutex_lock(&LOCK_global_system_variables);
  DBUG_RETURN(result);
}

static Sys_var_replicate_events_marked_for_skip Replicate_events_marked_for_skip
   ("replicate_events_marked_for_skip",
   "Whether the slave should replicate events that were created with "
   "@@skip_replication=1 on the master. Default REPLICATE (no events are "
   "skipped). Other values are FILTER_ON_SLAVE (events will be sent by the "
   "master but ignored by the slave) and FILTER_ON_MASTER (events marked with "
   "@@skip_replication=1 will be filtered on the master and never be sent to "
   "the slave).",
   GLOBAL_VAR(opt_replicate_events_marked_for_skip), CMD_LINE(REQUIRED_ARG),
   replicate_events_marked_for_skip_names, DEFAULT(RPL_SKIP_REPLICATE));
#endif


static Sys_var_ulong Sys_slow_launch_time(
       "slow_launch_time",
       "If creating the thread takes longer than this value (in seconds), "
       "the Slow_launch_threads counter will be incremented",
       GLOBAL_VAR(slow_launch_time), CMD_LINE(REQUIRED_ARG),
       VALID_RANGE(0, LONG_TIMEOUT), DEFAULT(2), BLOCK_SIZE(1));

static Sys_var_ulonglong Sys_sort_buffer(
       "sort_buffer_size",
       "Each thread that needs to do a sort allocates a buffer of this size",
       SESSION_VAR(sortbuff_size), CMD_LINE(REQUIRED_ARG),
       VALID_RANGE(MIN_SORT_MEMORY, SIZE_T_MAX), DEFAULT(MAX_SORT_MEMORY),
       BLOCK_SIZE(1));

export ulonglong expand_sql_mode(ulonglong sql_mode)
{
  if (sql_mode & MODE_ANSI)
  {
    /*
      Note that we dont set
      MODE_NO_KEY_OPTIONS | MODE_NO_TABLE_OPTIONS | MODE_NO_FIELD_OPTIONS
      to allow one to get full use of MySQL in this mode.

      MODE_ONLY_FULL_GROUP_BY was removed from ANSI mode because it is
      currently overly restrictive (see BUG#8510).
    */
    sql_mode|= (MODE_REAL_AS_FLOAT | MODE_PIPES_AS_CONCAT | MODE_ANSI_QUOTES |
                MODE_IGNORE_SPACE);
  }
  if (sql_mode & MODE_ORACLE)
    sql_mode|= (MODE_PIPES_AS_CONCAT | MODE_ANSI_QUOTES |
                MODE_IGNORE_SPACE |
                MODE_NO_KEY_OPTIONS | MODE_NO_TABLE_OPTIONS |
                MODE_NO_FIELD_OPTIONS | MODE_NO_AUTO_CREATE_USER);
  if (sql_mode & MODE_MSSQL)
    sql_mode|= (MODE_PIPES_AS_CONCAT | MODE_ANSI_QUOTES |
                MODE_IGNORE_SPACE |
                MODE_NO_KEY_OPTIONS | MODE_NO_TABLE_OPTIONS |
                MODE_NO_FIELD_OPTIONS);
  if (sql_mode & MODE_POSTGRESQL)
    sql_mode|= (MODE_PIPES_AS_CONCAT | MODE_ANSI_QUOTES |
                MODE_IGNORE_SPACE |
                MODE_NO_KEY_OPTIONS | MODE_NO_TABLE_OPTIONS |
                MODE_NO_FIELD_OPTIONS);
  if (sql_mode & MODE_DB2)
    sql_mode|= (MODE_PIPES_AS_CONCAT | MODE_ANSI_QUOTES |
                MODE_IGNORE_SPACE |
                MODE_NO_KEY_OPTIONS | MODE_NO_TABLE_OPTIONS |
                MODE_NO_FIELD_OPTIONS);
  if (sql_mode & MODE_MAXDB)
    sql_mode|= (MODE_PIPES_AS_CONCAT | MODE_ANSI_QUOTES |
                MODE_IGNORE_SPACE |
                MODE_NO_KEY_OPTIONS | MODE_NO_TABLE_OPTIONS |
                MODE_NO_FIELD_OPTIONS | MODE_NO_AUTO_CREATE_USER);
  if (sql_mode & MODE_MYSQL40)
    sql_mode|= MODE_HIGH_NOT_PRECEDENCE;
  if (sql_mode & MODE_MYSQL323)
    sql_mode|= MODE_HIGH_NOT_PRECEDENCE;
  if (sql_mode & MODE_TRADITIONAL)
    sql_mode|= (MODE_STRICT_TRANS_TABLES | MODE_STRICT_ALL_TABLES |
                MODE_NO_ZERO_IN_DATE | MODE_NO_ZERO_DATE |
                MODE_ERROR_FOR_DIVISION_BY_ZERO | MODE_NO_AUTO_CREATE_USER |
                MODE_NO_ENGINE_SUBSTITUTION);
  return sql_mode;
}
static bool check_sql_mode(sys_var *self, THD *thd, set_var *var)
{
  var->save_result.ulonglong_value=
    expand_sql_mode(var->save_result.ulonglong_value);
  return false;
}
static bool fix_sql_mode(sys_var *self, THD *thd, enum_var_type type)
{
  if (type != OPT_GLOBAL)
  {
    /* Update thd->server_status */
    if (thd->variables.sql_mode & MODE_NO_BACKSLASH_ESCAPES)
      thd->server_status|= SERVER_STATUS_NO_BACKSLASH_ESCAPES;
    else
      thd->server_status&= ~SERVER_STATUS_NO_BACKSLASH_ESCAPES;
  }
  return false;
}
/*
  WARNING: When adding new SQL modes don't forget to update the
  tables definitions that stores it's value (ie: mysql.event, mysql.proc)
*/
static const char *sql_mode_names[]=
{
  "REAL_AS_FLOAT", "PIPES_AS_CONCAT", "ANSI_QUOTES", "IGNORE_SPACE",
  "IGNORE_BAD_TABLE_OPTIONS",
  "ONLY_FULL_GROUP_BY", "NO_UNSIGNED_SUBTRACTION", "NO_DIR_IN_CREATE",
  "POSTGRESQL", "ORACLE", "MSSQL", "DB2", "MAXDB", "NO_KEY_OPTIONS",
  "NO_TABLE_OPTIONS", "NO_FIELD_OPTIONS", "MYSQL323", "MYSQL40", "ANSI",
  "NO_AUTO_VALUE_ON_ZERO", "NO_BACKSLASH_ESCAPES", "STRICT_TRANS_TABLES",
  "STRICT_ALL_TABLES", "NO_ZERO_IN_DATE", "NO_ZERO_DATE",
  "ALLOW_INVALID_DATES", "ERROR_FOR_DIVISION_BY_ZERO", "TRADITIONAL",
  "NO_AUTO_CREATE_USER", "HIGH_NOT_PRECEDENCE", "NO_ENGINE_SUBSTITUTION",
  "PAD_CHAR_TO_FULL_LENGTH",
  0
};
export bool sql_mode_string_representation(THD *thd, ulonglong sql_mode,
                                           LEX_STRING *ls)
{
  set_to_string(thd, ls, sql_mode, sql_mode_names);
  return ls->str == 0;
}
/*
  sql_mode should *not* be IN_BINLOG: even though it is written to the binlog,
  the slave ignores the MODE_NO_DIR_IN_CREATE variable, so slave's value
  differs from master's (see log_event.cc: Query_log_event::do_apply_event()).
*/
static Sys_var_set Sys_sql_mode(
       "sql_mode",
       "Sets the sql mode",
       SESSION_VAR(sql_mode), CMD_LINE(REQUIRED_ARG),
       sql_mode_names, DEFAULT(0), NO_MUTEX_GUARD, NOT_IN_BINLOG,
       ON_CHECK(check_sql_mode), ON_UPDATE(fix_sql_mode));

static const char *old_mode_names[]=
{
  "NO_DUP_KEY_WARNINGS_WITH_IGNORE",
  "NO_PROGRESS_INFO",
  "ZERO_DATE_TIME_CAST",
  0
};

export bool old_mode_string_representation(THD *thd, ulonglong sql_mode,
                                           LEX_STRING *ls)
{
  set_to_string(thd, ls, sql_mode, old_mode_names);
  return ls->str == 0;
}
/*
  sql_mode should *not* be IN_BINLOG as the slave can't remember this
  anyway on restart.
*/
static Sys_var_set Sys_old_behavior(
       "old_mode",
       "Used to emulate old behavior from earlier MariaDB or MySQL versions",
       SESSION_VAR(old_behavior), CMD_LINE(REQUIRED_ARG),
       old_mode_names, DEFAULT(0));

#if defined(HAVE_OPENSSL) && !defined(EMBEDDED_LIBRARY)
#define SSL_OPT(X) CMD_LINE(REQUIRED_ARG,X)
#else
#define SSL_OPT(X) NO_CMD_LINE
#endif

static Sys_var_charptr Sys_ssl_ca(
       "ssl_ca",
       "CA file in PEM format (check OpenSSL docs, implies --ssl)",
       READ_ONLY GLOBAL_VAR(opt_ssl_ca), SSL_OPT(OPT_SSL_CA),
       IN_FS_CHARSET, DEFAULT(0));

static Sys_var_charptr Sys_ssl_capath(
       "ssl_capath",
       "CA directory (check OpenSSL docs, implies --ssl)",
       READ_ONLY GLOBAL_VAR(opt_ssl_capath), SSL_OPT(OPT_SSL_CAPATH),
       IN_FS_CHARSET, DEFAULT(0));

static Sys_var_charptr Sys_ssl_cert(
       "ssl_cert", "X509 cert in PEM format (implies --ssl)",
       READ_ONLY GLOBAL_VAR(opt_ssl_cert), SSL_OPT(OPT_SSL_CERT),
       IN_FS_CHARSET, DEFAULT(0));

static Sys_var_charptr Sys_ssl_cipher(
       "ssl_cipher", "SSL cipher to use (implies --ssl)",
       READ_ONLY GLOBAL_VAR(opt_ssl_cipher), SSL_OPT(OPT_SSL_CIPHER),
       IN_FS_CHARSET, DEFAULT(0));

static Sys_var_charptr Sys_ssl_key(
       "ssl_key", "X509 key in PEM format (implies --ssl)",
       READ_ONLY GLOBAL_VAR(opt_ssl_key), SSL_OPT(OPT_SSL_KEY),
       IN_FS_CHARSET, DEFAULT(0));

static Sys_var_charptr Sys_ssl_crl(
       "ssl_crl",
       "CRL file in PEM format (check OpenSSL docs, implies --ssl)",
       READ_ONLY GLOBAL_VAR(opt_ssl_crl), SSL_OPT(OPT_SSL_CRL),
       IN_FS_CHARSET, DEFAULT(0));

static Sys_var_charptr Sys_ssl_crlpath(
       "ssl_crlpath",
       "CRL directory (check OpenSSL docs, implies --ssl)",
       READ_ONLY GLOBAL_VAR(opt_ssl_crlpath), SSL_OPT(OPT_SSL_CRLPATH),
       IN_FS_CHARSET, DEFAULT(0));


// why ENUM and not BOOL ?
static const char *updatable_views_with_limit_names[]= {"NO", "YES", 0};
static Sys_var_enum Sys_updatable_views_with_limit(
       "updatable_views_with_limit",
       "YES = Don't issue an error message (warning only) if a VIEW without "
       "presence of a key of the underlying table is used in queries with a "
       "LIMIT clause for updating. NO = Prohibit update of a VIEW, which "
       "does not contain a key of the underlying table and the query uses "
       "a LIMIT clause (usually get from GUI tools)",
       SESSION_VAR(updatable_views_with_limit), CMD_LINE(REQUIRED_ARG),
       updatable_views_with_limit_names, DEFAULT(TRUE));

static Sys_var_mybool Sys_sync_frm(
       "sync_frm", "Sync .frm files to disk on creation",
       GLOBAL_VAR(opt_sync_frm), CMD_LINE(OPT_ARG),
       DEFAULT(TRUE));

static char *system_time_zone_ptr;
static Sys_var_charptr Sys_system_time_zone(
       "system_time_zone", "The server system time zone",
       READ_ONLY GLOBAL_VAR(system_time_zone_ptr),
       CMD_LINE_HELP_ONLY,
       IN_SYSTEM_CHARSET, DEFAULT(system_time_zone));

static Sys_var_ulong Sys_table_def_size(
       "table_definition_cache",
       "The number of cached table definitions",
       GLOBAL_VAR(tdc_size), CMD_LINE(REQUIRED_ARG),
       VALID_RANGE(TABLE_DEF_CACHE_MIN, 512*1024),
       DEFAULT(TABLE_DEF_CACHE_DEFAULT), BLOCK_SIZE(1));


static bool fix_table_open_cache(sys_var *, THD *, enum_var_type)
{
  mysql_mutex_unlock(&LOCK_global_system_variables);
  tc_purge();
  mysql_mutex_lock(&LOCK_global_system_variables);
  return false;
}


static Sys_var_ulong Sys_table_cache_size(
       "table_open_cache", "The number of cached open tables",
       GLOBAL_VAR(tc_size), CMD_LINE(REQUIRED_ARG),
       VALID_RANGE(1, 512*1024), DEFAULT(TABLE_OPEN_CACHE_DEFAULT),
       BLOCK_SIZE(1), NO_MUTEX_GUARD, NOT_IN_BINLOG, ON_CHECK(0),
       ON_UPDATE(fix_table_open_cache));

static Sys_var_ulong Sys_thread_cache_size(
       "thread_cache_size",
       "How many threads we should keep in a cache for reuse",
       GLOBAL_VAR(thread_cache_size), CMD_LINE(REQUIRED_ARG),
       VALID_RANGE(0, 16384), DEFAULT(0), BLOCK_SIZE(1));

#ifdef HAVE_POOL_OF_THREADS
static bool fix_tp_max_threads(sys_var *, THD *, enum_var_type)
{
#ifdef _WIN32
  tp_set_max_threads(threadpool_max_threads);
#endif
  return false;
}


#ifdef _WIN32
static bool fix_tp_min_threads(sys_var *, THD *, enum_var_type)
{
  tp_set_min_threads(threadpool_min_threads);
  return false;
}
#endif


#ifndef  _WIN32
static bool check_threadpool_size(sys_var *self, THD *thd, set_var *var)
{
  ulonglong v= var->save_result.ulonglong_value;
  if (v > threadpool_max_size)
  {
    var->save_result.ulonglong_value= threadpool_max_size;
    return throw_bounds_warning(thd, self->name.str, true, true, v);
  }
  return false;
}


static bool fix_threadpool_size(sys_var*, THD*, enum_var_type)
{
  tp_set_threadpool_size(threadpool_size);
  return false;
}


static bool fix_threadpool_stall_limit(sys_var*, THD*, enum_var_type)
{
  tp_set_threadpool_stall_limit(threadpool_stall_limit);
  return false;
}
#endif

#ifdef _WIN32
static Sys_var_uint Sys_threadpool_min_threads(
  "thread_pool_min_threads",
  "Minimum number of threads in the thread pool.",
  GLOBAL_VAR(threadpool_min_threads), CMD_LINE(REQUIRED_ARG),
  VALID_RANGE(1, 256), DEFAULT(1), BLOCK_SIZE(1),
  NO_MUTEX_GUARD, NOT_IN_BINLOG, ON_CHECK(0),
  ON_UPDATE(fix_tp_min_threads)
  );
#else
static Sys_var_uint Sys_threadpool_idle_thread_timeout(
  "thread_pool_idle_timeout",
  "Timeout in seconds for an idle thread in the thread pool."
  "Worker thread will be shut down after timeout",
  GLOBAL_VAR(threadpool_idle_timeout), CMD_LINE(REQUIRED_ARG),
  VALID_RANGE(1, UINT_MAX), DEFAULT(60), BLOCK_SIZE(1)
);
static Sys_var_uint Sys_threadpool_oversubscribe(
  "thread_pool_oversubscribe",
  "How many additional active worker threads in a group are allowed.",
  GLOBAL_VAR(threadpool_oversubscribe), CMD_LINE(REQUIRED_ARG),
  VALID_RANGE(1, 1000), DEFAULT(3), BLOCK_SIZE(1)
);
static Sys_var_uint Sys_threadpool_size(
 "thread_pool_size",
 "Number of thread groups in the pool. "
 "This parameter is roughly equivalent to maximum number of concurrently "
 "executing threads (threads in a waiting state do not count as executing).",
  GLOBAL_VAR(threadpool_size), CMD_LINE(REQUIRED_ARG),
  VALID_RANGE(1, MAX_THREAD_GROUPS), DEFAULT(8), BLOCK_SIZE(1),
  NO_MUTEX_GUARD, NOT_IN_BINLOG, ON_CHECK(check_threadpool_size),
  ON_UPDATE(fix_threadpool_size)
);
static Sys_var_uint Sys_threadpool_stall_limit(
 "thread_pool_stall_limit",
 "Maximum query execution time in milliseconds,"
 "before an executing non-yielding thread is considered stalled."
 "If a worker thread is stalled, additional worker thread "
 "may be created to handle remaining clients.",
  GLOBAL_VAR(threadpool_stall_limit), CMD_LINE(REQUIRED_ARG),
  VALID_RANGE(10, UINT_MAX), DEFAULT(500), BLOCK_SIZE(1),
  NO_MUTEX_GUARD, NOT_IN_BINLOG, ON_CHECK(0), 
  ON_UPDATE(fix_threadpool_stall_limit)
);
#endif /* !WIN32 */
static Sys_var_uint Sys_threadpool_max_threads(
  "thread_pool_max_threads",
  "Maximum allowed number of worker threads in the thread pool",
   GLOBAL_VAR(threadpool_max_threads), CMD_LINE(REQUIRED_ARG),
   VALID_RANGE(1, 65536), DEFAULT(500), BLOCK_SIZE(1),
   NO_MUTEX_GUARD, NOT_IN_BINLOG, ON_CHECK(0), 
   ON_UPDATE(fix_tp_max_threads)
);
#endif /* HAVE_POOL_OF_THREADS */

/**
  Can't change the 'next' tx_isolation if we are already in a
  transaction.
*/

static bool check_tx_isolation(sys_var *self, THD *thd, set_var *var)
{
  if (var->type == OPT_DEFAULT && thd->in_active_multi_stmt_transaction())
  {
    DBUG_ASSERT(thd->in_multi_stmt_transaction_mode());
    my_error(ER_CANT_CHANGE_TX_CHARACTERISTICS, MYF(0));
    return TRUE;
  }
  return FALSE;
}

// NO_CMD_LINE - different name of the option
static Sys_var_tx_isolation Sys_tx_isolation(
       "tx_isolation", "Default transaction isolation level",
       SESSION_VAR(tx_isolation), NO_CMD_LINE,
       tx_isolation_names, DEFAULT(ISO_REPEATABLE_READ),
       NO_MUTEX_GUARD, NOT_IN_BINLOG, ON_CHECK(check_tx_isolation));


/**
  Can't change the tx_read_only state if we are already in a
  transaction.
*/

static bool check_tx_read_only(sys_var *self, THD *thd, set_var *var)
{
  if (var->type == OPT_DEFAULT && thd->in_active_multi_stmt_transaction())
  {
    DBUG_ASSERT(thd->in_multi_stmt_transaction_mode());
    my_error(ER_CANT_CHANGE_TX_CHARACTERISTICS, MYF(0));
    return true;
  }
  return false;
}


bool Sys_var_tx_read_only::session_update(THD *thd, set_var *var)
{
  if (var->type == OPT_SESSION && Sys_var_mybool::session_update(thd, var))
    return true;
  if (var->type == OPT_DEFAULT || !thd->in_active_multi_stmt_transaction())
  {
    // @see Sys_var_tx_isolation::session_update() above for the rules.
    thd->tx_read_only= var->save_result.ulonglong_value;
  }
  return false;
}


static Sys_var_tx_read_only Sys_tx_read_only(
       "tx_read_only", "Set default transaction access mode to read only.",
       SESSION_VAR(tx_read_only), NO_CMD_LINE, DEFAULT(0),
       NO_MUTEX_GUARD, NOT_IN_BINLOG, ON_CHECK(check_tx_read_only));

static Sys_var_ulonglong Sys_tmp_table_size(
       "tmp_table_size",
       "If an internal in-memory temporary table exceeds this size, MySQL "
       "will automatically convert it to an on-disk MyISAM or Aria table",
       SESSION_VAR(tmp_table_size), CMD_LINE(REQUIRED_ARG),
       VALID_RANGE(1024, (ulonglong)~(intptr)0), DEFAULT(16*1024*1024),
       BLOCK_SIZE(1));

static Sys_var_mybool Sys_timed_mutexes(
       "timed_mutexes",
       "Specify whether to time mutexes. Deprecated, has no effect.",
       GLOBAL_VAR(timed_mutexes), CMD_LINE(OPT_ARG), DEFAULT(0),
       NO_MUTEX_GUARD, NOT_IN_BINLOG, ON_CHECK(NULL), ON_UPDATE(NULL),
       DEPRECATED(""));

static char *server_version_ptr;
static Sys_var_charptr Sys_version(
       "version", "Server version",
       READ_ONLY GLOBAL_VAR(server_version_ptr),
       CMD_LINE_HELP_ONLY,
       IN_SYSTEM_CHARSET, DEFAULT(server_version));

static char *server_version_comment_ptr;
static Sys_var_charptr Sys_version_comment(
       "version_comment", "version_comment",
       READ_ONLY GLOBAL_VAR(server_version_comment_ptr),
       CMD_LINE_HELP_ONLY,
       IN_SYSTEM_CHARSET, DEFAULT(MYSQL_COMPILATION_COMMENT));

static char *server_version_compile_machine_ptr;
static Sys_var_charptr Sys_version_compile_machine(
       "version_compile_machine", "version_compile_machine",
       READ_ONLY GLOBAL_VAR(server_version_compile_machine_ptr),
       CMD_LINE_HELP_ONLY, IN_SYSTEM_CHARSET, DEFAULT(MACHINE_TYPE));

static char *server_version_compile_os_ptr;
static Sys_var_charptr Sys_version_compile_os(
       "version_compile_os", "version_compile_os",
       READ_ONLY GLOBAL_VAR(server_version_compile_os_ptr),
       CMD_LINE_HELP_ONLY,
       IN_SYSTEM_CHARSET, DEFAULT(SYSTEM_TYPE));

static char *malloc_library;
static Sys_var_charptr Sys_malloc_library(
       "version_malloc_library", "Version of the used malloc library",
       READ_ONLY GLOBAL_VAR(malloc_library), CMD_LINE_HELP_ONLY,
       IN_SYSTEM_CHARSET, DEFAULT(MALLOC_LIBRARY));

static Sys_var_ulong Sys_net_wait_timeout(
       "wait_timeout",
       "The number of seconds the server waits for activity on a "
       "connection before closing it",
       SESSION_VAR(net_wait_timeout), CMD_LINE(REQUIRED_ARG),
       VALID_RANGE(1, IF_WIN(INT_MAX32/1000, LONG_TIMEOUT)),
       DEFAULT(NET_WAIT_TIMEOUT), BLOCK_SIZE(1));

static Sys_var_plugin Sys_default_storage_engine(
       "default_storage_engine", "The default storage engine for new tables",
       SESSION_VAR(table_plugin), NO_CMD_LINE,
       MYSQL_STORAGE_ENGINE_PLUGIN, DEFAULT(&default_storage_engine),
       NO_MUTEX_GUARD, NOT_IN_BINLOG, ON_CHECK(check_not_null));

//  Alias for @@default_storage_engine
static Sys_var_plugin Sys_storage_engine(
       "storage_engine", "Alias for @@default_storage_engine. Deprecated",
       SESSION_VAR(table_plugin), NO_CMD_LINE,
       MYSQL_STORAGE_ENGINE_PLUGIN, DEFAULT(&default_storage_engine),
       NO_MUTEX_GUARD, NOT_IN_BINLOG, ON_CHECK(check_not_null));

static Sys_var_plugin Sys_default_tmp_storage_engine(
       "default_tmp_storage_engine", "The default storage engine for user-created temporary tables",
       SESSION_VAR(tmp_table_plugin), NO_CMD_LINE,
       MYSQL_STORAGE_ENGINE_PLUGIN, DEFAULT(&default_tmp_storage_engine));

#if defined(ENABLED_DEBUG_SYNC)
/*
  Variable can be set for the session only.

  This could be changed later. Then we need to have a global array of
  actions in addition to the thread local ones. SET GLOBAL would
  manage the global array, SET [SESSION] the local array. A sync point
  would need to look for a local and a global action. Setting and
  executing of global actions need to be protected by a mutex.

  The purpose of global actions could be to allow synchronizing with
  connectionless threads that cannot execute SET statements.
*/
static Sys_var_debug_sync Sys_debug_sync(
       "debug_sync", "Debug Sync Facility",
       sys_var::ONLY_SESSION, NO_CMD_LINE,
       DEFAULT(0), NO_MUTEX_GUARD, NOT_IN_BINLOG, ON_CHECK(check_has_super));
#endif /* defined(ENABLED_DEBUG_SYNC) */

/**
 "time_format" "date_format" "datetime_format"

  the following three variables are unused, and the source of confusion
  (bug reports like "I've changed date_format, but date format hasn't changed.
  I've made them read-only, to alleviate the situation somewhat.

  @todo make them NO_CMD_LINE ?
*/
static Sys_var_charptr Sys_date_format(
       "date_format", "The DATE format (ignored)",
       READ_ONLY GLOBAL_VAR(global_date_format.format.str),
       CMD_LINE(REQUIRED_ARG), IN_SYSTEM_CHARSET,
       DEFAULT(known_date_time_formats[ISO_FORMAT].date_format));

static Sys_var_charptr Sys_datetime_format(
       "datetime_format", "The DATETIME format (ignored)",
       READ_ONLY GLOBAL_VAR(global_datetime_format.format.str),
       CMD_LINE(REQUIRED_ARG), IN_SYSTEM_CHARSET,
       DEFAULT(known_date_time_formats[ISO_FORMAT].datetime_format));

static Sys_var_charptr Sys_time_format(
       "time_format", "The TIME format (ignored)",
       READ_ONLY GLOBAL_VAR(global_time_format.format.str),
       CMD_LINE(REQUIRED_ARG), IN_SYSTEM_CHARSET,
       DEFAULT(known_date_time_formats[ISO_FORMAT].time_format));

static bool fix_autocommit(sys_var *self, THD *thd, enum_var_type type)
{
  if (type == OPT_GLOBAL)
  {
    if (global_system_variables.option_bits & OPTION_AUTOCOMMIT)
      global_system_variables.option_bits&= ~OPTION_NOT_AUTOCOMMIT;
    else
      global_system_variables.option_bits|= OPTION_NOT_AUTOCOMMIT;
    return false;
  }

  if (test_all_bits(thd->variables.option_bits,
                    (OPTION_AUTOCOMMIT | OPTION_NOT_AUTOCOMMIT)))
  {
    // activating autocommit
    if (trans_commit_stmt(thd) || trans_commit(thd))
    {
      thd->variables.option_bits&= ~OPTION_AUTOCOMMIT;
      thd->mdl_context.release_transactional_locks();
      WSREP_DEBUG("autocommit, MDL TRX lock released: %lu", thd->thread_id);
      return true;
    }
    /*
      Don't close thread tables or release metadata locks: if we do so, we
      risk releasing locks/closing tables of expressions used to assign
      other variables, as in:
      set @var=my_stored_function1(), @@autocommit=1, @var2=(select MY_MAX(a)
      from my_table), ...
      The locks will be released at statement end anyway, as SET
      statement that assigns autocommit is marked to commit
      transaction implicitly at the end (@sa stmt_causes_implicitcommit()).
    */
    thd->variables.option_bits&=
                 ~(OPTION_BEGIN | OPTION_KEEP_LOG | OPTION_NOT_AUTOCOMMIT |
                   OPTION_GTID_BEGIN);
    thd->transaction.all.modified_non_trans_table= false;
    thd->server_status|= SERVER_STATUS_AUTOCOMMIT;
    return false;
  }

  if ((thd->variables.option_bits &
       (OPTION_AUTOCOMMIT |OPTION_NOT_AUTOCOMMIT)) == 0)
  {
    // disabling autocommit
    thd->transaction.all.modified_non_trans_table= false;
    thd->server_status&= ~SERVER_STATUS_AUTOCOMMIT;
    thd->variables.option_bits|= OPTION_NOT_AUTOCOMMIT;
    return false;
  }

  return false; // autocommit value wasn't changed
}

static Sys_var_bit Sys_autocommit(
       "autocommit", "autocommit",
       SESSION_VAR(option_bits), NO_CMD_LINE, OPTION_AUTOCOMMIT, DEFAULT(TRUE),
       NO_MUTEX_GUARD, NOT_IN_BINLOG, ON_CHECK(0), ON_UPDATE(fix_autocommit));
export sys_var *Sys_autocommit_ptr= &Sys_autocommit; // for sql_yacc.yy

static Sys_var_mybool Sys_big_tables(
       "big_tables", "Allow big result sets by saving all "
       "temporary sets on file (Solves most 'table full' errors)",
       SESSION_VAR(big_tables), CMD_LINE(OPT_ARG), DEFAULT(FALSE));

static Sys_var_bit Sys_big_selects(
       "sql_big_selects", "sql_big_selects",
       SESSION_VAR(option_bits), NO_CMD_LINE, OPTION_BIG_SELECTS,
       DEFAULT(FALSE));

static Sys_var_bit Sys_log_off(
       "sql_log_off", "sql_log_off",
       SESSION_VAR(option_bits), NO_CMD_LINE, OPTION_LOG_OFF,
       DEFAULT(FALSE), NO_MUTEX_GUARD, NOT_IN_BINLOG, ON_CHECK(check_has_super));

/**
  This function sets the session variable thd->variables.sql_log_bin 
  to reflect changes to @@session.sql_log_bin.

  @param[IN] self   A pointer to the sys_var, i.e. Sys_log_binlog.
  @param[IN] type   The type either session or global.

  @return @c FALSE.
*/
static bool fix_sql_log_bin_after_update(sys_var *self, THD *thd,
                                         enum_var_type type)
{
  if (type == OPT_SESSION)
  {
    if (thd->variables.sql_log_bin)
      thd->variables.option_bits |= OPTION_BIN_LOG;
    else
      thd->variables.option_bits &= ~OPTION_BIN_LOG;
  }
  return FALSE;
}

/**
  This function checks if the sql_log_bin can be changed,
  what is possible if:
    - the user is a super user;
    - the set is not called from within a function/trigger;
    - there is no on-going transaction.

  @param[IN] self   A pointer to the sys_var, i.e. Sys_log_binlog.
  @param[IN] var    A pointer to the set_var created by the parser.

  @return @c FALSE if the change is allowed, otherwise @c TRUE.
*/
static bool check_sql_log_bin(sys_var *self, THD *thd, set_var *var)
{
  if (check_has_super(self, thd, var))
    return TRUE;

  if (var->type == OPT_GLOBAL)
    return FALSE;

  if (error_if_in_trans_or_substatement(thd,
          ER_STORED_FUNCTION_PREVENTS_SWITCH_SQL_LOG_BIN,
          ER_INSIDE_TRANSACTION_PREVENTS_SWITCH_SQL_LOG_BIN))
    return TRUE;

  return FALSE;
}

static Sys_var_mybool Sys_log_binlog(
       "sql_log_bin", "sql_log_bin",
       SESSION_VAR(sql_log_bin), NO_CMD_LINE,
       DEFAULT(TRUE), NO_MUTEX_GUARD, NOT_IN_BINLOG, ON_CHECK(check_sql_log_bin),
       ON_UPDATE(fix_sql_log_bin_after_update));

static Sys_var_bit Sys_sql_warnings(
       "sql_warnings", "sql_warnings",
       SESSION_VAR(option_bits), NO_CMD_LINE, OPTION_WARNINGS,
       DEFAULT(FALSE));

static Sys_var_bit Sys_sql_notes(
       "sql_notes", "sql_notes",
       SESSION_VAR(option_bits), NO_CMD_LINE, OPTION_SQL_NOTES,
       DEFAULT(TRUE));

static Sys_var_bit Sys_auto_is_null(
       "sql_auto_is_null", "sql_auto_is_null",
       SESSION_VAR(option_bits), NO_CMD_LINE, OPTION_AUTO_IS_NULL,
       DEFAULT(FALSE), NO_MUTEX_GUARD, IN_BINLOG);

static Sys_var_bit Sys_safe_updates(
       "sql_safe_updates", "sql_safe_updates",
       SESSION_VAR(option_bits), NO_CMD_LINE, OPTION_SAFE_UPDATES,
       DEFAULT(FALSE));

static Sys_var_bit Sys_buffer_results(
       "sql_buffer_result", "sql_buffer_result",
       SESSION_VAR(option_bits), NO_CMD_LINE, OPTION_BUFFER_RESULT,
       DEFAULT(FALSE));

static Sys_var_bit Sys_quote_show_create(
       "sql_quote_show_create", "sql_quote_show_create",
       SESSION_VAR(option_bits), NO_CMD_LINE, OPTION_QUOTE_SHOW_CREATE,
       DEFAULT(TRUE));

static Sys_var_bit Sys_foreign_key_checks(
       "foreign_key_checks", "foreign_key_checks",
       SESSION_VAR(option_bits), NO_CMD_LINE,
       REVERSE(OPTION_NO_FOREIGN_KEY_CHECKS),
       DEFAULT(TRUE), NO_MUTEX_GUARD, IN_BINLOG);

static Sys_var_bit Sys_unique_checks(
       "unique_checks", "unique_checks",
       SESSION_VAR(option_bits), NO_CMD_LINE,
       REVERSE(OPTION_RELAXED_UNIQUE_CHECKS),
       DEFAULT(TRUE), NO_MUTEX_GUARD, IN_BINLOG);

#ifdef ENABLED_PROFILING
static Sys_var_bit Sys_profiling(
       "profiling", "profiling",
       SESSION_VAR(option_bits), NO_CMD_LINE, OPTION_PROFILING,
       DEFAULT(FALSE));

static Sys_var_ulong Sys_profiling_history_size(
       "profiling_history_size", "Limit of query profiling memory",
       SESSION_VAR(profiling_history_size), CMD_LINE(REQUIRED_ARG),
       VALID_RANGE(0, 100), DEFAULT(15), BLOCK_SIZE(1));
#endif

/*
  When this is set by a connection, binlogged events will be marked with a
  corresponding flag. The slave can be configured to not replicate events
  so marked.
  In the binlog dump thread on the master, this variable is re-used for a
  related purpose: The slave sets this flag when connecting to the master to
  request that the master filter out (ie. not send) any events with the flag
  set, thus saving network traffic on events that would be ignored by the
  slave anyway.
*/
static bool check_skip_replication(sys_var *self, THD *thd, set_var *var)
{
  /*
    We must not change @@skip_replication in the middle of a transaction or
    statement, as that could result in only part of the transaction / statement
    being replicated.
    (This would be particularly serious if we were to replicate eg.
    Rows_log_event without Table_map_log_event or transactional updates without
    the COMMIT).
  */
  if (error_if_in_trans_or_substatement(thd,
          ER_STORED_FUNCTION_PREVENTS_SWITCH_SKIP_REPLICATION,
          ER_INSIDE_TRANSACTION_PREVENTS_SWITCH_SKIP_REPLICATION))
    return 1;

  return 0;
}

static Sys_var_bit Sys_skip_replication(
       "skip_replication", "skip_replication",
       SESSION_ONLY(option_bits), NO_CMD_LINE, OPTION_SKIP_REPLICATION,
       DEFAULT(FALSE), NO_MUTEX_GUARD, NOT_IN_BINLOG,
       ON_CHECK(check_skip_replication));

static Sys_var_harows Sys_select_limit(
       "sql_select_limit",
       "The maximum number of rows to return from SELECT statements",
       SESSION_VAR(select_limit), NO_CMD_LINE,
       VALID_RANGE(0, HA_POS_ERROR), DEFAULT(HA_POS_ERROR), BLOCK_SIZE(1));

static bool update_timestamp(THD *thd, set_var *var)
{
  if (var->value)
  {
    my_hrtime_t hrtime = { hrtime_from_time(var->save_result.double_value) };
    thd->set_time(hrtime);
  }
  else // SET timestamp=DEFAULT
    thd->user_time.val= 0;
  return false;
}
static double read_timestamp(THD *thd)
{
  return thd->start_time +
         thd->start_time_sec_part/(double)TIME_SECOND_PART_FACTOR;
}
static Sys_var_session_special_double Sys_timestamp(
       "timestamp", "Set the time for this client",
       sys_var::ONLY_SESSION, NO_CMD_LINE,
       VALID_RANGE(0, TIMESTAMP_MAX_VALUE),
       NO_MUTEX_GUARD, IN_BINLOG, ON_CHECK(0), 
       ON_UPDATE(update_timestamp), ON_READ(read_timestamp));

static bool update_last_insert_id(THD *thd, set_var *var)
{
  if (!var->value)
  {
    my_error(ER_NO_DEFAULT, MYF(0), var->var->name.str);
    return true;
  }
  thd->first_successful_insert_id_in_prev_stmt=
    var->save_result.ulonglong_value;
  return false;
}
static ulonglong read_last_insert_id(THD *thd)
{
  return (ulonglong) thd->read_first_successful_insert_id_in_prev_stmt();
}
static Sys_var_session_special Sys_last_insert_id(
       "last_insert_id", "The value to be returned from LAST_INSERT_ID()",
       sys_var::ONLY_SESSION, NO_CMD_LINE,
       VALID_RANGE(0, ULONGLONG_MAX), BLOCK_SIZE(1),
       NO_MUTEX_GUARD, IN_BINLOG, ON_CHECK(0),
       ON_UPDATE(update_last_insert_id), ON_READ(read_last_insert_id));

// alias for last_insert_id(), Sybase-style
static Sys_var_session_special Sys_identity(
       "identity", "Synonym for the last_insert_id variable",
       sys_var::ONLY_SESSION, NO_CMD_LINE,
       VALID_RANGE(0, ULONGLONG_MAX), BLOCK_SIZE(1),
       NO_MUTEX_GUARD, IN_BINLOG, ON_CHECK(0),
       ON_UPDATE(update_last_insert_id), ON_READ(read_last_insert_id));

/*
  insert_id should *not* be marked as written to the binlog (i.e., it
  should *not* be IN_BINLOG), because we want any statement that
  refers to insert_id explicitly to be unsafe.  (By "explicitly", we
  mean using @@session.insert_id, whereas insert_id is used
  "implicitly" when NULL value is inserted into an auto_increment
  column).

  We want statements referring explicitly to @@session.insert_id to be
  unsafe, because insert_id is modified internally by the slave sql
  thread when NULL values are inserted in an AUTO_INCREMENT column.
  This modification interfers with the value of the
  @@session.insert_id variable if @@session.insert_id is referred
  explicitly by an insert statement (as is seen by executing "SET
  @@session.insert_id=0; CREATE TABLE t (a INT, b INT KEY
  AUTO_INCREMENT); INSERT INTO t(a) VALUES (@@session.insert_id);" in
  statement-based logging mode: t will be different on master and
  slave).
*/
static bool update_insert_id(THD *thd, set_var *var)
{
  if (!var->value)
  {
    my_error(ER_NO_DEFAULT, MYF(0), var->var->name.str);
    return true;
  }
  thd->force_one_auto_inc_interval(var->save_result.ulonglong_value);
  return false;
}

static ulonglong read_insert_id(THD *thd)
{
  return thd->auto_inc_intervals_forced.minimum();
}
static Sys_var_session_special Sys_insert_id(
       "insert_id", "The value to be used by the following INSERT "
       "or ALTER TABLE statement when inserting an AUTO_INCREMENT value",
       sys_var::ONLY_SESSION, NO_CMD_LINE,
       VALID_RANGE(0, ULONGLONG_MAX), BLOCK_SIZE(1),
       NO_MUTEX_GUARD, NOT_IN_BINLOG, ON_CHECK(0),
       ON_UPDATE(update_insert_id), ON_READ(read_insert_id));

static bool update_rand_seed1(THD *thd, set_var *var)
{
  if (!var->value)
  {
    my_error(ER_NO_DEFAULT, MYF(0), var->var->name.str);
    return true;
  }
  thd->rand.seed1= (ulong) var->save_result.ulonglong_value;
  return false;
}
static ulonglong read_rand_seed(THD *thd)
{
  return 0;
}
static Sys_var_session_special Sys_rand_seed1(
       "rand_seed1", "Sets the internal state of the RAND() "
       "generator for replication purposes",
       sys_var::ONLY_SESSION, NO_CMD_LINE,
       VALID_RANGE(0, ULONG_MAX), BLOCK_SIZE(1),
       NO_MUTEX_GUARD, IN_BINLOG, ON_CHECK(0),
       ON_UPDATE(update_rand_seed1), ON_READ(read_rand_seed));

static bool update_rand_seed2(THD *thd, set_var *var)
{
  if (!var->value)
  {
    my_error(ER_NO_DEFAULT, MYF(0), var->var->name.str);
    return true;
  }
  thd->rand.seed2= (ulong) var->save_result.ulonglong_value;
  return false;
}
static Sys_var_session_special Sys_rand_seed2(
       "rand_seed2", "Sets the internal state of the RAND() "
       "generator for replication purposes",
       sys_var::ONLY_SESSION, NO_CMD_LINE,
       VALID_RANGE(0, ULONG_MAX), BLOCK_SIZE(1),
       NO_MUTEX_GUARD, IN_BINLOG, ON_CHECK(0),
       ON_UPDATE(update_rand_seed2), ON_READ(read_rand_seed));

static ulonglong read_error_count(THD *thd)
{
  return thd->get_stmt_da()->error_count();
}
// this really belongs to the SHOW STATUS
static Sys_var_session_special Sys_error_count(
       "error_count", "The number of errors that resulted from the "
       "last statement that generated messages",
       READ_ONLY sys_var::ONLY_SESSION, NO_CMD_LINE,
       VALID_RANGE(0, ULONGLONG_MAX), BLOCK_SIZE(1), NO_MUTEX_GUARD,
       NOT_IN_BINLOG, ON_CHECK(0), ON_UPDATE(0), ON_READ(read_error_count));

static ulonglong read_warning_count(THD *thd)
{
  return thd->get_stmt_da()->warn_count();
}
// this really belongs to the SHOW STATUS
static Sys_var_session_special Sys_warning_count(
       "warning_count", "The number of errors, warnings, and notes "
       "that resulted from the last statement that generated messages",
       READ_ONLY sys_var::ONLY_SESSION, NO_CMD_LINE,
       VALID_RANGE(0, ULONGLONG_MAX), BLOCK_SIZE(1), NO_MUTEX_GUARD,
       NOT_IN_BINLOG, ON_CHECK(0), ON_UPDATE(0), ON_READ(read_warning_count));

static Sys_var_ulong Sys_default_week_format(
       "default_week_format",
       "The default week format used by WEEK() functions",
       SESSION_VAR(default_week_format), CMD_LINE(REQUIRED_ARG),
       VALID_RANGE(0, 7), DEFAULT(0), BLOCK_SIZE(1));

static Sys_var_ulonglong Sys_group_concat_max_len(
       "group_concat_max_len",
       "The maximum length of the result of function  GROUP_CONCAT()",
       SESSION_VAR(group_concat_max_len), CMD_LINE(REQUIRED_ARG),
       VALID_RANGE(4, SIZE_T_MAX), DEFAULT(1024), BLOCK_SIZE(1));

static char *glob_hostname_ptr;
static Sys_var_charptr Sys_hostname(
       "hostname", "Server host name",
       READ_ONLY GLOBAL_VAR(glob_hostname_ptr), NO_CMD_LINE,
       IN_SYSTEM_CHARSET, DEFAULT(glob_hostname));

#ifndef EMBEDDED_LIBRARY
static Sys_var_charptr Sys_repl_report_host(
       "report_host",
       "Hostname or IP of the slave to be reported to the master during "
       "slave registration. Will appear in the output of SHOW SLAVE HOSTS. "
       "Leave unset if you do not want the slave to register itself with the "
       "master. Note that it is not sufficient for the master to simply read "
       "the IP of the slave off the socket once the slave connects. Due to "
       "NAT and other routing issues, that IP may not be valid for connecting "
       "to the slave from the master or other hosts",
       READ_ONLY GLOBAL_VAR(report_host), CMD_LINE(REQUIRED_ARG),
       IN_SYSTEM_CHARSET, DEFAULT(0));

static Sys_var_charptr Sys_repl_report_user(
       "report_user",
       "The account user name of the slave to be reported to the master "
       "during slave registration",
       READ_ONLY GLOBAL_VAR(report_user), CMD_LINE(REQUIRED_ARG),
       IN_SYSTEM_CHARSET, DEFAULT(0));

static Sys_var_charptr Sys_repl_report_password(
       "report_password",
       "The account password of the slave to be reported to the master "
       "during slave registration",
       READ_ONLY GLOBAL_VAR(report_password), CMD_LINE(REQUIRED_ARG),
       IN_SYSTEM_CHARSET, DEFAULT(0));

static Sys_var_uint Sys_repl_report_port(
       "report_port",
       "Port for connecting to slave reported to the master during slave "
       "registration. Set it only if the slave is listening on a non-default "
       "port or if you have a special tunnel from the master or other clients "
       "to the slave. If not sure, leave this option unset",
       READ_ONLY GLOBAL_VAR(report_port), CMD_LINE(REQUIRED_ARG),
       VALID_RANGE(0, UINT_MAX), DEFAULT(0), BLOCK_SIZE(1));
#endif

static Sys_var_mybool Sys_keep_files_on_create(
       "keep_files_on_create",
       "Don't overwrite stale .MYD and .MYI even if no directory is specified",
       SESSION_VAR(keep_files_on_create), CMD_LINE(OPT_ARG),
       DEFAULT(FALSE));

static char *license;
static Sys_var_charptr Sys_license(
       "license", "The type of license the server has",
       READ_ONLY GLOBAL_VAR(license), NO_CMD_LINE, IN_SYSTEM_CHARSET,
       DEFAULT(STRINGIFY_ARG(LICENSE)));

static bool check_log_path(sys_var *self, THD *thd, set_var *var)
{
  if (!var->value)
    return false; // DEFAULT is ok

  if (!var->save_result.string_value.str)
    return true;

  if (var->save_result.string_value.length > FN_REFLEN)
  { // path is too long
    my_error(ER_PATH_LENGTH, MYF(0), self->name.str);
    return true;
  }

  char path[FN_REFLEN];
  size_t path_length= unpack_filename(path, var->save_result.string_value.str);

  if (!path_length)
    return true;

  if (!is_filename_allowed(var->save_result.string_value.str, 
                           var->save_result.string_value.length, TRUE))
  {
     my_error(ER_WRONG_VALUE_FOR_VAR, MYF(0), 
              self->name.str, var->save_result.string_value.str);
     return true;
  }

  MY_STAT f_stat;

  if (my_stat(path, &f_stat, MYF(0)))
  {
    if (!MY_S_ISREG(f_stat.st_mode) || !(f_stat.st_mode & MY_S_IWRITE))
      return true; // not a regular writable file
    return false;
  }

  (void) dirname_part(path, var->save_result.string_value.str, &path_length);

  if (var->save_result.string_value.length - path_length >= FN_LEN)
  { // filename is too long
      my_error(ER_PATH_LENGTH, MYF(0), self->name.str);
      return true;
  }

  if (!path_length) // no path is good path (remember, relative to datadir)
    return false;

  if (my_access(path, (F_OK|W_OK)))
    return true; // directory is not writable

  return false;
}
static bool fix_log(char** logname, const char* default_logname,
                    const char*ext, bool enabled, void (*reopen)(char*))
{
  if (!*logname) // SET ... = DEFAULT
  {
    make_default_log_name(logname, ext, false);
    if (!*logname)
      return true;
  }
  logger.lock_exclusive();
  mysql_mutex_unlock(&LOCK_global_system_variables);
  if (enabled)
    reopen(*logname);
  logger.unlock();
  mysql_mutex_lock(&LOCK_global_system_variables);
  return false;
}
static void reopen_general_log(char* name)
{
  logger.get_log_file_handler()->close(0);
  logger.get_log_file_handler()->open_query_log(name);
}
static bool fix_general_log_file(sys_var *self, THD *thd, enum_var_type type)
{
  return fix_log(&opt_logname,  opt_log_basename, ".log", opt_log,
                 reopen_general_log);
}
static Sys_var_charptr Sys_general_log_path(
       "general_log_file", "Log connections and queries to given file",
       PREALLOCATED GLOBAL_VAR(opt_logname), CMD_LINE(REQUIRED_ARG),
       IN_FS_CHARSET, DEFAULT(0), NO_MUTEX_GUARD, NOT_IN_BINLOG,
       ON_CHECK(check_log_path), ON_UPDATE(fix_general_log_file));

static void reopen_slow_log(char* name)
{
  logger.get_slow_log_file_handler()->close(0);
  logger.get_slow_log_file_handler()->open_slow_log(name);
}
static bool fix_slow_log_file(sys_var *self, THD *thd, enum_var_type type)
{
  return fix_log(&opt_slow_logname, opt_log_basename, "-slow.log",
                 global_system_variables.sql_log_slow, reopen_slow_log);
}
static Sys_var_charptr Sys_slow_log_path(
       "slow_query_log_file", "Log slow queries to given log file. "
       "Defaults logging to 'hostname'-slow.log. Must be enabled to activate "
       "other slow log options",
       PREALLOCATED GLOBAL_VAR(opt_slow_logname), CMD_LINE(REQUIRED_ARG),
       IN_FS_CHARSET, DEFAULT(0), NO_MUTEX_GUARD, NOT_IN_BINLOG,
       ON_CHECK(check_log_path), ON_UPDATE(fix_slow_log_file));

static Sys_var_have Sys_have_compress(
       "have_compress", "have_compress",
       READ_ONLY GLOBAL_VAR(have_compress), NO_CMD_LINE);

static Sys_var_have Sys_have_crypt(
       "have_crypt", "have_crypt",
       READ_ONLY GLOBAL_VAR(have_crypt), NO_CMD_LINE);

static Sys_var_have Sys_have_dlopen(
       "have_dynamic_loading", "have_dynamic_loading",
       READ_ONLY GLOBAL_VAR(have_dlopen), NO_CMD_LINE);

static Sys_var_have Sys_have_geometry(
       "have_geometry", "have_geometry",
       READ_ONLY GLOBAL_VAR(have_geometry), NO_CMD_LINE);

static Sys_var_have Sys_have_openssl(
       "have_openssl", "have_openssl",
       READ_ONLY GLOBAL_VAR(have_openssl), NO_CMD_LINE);

static Sys_var_have Sys_have_profiling(
       "have_profiling", "have_profiling",
       READ_ONLY GLOBAL_VAR(have_profiling), NO_CMD_LINE);

static Sys_var_have Sys_have_query_cache(
       "have_query_cache", "have_query_cache",
       READ_ONLY GLOBAL_VAR(have_query_cache), NO_CMD_LINE);

static Sys_var_have Sys_have_rtree_keys(
       "have_rtree_keys", "have_rtree_keys",
       READ_ONLY GLOBAL_VAR(have_rtree_keys), NO_CMD_LINE);

static Sys_var_have Sys_have_ssl(
       "have_ssl", "have_ssl",
       READ_ONLY GLOBAL_VAR(have_ssl), NO_CMD_LINE);

static Sys_var_have Sys_have_symlink(
       "have_symlink", "have_symlink",
       READ_ONLY GLOBAL_VAR(have_symlink), NO_CMD_LINE);

static bool fix_log_state(sys_var *self, THD *thd, enum_var_type type);

static Sys_var_mybool Sys_general_log(
       "general_log", "Log connections and queries to a table or log file. "
       "Defaults logging to a file 'hostname'.log or a table mysql.general_log"
       "if --log-output=TABLE is used",
       GLOBAL_VAR(opt_log), CMD_LINE(OPT_ARG),
       DEFAULT(FALSE), NO_MUTEX_GUARD, NOT_IN_BINLOG, ON_CHECK(0),
       ON_UPDATE(fix_log_state));

static Sys_var_mybool Sys_slow_query_log(
       "slow_query_log",
       "Log slow queries to a table or log file. Defaults logging to a file "
       "'hostname'-slow.log or a table mysql.slow_log if --log-output=TABLE is "
       "used. Must be enabled to activate other slow log options",
       SESSION_VAR(sql_log_slow), CMD_LINE(OPT_ARG),
       DEFAULT(FALSE), NO_MUTEX_GUARD, NOT_IN_BINLOG,
       ON_CHECK(0), ON_UPDATE(fix_log_state));

static bool fix_log_state(sys_var *self, THD *thd, enum_var_type type)
{
  bool res;
  my_bool *UNINIT_VAR(newvalptr), newval, UNINIT_VAR(oldval);
  uint UNINIT_VAR(log_type);

  if (type != OPT_GLOBAL)
    return 0;

  if (self == &Sys_general_log)
  {
    newvalptr= &opt_log;
    oldval=    logger.get_log_file_handler()->is_open();
    log_type=  QUERY_LOG_GENERAL;
  }
  else if (self == &Sys_slow_query_log)
  {
    newvalptr= &global_system_variables.sql_log_slow;
    oldval=    logger.get_slow_log_file_handler()->is_open();
    log_type=  QUERY_LOG_SLOW;
  }
  else
    DBUG_ASSERT(FALSE);

  newval= *newvalptr;
  if (oldval == newval)
    return false;

  *newvalptr= oldval; // [de]activate_log_handler works that way (sigh)

  mysql_mutex_unlock(&LOCK_global_system_variables);
  if (!newval)
  {
    logger.deactivate_log_handler(thd, log_type);
    res= false;
  }
  else
    res= logger.activate_log_handler(thd, log_type);
  mysql_mutex_lock(&LOCK_global_system_variables);
  return res;
}

static bool check_not_empty_set(sys_var *self, THD *thd, set_var *var)
{
  return var->save_result.ulonglong_value == 0;
}
static bool fix_log_output(sys_var *self, THD *thd, enum_var_type type)
{
  logger.lock_exclusive();
  logger.init_slow_log(log_output_options);
  logger.init_general_log(log_output_options);
  logger.unlock();
  return false;
}

static const char *log_output_names[] = { "NONE", "FILE", "TABLE", NULL};

static Sys_var_set Sys_log_output(
       "log_output", "How logs should be written",
       GLOBAL_VAR(log_output_options), CMD_LINE(REQUIRED_ARG),
       log_output_names, DEFAULT(LOG_FILE), NO_MUTEX_GUARD, NOT_IN_BINLOG,
       ON_CHECK(check_not_empty_set), ON_UPDATE(fix_log_output));

#ifdef HAVE_REPLICATION
static Sys_var_mybool Sys_log_slave_updates(
       "log_slave_updates", "Tells the slave to log the updates from "
       "the slave thread to the binary log. You will need to turn it on if "
       "you plan to daisy-chain the slaves",
       READ_ONLY GLOBAL_VAR(opt_log_slave_updates), CMD_LINE(OPT_ARG),
       DEFAULT(0));

static Sys_var_charptr Sys_relay_log(
       "relay_log", "The location and name to use for relay logs",
       READ_ONLY GLOBAL_VAR(opt_relay_logname), CMD_LINE(REQUIRED_ARG),
       IN_FS_CHARSET, DEFAULT(0));

static Sys_var_charptr Sys_relay_log_index(
       "relay_log_index", "The location and name to use for the file "
       "that keeps a list of the last relay logs",
       READ_ONLY GLOBAL_VAR(opt_relaylog_index_name), CMD_LINE(REQUIRED_ARG),
       IN_FS_CHARSET, DEFAULT(0));

static Sys_var_charptr Sys_relay_log_info_file(
       "relay_log_info_file", "The location and name of the file that "
       "remembers where the SQL replication thread is in the relay logs",
       READ_ONLY GLOBAL_VAR(relay_log_info_file), CMD_LINE(REQUIRED_ARG),
       IN_FS_CHARSET, DEFAULT(0));

static Sys_var_mybool Sys_relay_log_purge(
       "relay_log_purge", "if disabled - do not purge relay logs. "
       "if enabled - purge them as soon as they are no more needed",
       GLOBAL_VAR(relay_log_purge), CMD_LINE(OPT_ARG), DEFAULT(TRUE));

static Sys_var_mybool Sys_relay_log_recovery(
       "relay_log_recovery", "Enables automatic relay log recovery "
       "right after the database startup, which means that the IO Thread "
       "starts re-fetching from the master right after the last transaction "
       "processed",
       GLOBAL_VAR(relay_log_recovery), CMD_LINE(OPT_ARG), DEFAULT(FALSE));


bool Sys_var_rpl_filter::global_update(THD *thd, set_var *var)
{
  bool result= true;                            // Assume error
  Master_info *mi;

  mysql_mutex_unlock(&LOCK_global_system_variables);
  mysql_mutex_lock(&LOCK_active_mi);
  
  if (!var->base.length) // no base name
  {
    mi= master_info_index->
      get_master_info(&thd->variables.default_master_connection,
                      Sql_condition::WARN_LEVEL_ERROR);
  }
  else // has base name
  {
    mi= master_info_index->
      get_master_info(&var->base, 
                      Sql_condition::WARN_LEVEL_WARN);
  }

  if (mi)
  {
    if (mi->rli.slave_running)
    {
      my_error(ER_SLAVE_MUST_STOP, MYF(0), 
          mi->connection_name.length,
          mi->connection_name.str);
      result= true;
    }
    else
    {
      result= set_filter_value(var->save_result.string_value.str, mi);
    }
  }

  mysql_mutex_unlock(&LOCK_active_mi);
  mysql_mutex_lock(&LOCK_global_system_variables);
  return result;
}

bool Sys_var_rpl_filter::set_filter_value(const char *value, Master_info *mi)
{
  bool status= true;
  Rpl_filter* rpl_filter= mi ? mi->rpl_filter : global_rpl_filter;

  switch (opt_id) {
  case OPT_REPLICATE_DO_DB:
    status= rpl_filter->set_do_db(value);
    break;
  case OPT_REPLICATE_DO_TABLE:
    status= rpl_filter->set_do_table(value);
    break;
  case OPT_REPLICATE_IGNORE_DB:
    status= rpl_filter->set_ignore_db(value);
    break;
  case OPT_REPLICATE_IGNORE_TABLE:
    status= rpl_filter->set_ignore_table(value);
    break;
  case OPT_REPLICATE_WILD_DO_TABLE:
    status= rpl_filter->set_wild_do_table(value);
    break;
  case OPT_REPLICATE_WILD_IGNORE_TABLE:
    status= rpl_filter->set_wild_ignore_table(value);
    break;
  }

  return status;
}

uchar *Sys_var_rpl_filter::global_value_ptr(THD *thd, const LEX_STRING *base)
{
  char buf[256];
  String tmp(buf, sizeof(buf), &my_charset_bin);
  uchar *ret;
  Master_info *mi;
  Rpl_filter *rpl_filter;

  mysql_mutex_unlock(&LOCK_global_system_variables);
  mysql_mutex_lock(&LOCK_active_mi);
  if (!base->length) // no base name
  {
    mi= master_info_index->
      get_master_info(&thd->variables.default_master_connection,
                      Sql_condition::WARN_LEVEL_ERROR);
  }
  else // has base name
  {
    mi= master_info_index->
      get_master_info(base, 
                      Sql_condition::WARN_LEVEL_WARN);
  }
  mysql_mutex_lock(&LOCK_global_system_variables);

  if (!mi)
  {
    mysql_mutex_unlock(&LOCK_active_mi);
    return 0;
  }
  rpl_filter= mi->rpl_filter;
  tmp.length(0);

  switch (opt_id) {
  case OPT_REPLICATE_DO_DB:
    rpl_filter->get_do_db(&tmp);
    break;
  case OPT_REPLICATE_DO_TABLE:
    rpl_filter->get_do_table(&tmp);
    break;
  case OPT_REPLICATE_IGNORE_DB:
    rpl_filter->get_ignore_db(&tmp);
    break;
  case OPT_REPLICATE_IGNORE_TABLE:
    rpl_filter->get_ignore_table(&tmp);
    break;
  case OPT_REPLICATE_WILD_DO_TABLE:
    rpl_filter->get_wild_do_table(&tmp);
    break;
  case OPT_REPLICATE_WILD_IGNORE_TABLE:
    rpl_filter->get_wild_ignore_table(&tmp);
    break;
  }

  ret= (uchar *) thd->strmake(tmp.ptr(), tmp.length());
  mysql_mutex_unlock(&LOCK_active_mi);

  return ret;
}

static Sys_var_rpl_filter Sys_replicate_do_db(
       "replicate_do_db", OPT_REPLICATE_DO_DB,
       "Tell the slave to restrict replication to updates of tables "
       "whose names appear in the comma-separated list. For "
       "statement-based replication, only the default database (that "
       "is, the one selected by USE) is considered, not any explicitly "
       "mentioned tables in the query. For row-based replication, the "
       "actual names of table(s) being updated are checked.");

static Sys_var_rpl_filter Sys_replicate_do_table(
       "replicate_do_table", OPT_REPLICATE_DO_TABLE,
       "Tells the slave to restrict replication to tables in the "
       "comma-separated list.");

static Sys_var_rpl_filter Sys_replicate_ignore_db(
       "replicate_ignore_db", OPT_REPLICATE_IGNORE_DB,
       "Tell the slave to restrict replication to updates of tables "
       "whose names do not appear in the comma-separated list. For "
       "statement-based replication, only the default database (that "
       "is, the one selected by USE) is considered, not any explicitly "
       "mentioned tables in the query. For row-based replication, the "
       "actual names of table(s) being updated are checked.");

static Sys_var_rpl_filter Sys_replicate_ignore_table(
       "replicate_ignore_table", OPT_REPLICATE_IGNORE_TABLE,
       "Tells the slave thread not to replicate any statement that "
       "updates the specified table, even if any other tables might be "
       "updated by the same statement.");

static Sys_var_rpl_filter Sys_replicate_wild_do_table(
       "replicate_wild_do_table", OPT_REPLICATE_WILD_DO_TABLE,
       "Tells the slave thread to restrict replication to statements "
       "where any of the updated tables match the specified database "
       "and table name patterns.");

static Sys_var_rpl_filter Sys_replicate_wild_ignore_table(
       "replicate_wild_ignore_table", OPT_REPLICATE_WILD_IGNORE_TABLE,
       "Tells the slave thread to not replicate to the tables that "
       "match the given wildcard pattern.");

static Sys_var_charptr Sys_slave_load_tmpdir(
       "slave_load_tmpdir", "The location where the slave should put "
       "its temporary files when replicating a LOAD DATA INFILE command",
       READ_ONLY GLOBAL_VAR(slave_load_tmpdir), CMD_LINE(REQUIRED_ARG),
       IN_FS_CHARSET, DEFAULT(0));

static Sys_var_uint Sys_slave_net_timeout(
       "slave_net_timeout", "Number of seconds to wait for more data "
       "from any master/slave connection before aborting the read",
       GLOBAL_VAR(slave_net_timeout), CMD_LINE(REQUIRED_ARG),
       VALID_RANGE(1, LONG_TIMEOUT), DEFAULT(SLAVE_NET_TIMEOUT), BLOCK_SIZE(1));


/*
  Access a multi_source variable
  Return 0 + warning if it doesn't exist
*/

ulonglong Sys_var_multi_source_ulonglong::
get_master_info_ulonglong_value(THD *thd, ptrdiff_t offset)
{
  Master_info *mi;
  ulonglong res= 0;                                  // Default value
  mysql_mutex_unlock(&LOCK_global_system_variables);
  mysql_mutex_lock(&LOCK_active_mi);
  mi= master_info_index->
    get_master_info(&thd->variables.default_master_connection,
                    Sql_condition::WARN_LEVEL_WARN);
  if (mi)
  {
    mysql_mutex_lock(&mi->rli.data_lock);
    res= *((ulonglong*) (((uchar*) mi) + master_info_offset));
    mysql_mutex_unlock(&mi->rli.data_lock);
  }
  mysql_mutex_unlock(&LOCK_active_mi);    
  mysql_mutex_lock(&LOCK_global_system_variables);
  return res;
}
  

bool update_multi_source_variable(sys_var *self_var, THD *thd,
                                  enum_var_type type)
{
  Sys_var_multi_source_ulonglong *self= (Sys_var_multi_source_ulonglong*) self_var;
  bool result= true;
  Master_info *mi;

  if (type == OPT_GLOBAL)
    mysql_mutex_unlock(&LOCK_global_system_variables);
  mysql_mutex_lock(&LOCK_active_mi);
  mi= master_info_index->
    get_master_info(&thd->variables.default_master_connection,
                    Sql_condition::WARN_LEVEL_ERROR);
  if (mi)
  {
    mysql_mutex_lock(&mi->rli.run_lock);
    mysql_mutex_lock(&mi->rli.data_lock);
    result= self->update_variable(thd, mi);
    mysql_mutex_unlock(&mi->rli.data_lock);
    mysql_mutex_unlock(&mi->rli.run_lock);
  }
  mysql_mutex_unlock(&LOCK_active_mi);
  if (type == OPT_GLOBAL)
    mysql_mutex_lock(&LOCK_global_system_variables);
  return result;
}

static bool update_slave_skip_counter(sys_var *self, THD *thd, Master_info *mi)
{
  if (mi->rli.slave_running)
  {
    my_error(ER_SLAVE_MUST_STOP, MYF(0), mi->connection_name.length,
             mi->connection_name.str);
    return true;
  }
  /* The value was stored temporarily in thd */
  mi->rli.slave_skip_counter= thd->variables.slave_skip_counter;
  return false;
}

static Sys_var_multi_source_ulonglong Sys_slave_skip_counter(
       "sql_slave_skip_counter", "Skip the next N events from the master log",
       SESSION_VAR(slave_skip_counter), NO_CMD_LINE,
       MASTER_INFO_VAR(rli.slave_skip_counter),
       VALID_RANGE(0, UINT_MAX), DEFAULT(0), BLOCK_SIZE(1),
       ON_UPDATE(update_slave_skip_counter));

static bool update_max_relay_log_size(sys_var *self, THD *thd, Master_info *mi)
{
  mi->rli.max_relay_log_size= thd->variables.max_relay_log_size;
  mi->rli.relay_log.set_max_size(mi->rli.max_relay_log_size);
  return false;
}

<<<<<<< HEAD
static Sys_var_multi_source_ulong
Sys_max_relay_log_size( "max_relay_log_size",
                        "relay log will be rotated automatically when the "
                        "size exceeds this value.  If 0 at startup, it's "
                        "set to max_binlog_size",
                        SESSION_VAR(max_relay_log_size),
                        CMD_LINE(REQUIRED_ARG),
                        my_offsetof(Master_info, rli.max_relay_log_size),
                        VALID_RANGE(0, 1024L*1024*1024), DEFAULT(0),
                        BLOCK_SIZE(IO_SIZE),
                        ON_UPDATE(update_max_relay_log_size));
=======
static Sys_var_multi_source_ulonglong Sys_max_relay_log_size(
       "max_relay_log_size",
       "relay log will be rotated automatically when the size exceeds this "
       "value.  If 0 are startup, it's set to max_binlog_size",
       SESSION_VAR(max_relay_log_size), CMD_LINE(REQUIRED_ARG),
       MASTER_INFO_VAR(rli.max_relay_log_size),
       VALID_RANGE(0, 1024L*1024*1024), DEFAULT(0), BLOCK_SIZE(IO_SIZE),
       ON_UPDATE(update_max_relay_log_size));
>>>>>>> f1afc003

static Sys_var_charptr Sys_slave_skip_errors(
       "slave_skip_errors", "Tells the slave thread to continue "
       "replication when a query event returns an error from the "
       "provided list",
       READ_ONLY GLOBAL_VAR(opt_slave_skip_errors), CMD_LINE(REQUIRED_ARG),
       IN_SYSTEM_CHARSET, DEFAULT(0));

static Sys_var_ulonglong Sys_relay_log_space_limit(
       "relay_log_space_limit", "Maximum space to use for all relay logs",
       READ_ONLY GLOBAL_VAR(relay_log_space_limit), CMD_LINE(REQUIRED_ARG),
       VALID_RANGE(0, ULONGLONG_MAX), DEFAULT(0), BLOCK_SIZE(1));

static Sys_var_uint Sys_sync_relaylog_period(
       "sync_relay_log", "Synchronously flush relay log to disk after "
       "every #th event. Use 0 (default) to disable synchronous flushing",
       GLOBAL_VAR(sync_relaylog_period), CMD_LINE(REQUIRED_ARG),
       VALID_RANGE(0, UINT_MAX), DEFAULT(0), BLOCK_SIZE(1));

static Sys_var_uint Sys_sync_relayloginfo_period(
       "sync_relay_log_info", "Synchronously flush relay log info "
       "to disk after every #th transaction. Use 0 (default) to disable "
       "synchronous flushing",
       GLOBAL_VAR(sync_relayloginfo_period), CMD_LINE(REQUIRED_ARG),
       VALID_RANGE(0, UINT_MAX), DEFAULT(0), BLOCK_SIZE(1));
#endif

static Sys_var_uint Sys_sync_binlog_period(
       "sync_binlog", "Synchronously flush binary log to disk after "
       "every #th event. Use 0 (default) to disable synchronous flushing",
       GLOBAL_VAR(sync_binlog_period), CMD_LINE(REQUIRED_ARG),
       VALID_RANGE(0, UINT_MAX), DEFAULT(0), BLOCK_SIZE(1));

static Sys_var_uint Sys_sync_masterinfo_period(
       "sync_master_info", "Synchronously flush master info to disk "
       "after every #th event. Use 0 (default) to disable synchronous flushing",
       GLOBAL_VAR(sync_masterinfo_period), CMD_LINE(REQUIRED_ARG),
       VALID_RANGE(0, UINT_MAX), DEFAULT(0), BLOCK_SIZE(1));

#ifdef HAVE_REPLICATION
static Sys_var_ulong Sys_slave_trans_retries(
       "slave_transaction_retries", "Number of times the slave SQL "
       "thread will retry a transaction in case it failed with a deadlock "
       "or elapsed lock wait timeout, before giving up and stopping",
       GLOBAL_VAR(slave_trans_retries), CMD_LINE(REQUIRED_ARG),
       VALID_RANGE(0, UINT_MAX), DEFAULT(10), BLOCK_SIZE(1));
#endif

static bool check_locale(sys_var *self, THD *thd, set_var *var)
{
  if (!var->value)
    return false;

  MY_LOCALE *locale;
  char buff[STRING_BUFFER_USUAL_SIZE];
  if (var->value->result_type() == INT_RESULT)
  {
    int lcno= (int)var->value->val_int();
    if (!(locale= my_locale_by_number(lcno)))
    {
      my_error(ER_UNKNOWN_LOCALE, MYF(0), llstr(lcno, buff));
      return true;
    }
    if (check_not_null(self, thd, var))
      return true;
  }
  else // STRING_RESULT
  {
    String str(buff, sizeof(buff), system_charset_info), *res;
    if (!(res=var->value->val_str(&str)))
      return true;
    else if (!(locale= my_locale_by_name(res->c_ptr_safe())))
    {
      ErrConvString err(res);
      my_error(ER_UNKNOWN_LOCALE, MYF(0), err.ptr());
      return true;
    }
  }

  var->save_result.ptr= locale;

  if (!locale->errmsgs->errmsgs)
  {
    bool res;
    mysql_mutex_lock(&LOCK_error_messages);
    res= (!locale->errmsgs->errmsgs &&
          read_texts(ERRMSG_FILE, locale->errmsgs->language,
                     &locale->errmsgs->errmsgs,
                     ER_ERROR_LAST - ER_ERROR_FIRST + 1));
    mysql_mutex_unlock(&LOCK_error_messages);
    if (res)
    {
      push_warning_printf(thd, Sql_condition::WARN_LEVEL_WARN, ER_UNKNOWN_ERROR,
                          "Can't process error message file for locale '%s'",
                          locale->name);
      return true;
    }
  }
  status_var_increment(thd->status_var.feature_locale);
  return false;
}

static Sys_var_struct Sys_lc_messages(
       "lc_messages", "Set the language used for the error messages",
       SESSION_VAR(lc_messages), NO_CMD_LINE,
       my_offsetof(MY_LOCALE, name), DEFAULT(&my_default_lc_messages),
       NO_MUTEX_GUARD, NOT_IN_BINLOG, ON_CHECK(check_locale));

static Sys_var_struct Sys_lc_time_names(
       "lc_time_names", "Set the language used for the month "
       "names and the days of the week",
       SESSION_VAR(lc_time_names), NO_CMD_LINE,
       my_offsetof(MY_LOCALE, name), DEFAULT(&my_default_lc_time_names),
       NO_MUTEX_GUARD, IN_BINLOG, ON_CHECK(check_locale));

static Sys_var_tz Sys_time_zone(
       "time_zone", "time_zone",
       SESSION_VAR(time_zone), NO_CMD_LINE,
       DEFAULT(&default_tz), NO_MUTEX_GUARD, IN_BINLOG);

#ifdef WITH_WSREP
#include "wsrep_var.h"
#include "wsrep_sst.h"
#include "wsrep_binlog.h"

static Sys_var_charptr Sys_wsrep_provider(
       "wsrep_provider", "Path to replication provider library",
       PREALLOCATED GLOBAL_VAR(wsrep_provider), CMD_LINE(REQUIRED_ARG),
       IN_FS_CHARSET, DEFAULT(WSREP_NONE),
       NO_MUTEX_GUARD, NOT_IN_BINLOG,
       ON_CHECK(wsrep_provider_check), ON_UPDATE(wsrep_provider_update));

static Sys_var_charptr Sys_wsrep_provider_options(
       "wsrep_provider_options", "provider specific options",
       PREALLOCATED GLOBAL_VAR(wsrep_provider_options), 
       CMD_LINE(REQUIRED_ARG),
       IN_SYSTEM_CHARSET, DEFAULT(""), NO_MUTEX_GUARD, NOT_IN_BINLOG,
       ON_CHECK(wsrep_provider_options_check), 
       ON_UPDATE(wsrep_provider_options_update));

static Sys_var_charptr Sys_wsrep_data_home_dir(
       "wsrep_data_home_dir", "home directory for wsrep provider",
       READ_ONLY GLOBAL_VAR(wsrep_data_home_dir), CMD_LINE(REQUIRED_ARG),
       IN_FS_CHARSET, DEFAULT(""));

static Sys_var_charptr Sys_wsrep_cluster_name(
       "wsrep_cluster_name", "Name for the cluster",
       PREALLOCATED GLOBAL_VAR(wsrep_cluster_name), CMD_LINE(REQUIRED_ARG),
       IN_SYSTEM_CHARSET, DEFAULT(WSREP_CLUSTER_NAME),
       NO_MUTEX_GUARD, NOT_IN_BINLOG,
       ON_CHECK(wsrep_cluster_name_check),
       ON_UPDATE(wsrep_cluster_name_update));

static PolyLock_mutex PLock_wsrep_slave_threads(&LOCK_wsrep_slave_threads);
static Sys_var_charptr Sys_wsrep_cluster_address (
       "wsrep_cluster_address", "Address to initially connect to cluster",
       PREALLOCATED GLOBAL_VAR(wsrep_cluster_address), 
       CMD_LINE(REQUIRED_ARG),
       IN_SYSTEM_CHARSET, DEFAULT(""),
       &PLock_wsrep_slave_threads, NOT_IN_BINLOG,
       ON_CHECK(wsrep_cluster_address_check), 
       ON_UPDATE(wsrep_cluster_address_update));

static Sys_var_charptr Sys_wsrep_node_name (
       "wsrep_node_name", "Node name",
       PREALLOCATED GLOBAL_VAR(wsrep_node_name), CMD_LINE(REQUIRED_ARG),
       IN_SYSTEM_CHARSET, DEFAULT(""), NO_MUTEX_GUARD, NOT_IN_BINLOG,
       wsrep_node_name_check, wsrep_node_name_update);

static Sys_var_charptr Sys_wsrep_node_address (
       "wsrep_node_address", "Node address",
       PREALLOCATED GLOBAL_VAR(wsrep_node_address), CMD_LINE(REQUIRED_ARG),
       IN_SYSTEM_CHARSET, DEFAULT(""),
       NO_MUTEX_GUARD, NOT_IN_BINLOG,
       ON_CHECK(wsrep_node_address_check),
       ON_UPDATE(wsrep_node_address_update));

static Sys_var_charptr Sys_wsrep_node_incoming_address(
       "wsrep_node_incoming_address", "Client connection address",
       PREALLOCATED GLOBAL_VAR(wsrep_node_incoming_address),CMD_LINE(REQUIRED_ARG),
       IN_SYSTEM_CHARSET, DEFAULT(WSREP_NODE_INCOMING_AUTO));

static Sys_var_ulong Sys_wsrep_slave_threads(
       "wsrep_slave_threads", "Number of slave appliers to launch",
       GLOBAL_VAR(wsrep_slave_threads), CMD_LINE(REQUIRED_ARG),
       VALID_RANGE(1, 512), DEFAULT(1), BLOCK_SIZE(1),
       &PLock_wsrep_slave_threads, NOT_IN_BINLOG,
       ON_CHECK(wsrep_slave_threads_check), 
       ON_UPDATE(wsrep_slave_threads_update));

static Sys_var_charptr Sys_wsrep_dbug_option(
       "wsrep_dbug_option", "DBUG options to provider library",
       GLOBAL_VAR(wsrep_dbug_option),CMD_LINE(REQUIRED_ARG),
       IN_SYSTEM_CHARSET, DEFAULT(""));

static Sys_var_mybool Sys_wsrep_debug(
       "wsrep_debug", "To enable debug level logging",
       GLOBAL_VAR(wsrep_debug), CMD_LINE(OPT_ARG), DEFAULT(FALSE));

static Sys_var_mybool Sys_wsrep_convert_LOCK_to_trx(
       "wsrep_convert_LOCK_to_trx", "To convert locking sessions "
       "into transactions",
       GLOBAL_VAR(wsrep_convert_LOCK_to_trx), 
       CMD_LINE(OPT_ARG), DEFAULT(FALSE));

static Sys_var_ulong Sys_wsrep_retry_autocommit(
      "wsrep_retry_autocommit", "Max number of times to retry "
      "a failed autocommit statement",
       SESSION_VAR(wsrep_retry_autocommit), CMD_LINE(REQUIRED_ARG),
       VALID_RANGE(0, 10000), DEFAULT(1), BLOCK_SIZE(1));

static Sys_var_mybool Sys_wsrep_auto_increment_control(
       "wsrep_auto_increment_control", "To automatically control the "
       "assignment of autoincrement variables",
       GLOBAL_VAR(wsrep_auto_increment_control), 
       CMD_LINE(OPT_ARG), DEFAULT(TRUE));

static Sys_var_mybool Sys_wsrep_drupal_282555_workaround(
       "wsrep_drupal_282555_workaround", "To use a workaround for"
       "bad autoincrement value", 
       GLOBAL_VAR(wsrep_drupal_282555_workaround), 
       CMD_LINE(OPT_ARG), DEFAULT(FALSE));

static Sys_var_charptr sys_wsrep_sst_method(
       "wsrep_sst_method", "State snapshot transfer method",
       GLOBAL_VAR(wsrep_sst_method),CMD_LINE(REQUIRED_ARG),
       IN_SYSTEM_CHARSET, DEFAULT(WSREP_SST_DEFAULT), NO_MUTEX_GUARD, NOT_IN_BINLOG,
       ON_CHECK(wsrep_sst_method_check),
       ON_UPDATE(wsrep_sst_method_update)); 

static Sys_var_charptr Sys_wsrep_sst_receive_address( 
       "wsrep_sst_receive_address", "Address where node is waiting for "
       "SST contact", 
       GLOBAL_VAR(wsrep_sst_receive_address),CMD_LINE(REQUIRED_ARG),
       IN_SYSTEM_CHARSET, DEFAULT(WSREP_SST_ADDRESS_AUTO), NO_MUTEX_GUARD,
       NOT_IN_BINLOG,
       ON_CHECK(wsrep_sst_receive_address_check),
       ON_UPDATE(wsrep_sst_receive_address_update)); 

static Sys_var_charptr Sys_wsrep_sst_auth(
       "wsrep_sst_auth", "Authentication for SST connection",
       PREALLOCATED GLOBAL_VAR(wsrep_sst_auth), CMD_LINE(REQUIRED_ARG),
       IN_SYSTEM_CHARSET, DEFAULT(NULL), NO_MUTEX_GUARD,
       NOT_IN_BINLOG,
       ON_CHECK(wsrep_sst_auth_check),
       ON_UPDATE(wsrep_sst_auth_update)); 

static Sys_var_charptr Sys_wsrep_sst_donor(
       "wsrep_sst_donor", "preferred donor node for the SST",
       GLOBAL_VAR(wsrep_sst_donor),CMD_LINE(REQUIRED_ARG),
       IN_SYSTEM_CHARSET, DEFAULT(""), NO_MUTEX_GUARD, NOT_IN_BINLOG,
       ON_CHECK(wsrep_sst_donor_check),
       ON_UPDATE(wsrep_sst_donor_update)); 

static Sys_var_mybool Sys_wsrep_sst_donor_rejects_queries(
       "wsrep_sst_donor_rejects_queries", "Reject client queries "
       "when donating state snapshot transfer", 
       GLOBAL_VAR(wsrep_sst_donor_rejects_queries), 
       CMD_LINE(OPT_ARG), DEFAULT(FALSE));

static Sys_var_mybool Sys_wsrep_on (
       "wsrep_on", "To enable wsrep replication ",
       SESSION_VAR(wsrep_on), 
       CMD_LINE(OPT_ARG), DEFAULT(FALSE),
       NO_MUTEX_GUARD, NOT_IN_BINLOG, ON_CHECK(0),
       ON_UPDATE(wsrep_on_update));

static Sys_var_charptr Sys_wsrep_start_position (
       "wsrep_start_position", "global transaction position to start from ",
       PREALLOCATED GLOBAL_VAR(wsrep_start_position), 
       CMD_LINE(REQUIRED_ARG),
       IN_SYSTEM_CHARSET, DEFAULT(WSREP_START_POSITION_ZERO),
       NO_MUTEX_GUARD, NOT_IN_BINLOG,
       ON_CHECK(wsrep_start_position_check), 
       ON_UPDATE(wsrep_start_position_update));

static Sys_var_ulong Sys_wsrep_max_ws_size (
       "wsrep_max_ws_size", "Max write set size (bytes)",
       GLOBAL_VAR(wsrep_max_ws_size), CMD_LINE(REQUIRED_ARG),
       /* Upper limit is 65K short of 4G to avoid overlows on 32-bit systems */
       VALID_RANGE(1024, WSREP_MAX_WS_SIZE), DEFAULT(1073741824UL), BLOCK_SIZE(1));

static Sys_var_ulong Sys_wsrep_max_ws_rows (
       "wsrep_max_ws_rows", "Max number of rows in write set",
       GLOBAL_VAR(wsrep_max_ws_rows), CMD_LINE(REQUIRED_ARG),
       VALID_RANGE(1, 1048576), DEFAULT(131072), BLOCK_SIZE(1));

static Sys_var_charptr Sys_wsrep_notify_cmd(
       "wsrep_notify_cmd", "",
       GLOBAL_VAR(wsrep_notify_cmd),CMD_LINE(REQUIRED_ARG),
       IN_SYSTEM_CHARSET, DEFAULT(""));

static Sys_var_mybool Sys_wsrep_certify_nonPK(
       "wsrep_certify_nonPK", "Certify tables with no primary key",
       GLOBAL_VAR(wsrep_certify_nonPK), 
       CMD_LINE(OPT_ARG), DEFAULT(TRUE));

static bool fix_wsrep_causal_reads(sys_var *self, THD* thd, enum_var_type var_type)
{
  if (var_type == OPT_GLOBAL)
    wsrep_causal_reads_update(&global_system_variables);
  else
    wsrep_causal_reads_update(&thd->variables);
  return false;
}
static Sys_var_mybool Sys_wsrep_causal_reads(
       "wsrep_causal_reads", "(DEPRECATED) Setting this variable is equivalent "
       "to setting wsrep_sync_wait READ flag",
       SESSION_VAR(wsrep_causal_reads), CMD_LINE(OPT_ARG), DEFAULT(FALSE),
       NO_MUTEX_GUARD, NOT_IN_BINLOG, ON_CHECK(0),
       ON_UPDATE(fix_wsrep_causal_reads));

static Sys_var_uint Sys_wsrep_sync_wait(
       "wsrep_sync_wait", "Ensure \"synchronous\" read view before executing "
       "an operation of the type specified by bitmask: 1 - READ(includes "
       "SELECT, SHOW and BEGIN/START TRANSACTION); 2 - UPDATE and DELETE; 4 - "
       "INSERT and REPLACE",
       SESSION_VAR(wsrep_sync_wait), CMD_LINE(OPT_ARG),
       VALID_RANGE(WSREP_SYNC_WAIT_NONE, WSREP_SYNC_WAIT_MAX),
       DEFAULT(WSREP_SYNC_WAIT_NONE), BLOCK_SIZE(1),
       NO_MUTEX_GUARD, NOT_IN_BINLOG, ON_CHECK(0),
       ON_UPDATE(wsrep_sync_wait_update));

static const char *wsrep_OSU_method_names[]= { "TOI", "RSU", NullS };
static Sys_var_enum Sys_wsrep_OSU_method(
       "wsrep_OSU_method", "Method for Online Schema Upgrade",
       GLOBAL_VAR(wsrep_OSU_method_options), CMD_LINE(OPT_ARG),
       wsrep_OSU_method_names, DEFAULT(WSREP_OSU_TOI));

static PolyLock_mutex PLock_wsrep_desync(&LOCK_wsrep_desync);
static Sys_var_mybool Sys_wsrep_desync (
       "wsrep_desync", "To desynchronize the node from the cluster",
       GLOBAL_VAR(wsrep_desync), 
       CMD_LINE(OPT_ARG), DEFAULT(FALSE),
       &PLock_wsrep_desync, NOT_IN_BINLOG,
       ON_CHECK(wsrep_desync_check),
       ON_UPDATE(wsrep_desync_update));

static const char *wsrep_binlog_format_names[]=
       {"MIXED", "STATEMENT", "ROW", "NONE", NullS};
static Sys_var_enum Sys_wsrep_forced_binlog_format(
       "wsrep_forced_binlog_format", "binlog format to take effect over user's choice",
       GLOBAL_VAR(wsrep_forced_binlog_format), CMD_LINE(REQUIRED_ARG),
       wsrep_binlog_format_names, DEFAULT(BINLOG_FORMAT_UNSPEC));

static Sys_var_mybool Sys_wsrep_recover_datadir(
       "wsrep_recover", "Recover database state after crash and exit",
       READ_ONLY GLOBAL_VAR(wsrep_recovery),
       CMD_LINE(OPT_ARG), DEFAULT(FALSE));

static Sys_var_mybool Sys_wsrep_replicate_myisam(
       "wsrep_replicate_myisam", "To enable myisam replication",
       GLOBAL_VAR(wsrep_replicate_myisam), CMD_LINE(OPT_ARG), DEFAULT(FALSE));

static Sys_var_mybool Sys_wsrep_log_conflicts(
       "wsrep_log_conflicts", "To log multi-master conflicts",
       GLOBAL_VAR(wsrep_log_conflicts), CMD_LINE(OPT_ARG), DEFAULT(FALSE));

static Sys_var_ulong Sys_wsrep_mysql_replication_bundle(
      "wsrep_mysql_replication_bundle", "mysql replication group commit ",
       GLOBAL_VAR(wsrep_mysql_replication_bundle), CMD_LINE(REQUIRED_ARG),
       VALID_RANGE(0, 1000), DEFAULT(0), BLOCK_SIZE(1));

static Sys_var_mybool Sys_wsrep_load_data_splitting(
       "wsrep_load_data_splitting", "To commit LOAD DATA "
       "transaction after every 10K rows inserted",
       GLOBAL_VAR(wsrep_load_data_splitting), 
       CMD_LINE(OPT_ARG), DEFAULT(TRUE));

static Sys_var_mybool Sys_wsrep_slave_FK_checks(
       "wsrep_slave_FK_checks", "Should slave thread do "
       "foreign key constraint checks",
       GLOBAL_VAR(wsrep_slave_FK_checks), 
       CMD_LINE(OPT_ARG), DEFAULT(TRUE));

static Sys_var_mybool Sys_wsrep_slave_UK_checks(
       "wsrep_slave_UK_checks", "Should slave thread do "
       "secondary index uniqueness checks",
       GLOBAL_VAR(wsrep_slave_UK_checks), 
       CMD_LINE(OPT_ARG), DEFAULT(FALSE));

static Sys_var_mybool Sys_wsrep_restart_slave(
       "wsrep_restart_slave", "Should MySQL slave be restarted automatically, when node joins back to cluster",
       GLOBAL_VAR(wsrep_restart_slave), CMD_LINE(OPT_ARG), DEFAULT(FALSE));
#endif /* WITH_WSREP */

static bool fix_host_cache_size(sys_var *, THD *, enum_var_type)
{
  hostname_cache_resize((uint) host_cache_size);
  return false;
}

static Sys_var_ulong Sys_host_cache_size(
       "host_cache_size",
       "How many host names should be cached to avoid resolving.",
       GLOBAL_VAR(host_cache_size),
       CMD_LINE(REQUIRED_ARG), VALID_RANGE(0, 65536),
       DEFAULT(HOST_CACHE_SIZE),
       BLOCK_SIZE(1),
       NO_MUTEX_GUARD, NOT_IN_BINLOG, ON_CHECK(NULL),
       ON_UPDATE(fix_host_cache_size));

static Sys_var_charptr Sys_ignore_db_dirs(
       "ignore_db_dirs",
       "Specifies a directory to add to the ignore list when collecting "
       "database names from the datadir. Put a blank argument to reset "
       "the list accumulated so far.",
       READ_ONLY GLOBAL_VAR(opt_ignore_db_dirs), 
       CMD_LINE(REQUIRED_ARG, OPT_IGNORE_DB_DIRECTORY),
       IN_FS_CHARSET, DEFAULT(0));

static Sys_var_ulong Sys_sp_cache_size(
       "stored_program_cache",
       "The soft upper limit for number of cached stored routines for "
       "one connection.",
       GLOBAL_VAR(stored_program_cache_size), CMD_LINE(REQUIRED_ARG),
       VALID_RANGE(256, 512 * 1024), DEFAULT(256), BLOCK_SIZE(1));

export const char *plugin_maturity_names[]=
{ "unknown", "experimental", "alpha", "beta", "gamma", "stable", 0 };
static Sys_var_enum Sys_plugin_maturity(
       "plugin_maturity",
       "The lowest desirable plugin maturity. "
       "Plugins less mature than that will not be installed or loaded",
       READ_ONLY GLOBAL_VAR(plugin_maturity), CMD_LINE(REQUIRED_ARG),
       plugin_maturity_names, DEFAULT(MariaDB_PLUGIN_MATURITY_UNKNOWN));

static Sys_var_ulong Sys_deadlock_search_depth_short(
       "deadlock_search_depth_short",
       "Short search depth for the two-step deadlock detection",
       SESSION_VAR(wt_deadlock_search_depth_short), CMD_LINE(REQUIRED_ARG),
       VALID_RANGE(0, 32), DEFAULT(4), BLOCK_SIZE(1));

static Sys_var_ulong Sys_deadlock_search_depth_long(
       "deadlock_search_depth_long",
       "Long search depth for the two-step deadlock detection",
       SESSION_VAR(wt_deadlock_search_depth_long), CMD_LINE(REQUIRED_ARG),
       VALID_RANGE(0, 33), DEFAULT(15), BLOCK_SIZE(1));

static Sys_var_ulong Sys_deadlock_timeout_depth_short(
       "deadlock_timeout_short",
       "Short timeout for the two-step deadlock detection (in microseconds)",
       SESSION_VAR(wt_timeout_short), CMD_LINE(REQUIRED_ARG),
       VALID_RANGE(0, UINT_MAX), DEFAULT(10000), BLOCK_SIZE(1));

static Sys_var_ulong Sys_deadlock_timeout_depth_long(
       "deadlock_timeout_long",
       "Long timeout for the two-step deadlock detection (in microseconds)",
       SESSION_VAR(wt_timeout_long), CMD_LINE(REQUIRED_ARG),
       VALID_RANGE(0, UINT_MAX), DEFAULT(50000000), BLOCK_SIZE(1));

#ifndef DBUG_OFF
static Sys_var_ulong Sys_debug_crc_break(
       "debug_crc_break",
       "Call my_debug_put_break_here() if crc matches this number (for debug)",
       GLOBAL_VAR(my_crc_dbug_check), CMD_LINE(REQUIRED_ARG),
       VALID_RANGE(0, ULONG_MAX), DEFAULT(0), BLOCK_SIZE(1));
#endif

static Sys_var_uint Sys_extra_port(
       "extra_port",
       "Extra port number to use for tcp connections in a "
       "one-thread-per-connection manner. 0 means don't use another port",
       READ_ONLY GLOBAL_VAR(mysqld_extra_port), CMD_LINE(REQUIRED_ARG),
       VALID_RANGE(0, UINT_MAX32), DEFAULT(0), BLOCK_SIZE(1));

static Sys_var_ulong Sys_extra_max_connections(
       "extra_max_connections", "The number of connections on extra-port",
       GLOBAL_VAR(extra_max_connections), CMD_LINE(REQUIRED_ARG),
       VALID_RANGE(1, 100000), DEFAULT(1), BLOCK_SIZE(1), NO_MUTEX_GUARD,
       NOT_IN_BINLOG, ON_CHECK(0), ON_UPDATE(fix_max_connections));

#ifdef SAFE_MUTEX
static Sys_var_mybool Sys_mutex_deadlock_detector(
       "debug_mutex_deadlock_detector", "Enable checking of wrong mutex usage",
       READ_ONLY GLOBAL_VAR(safe_mutex_deadlock_detector),
       CMD_LINE(OPT_ARG), DEFAULT(TRUE));
#endif

static Sys_var_keycache Sys_key_cache_segments(
       "key_cache_segments", "The number of segments in a key cache",
       KEYCACHE_VAR(param_partitions),
       CMD_LINE(REQUIRED_ARG, OPT_KEY_CACHE_PARTITIONS),
       VALID_RANGE(0, MAX_KEY_CACHE_PARTITIONS),
       DEFAULT(DEFAULT_KEY_CACHE_PARTITIONS),
       BLOCK_SIZE(1), NO_MUTEX_GUARD, NOT_IN_BINLOG, ON_CHECK(0),
       ON_UPDATE(repartition_keycache));

static const char *log_slow_filter_names[]= 
{ "admin", "filesort", "filesort_on_disk", "full_join", "full_scan",
  "query_cache", "query_cache_miss", "tmp_table", "tmp_table_on_disk", 0
};
static Sys_var_set Sys_log_slow_filter(
       "log_slow_filter",
       "Log only certain types of queries",
       SESSION_VAR(log_slow_filter), CMD_LINE(REQUIRED_ARG),
       log_slow_filter_names,
       DEFAULT(MAX_SET(array_elements(log_slow_filter_names)-1)));

static const char *default_regex_flags_names[]= 
{
  "DOTALL",    // (?s)  . matches anything including NL
  "DUPNAMES",  // (?J)  Allow duplicate names for subpatterns
  "EXTENDED",  // (?x)  Ignore white space and # comments
  "EXTRA",     // (?X)  extra features (e.g. error on unknown escape character)
  "MULTILINE", // (?m)  ^ and $ match newlines within data
  "UNGREEDY",  // (?U)  Invert greediness of quantifiers
  0
};
static const int default_regex_flags_to_pcre[]=
{
  PCRE_DOTALL,
  PCRE_DUPNAMES,
  PCRE_EXTENDED,
  PCRE_EXTRA,
  PCRE_MULTILINE,
  PCRE_UNGREEDY,
  0
};
int default_regex_flags_pcre(const THD *thd)
{
  ulonglong src= thd->variables.default_regex_flags;
  int i, res;
  for (i= res= 0; default_regex_flags_to_pcre[i]; i++)
  {
    if (src & (1 << i))
      res|= default_regex_flags_to_pcre[i];
  }
  return res;
}
static Sys_var_set Sys_default_regex_flags(
       "default_regex_flags",
       "Default flags for the regex library",
       SESSION_VAR(default_regex_flags), CMD_LINE(REQUIRED_ARG),
       default_regex_flags_names,
       DEFAULT(0));

static Sys_var_ulong Sys_log_slow_rate_limit(
       "log_slow_rate_limit",
       "Write to slow log every #th slow query. Set to 1 to log everything. "
       "Increase it to reduce the size of the slow or the performance impact "
       "of slow logging",
       SESSION_VAR(log_slow_rate_limit), CMD_LINE(REQUIRED_ARG),
       VALID_RANGE(1, UINT_MAX), DEFAULT(1), BLOCK_SIZE(1));

static const char *log_slow_verbosity_names[]= { "innodb", "query_plan", 
                                                 "explain", 0 };
static Sys_var_set Sys_log_slow_verbosity(
       "log_slow_verbosity",
       "Verbosity level for the slow log",
       SESSION_VAR(log_slow_verbosity), CMD_LINE(REQUIRED_ARG),
       log_slow_verbosity_names, DEFAULT(LOG_SLOW_VERBOSITY_INIT));

static Sys_var_ulong Sys_join_cache_level(
       "join_cache_level",
       "Controls what join operations can be executed with join buffers. Odd "
       "numbers are used for plain join buffers while even numbers are used "
       "for linked buffers",
       SESSION_VAR(join_cache_level), CMD_LINE(REQUIRED_ARG),
       VALID_RANGE(0, 8), DEFAULT(2), BLOCK_SIZE(1));

static Sys_var_ulong Sys_mrr_buffer_size(
       "mrr_buffer_size",
       "Size of buffer to use when using MRR with range access",
       SESSION_VAR(mrr_buff_size), CMD_LINE(REQUIRED_ARG),
       VALID_RANGE(IO_SIZE*2, INT_MAX32), DEFAULT(256*1024), BLOCK_SIZE(1));

static Sys_var_ulong Sys_rowid_merge_buff_size(
       "rowid_merge_buff_size",
       "The size of the buffers used [NOT] IN evaluation via partial matching",
       SESSION_VAR(rowid_merge_buff_size), CMD_LINE(REQUIRED_ARG),
       VALID_RANGE(0, ((ulonglong)~(intptr)0)/2), DEFAULT(8*1024*1024),
       BLOCK_SIZE(1));

static Sys_var_mybool Sys_userstat(
       "userstat",
       "Enables statistics gathering for USER_STATISTICS, CLIENT_STATISTICS, "
       "INDEX_STATISTICS and TABLE_STATISTICS tables in the INFORMATION_SCHEMA",
       GLOBAL_VAR(opt_userstat_running),
       CMD_LINE(OPT_ARG), DEFAULT(FALSE));

static Sys_var_mybool Sys_binlog_annotate_row_events(
       "binlog_annotate_row_events",
       "Tells the master to annotate RBR events with the statement that "
       "caused these events",
       SESSION_VAR(binlog_annotate_row_events), CMD_LINE(OPT_ARG),
       DEFAULT(FALSE));

#ifdef HAVE_REPLICATION
static Sys_var_mybool Sys_replicate_annotate_row_events(
       "replicate_annotate_row_events",
       "Tells the slave to write annotate rows events received from the master "
       "to its own binary log. Ignored if log_slave_updates is not set",
       READ_ONLY GLOBAL_VAR(opt_replicate_annotate_row_events),
       CMD_LINE(OPT_ARG), DEFAULT(0));
#endif

static Sys_var_ulonglong Sys_join_buffer_space_limit(
       "join_buffer_space_limit",
       "The limit of the space for all join buffers used by a query",
       SESSION_VAR(join_buff_space_limit), CMD_LINE(REQUIRED_ARG),
       VALID_RANGE(2048, ULONGLONG_MAX), DEFAULT(16*128*1024),
       BLOCK_SIZE(2048));

static Sys_var_ulong Sys_progress_report_time(
       "progress_report_time",
       "Seconds between sending progress reports to the client for "
       "time-consuming statements. Set to 0 to disable progress reporting.",
       SESSION_VAR(progress_report_time), CMD_LINE(REQUIRED_ARG),
       VALID_RANGE(0, UINT_MAX), DEFAULT(5), BLOCK_SIZE(1));

const char *use_stat_tables_modes[] =
           {"NEVER", "COMPLEMENTARY", "PREFERABLY", 0};
static Sys_var_enum Sys_optimizer_use_stat_tables(
       "use_stat_tables",
       "Specifies how to use system statistics tables",
       SESSION_VAR(use_stat_tables), CMD_LINE(REQUIRED_ARG),
       use_stat_tables_modes, DEFAULT(0));

static Sys_var_ulong Sys_histogram_size(
       "histogram_size",
       "Number of bytes used for a histogram. "
       "If set to 0, no histograms are created by ANALYZE.",
       SESSION_VAR(histogram_size), CMD_LINE(REQUIRED_ARG),
       VALID_RANGE(0, 255), DEFAULT(0), BLOCK_SIZE(1));

extern const char *histogram_types[];
static Sys_var_enum Sys_histogram_type(
       "histogram_type",
       "Specifies type of the histograms created by ANALYZE. "
       "Possible values are: "
       "SINGLE_PREC_HB - single precision height-balanced, "
       "DOUBLE_PREC_HB - double precision height-balanced.",
       SESSION_VAR(histogram_type), CMD_LINE(REQUIRED_ARG),
       histogram_types, DEFAULT(0));

static Sys_var_mybool Sys_no_thread_alarm(
       "debug_no_thread_alarm",
       "Disable system thread alarm calls. Disabling it may be useful "
       "in debugging or testing, never do it in production",
       READ_ONLY GLOBAL_VAR(my_disable_thr_alarm), CMD_LINE(OPT_ARG),
       DEFAULT(FALSE));

static Sys_var_mybool Sys_query_cache_strip_comments(
       "query_cache_strip_comments",
       "Strip all comments from a query before storing it "
       "in the query cache",
       SESSION_VAR(query_cache_strip_comments), CMD_LINE(OPT_ARG),
       DEFAULT(FALSE));

static ulonglong in_transaction(THD *thd)
{
  return MY_TEST(thd->in_active_multi_stmt_transaction());
}
static Sys_var_session_special Sys_in_transaction(
       "in_transaction", "Whether there is an active transaction",
       READ_ONLY sys_var::ONLY_SESSION, NO_CMD_LINE,
       VALID_RANGE(0, 1), BLOCK_SIZE(1), NO_MUTEX_GUARD,
       NOT_IN_BINLOG, ON_CHECK(0), ON_UPDATE(0), ON_READ(in_transaction));

#ifndef DBUG_OFF
static Sys_var_ulong Sys_debug_binlog_fsync_sleep(
       "debug_binlog_fsync_sleep",
       "Extra sleep (in microseconds) to add to binlog fsync(), for debugging",
       GLOBAL_VAR(opt_binlog_dbug_fsync_sleep),
       CMD_LINE(REQUIRED_ARG),
       VALID_RANGE(0, UINT_MAX), DEFAULT(0), BLOCK_SIZE(1));
#endif

static Sys_var_harows Sys_expensive_subquery_limit(
       "expensive_subquery_limit",
       "The maximum number of rows a subquery may examine in order to be "
       "executed during optimization and used for constant optimization",
       SESSION_VAR(expensive_subquery_limit), CMD_LINE(REQUIRED_ARG),
       VALID_RANGE(0, HA_POS_ERROR), DEFAULT(100), BLOCK_SIZE(1));

static bool check_pseudo_slave_mode(sys_var *self, THD *thd, set_var *var)
{
  longlong previous_val= thd->variables.pseudo_slave_mode;
  longlong val= (longlong) var->save_result.ulonglong_value;
  bool rli_fake= false;

#ifndef EMBEDDED_LIBRARY
  rli_fake= thd->rli_fake ? true : false;
#endif

  if (rli_fake)
  {
    if (!val)
    {
#ifndef EMBEDDED_LIBRARY
      delete thd->rli_fake;
      thd->rli_fake= NULL;
      delete thd->rgi_fake;
      thd->rgi_fake= NULL;
#endif
    }
    else if (previous_val && val)
      goto ineffective;
    else if (!previous_val && val)
      push_warning(thd, Sql_condition::WARN_LEVEL_WARN,
                   ER_WRONG_VALUE_FOR_VAR,
                   "'pseudo_slave_mode' is already ON.");
  }
  else
  {
    if (!previous_val && !val)
      goto ineffective;
    else if (previous_val && !val)
      push_warning(thd, Sql_condition::WARN_LEVEL_WARN,
                   ER_WRONG_VALUE_FOR_VAR,
                   "Slave applier execution mode not active, "
                   "statement ineffective.");
  }
  goto end;

ineffective:
  push_warning(thd, Sql_condition::WARN_LEVEL_WARN,
               ER_WRONG_VALUE_FOR_VAR,
               "'pseudo_slave_mode' change was ineffective.");

end:
  return FALSE;
}
static Sys_var_mybool Sys_pseudo_slave_mode(
       "pseudo_slave_mode",
       "SET pseudo_slave_mode= 0,1 are commands that mysqlbinlog "
       "adds to beginning and end of binary log dumps. While zero "
       "value indeed disables, the actual enabling of the slave "
       "applier execution mode is done implicitly when a "
       "Format_description_event is sent through the session.",
       SESSION_ONLY(pseudo_slave_mode), NO_CMD_LINE, DEFAULT(FALSE),
       NO_MUTEX_GUARD, NOT_IN_BINLOG, ON_CHECK(check_pseudo_slave_mode));
<|MERGE_RESOLUTION|>--- conflicted
+++ resolved
@@ -4329,28 +4329,14 @@
   return false;
 }
 
-<<<<<<< HEAD
-static Sys_var_multi_source_ulong
-Sys_max_relay_log_size( "max_relay_log_size",
-                        "relay log will be rotated automatically when the "
-                        "size exceeds this value.  If 0 at startup, it's "
-                        "set to max_binlog_size",
-                        SESSION_VAR(max_relay_log_size),
-                        CMD_LINE(REQUIRED_ARG),
-                        my_offsetof(Master_info, rli.max_relay_log_size),
-                        VALID_RANGE(0, 1024L*1024*1024), DEFAULT(0),
-                        BLOCK_SIZE(IO_SIZE),
-                        ON_UPDATE(update_max_relay_log_size));
-=======
 static Sys_var_multi_source_ulonglong Sys_max_relay_log_size(
        "max_relay_log_size",
        "relay log will be rotated automatically when the size exceeds this "
-       "value.  If 0 are startup, it's set to max_binlog_size",
+       "value.  If 0 at startup, it's set to max_binlog_size",
        SESSION_VAR(max_relay_log_size), CMD_LINE(REQUIRED_ARG),
        MASTER_INFO_VAR(rli.max_relay_log_size),
        VALID_RANGE(0, 1024L*1024*1024), DEFAULT(0), BLOCK_SIZE(IO_SIZE),
        ON_UPDATE(update_max_relay_log_size));
->>>>>>> f1afc003
 
 static Sys_var_charptr Sys_slave_skip_errors(
        "slave_skip_errors", "Tells the slave thread to continue "
