--- conflicted
+++ resolved
@@ -166,17 +166,12 @@
       } while((check = pOp->nextResult(false)) == 0);
       
       if(check != -1){
-<<<<<<< HEAD
-	check = pTrans->execute(NdbTransaction::Commit);   
-	pTrans->restart();
-=======
         if (commit_across_open_cursor) {
-          check = pTrans->execute(Commit);   
+          check = pTrans->execute(NdbTransaction::Commit);   
           pTrans->restart(); // new tx id
         } else {
-          check = pTrans->execute(NoCommit);
+          check = pTrans->execute(NdbTransaction::NoCommit);
         }
->>>>>>> 8ed86030
       }
       
       err = pTrans->getNdbError();    
@@ -202,7 +197,8 @@
       }
       goto failed;
     }
-    if (! commit_across_open_cursor && pTrans->execute(Commit) != 0) {
+    if (! commit_across_open_cursor &&
+        pTrans->execute(NdbTransaction::Commit) != 0) {
       err = pTrans->getNdbError();
       goto failed;
     }
