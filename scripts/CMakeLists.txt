# Copyright (c) 2006, 2014, Oracle and/or its affiliates. All rights reserved.
# 
# This program is free software; you can redistribute it and/or modify
# it under the terms of the GNU General Public License as published by
# the Free Software Foundation; version 2 of the License.
# 
# This program is distributed in the hope that it will be useful,
# but WITHOUT ANY WARRANTY; without even the implied warranty of
# MERCHANTABILITY or FITNESS FOR A PARTICULAR PURPOSE.  See the
# GNU General Public License for more details.
# 
# You should have received a copy of the GNU General Public License
# along with this program; if not, write to the Free Software
# Foundation, Inc., 51 Franklin St, Fifth Floor, Boston, MA  02110-1301 USA

# Build comp_sql - used for embedding SQL in C or C++ programs
IF(NOT CMAKE_CROSSCOMPILING)
 INCLUDE_DIRECTORIES(${CMAKE_SOURCE_DIR}/include)
 ADD_EXECUTABLE(comp_sql comp_sql.c)
 TARGET_LINK_LIBRARIES(comp_sql)
ENDIF()


# Build mysql_fix_privilege_tables.sql (concatenate 3 sql scripts)
IF(NOT WIN32 OR CMAKE_CROSSCOMPILING)
  FIND_PROGRAM(CAT_EXECUTABLE cat DOC "path to the executable")
  MARK_AS_ADVANCED(CAT_EXECUTABLE)
ENDIF()

IF(CAT_EXECUTABLE)
  SET(CAT_COMMAND COMMAND 
    ${CMAKE_COMMAND} -E chdir  ${CMAKE_CURRENT_SOURCE_DIR}
    ${CAT_EXECUTABLE} mysql_system_tables.sql mysql_system_tables_fix.sql mysql_performance_tables.sql >
    ${CMAKE_CURRENT_BINARY_DIR}/mysql_fix_privilege_tables.sql
  )
ELSEIF(WIN32)
  FILE(TO_NATIVE_PATH ${CMAKE_CURRENT_BINARY_DIR}/mysql_fix_privilege_tables.sql
   native_outfile )
  SET(CAT_COMMAND
   COMMAND ${CMAKE_COMMAND} -E chdir ${CMAKE_CURRENT_SOURCE_DIR}
   cmd /c copy /b mysql_system_tables.sql + mysql_system_tables_fix.sql + mysql_performance_tables.sql 
   ${native_outfile} )
ELSE()
  MESSAGE(FATAL_ERROR "Cannot concatenate files")
ENDIF()

# Build mysql_fix_privilege_tables.c
ADD_CUSTOM_COMMAND(
  OUTPUT ${CMAKE_CURRENT_BINARY_DIR}/mysql_fix_privilege_tables_sql.c
  ${CAT_COMMAND}
  COMMAND comp_sql
  mysql_fix_privilege_tables
  mysql_fix_privilege_tables.sql
  mysql_fix_privilege_tables_sql.c
  WORKING_DIRECTORY ${CMAKE_CURRENT_BINARY_DIR}
  DEPENDS comp_sql
  ${CMAKE_CURRENT_SOURCE_DIR}/mysql_system_tables.sql
  ${CMAKE_CURRENT_SOURCE_DIR}/mysql_system_tables_fix.sql
  ${CMAKE_CURRENT_SOURCE_DIR}/mysql_performance_tables.sql
)

# Add target for the above to be built
ADD_CUSTOM_TARGET(GenFixPrivs
  ALL
  DEPENDS ${CMAKE_CURRENT_BINARY_DIR}/mysql_fix_privilege_tables_sql.c
)

IF(UNIX)
 FILE(WRITE ${CMAKE_CURRENT_BINARY_DIR}/make_binary_distribution 
   "cd ${CMAKE_BINARY_DIR} && '${CMAKE_CPACK_COMMAND}' -G TGZ --config CPackConfig.cmake\n" )
 EXECUTE_PROCESS(
  COMMAND chmod +x ${CMAKE_CURRENT_BINARY_DIR}/make_binary_distribution
)
ENDIF()

INSTALL(FILES 
  ${CMAKE_CURRENT_SOURCE_DIR}/mysql_system_tables.sql 
  ${CMAKE_CURRENT_SOURCE_DIR}/mysql_system_tables_data.sql
  ${CMAKE_CURRENT_SOURCE_DIR}/mysql_performance_tables.sql
  ${CMAKE_CURRENT_SOURCE_DIR}/fill_help_tables.sql
  ${CMAKE_CURRENT_SOURCE_DIR}/mysql_test_data_timezone.sql
  ${FIX_PRIVILEGES_SQL}
  DESTINATION ${INSTALL_MYSQLSHAREDIR} COMPONENT Server
)

# TCMalloc hacks
IF(MALLOC_LIB)
  MESSAGE("Using tcmalloc '${MALLOC_LIB}'")
  INSTALL(FILES ${MALLOC_LIB} DESTINATION ${INSTALL_LIBDIR} OPTIONAL)
ENDIF()

IF(CMAKE_GENERATOR MATCHES "Makefiles")
  FOREACH(ARCH ${CMAKE_OSX_ARCHITECTURES})
    SET(CFLAGS   "${CFLAGS} -arch ${ARCH}")
    SET(CXXFLAGS "${CXXFLAGS} -arch ${ARCH}")
  ENDFOREACH()
ENDIF()

IF(UNIX)
  # FIND_PROC and CHECK_PID are used by mysqld_safe
IF(CMAKE_SYSTEM_NAME MATCHES "Linux")
  SET (FIND_PROC 
    "ps wwwp $PID | grep -v mysqld_safe | grep -- $MYSQLD > /dev/null")
ENDIF()
IF(NOT FIND_PROC AND CMAKE_SYSTEM_NAME MATCHES "SunOS")
  SET (FIND_PROC 
    "ps -p $PID | grep -v mysqld_safe | grep -- $MYSQLD > /dev/null")
ENDIF()

IF(NOT FIND_PROC)
  # BSD style
  EXECUTE_PROCESS(COMMAND ps -uaxww OUTPUT_QUIET ERROR_QUIET RESULT_VARIABLE result)
  IF(result MATCHES 0) 
     SET( FIND_PROC
       "ps -uaxww | grep -v mysqld_safe | grep -- $MYSQLD | grep $PID > /dev/null")
  ENDIF()
ENDIF()

IF(NOT FIND_PROC)
  # SysV style
  EXECUTE_PROCESS(COMMAND ps -ef OUTPUT_QUIET ERROR_QUIET RESULT_VARIABLE result)
  IF(result MATCHES 0)
    SET( FIND_PROC "ps -ef | grep -v mysqld_safe | grep -- $MYSQLD | grep $PID > /dev/null")
  ENDIF()
ENDIF()
  
EXECUTE_PROCESS(COMMAND sh -c "kill -0 $$" OUTPUT_QUIET ERROR_QUIET RESULT_VARIABLE result)
IF(result MATCHES 0)
  SET(CHECK_PID "kill -0 $PID > /dev/null 2> /dev/null")
ELSE()
  SET(CHECK_PID "kill -s SIGCONT $PID  > /dev/null 2> /dev/null")
ENDIF()

SET(HOSTNAME "hostname")
SET(MYSQLD_USER "mysql")

# Required for mysqlbug until autotools are deprecated, once done remove these
# and expand default cmake variables
SET(CC ${CMAKE_C_COMPILER})
SET(CXX ${CMAKE_CXX_COMPILER})
SET(SAVE_CC ${CMAKE_C_COMPILER})
SET(SAVE_CXX ${CMAKE_CXX_COMPILER})
SET(SAVE_CFLAGS ${CFLAGS})
SET(SAVE_CXXFLAGS ${CXXFLAGS})
# XXX no cmake equivalent for this, just make one up
SET(CONFIGURE_LINE "Built using CMake")

# Also required for mysqlbug, autoconf only supports --version so for now we
# just explicitly require GNU
EXECUTE_PROCESS(
  COMMAND ${CMAKE_C_COMPILER} ${CMAKE_C_COMPILER_ARG1} --version
  COMMAND sed 1q
  ERROR_QUIET
  OUTPUT_VARIABLE CC_VERSION)
EXECUTE_PROCESS(
  COMMAND ${CMAKE_CXX_COMPILER} ${CMAKE_CXX_COMPILER_ARG1} --version
  COMMAND sed 1q
  ERROR_QUIET
  OUTPUT_VARIABLE CXX_VERSION)

CONFIGURE_FILE(${CMAKE_CURRENT_SOURCE_DIR}/mysqlbug.sh
  ${CMAKE_CURRENT_BINARY_DIR}/mysqlbug ESCAPE_QUOTES @ONLY)
  EXECUTE_PROCESS(
  COMMAND chmod +x ${CMAKE_CURRENT_BINARY_DIR}/mysqlbug
  )

INSTALL_SCRIPT(${CMAKE_CURRENT_BINARY_DIR}/mysqlbug
  DESTINATION ${INSTALL_BINDIR}
  COMPONENT Server
  )

ENDIF(UNIX)

# Really ugly, one script, "mysql_install_db", needs prefix set to ".",
# i.e. makes access relative the current directory. This matches
# the documentation, so better not change this.

IF(INSTALL_LAYOUT MATCHES "STANDALONE")
  SET(prefix ".")
ELSE()
  SET(prefix "${CMAKE_INSTALL_PREFIX}")
ENDIF()

SET(bindir ${prefix}/${INSTALL_BINDIR})
SET(sbindir ${prefix}/${INSTALL_SBINDIR})
SET(scriptdir ${prefix}/${INSTALL_BINDIR})
SET(libexecdir ${prefix}/${INSTALL_SBINDIR})
SET(pkgdatadir ${prefix}/${INSTALL_MYSQLSHAREDIR})
IF(INSTALL_LAYOUT MATCHES "STANDALONE")
  SET(localstatedir ${prefix}/data)
ELSE()
  SET(localstatedir ${MYSQL_DATADIR})
ENDIF()

IF(UNIX)
CONFIGURE_FILE(${CMAKE_CURRENT_SOURCE_DIR}/mysql_install_db.sh
  ${CMAKE_CURRENT_BINARY_DIR}/mysql_install_db ESCAPE_QUOTES @ONLY)
  SET(DEST ${INSTALL_SCRIPTDIR})
  SET(EXT)
  EXECUTE_PROCESS(
  COMMAND chmod +x ${CMAKE_CURRENT_BINARY_DIR}/mysql_install_db
  )

INSTALL_SCRIPT(
 "${CMAKE_CURRENT_BINARY_DIR}/mysql_install_db"
  DESTINATION ${DEST}
  COMPONENT Server
  )
ENDIF()

SET(prefix "${CMAKE_INSTALL_PREFIX}")
IF(INSTALL_SYSCONFDIR)
  SET(sysconfdir ${DEFAULT_SYSCONFDIR})
ELSE()
  SET(sysconfdir "/etc")
ENDIF()
SET(bindir ${prefix}/${INSTALL_BINDIR})
SET(libexecdir ${prefix}/${INSTALL_SBINDIR})
SET(scriptdir ${prefix}/${INSTALL_BINDIR})
SET(datadir ${prefix}/${INSTALL_MYSQLSHAREDIR})
SET(pkgdatadir ${prefix}/${INSTALL_MYSQLSHAREDIR})
SET(libsubdir  ${INSTALL_LIBDIR})
SET(pkgincludedir ${prefix}/${INSTALL_INCLUDEDIR})
SET(pkglibdir ${prefix}/${INSTALL_LIBDIR})
SET(pkgplugindir ${prefix}/${INSTALL_PLUGINDIR})
SET(localstatedir ${MYSQL_DATADIR})

SET(RPATH_OPTION "")
IF(CMAKE_SYSTEM_NAME STREQUAL "SunOS")
  SET(RPATH_OPTION "-R$pkglibdir")
ENDIF()

# some scripts use  @TARGET_LINUX@
IF(CMAKE_SYSTEM_NAME MATCHES "Linux")
  SET(TARGET_LINUX "true")
ELSE()
  SET(TARGET_LINUX "false")
ENDIF()

# Use cmake variables to inspect dependencies for 
# mysqlclient library (add -l stuff)
SET(CLIENT_LIBS "")
SET(LIBS "")

# Avoid compatibility warning about lists with empty elements
IF(POLICY CMP0011)
  CMAKE_POLICY(SET CMP0011 NEW)
ENDIF()
IF(POLICY CMP0007)
  CMAKE_POLICY(SET CMP0007 OLD)
ENDIF()

# Extract dependencies using CMake's internal ${target}_LIB_DEPENDS variable
# returned string in ${var} is can be passed to linker's command line
MACRO(EXTRACT_LINK_LIBRARIES target var)
  IF(${target}_LIB_DEPENDS)
    LIST(REMOVE_ITEM ${target}_LIB_DEPENDS "")
    LIST(REMOVE_DUPLICATES ${target}_LIB_DEPENDS)
    FOREACH(lib ${${target}_LIB_DEPENDS})
      # Filter out "general", it is not a library, just CMake hint
      # Also, remove duplicates
      IF(NOT lib STREQUAL "general" AND NOT ${var}  MATCHES "-l${lib} ")
        IF (lib MATCHES "^\\-l")
          SET(${var} "${${var}} ${lib} ") 
        ELSEIF(lib MATCHES "^/")
          IF (lib MATCHES "\\.(a|so([0-9.]*)|lib|dll|dylib)$")
            # Full path, convert to just filename, strip "lib" prefix and extension
            GET_FILENAME_COMPONENT(lib "${lib}" NAME_WE)
            STRING(REGEX REPLACE "^lib" "" lib "${lib}")
            SET(${var} "${${var}}-l${lib} " ) 
          ENDIF()
        ELSE()
          SET(${var} "${${var}}-l${lib} " ) 
        ENDIF()
      ENDIF()
    ENDFOREACH()
  ENDIF()
  IF(MSVC)
    STRING(REPLACE "-l" "" ${var} "${${var}}")
  ENDIF()
ENDMACRO()

EXTRACT_LINK_LIBRARIES(mysqlclient CLIENT_LIBS)
EXTRACT_LINK_LIBRARIES(mysqlserver LIBS)

# mysql_config evaluates ${LIBDL}, we want to avoid it
# as our CLIENT_LIBS and LIBS are already correct
SET(LIBDL)

SET(NON_THREADED_LIBS ${CLIENT_LIBS})
SET(mysql_config_COMPONENT COMPONENT Development)
SET(msql2mysql_COMPONENT COMPONENT Client)
SET(mysqlaccess_COMPONENT COMPONENT Client)
SET(mysql_find_rows_COMPONENT COMPONENT Client)
SET(mytop_COMPONENT Mytop)

IF(WIN32)
  # On Windows, some .sh and some .pl.in files are configured 
  # The resulting files will have .pl extension (those are perl scripts)

  # Input files with pl.in extension
  SET(PLIN_FILES mysql_config mysql_secure_installation)
  # Input files with .sh extension

  SET(SH_FILES mysql_convert_table_format mysqld_multi mysqldumpslow
    mysqlhotcopy)

  FOREACH(file ${PLIN_FILES})
    IF(NOT ${file}_COMPONENT)
      SET(${file}_COMPONENT Server_Scripts)
    ENDIF()
    CONFIGURE_FILE(${CMAKE_CURRENT_SOURCE_DIR}/${file}.pl.in
      ${CMAKE_CURRENT_BINARY_DIR}/${file}.pl ESCAPE_QUOTES @ONLY)
    INSTALL_SCRIPT(${CMAKE_CURRENT_BINARY_DIR}/${file}.pl COMPONENT ${${file}_COMPONENT})
  ENDFOREACH()

  FOREACH(file ${SH_FILES})
    CONFIGURE_FILE(${CMAKE_CURRENT_SOURCE_DIR}/${file}.sh
       ${CMAKE_CURRENT_BINARY_DIR}/${file}.pl ESCAPE_QUOTES @ONLY)
    INSTALL_SCRIPT(${CMAKE_CURRENT_BINARY_DIR}/${file}.pl COMPONENT Server_Scripts)
  ENDFOREACH()
ELSE()
  IF(WITH_WSREP)
    SET(WSREP_BINARIES
      wsrep_sst_common
      wsrep_sst_mysqldump
      wsrep_sst_rsync
      wsrep_sst_xtrabackup
      wsrep_sst_xtrabackup-v2
    )
  ENDIF()
<<<<<<< HEAD
=======

>>>>>>> e8a2a751
  # Configure this one, for testing, but do not install it.
  CONFIGURE_FILE(${CMAKE_CURRENT_SOURCE_DIR}/mysql_config.pl.in
    ${CMAKE_CURRENT_BINARY_DIR}/mysql_config.pl ESCAPE_QUOTES @ONLY)

  # On Unix, most of the files end up in the bin directory
  SET(BIN_SCRIPTS
    msql2mysql
    mysql_config
    mysql_fix_extensions
    mysql_setpermission
    mysql_secure_installation
    mysql_zap
    mysqlaccess
    mysql_convert_table_format
    mysql_find_rows
    mytop
    mysqlhotcopy
    mysqldumpslow
    mysqld_multi
    mysqld_safe
    ${WSREP_BINARIES}
  )
  FOREACH(file ${BIN_SCRIPTS})
    IF(EXISTS ${CMAKE_CURRENT_SOURCE_DIR}/${file}.sh)
      CONFIGURE_FILE(${CMAKE_CURRENT_SOURCE_DIR}/${file}.sh
        ${CMAKE_CURRENT_BINARY_DIR}/${file} ESCAPE_QUOTES @ONLY)
    ELSEIF(EXISTS ${CMAKE_CURRENT_SOURCE_DIR}/${file})
      CONFIGURE_FILE(${CMAKE_CURRENT_SOURCE_DIR}/${file}
         ${CMAKE_CURRENT_BINARY_DIR}/${file} COPYONLY)
    ELSE()
      MESSAGE(FATAL_ERROR "Can not find ${file}.sh or ${file} in "
        "${CMAKE_CURRENT_SOURCE_DIR}" )
    ENDIF()
    EXECUTE_PROCESS(COMMAND chmod +x ${CMAKE_CURRENT_BINARY_DIR}/${file})
    IF(NOT ${file}_COMPONENT)
      SET(${file}_COMPONENT Server)
    ENDIF()
    INSTALL_SCRIPT(
      ${CMAKE_CURRENT_BINARY_DIR}/${file} 
      DESTINATION ${INSTALL_BINDIR}
      COMPONENT ${${file}_COMPONENT}
     )
  ENDFOREACH()
  SET (wsrep_sst_rsync_wan ${CMAKE_CURRENT_BINARY_DIR}/wsrep_sst_rsync_wan)
  ADD_CUSTOM_COMMAND(
    OUTPUT ${wsrep_sst_rsync_wan}
    COMMAND ${CMAKE_COMMAND} ARGS -E create_symlink
      wsrep_sst_rsync
      wsrep_sst_rsync_wan
  )
  ADD_CUSTOM_TARGET(symlink_wsrep_sst_rsync
      ALL
      DEPENDS ${wsrep_sst_rsync_wan}
  )
  INSTALL(
    FILES  ${wsrep_sst_rsync_wan}
    DESTINATION ${INSTALL_BINDIR}
    COMPONENT Server
  )
ENDIF()

# Install libgcc as  mylibgcc.a
IF(CMAKE_COMPILER_IS_GNUCXX AND CMAKE_CXX_FLAGS MATCHES "-static")
  EXECUTE_PROCESS (
   COMMAND ${CMAKE_CXX_COMPILER} ${CMAKE_CXX_COMPILER_ARG1}
     ${CMAKE_CXX_FLAGS} --print-libgcc
     OUTPUT_VARIABLE  LIBGCC_LOCATION
     RESULT_VARIABLE RESULT
     OUTPUT_STRIP_TRAILING_WHITESPACE
     ERROR_QUIET
  )
  IF(${RESULT} EQUAL 0 AND EXISTS ${LIBGCC_LOCATION})
    INSTALL(FILES "${LIBGCC_LOCATION}" DESTINATION ${INSTALL_LIBDIR}
    COMPONENT Development)
  ENDIF()
ENDIF()
<|MERGE_RESOLUTION|>--- conflicted
+++ resolved
@@ -329,14 +329,9 @@
       wsrep_sst_xtrabackup-v2
     )
   ENDIF()
-<<<<<<< HEAD
-=======
-
->>>>>>> e8a2a751
   # Configure this one, for testing, but do not install it.
   CONFIGURE_FILE(${CMAKE_CURRENT_SOURCE_DIR}/mysql_config.pl.in
     ${CMAKE_CURRENT_BINARY_DIR}/mysql_config.pl ESCAPE_QUOTES @ONLY)
-
   # On Unix, most of the files end up in the bin directory
   SET(BIN_SCRIPTS
     msql2mysql
