--- conflicted
+++ resolved
@@ -67,11 +67,7 @@
 # failures with it.
 CLEANFILES =		@server_scripts@ \
 			make_binary_distribution \
-<<<<<<< HEAD
-=======
 			make_sharedlib_distribution \
-			make_win_src_distribution \
->>>>>>> 743bc7cf
 			msql2mysql \
 			mysql_config \
 			mysql_fix_privilege_tables \
