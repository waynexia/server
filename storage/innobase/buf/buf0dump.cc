--- conflicted
+++ resolved
@@ -812,14 +812,6 @@
 	buf_load_status(STATUS_VERBOSE, "Loading of buffer pool not started");
 
 	if (srv_buffer_pool_load_at_startup) {
-<<<<<<< HEAD
-#ifdef WITH_WSREP
-		if (!wsrep_recovery) {
-#endif /* WITH_WSREP */
-		buf_load();
-#ifdef WITH_WSREP
-                }
-=======
 
 #ifdef WITH_WSREP
 		if (!wsrep_recovery) {
@@ -827,7 +819,6 @@
 			buf_load();
 #ifdef WITH_WSREP
 		}
->>>>>>> 348eaf42
 #endif /* WITH_WSREP */
 	}
 
@@ -855,10 +846,7 @@
 #ifdef WITH_WSREP
 		if (!wsrep_recovery) {
 #endif /* WITH_WSREP */
-<<<<<<< HEAD
-=======
-
->>>>>>> 348eaf42
+
 		buf_dump(FALSE /* ignore shutdown down flag,
 		keep going even if we are in a shutdown state */);
 #ifdef WITH_WSREP
