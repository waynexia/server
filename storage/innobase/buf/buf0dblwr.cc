/*****************************************************************************

<<<<<<< HEAD
Copyright (c) 1995, 2013, Oracle and/or its affiliates. All Rights Reserved.
Copyright (c) 2013, 2014, SkySQL Ab. All Rights Reserved.
=======
Copyright (c) 1995, 2014, Oracle and/or its affiliates. All Rights Reserved.
>>>>>>> 0c64cd83

This program is free software; you can redistribute it and/or modify it under
the terms of the GNU General Public License as published by the Free Software
Foundation; version 2 of the License.

This program is distributed in the hope that it will be useful, but WITHOUT
ANY WARRANTY; without even the implied warranty of MERCHANTABILITY or FITNESS
FOR A PARTICULAR PURPOSE. See the GNU General Public License for more details.

You should have received a copy of the GNU General Public License along with
this program; if not, write to the Free Software Foundation, Inc.,
51 Franklin Street, Suite 500, Boston, MA 02110-1335 USA

*****************************************************************************/

/**************************************************//**
@file buf/buf0dblwr.cc
Doublwrite buffer module

Created 2011/12/19
*******************************************************/

#include "buf0dblwr.h"

#ifdef UNIV_NONINL
#include "buf0buf.ic"
#endif

#include "buf0buf.h"
#include "buf0checksum.h"
#include "srv0start.h"
#include "srv0srv.h"
#include "page0zip.h"
#include "trx0sys.h"

#ifndef UNIV_HOTBACKUP

#ifdef UNIV_PFS_MUTEX
/* Key to register the mutex with performance schema */
UNIV_INTERN mysql_pfs_key_t	buf_dblwr_mutex_key;
#endif /* UNIV_PFS_RWLOCK */

/** The doublewrite buffer */
UNIV_INTERN buf_dblwr_t*	buf_dblwr = NULL;

/** Set to TRUE when the doublewrite buffer is being created */
UNIV_INTERN ibool	buf_dblwr_being_created = FALSE;

/****************************************************************//**
Determines if a page number is located inside the doublewrite buffer.
@return TRUE if the location is inside the two blocks of the
doublewrite buffer */
UNIV_INTERN
ibool
buf_dblwr_page_inside(
/*==================*/
	ulint	page_no)	/*!< in: page number */
{
	if (buf_dblwr == NULL) {

		return(FALSE);
	}

	if (page_no >= buf_dblwr->block1
	    && page_no < buf_dblwr->block1
	    + TRX_SYS_DOUBLEWRITE_BLOCK_SIZE) {
		return(TRUE);
	}

	if (page_no >= buf_dblwr->block2
	    && page_no < buf_dblwr->block2
	    + TRX_SYS_DOUBLEWRITE_BLOCK_SIZE) {
		return(TRUE);
	}

	return(FALSE);
}

/****************************************************************//**
Calls buf_page_get() on the TRX_SYS_PAGE and returns a pointer to the
doublewrite buffer within it.
@return	pointer to the doublewrite buffer within the filespace header
page. */
UNIV_INLINE
byte*
buf_dblwr_get(
/*==========*/
	mtr_t*	mtr)	/*!< in/out: MTR to hold the page latch */
{
	buf_block_t*	block;

	block = buf_page_get(TRX_SYS_SPACE, 0, TRX_SYS_PAGE_NO,
			     RW_X_LATCH, mtr);
	buf_block_dbg_add_level(block, SYNC_NO_ORDER_CHECK);

	return(buf_block_get_frame(block) + TRX_SYS_DOUBLEWRITE);
}

/********************************************************************//**
Flush a batch of writes to the datafiles that have already been
written to the dblwr buffer on disk. */
UNIV_INLINE
void
buf_dblwr_sync_datafiles()
/*======================*/
{
	/* Wake possible simulated aio thread to actually post the
	writes to the operating system */
	os_aio_simulated_wake_handler_threads();

	/* Wait that all async writes to tablespaces have been posted to
	the OS */
	os_aio_wait_until_no_pending_writes();

	/* Now we flush the data to disk (for example, with fsync) */
	fil_flush_file_spaces(FIL_TABLESPACE);
}

/****************************************************************//**
Creates or initialializes the doublewrite buffer at a database start. */
static
void
buf_dblwr_init(
/*===========*/
	byte*	doublewrite)	/*!< in: pointer to the doublewrite buf
				header on trx sys page */
{
	ulint	buf_size;

	buf_dblwr = static_cast<buf_dblwr_t*>(
		mem_zalloc(sizeof(buf_dblwr_t)));

	/* There are two blocks of same size in the doublewrite
	buffer. */
	buf_size = 2 * TRX_SYS_DOUBLEWRITE_BLOCK_SIZE;

	/* There must be atleast one buffer for single page writes
	and one buffer for batch writes. */
	ut_a(srv_doublewrite_batch_size > 0
	     && srv_doublewrite_batch_size < buf_size);

	mutex_create(buf_dblwr_mutex_key,
		     &buf_dblwr->mutex, SYNC_DOUBLEWRITE);

	buf_dblwr->b_event = os_event_create();
	buf_dblwr->s_event = os_event_create();
	buf_dblwr->first_free = 0;
	buf_dblwr->s_reserved = 0;
	buf_dblwr->b_reserved = 0;

	buf_dblwr->block1 = mach_read_from_4(
		doublewrite + TRX_SYS_DOUBLEWRITE_BLOCK1);
	buf_dblwr->block2 = mach_read_from_4(
		doublewrite + TRX_SYS_DOUBLEWRITE_BLOCK2);

	buf_dblwr->in_use = static_cast<bool*>(
		mem_zalloc(buf_size * sizeof(bool)));

	buf_dblwr->write_buf_unaligned = static_cast<byte*>(
		ut_malloc((1 + buf_size) * UNIV_PAGE_SIZE));

	buf_dblwr->write_buf = static_cast<byte*>(
		ut_align(buf_dblwr->write_buf_unaligned,
			 UNIV_PAGE_SIZE));

	buf_dblwr->buf_block_arr = static_cast<buf_page_t**>(
		mem_zalloc(buf_size * sizeof(void*)));
}

/****************************************************************//**
Creates the doublewrite buffer to a new InnoDB installation. The header of the
doublewrite buffer is placed on the trx system header page. */
UNIV_INTERN
void
buf_dblwr_create(void)
/*==================*/
{
	buf_block_t*	block2;
	buf_block_t*	new_block;
	byte*	doublewrite;
	byte*	fseg_header;
	ulint	page_no;
	ulint	prev_page_no;
	ulint	i;
	mtr_t	mtr;

	if (buf_dblwr) {
		/* Already inited */

		return;
	}

start_again:
	mtr_start(&mtr);
	buf_dblwr_being_created = TRUE;

	doublewrite = buf_dblwr_get(&mtr);

	if (mach_read_from_4(doublewrite + TRX_SYS_DOUBLEWRITE_MAGIC)
	    == TRX_SYS_DOUBLEWRITE_MAGIC_N) {
		/* The doublewrite buffer has already been created:
		just read in some numbers */

		buf_dblwr_init(doublewrite);

		mtr_commit(&mtr);
		buf_dblwr_being_created = FALSE;
		return;
	}

	ib_logf(IB_LOG_LEVEL_INFO,
		"Doublewrite buffer not found: creating new");

	if (buf_pool_get_curr_size()
	    < ((2 * TRX_SYS_DOUBLEWRITE_BLOCK_SIZE
		+ FSP_EXTENT_SIZE / 2 + 100)
	       * UNIV_PAGE_SIZE)) {

		ib_logf(IB_LOG_LEVEL_ERROR,
			"Cannot create doublewrite buffer: you must "
			"increase your buffer pool size. Cannot continue "
			"operation.");

		exit(EXIT_FAILURE);
	}

	block2 = fseg_create(TRX_SYS_SPACE, TRX_SYS_PAGE_NO,
			     TRX_SYS_DOUBLEWRITE
			     + TRX_SYS_DOUBLEWRITE_FSEG, &mtr);

	/* fseg_create acquires a second latch on the page,
	therefore we must declare it: */

	buf_block_dbg_add_level(block2, SYNC_NO_ORDER_CHECK);

	if (block2 == NULL) {
		ib_logf(IB_LOG_LEVEL_ERROR,
			"Cannot create doublewrite buffer: you must "
			"increase your tablespace size. "
			"Cannot continue operation.");

		/* We exit without committing the mtr to prevent
		its modifications to the database getting to disk */

		exit(EXIT_FAILURE);
	}

	fseg_header = doublewrite + TRX_SYS_DOUBLEWRITE_FSEG;
	prev_page_no = 0;

	for (i = 0; i < 2 * TRX_SYS_DOUBLEWRITE_BLOCK_SIZE
		     + FSP_EXTENT_SIZE / 2; i++) {
		new_block = fseg_alloc_free_page(
			fseg_header, prev_page_no + 1, FSP_UP, &mtr);
		if (new_block == NULL) {
			ib_logf(IB_LOG_LEVEL_ERROR,
				"Cannot create doublewrite buffer: you must "
				"increase your tablespace size. "
				"Cannot continue operation.");

			exit(EXIT_FAILURE);
		}

		/* We read the allocated pages to the buffer pool;
		when they are written to disk in a flush, the space
		id and page number fields are also written to the
		pages. When we at database startup read pages
		from the doublewrite buffer, we know that if the
		space id and page number in them are the same as
		the page position in the tablespace, then the page
		has not been written to in doublewrite. */

		ut_ad(rw_lock_get_x_lock_count(&new_block->lock) == 1);
		page_no = buf_block_get_page_no(new_block);

		if (i == FSP_EXTENT_SIZE / 2) {
			ut_a(page_no == FSP_EXTENT_SIZE);
			mlog_write_ulint(doublewrite
					 + TRX_SYS_DOUBLEWRITE_BLOCK1,
					 page_no, MLOG_4BYTES, &mtr);
			mlog_write_ulint(doublewrite
					 + TRX_SYS_DOUBLEWRITE_REPEAT
					 + TRX_SYS_DOUBLEWRITE_BLOCK1,
					 page_no, MLOG_4BYTES, &mtr);

		} else if (i == FSP_EXTENT_SIZE / 2
			   + TRX_SYS_DOUBLEWRITE_BLOCK_SIZE) {
			ut_a(page_no == 2 * FSP_EXTENT_SIZE);
			mlog_write_ulint(doublewrite
					 + TRX_SYS_DOUBLEWRITE_BLOCK2,
					 page_no, MLOG_4BYTES, &mtr);
			mlog_write_ulint(doublewrite
					 + TRX_SYS_DOUBLEWRITE_REPEAT
					 + TRX_SYS_DOUBLEWRITE_BLOCK2,
					 page_no, MLOG_4BYTES, &mtr);

		} else if (i > FSP_EXTENT_SIZE / 2) {
			ut_a(page_no == prev_page_no + 1);
		}

		if (((i + 1) & 15) == 0) {
			/* rw_locks can only be recursively x-locked
			2048 times. (on 32 bit platforms,
			(lint) 0 - (X_LOCK_DECR * 2049)
			is no longer a negative number, and thus
			lock_word becomes like a shared lock).
			For 4k page size this loop will
			lock the fseg header too many times. Since
			this code is not done while any other threads
			are active, restart the MTR occasionally. */
			mtr_commit(&mtr);
			mtr_start(&mtr);
			doublewrite = buf_dblwr_get(&mtr);
			fseg_header = doublewrite
				      + TRX_SYS_DOUBLEWRITE_FSEG;
		}

		prev_page_no = page_no;
	}

	mlog_write_ulint(doublewrite + TRX_SYS_DOUBLEWRITE_MAGIC,
			 TRX_SYS_DOUBLEWRITE_MAGIC_N,
			 MLOG_4BYTES, &mtr);
	mlog_write_ulint(doublewrite + TRX_SYS_DOUBLEWRITE_MAGIC
			 + TRX_SYS_DOUBLEWRITE_REPEAT,
			 TRX_SYS_DOUBLEWRITE_MAGIC_N,
			 MLOG_4BYTES, &mtr);

	mlog_write_ulint(doublewrite
			 + TRX_SYS_DOUBLEWRITE_SPACE_ID_STORED,
			 TRX_SYS_DOUBLEWRITE_SPACE_ID_STORED_N,
			 MLOG_4BYTES, &mtr);
	mtr_commit(&mtr);

	/* Flush the modified pages to disk and make a checkpoint */
	log_make_checkpoint_at(LSN_MAX, TRUE);

	/* Remove doublewrite pages from LRU */
	buf_pool_invalidate();

	ib_logf(IB_LOG_LEVEL_INFO, "Doublewrite buffer created");

	goto start_again;
}

/****************************************************************//**
At a database startup initializes the doublewrite buffer memory structure if
we already have a doublewrite buffer created in the data files. If we are
upgrading to an InnoDB version which supports multiple tablespaces, then this
function performs the necessary update operations. If we are in a crash
recovery, this function loads the pages from double write buffer into memory. */
void
buf_dblwr_init_or_load_pages(
/*=========================*/
	os_file_t	file,
	char*		path,
	bool		load_corrupt_pages)
{
	byte*	buf;
	byte*	read_buf;
	byte*	unaligned_read_buf;
	ulint	block1;
	ulint	block2;
	byte*	page;
	ibool	reset_space_ids = FALSE;
	byte*	doublewrite;
	ulint	space_id;
	ulint	i;
        ulint	block_bytes = 0;
	recv_dblwr_t& recv_dblwr = recv_sys->dblwr;

	/* We do the file i/o past the buffer pool */

	unaligned_read_buf = static_cast<byte*>(ut_malloc(2 * UNIV_PAGE_SIZE));

	read_buf = static_cast<byte*>(
		ut_align(unaligned_read_buf, UNIV_PAGE_SIZE));

	/* Read the trx sys header to check if we are using the doublewrite
	buffer */
	off_t  trx_sys_page = TRX_SYS_PAGE_NO * UNIV_PAGE_SIZE;
	os_file_read(file, read_buf, trx_sys_page, UNIV_PAGE_SIZE);

<<<<<<< HEAD
	fil_io(OS_FILE_READ, true, TRX_SYS_SPACE, 0, TRX_SYS_PAGE_NO, 0,
	       UNIV_PAGE_SIZE, read_buf, NULL, 0);

=======
>>>>>>> 0c64cd83
	doublewrite = read_buf + TRX_SYS_DOUBLEWRITE;

	if (mach_read_from_4(doublewrite + TRX_SYS_DOUBLEWRITE_MAGIC)
	    == TRX_SYS_DOUBLEWRITE_MAGIC_N) {
		/* The doublewrite buffer has been created */

		buf_dblwr_init(doublewrite);

		block1 = buf_dblwr->block1;
		block2 = buf_dblwr->block2;

		buf = buf_dblwr->write_buf;
	} else {
		goto leave_func;
	}

	if (mach_read_from_4(doublewrite + TRX_SYS_DOUBLEWRITE_SPACE_ID_STORED)
	    != TRX_SYS_DOUBLEWRITE_SPACE_ID_STORED_N) {

		/* We are upgrading from a version < 4.1.x to a version where
		multiple tablespaces are supported. We must reset the space id
		field in the pages in the doublewrite buffer because starting
		from this version the space id is stored to
		FIL_PAGE_ARCH_LOG_NO_OR_SPACE_ID. */

		reset_space_ids = TRUE;

		ib_logf(IB_LOG_LEVEL_INFO,
			"Resetting space id's in the doublewrite buffer");
	}

	/* Read the pages from the doublewrite buffer to memory */

<<<<<<< HEAD
	fil_io(OS_FILE_READ, true, TRX_SYS_SPACE, 0, block1, 0,
	       TRX_SYS_DOUBLEWRITE_BLOCK_SIZE * UNIV_PAGE_SIZE,
	       buf, NULL, 0);

	fil_io(OS_FILE_READ, true, TRX_SYS_SPACE, 0, block2, 0,
	       TRX_SYS_DOUBLEWRITE_BLOCK_SIZE * UNIV_PAGE_SIZE,
	       buf + TRX_SYS_DOUBLEWRITE_BLOCK_SIZE * UNIV_PAGE_SIZE,
	       NULL, 0);
=======
        block_bytes = TRX_SYS_DOUBLEWRITE_BLOCK_SIZE * UNIV_PAGE_SIZE;

	os_file_read(file, buf, block1 * UNIV_PAGE_SIZE, block_bytes);
	os_file_read(file, buf + block_bytes, block2 * UNIV_PAGE_SIZE,
		     block_bytes);

>>>>>>> 0c64cd83
	/* Check if any of these pages is half-written in data files, in the
	intended position */

	page = buf;

	for (i = 0; i < TRX_SYS_DOUBLEWRITE_BLOCK_SIZE * 2; i++) {

		ulint source_page_no;

		if (reset_space_ids) {

			space_id = 0;
			mach_write_to_4(page
					+ FIL_PAGE_ARCH_LOG_NO_OR_SPACE_ID, space_id);
			/* We do not need to calculate new checksums for the
			pages because the field .._SPACE_ID does not affect
			them. Write the page back to where we read it from. */

			if (i < TRX_SYS_DOUBLEWRITE_BLOCK_SIZE) {
				source_page_no = block1 + i;
			} else {
				source_page_no = block2
					+ i - TRX_SYS_DOUBLEWRITE_BLOCK_SIZE;
			}

<<<<<<< HEAD
			fil_io(OS_FILE_WRITE, true, 0, 0, source_page_no, 0,
			       UNIV_PAGE_SIZE, page, NULL, 0);
		} else {
=======
			os_file_write(path, file, page,
				      source_page_no * UNIV_PAGE_SIZE,
				      UNIV_PAGE_SIZE);
>>>>>>> 0c64cd83

		} else if (load_corrupt_pages) {

			recv_dblwr.add(page);
		}

		page += UNIV_PAGE_SIZE;
	}

	if (reset_space_ids) {
		os_file_flush(file);
	}

leave_func:
	ut_free(unaligned_read_buf);
}

/****************************************************************//**
Process the double write buffer pages. */
void
buf_dblwr_process()
/*===============*/
{
	ulint	space_id;
	ulint	page_no;
	ulint	page_no_dblwr = 0;
	byte*	page;
	byte*	read_buf;
	byte*	unaligned_read_buf;
	recv_dblwr_t& recv_dblwr = recv_sys->dblwr;

	unaligned_read_buf = static_cast<byte*>(ut_malloc(2 * UNIV_PAGE_SIZE));

	read_buf = static_cast<byte*>(
		ut_align(unaligned_read_buf, UNIV_PAGE_SIZE));

	for (std::list<byte*>::iterator i = recv_dblwr.pages.begin();
	     i != recv_dblwr.pages.end(); ++i, ++page_no_dblwr ) {

		page = *i;
		page_no  = mach_read_from_4(page + FIL_PAGE_OFFSET);
		space_id = mach_read_from_4(page + FIL_PAGE_SPACE_ID);

		if (!fil_tablespace_exists_in_mem(space_id)) {
			/* Maybe we have dropped the single-table tablespace
			and this page once belonged to it: do nothing */

		} else if (!fil_check_adress_in_tablespace(space_id,
							   page_no)) {
			ib_logf(IB_LOG_LEVEL_WARN,
				"A page in the doublewrite buffer is not "
				"within space bounds; space id %lu "
				"page number %lu, page %lu in "
				"doublewrite buf.",
				(ulong) space_id, (ulong) page_no,
				page_no_dblwr);
		} else {
			ulint	zip_size = fil_space_get_zip_size(space_id);

			/* Read in the actual page from the file */
			fil_io(OS_FILE_READ, true, space_id, zip_size,
			       page_no, 0,
			       zip_size ? zip_size : UNIV_PAGE_SIZE,
			       read_buf, NULL, 0);

			/* Check if the page is corrupt */

			if (buf_page_is_corrupted(true, read_buf, zip_size)) {

				fprintf(stderr,
					"InnoDB: Warning: database page"
					" corruption or a failed\n"
					"InnoDB: file read of"
					" space %lu page %lu.\n"
					"InnoDB: Trying to recover it from"
					" the doublewrite buffer.\n",
					(ulong) space_id, (ulong) page_no);

				if (buf_page_is_corrupted(true,
							  page, zip_size)) {
					fprintf(stderr,
						"InnoDB: Dump of the page:\n");
					buf_page_print(
						read_buf, zip_size,
						BUF_PAGE_PRINT_NO_CRASH);
					fprintf(stderr,
						"InnoDB: Dump of"
						" corresponding page"
						" in doublewrite buffer:\n");
					buf_page_print(
						page, zip_size,
						BUF_PAGE_PRINT_NO_CRASH);

					fprintf(stderr,
						"InnoDB: Also the page in the"
						" doublewrite buffer"
						" is corrupt.\n"
						"InnoDB: Cannot continue"
						" operation.\n"
						"InnoDB: You can try to"
						" recover the database"
						" with the my.cnf\n"
						"InnoDB: option:\n"
						"InnoDB:"
						" innodb_force_recovery=6\n");
					ut_error;
				}

				/* Write the good page from the
				doublewrite buffer to the intended
				position */

				fil_io(OS_FILE_WRITE, true, space_id,
				       zip_size, page_no, 0,
				       zip_size ? zip_size : UNIV_PAGE_SIZE,
				       page, NULL, 0);

				ib_logf(IB_LOG_LEVEL_INFO,
					"Recovered the page from"
					" the doublewrite buffer.");

			} else if (buf_page_is_zeroes(read_buf, zip_size)) {

				if (!buf_page_is_zeroes(page, zip_size)
				    && !buf_page_is_corrupted(true, page,
							      zip_size)) {

					/* Database page contained only
					zeroes, while a valid copy is
					available in dblwr buffer. */

					fil_io(OS_FILE_WRITE, true, space_id,
					       zip_size, page_no, 0,
					       zip_size ? zip_size
							: UNIV_PAGE_SIZE,
					       page, NULL);
				}
			}
		}
	}

	fil_flush_file_spaces(FIL_TABLESPACE);
	ut_free(unaligned_read_buf);
}

/****************************************************************//**
Frees doublewrite buffer. */
UNIV_INTERN
void
buf_dblwr_free(void)
/*================*/
{
	/* Free the double write data structures. */
	ut_a(buf_dblwr != NULL);
	ut_ad(buf_dblwr->s_reserved == 0);
	ut_ad(buf_dblwr->b_reserved == 0);

	os_event_free(buf_dblwr->b_event);
	os_event_free(buf_dblwr->s_event);
	ut_free(buf_dblwr->write_buf_unaligned);
	buf_dblwr->write_buf_unaligned = NULL;

	mem_free(buf_dblwr->buf_block_arr);
	buf_dblwr->buf_block_arr = NULL;

	mem_free(buf_dblwr->in_use);
	buf_dblwr->in_use = NULL;

	mutex_free(&buf_dblwr->mutex);
	mem_free(buf_dblwr);
	buf_dblwr = NULL;
}

/********************************************************************//**
Updates the doublewrite buffer when an IO request is completed. */
UNIV_INTERN
void
buf_dblwr_update(
/*=============*/
	const buf_page_t*	bpage,	/*!< in: buffer block descriptor */
	buf_flush_t		flush_type)/*!< in: flush type */
{
	if (!srv_use_doublewrite_buf || buf_dblwr == NULL) {
		return;
	}

	switch (flush_type) {
	case BUF_FLUSH_LIST:
	case BUF_FLUSH_LRU:
		mutex_enter(&buf_dblwr->mutex);

		ut_ad(buf_dblwr->batch_running);
		ut_ad(buf_dblwr->b_reserved > 0);
		ut_ad(buf_dblwr->b_reserved <= buf_dblwr->first_free);

		buf_dblwr->b_reserved--;

		if (buf_dblwr->b_reserved == 0) {
			mutex_exit(&buf_dblwr->mutex);
			/* This will finish the batch. Sync data files
			to the disk. */
			fil_flush_file_spaces(FIL_TABLESPACE);
			mutex_enter(&buf_dblwr->mutex);

			/* We can now reuse the doublewrite memory buffer: */
			buf_dblwr->first_free = 0;
			buf_dblwr->batch_running = false;
			os_event_set(buf_dblwr->b_event);
		}

		mutex_exit(&buf_dblwr->mutex);
		break;
	case BUF_FLUSH_SINGLE_PAGE:
		{
			const ulint size = 2 * TRX_SYS_DOUBLEWRITE_BLOCK_SIZE;
			ulint i;
			mutex_enter(&buf_dblwr->mutex);
			for (i = srv_doublewrite_batch_size; i < size; ++i) {
				if (buf_dblwr->buf_block_arr[i] == bpage) {
					buf_dblwr->s_reserved--;
					buf_dblwr->buf_block_arr[i] = NULL;
					buf_dblwr->in_use[i] = false;
					break;
				}
			}

			/* The block we are looking for must exist as a
			reserved block. */
			ut_a(i < size);
		}
		os_event_set(buf_dblwr->s_event);
		mutex_exit(&buf_dblwr->mutex);
		break;
	case BUF_FLUSH_N_TYPES:
		ut_error;
	}
}

/********************************************************************//**
Check the LSN values on the page. */
static
void
buf_dblwr_check_page_lsn(
/*=====================*/
	const page_t*	page)		/*!< in: page to check */
{
	if (memcmp(page + (FIL_PAGE_LSN + 4),
		   page + (UNIV_PAGE_SIZE
			   - FIL_PAGE_END_LSN_OLD_CHKSUM + 4),
		   4)) {

		ut_print_timestamp(stderr);
		fprintf(stderr,
			" InnoDB: ERROR: The page to be written"
			" seems corrupt!\n"
			"InnoDB: The low 4 bytes of LSN fields do not match "
			"(" ULINTPF " != " ULINTPF ")!"
			" Noticed in the buffer pool.\n",
			mach_read_from_4(
				page + FIL_PAGE_LSN + 4),
			mach_read_from_4(
				page + UNIV_PAGE_SIZE
				- FIL_PAGE_END_LSN_OLD_CHKSUM + 4));
	}
}

/********************************************************************//**
Asserts when a corrupt block is find during writing out data to the
disk. */
static
void
buf_dblwr_assert_on_corrupt_block(
/*==============================*/
	const buf_block_t*	block)	/*!< in: block to check */
{
	buf_page_print(block->frame, 0, BUF_PAGE_PRINT_NO_CRASH);

	ut_print_timestamp(stderr);
	fprintf(stderr,
		"  InnoDB: Apparent corruption of an"
		" index page n:o %lu in space %lu\n"
		"InnoDB: to be written to data file."
		" We intentionally crash server\n"
		"InnoDB: to prevent corrupt data"
		" from ending up in data\n"
		"InnoDB: files.\n",
		(ulong) buf_block_get_page_no(block),
		(ulong) buf_block_get_space(block));

	ut_error;
}

/********************************************************************//**
Check the LSN values on the page with which this block is associated.
Also validate the page if the option is set. */
static
void
buf_dblwr_check_block(
/*==================*/
	const buf_block_t*	block)	/*!< in: block to check */
{
	if (buf_block_get_state(block) != BUF_BLOCK_FILE_PAGE
	    || block->page.zip.data) {
		/* No simple validate for compressed pages exists. */
		return;
	}

	buf_dblwr_check_page_lsn(block->frame);

	if (!block->check_index_page_at_flush) {
		return;
	}

	if (page_is_comp(block->frame)) {
		if (!page_simple_validate_new(block->frame)) {
			buf_dblwr_assert_on_corrupt_block(block);
		}
	} else if (!page_simple_validate_old(block->frame)) {

		buf_dblwr_assert_on_corrupt_block(block);
	}
}

/********************************************************************//**
Writes a page that has already been written to the doublewrite buffer
to the datafile. It is the job of the caller to sync the datafile. */
static
void
buf_dblwr_write_block_to_datafile(
/*==============================*/
	const buf_page_t*	bpage,	/*!< in: page to write */
	bool			sync)	/*!< in: true if sync IO
					is requested */
{
	ut_a(bpage);
	ut_a(buf_page_in_file(bpage));

	const ulint flags = sync
		? OS_FILE_WRITE
		: OS_FILE_WRITE | OS_AIO_SIMULATED_WAKE_LATER;

	if (bpage->zip.data) {
		fil_io(flags, sync, buf_page_get_space(bpage),
		       buf_page_get_zip_size(bpage),
		       buf_page_get_page_no(bpage), 0,
		       buf_page_get_zip_size(bpage),
		       (void*) bpage->zip.data,
		       (void*) bpage, 0);

		return;
	}


	const buf_block_t* block = (buf_block_t*) bpage;
	ut_a(buf_block_get_state(block) == BUF_BLOCK_FILE_PAGE);
	buf_dblwr_check_page_lsn(block->frame);

	fil_io(flags, sync, buf_block_get_space(block), 0,
	       buf_block_get_page_no(block), 0, UNIV_PAGE_SIZE,
<<<<<<< HEAD
		(void*) block->frame, (void*) block, (ulint *)&bpage->write_size);
=======
	       (void*) block->frame, (void*) block);

>>>>>>> 0c64cd83
}

/********************************************************************//**
Flushes possible buffered writes from the doublewrite memory buffer to disk,
and also wakes up the aio thread if simulated aio is used. It is very
important to call this function after a batch of writes has been posted,
and also when we may have to wait for a page latch! Otherwise a deadlock
of threads can occur. */
UNIV_INTERN
void
buf_dblwr_flush_buffered_writes(void)
/*=================================*/
{
	byte*		write_buf;
	ulint		first_free;
	ulint		len;

	if (!srv_use_doublewrite_buf || buf_dblwr == NULL) {
		/* Sync the writes to the disk. */
		buf_dblwr_sync_datafiles();
		return;
	}

try_again:
	mutex_enter(&buf_dblwr->mutex);

	/* Write first to doublewrite buffer blocks. We use synchronous
	aio and thus know that file write has been completed when the
	control returns. */

	if (buf_dblwr->first_free == 0) {

		mutex_exit(&buf_dblwr->mutex);

		return;
	}

	if (buf_dblwr->batch_running) {
		/* Another thread is running the batch right now. Wait
		for it to finish. */
		ib_int64_t	sig_count = os_event_reset(buf_dblwr->b_event);
		mutex_exit(&buf_dblwr->mutex);

		os_event_wait_low(buf_dblwr->b_event, sig_count);
		goto try_again;
	}

	ut_a(!buf_dblwr->batch_running);
	ut_ad(buf_dblwr->first_free == buf_dblwr->b_reserved);

	/* Disallow anyone else to post to doublewrite buffer or to
	start another batch of flushing. */
	buf_dblwr->batch_running = true;
	first_free = buf_dblwr->first_free;

	/* Now safe to release the mutex. Note that though no other
	thread is allowed to post to the doublewrite batch flushing
	but any threads working on single page flushes are allowed
	to proceed. */
	mutex_exit(&buf_dblwr->mutex);

	write_buf = buf_dblwr->write_buf;

	for (ulint len2 = 0, i = 0;
	     i < buf_dblwr->first_free;
	     len2 += UNIV_PAGE_SIZE, i++) {

		const buf_block_t*	block;

		block = (buf_block_t*) buf_dblwr->buf_block_arr[i];

		if (buf_block_get_state(block) != BUF_BLOCK_FILE_PAGE
		    || block->page.zip.data) {
			/* No simple validate for compressed
			pages exists. */
			continue;
		}

		/* Check that the actual page in the buffer pool is
		not corrupt and the LSN values are sane. */
		buf_dblwr_check_block(block);

		/* Check that the page as written to the doublewrite
		buffer has sane LSN values. */
		buf_dblwr_check_page_lsn(write_buf + len2);
	}

	/* Write out the first block of the doublewrite buffer */
	len = ut_min(TRX_SYS_DOUBLEWRITE_BLOCK_SIZE,
		     buf_dblwr->first_free) * UNIV_PAGE_SIZE;

	fil_io(OS_FILE_WRITE, true, TRX_SYS_SPACE, 0,
	       buf_dblwr->block1, 0, len,
	       (void*) write_buf, NULL, 0);

	if (buf_dblwr->first_free <= TRX_SYS_DOUBLEWRITE_BLOCK_SIZE) {
		/* No unwritten pages in the second block. */
		goto flush;
	}

	/* Write out the second block of the doublewrite buffer. */
	len = (buf_dblwr->first_free - TRX_SYS_DOUBLEWRITE_BLOCK_SIZE)
	       * UNIV_PAGE_SIZE;

	write_buf = buf_dblwr->write_buf
		    + TRX_SYS_DOUBLEWRITE_BLOCK_SIZE * UNIV_PAGE_SIZE;

	fil_io(OS_FILE_WRITE, true, TRX_SYS_SPACE, 0,
	       buf_dblwr->block2, 0, len,
	       (void*) write_buf, NULL, 0);

flush:
	/* increment the doublewrite flushed pages counter */
	srv_stats.dblwr_pages_written.add(buf_dblwr->first_free);
	srv_stats.dblwr_writes.inc();

	/* Now flush the doublewrite buffer data to disk */
	fil_flush(TRX_SYS_SPACE);

	/* We know that the writes have been flushed to disk now
	and in recovery we will find them in the doublewrite buffer
	blocks. Next do the writes to the intended positions. */

	/* Up to this point first_free and buf_dblwr->first_free are
	same because we have set the buf_dblwr->batch_running flag
	disallowing any other thread to post any request but we
	can't safely access buf_dblwr->first_free in the loop below.
	This is so because it is possible that after we are done with
	the last iteration and before we terminate the loop, the batch
	gets finished in the IO helper thread and another thread posts
	a new batch setting buf_dblwr->first_free to a higher value.
	If this happens and we are using buf_dblwr->first_free in the
	loop termination condition then we'll end up dispatching
	the same block twice from two different threads. */
	ut_ad(first_free == buf_dblwr->first_free);
	for (ulint i = 0; i < first_free; i++) {
		buf_dblwr_write_block_to_datafile(
			buf_dblwr->buf_block_arr[i], false);
	}

	/* Wake possible simulated aio thread to actually post the
	writes to the operating system. We don't flush the files
	at this point. We leave it to the IO helper thread to flush
	datafiles when the whole batch has been processed. */
	os_aio_simulated_wake_handler_threads();
}

/********************************************************************//**
Posts a buffer page for writing. If the doublewrite memory buffer is
full, calls buf_dblwr_flush_buffered_writes and waits for for free
space to appear. */
UNIV_INTERN
void
buf_dblwr_add_to_batch(
/*====================*/
	buf_page_t*	bpage)	/*!< in: buffer block to write */
{
	ulint	zip_size;

	ut_a(buf_page_in_file(bpage));

try_again:
	mutex_enter(&buf_dblwr->mutex);

	ut_a(buf_dblwr->first_free <= srv_doublewrite_batch_size);

	if (buf_dblwr->batch_running) {

		/* This not nearly as bad as it looks. There is only
		page_cleaner thread which does background flushing
		in batches therefore it is unlikely to be a contention
		point. The only exception is when a user thread is
		forced to do a flush batch because of a sync
		checkpoint. */
		ib_int64_t	sig_count = os_event_reset(buf_dblwr->b_event);
		mutex_exit(&buf_dblwr->mutex);

		os_event_wait_low(buf_dblwr->b_event, sig_count);
		goto try_again;
	}

	if (buf_dblwr->first_free == srv_doublewrite_batch_size) {
		mutex_exit(&(buf_dblwr->mutex));

		buf_dblwr_flush_buffered_writes();

		goto try_again;
	}

	zip_size = buf_page_get_zip_size(bpage);

	if (zip_size) {
		UNIV_MEM_ASSERT_RW(bpage->zip.data, zip_size);
		/* Copy the compressed page and clear the rest. */
		memcpy(buf_dblwr->write_buf
		       + UNIV_PAGE_SIZE * buf_dblwr->first_free,
		       bpage->zip.data, zip_size);
		memset(buf_dblwr->write_buf
		       + UNIV_PAGE_SIZE * buf_dblwr->first_free
		       + zip_size, 0, UNIV_PAGE_SIZE - zip_size);
	} else {
		ut_a(buf_page_get_state(bpage) == BUF_BLOCK_FILE_PAGE);
		UNIV_MEM_ASSERT_RW(((buf_block_t*) bpage)->frame,
				   UNIV_PAGE_SIZE);

		memcpy(buf_dblwr->write_buf
		       + UNIV_PAGE_SIZE * buf_dblwr->first_free,
		       ((buf_block_t*) bpage)->frame, UNIV_PAGE_SIZE);
	}

	buf_dblwr->buf_block_arr[buf_dblwr->first_free] = bpage;

	buf_dblwr->first_free++;
	buf_dblwr->b_reserved++;

	ut_ad(!buf_dblwr->batch_running);
	ut_ad(buf_dblwr->first_free == buf_dblwr->b_reserved);
	ut_ad(buf_dblwr->b_reserved <= srv_doublewrite_batch_size);

	if (buf_dblwr->first_free == srv_doublewrite_batch_size) {
		mutex_exit(&(buf_dblwr->mutex));

		buf_dblwr_flush_buffered_writes();

		return;
	}

	mutex_exit(&(buf_dblwr->mutex));
}

/********************************************************************//**
Writes a page to the doublewrite buffer on disk, sync it, then write
the page to the datafile and sync the datafile. This function is used
for single page flushes. If all the buffers allocated for single page
flushes in the doublewrite buffer are in use we wait here for one to
become free. We are guaranteed that a slot will become free because any
thread that is using a slot must also release the slot before leaving
this function. */
UNIV_INTERN
void
buf_dblwr_write_single_page(
/*========================*/
	buf_page_t*	bpage,	/*!< in: buffer block to write */
	bool		sync)	/*!< in: true if sync IO requested */
{
	ulint		n_slots;
	ulint		size;
	ulint		zip_size;
	ulint		offset;
	ulint		i;

	ut_a(buf_page_in_file(bpage));
	ut_a(srv_use_doublewrite_buf);
	ut_a(buf_dblwr != NULL);

	/* total number of slots available for single page flushes
	starts from srv_doublewrite_batch_size to the end of the
	buffer. */
	size = 2 * TRX_SYS_DOUBLEWRITE_BLOCK_SIZE;
	ut_a(size > srv_doublewrite_batch_size);
	n_slots = size - srv_doublewrite_batch_size;

	if (buf_page_get_state(bpage) == BUF_BLOCK_FILE_PAGE) {

		/* Check that the actual page in the buffer pool is
		not corrupt and the LSN values are sane. */
		buf_dblwr_check_block((buf_block_t*) bpage);

		/* Check that the page as written to the doublewrite
		buffer has sane LSN values. */
		if (!bpage->zip.data) {
			buf_dblwr_check_page_lsn(
				((buf_block_t*) bpage)->frame);
		}
	}

retry:
	mutex_enter(&buf_dblwr->mutex);
	if (buf_dblwr->s_reserved == n_slots) {

		/* All slots are reserved. */
		ib_int64_t	sig_count =
			os_event_reset(buf_dblwr->s_event);
		mutex_exit(&buf_dblwr->mutex);
		os_event_wait_low(buf_dblwr->s_event, sig_count);

		goto retry;
	}

	for (i = srv_doublewrite_batch_size; i < size; ++i) {

		if (!buf_dblwr->in_use[i]) {
			break;
		}
	}

	/* We are guaranteed to find a slot. */
	ut_a(i < size);
	buf_dblwr->in_use[i] = true;
	buf_dblwr->s_reserved++;
	buf_dblwr->buf_block_arr[i] = bpage;

	/* increment the doublewrite flushed pages counter */
	srv_stats.dblwr_pages_written.inc();
	srv_stats.dblwr_writes.inc();

	mutex_exit(&buf_dblwr->mutex);

	/* Lets see if we are going to write in the first or second
	block of the doublewrite buffer. */
	if (i < TRX_SYS_DOUBLEWRITE_BLOCK_SIZE) {
		offset = buf_dblwr->block1 + i;
	} else {
		offset = buf_dblwr->block2 + i
			 - TRX_SYS_DOUBLEWRITE_BLOCK_SIZE;
	}

	/* We deal with compressed and uncompressed pages a little
	differently here. In case of uncompressed pages we can
	directly write the block to the allocated slot in the
	doublewrite buffer in the system tablespace and then after
	syncing the system table space we can proceed to write the page
	in the datafile.
	In case of compressed page we first do a memcpy of the block
	to the in-memory buffer of doublewrite before proceeding to
	write it. This is so because we want to pad the remaining
	bytes in the doublewrite page with zeros. */

	zip_size = buf_page_get_zip_size(bpage);
	if (zip_size) {
		memcpy(buf_dblwr->write_buf + UNIV_PAGE_SIZE * i,
		       bpage->zip.data, zip_size);
		memset(buf_dblwr->write_buf + UNIV_PAGE_SIZE * i
		       + zip_size, 0, UNIV_PAGE_SIZE - zip_size);

		fil_io(OS_FILE_WRITE, true, TRX_SYS_SPACE, 0,
		       offset, 0, UNIV_PAGE_SIZE,
		       (void*) (buf_dblwr->write_buf
			        + UNIV_PAGE_SIZE * i), NULL, 0);
	} else {
		/* It is a regular page. Write it directly to the
		doublewrite buffer */
		fil_io(OS_FILE_WRITE, true, TRX_SYS_SPACE, 0,
		       offset, 0, UNIV_PAGE_SIZE,
		       (void*) ((buf_block_t*) bpage)->frame,
		       NULL, 0);
	}

	/* Now flush the doublewrite buffer data to disk */
	fil_flush(TRX_SYS_SPACE);

	/* We know that the write has been flushed to disk now
	and during recovery we will find it in the doublewrite buffer
	blocks. Next do the write to the intended position. */
	buf_dblwr_write_block_to_datafile(bpage, sync);
}
#endif /* !UNIV_HOTBACKUP */<|MERGE_RESOLUTION|>--- conflicted
+++ resolved
@@ -1,11 +1,7 @@
 /*****************************************************************************
 
-<<<<<<< HEAD
-Copyright (c) 1995, 2013, Oracle and/or its affiliates. All Rights Reserved.
+Copyright (c) 1995, 2014, Oracle and/or its affiliates. All Rights Reserved.
 Copyright (c) 2013, 2014, SkySQL Ab. All Rights Reserved.
-=======
-Copyright (c) 1995, 2014, Oracle and/or its affiliates. All Rights Reserved.
->>>>>>> 0c64cd83
 
 This program is free software; you can redistribute it and/or modify it under
 the terms of the GNU General Public License as published by the Free Software
@@ -389,12 +385,6 @@
 	off_t  trx_sys_page = TRX_SYS_PAGE_NO * UNIV_PAGE_SIZE;
 	os_file_read(file, read_buf, trx_sys_page, UNIV_PAGE_SIZE);
 
-<<<<<<< HEAD
-	fil_io(OS_FILE_READ, true, TRX_SYS_SPACE, 0, TRX_SYS_PAGE_NO, 0,
-	       UNIV_PAGE_SIZE, read_buf, NULL, 0);
-
-=======
->>>>>>> 0c64cd83
 	doublewrite = read_buf + TRX_SYS_DOUBLEWRITE;
 
 	if (mach_read_from_4(doublewrite + TRX_SYS_DOUBLEWRITE_MAGIC)
@@ -427,24 +417,12 @@
 	}
 
 	/* Read the pages from the doublewrite buffer to memory */
-
-<<<<<<< HEAD
-	fil_io(OS_FILE_READ, true, TRX_SYS_SPACE, 0, block1, 0,
-	       TRX_SYS_DOUBLEWRITE_BLOCK_SIZE * UNIV_PAGE_SIZE,
-	       buf, NULL, 0);
-
-	fil_io(OS_FILE_READ, true, TRX_SYS_SPACE, 0, block2, 0,
-	       TRX_SYS_DOUBLEWRITE_BLOCK_SIZE * UNIV_PAGE_SIZE,
-	       buf + TRX_SYS_DOUBLEWRITE_BLOCK_SIZE * UNIV_PAGE_SIZE,
-	       NULL, 0);
-=======
         block_bytes = TRX_SYS_DOUBLEWRITE_BLOCK_SIZE * UNIV_PAGE_SIZE;
 
 	os_file_read(file, buf, block1 * UNIV_PAGE_SIZE, block_bytes);
 	os_file_read(file, buf + block_bytes, block2 * UNIV_PAGE_SIZE,
 		     block_bytes);
 
->>>>>>> 0c64cd83
 	/* Check if any of these pages is half-written in data files, in the
 	intended position */
 
@@ -470,15 +448,9 @@
 					+ i - TRX_SYS_DOUBLEWRITE_BLOCK_SIZE;
 			}
 
-<<<<<<< HEAD
-			fil_io(OS_FILE_WRITE, true, 0, 0, source_page_no, 0,
-			       UNIV_PAGE_SIZE, page, NULL, 0);
-		} else {
-=======
 			os_file_write(path, file, page,
 				      source_page_no * UNIV_PAGE_SIZE,
 				      UNIV_PAGE_SIZE);
->>>>>>> 0c64cd83
 
 		} else if (load_corrupt_pages) {
 
@@ -614,7 +586,7 @@
 					       zip_size, page_no, 0,
 					       zip_size ? zip_size
 							: UNIV_PAGE_SIZE,
-					       page, NULL);
+						page, NULL, NULL);
 				}
 			}
 		}
@@ -838,12 +810,7 @@
 
 	fil_io(flags, sync, buf_block_get_space(block), 0,
 	       buf_block_get_page_no(block), 0, UNIV_PAGE_SIZE,
-<<<<<<< HEAD
 		(void*) block->frame, (void*) block, (ulint *)&bpage->write_size);
-=======
-	       (void*) block->frame, (void*) block);
-
->>>>>>> 0c64cd83
 }
 
 /********************************************************************//**
