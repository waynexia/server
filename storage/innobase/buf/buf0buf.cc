--- conflicted
+++ resolved
@@ -5597,19 +5597,15 @@
 
 		buf_block_free(free_block);
 
-<<<<<<< HEAD
-		return buf_page_get_with_no_latch(page_id, zip_size, mtr);
-=======
 		if (!recv_recovery_is_on()) {
-			return buf_page_get_with_no_latch(page_id, page_size,
+			return buf_page_get_with_no_latch(page_id, zip_size,
 							  mtr);
 		}
 
 		mutex_exit(&recv_sys->mutex);
-		block = buf_page_get_with_no_latch(page_id, page_size, mtr);
+		block = buf_page_get_with_no_latch(page_id, zip_size, mtr);
 		mutex_enter(&recv_sys->mutex);
 		return block;
->>>>>>> 309eab1f
 	}
 
 	/* If we get here, the page was not in buf_pool: init it there */
@@ -5675,13 +5671,9 @@
 
 	/* Delete possible entries for the page from the insert buffer:
 	such can exist if the page belonged to an index which was dropped */
-<<<<<<< HEAD
-	ibuf_merge_or_delete_for_page(NULL, page_id, zip_size, true);
-=======
 	if (!recv_recovery_is_on()) {
-		ibuf_merge_or_delete_for_page(NULL, page_id, &page_size, TRUE);
-	}
->>>>>>> 309eab1f
+		ibuf_merge_or_delete_for_page(NULL, page_id, zip_size, true);
+	}
 
 	frame = block->frame;
 
