--- conflicted
+++ resolved
@@ -3333,9 +3333,6 @@
 
 	n_uniq = dict_index_is_unique(index) ? index->n_uniq : 0;
 
-<<<<<<< HEAD
-	/* Try first optimistic descent to the B-tree */
-	log_free_check();
 #ifdef WITH_WSREP
 	const bool skip_locking
 		= wsrep_thd_skip_locking(thr_get_trx(thr)->mysql_thd);
@@ -3353,19 +3350,14 @@
 #endif /* UNIV_DEBUG */
 
 #else
-	const ulint	flags = dict_table_is_temporary(index->table)
+	const ulint	flags = index->table->is_temporary()
 		? BTR_NO_LOCKING_FLAG
 		: index->table->no_rollback() ? BTR_NO_ROLLBACK : 0;
 #endif /* WITH_WSREP */
-=======
-	const ulint	flags = index->table->is_temporary()
-		? BTR_NO_LOCKING_FLAG
-		: index->table->no_rollback() ? BTR_NO_ROLLBACK : 0;
 	const ulint	orig_n_fields = entry->n_fields;
 
 	/* Try first optimistic descent to the B-tree */
 	log_free_check();
->>>>>>> 6c51494a
 
 	err = row_ins_clust_index_entry_low(
 		flags, BTR_MODIFY_LEAF, index, n_uniq, entry,
