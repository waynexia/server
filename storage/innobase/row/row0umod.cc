--- conflicted
+++ resolved
@@ -543,13 +543,8 @@
 	clustered index entry, because there is no MVCC or purge. */
 	if (node->table->is_temporary()
 	    || row_vers_old_has_index_entry(
-<<<<<<< HEAD
-		    FALSE, btr_pcur_get_rec(&node->pcur),
+		    false, btr_pcur_get_rec(&node->pcur),
 		    &mtr_vers, index, entry, 0, 0)) {
-=======
-			false, btr_pcur_get_rec(&(node->pcur)),
-			&mtr_vers, index, entry, 0, 0)) {
->>>>>>> 8b0d4cff
 		err = btr_cur_del_mark_set_sec_rec(BTR_NO_LOCKING_FLAG,
 						   btr_cur, TRUE, thr, &mtr);
 		ut_ad(err == DB_SUCCESS);
