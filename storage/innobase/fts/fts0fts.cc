/*****************************************************************************

Copyright (c) 2011, 2018, Oracle and/or its affiliates. All Rights Reserved.
Copyright (c) 2016, 2019, MariaDB Corporation.

This program is free software; you can redistribute it and/or modify it under
the terms of the GNU General Public License as published by the Free Software
Foundation; version 2 of the License.

This program is distributed in the hope that it will be useful, but WITHOUT
ANY WARRANTY; without even the implied warranty of MERCHANTABILITY or FITNESS
FOR A PARTICULAR PURPOSE. See the GNU General Public License for more details.

You should have received a copy of the GNU General Public License along with
this program; if not, write to the Free Software Foundation, Inc.,
51 Franklin Street, Fifth Floor, Boston, MA 02110-1335 USA

*****************************************************************************/

/**************************************************//**
@file fts/fts0fts.cc
Full Text Search interface
***********************************************************************/

#include "trx0roll.h"
#include "row0mysql.h"
#include "row0upd.h"
#include "dict0types.h"
#include "dict0stats_bg.h"
#include "row0sel.h"
#include "fts0fts.h"
#include "fts0priv.h"
#include "fts0types.h"
#include "fts0types.ic"
#include "fts0vlc.ic"
#include "fts0plugin.h"
#include "dict0priv.h"
#include "dict0stats.h"
#include "btr0pcur.h"
#include "sync0sync.h"

static const ulint FTS_MAX_ID_LEN = 32;

/** Column name from the FTS config table */
#define FTS_MAX_CACHE_SIZE_IN_MB	"cache_size_in_mb"

/** Verify if a aux table name is a obsolete table
by looking up the key word in the obsolete table names */
#define FTS_IS_OBSOLETE_AUX_TABLE(table_name)			\
	(strstr((table_name), "DOC_ID") != NULL			\
	 || strstr((table_name), "ADDED") != NULL		\
	 || strstr((table_name), "STOPWORDS") != NULL)

/** This is maximum FTS cache for each table and would be
a configurable variable */
ulong	fts_max_cache_size;

/** Whether the total memory used for FTS cache is exhausted, and we will
need a sync to free some memory */
bool	fts_need_sync = false;

/** Variable specifying the total memory allocated for FTS cache */
ulong	fts_max_total_cache_size;

/** This is FTS result cache limit for each query and would be
a configurable variable */
size_t	fts_result_cache_limit;

/** Variable specifying the maximum FTS max token size */
ulong	fts_max_token_size;

/** Variable specifying the minimum FTS max token size */
ulong	fts_min_token_size;


// FIXME: testing
static ib_time_t elapsed_time = 0;
static ulint n_nodes = 0;

#ifdef FTS_CACHE_SIZE_DEBUG
/** The cache size permissible lower limit (1K) */
static const ulint FTS_CACHE_SIZE_LOWER_LIMIT_IN_MB = 1;

/** The cache size permissible upper limit (1G) */
static const ulint FTS_CACHE_SIZE_UPPER_LIMIT_IN_MB = 1024;
#endif

/** Time to sleep after DEADLOCK error before retrying operation. */
static const ulint FTS_DEADLOCK_RETRY_WAIT = 100000;

<<<<<<< HEAD
/** variable to record innodb_fts_internal_tbl_name for information
schema table INNODB_FTS_INSERTED etc. */
char* fts_internal_tbl_name		= NULL;
char* fts_internal_tbl_name2		= NULL;
=======
#ifdef UNIV_PFS_RWLOCK
UNIV_INTERN mysql_pfs_key_t	fts_cache_rw_lock_key;
UNIV_INTERN mysql_pfs_key_t	fts_cache_init_rw_lock_key;
#endif /* UNIV_PFS_RWLOCK */

#ifdef UNIV_PFS_MUTEX
UNIV_INTERN mysql_pfs_key_t	fts_delete_mutex_key;
UNIV_INTERN mysql_pfs_key_t	fts_optimize_mutex_key;
UNIV_INTERN mysql_pfs_key_t	fts_bg_threads_mutex_key;
UNIV_INTERN mysql_pfs_key_t	fts_doc_id_mutex_key;
UNIV_INTERN mysql_pfs_key_t	fts_pll_tokenize_mutex_key;
#endif /* UNIV_PFS_MUTEX */
>>>>>>> 2647fd10

/** InnoDB default stopword list:
There are different versions of stopwords, the stop words listed
below comes from "Google Stopword" list. Reference:
http://meta.wikimedia.org/wiki/Stop_word_list/google_stop_word_list.
The final version of InnoDB default stopword list is still pending
for decision */
const char *fts_default_stopword[] =
{
	"a",
	"about",
	"an",
	"are",
	"as",
	"at",
	"be",
	"by",
	"com",
	"de",
	"en",
	"for",
	"from",
	"how",
	"i",
	"in",
	"is",
	"it",
	"la",
	"of",
	"on",
	"or",
	"that",
	"the",
	"this",
	"to",
	"was",
	"what",
	"when",
	"where",
	"who",
	"will",
	"with",
	"und",
	"the",
	"www",
	NULL
};

/** For storing table info when checking for orphaned tables. */
struct fts_aux_table_t {
	table_id_t	id;		/*!< Table id */
	table_id_t	parent_id;	/*!< Parent table id */
	table_id_t	index_id;	/*!< Table FT index id */
	char*		name;		/*!< Name of the table */
};

/** FTS auxiliary table suffixes that are common to all FT indexes. */
const char* fts_common_tables[] = {
	"BEING_DELETED",
	"BEING_DELETED_CACHE",
	"CONFIG",
	"DELETED",
	"DELETED_CACHE",
	NULL
};

/** FTS auxiliary INDEX split intervals. */
const  fts_index_selector_t fts_index_selector[] = {
	{ 9, "INDEX_1" },
	{ 65, "INDEX_2" },
	{ 70, "INDEX_3" },
	{ 75, "INDEX_4" },
	{ 80, "INDEX_5" },
	{ 85, "INDEX_6" },
	{  0 , NULL	 }
};

/** Default config values for FTS indexes on a table. */
static const char* fts_config_table_insert_values_sql =
	"BEGIN\n"
	"\n"
	"INSERT INTO $config_table VALUES('"
		FTS_MAX_CACHE_SIZE_IN_MB "', '256');\n"
	""
	"INSERT INTO $config_table VALUES('"
		FTS_OPTIMIZE_LIMIT_IN_SECS  "', '180');\n"
	""
	"INSERT INTO $config_table VALUES ('"
		FTS_SYNCED_DOC_ID "', '0');\n"
	""
	"INSERT INTO $config_table VALUES ('"
		FTS_TOTAL_DELETED_COUNT "', '0');\n"
	"" /* Note: 0 == FTS_TABLE_STATE_RUNNING */
	"INSERT INTO $config_table VALUES ('"
		FTS_TABLE_STATE "', '0');\n";

/** FTS tokenize parmameter for plugin parser */
struct fts_tokenize_param_t {
	fts_doc_t*	result_doc;	/*!< Result doc for tokens */
	ulint		add_pos;	/*!< Added position for tokens */
};

/** Run SYNC on the table, i.e., write out data from the cache to the
FTS auxiliary INDEX table and clear the cache at the end.
@param[in,out]	sync		sync state
@param[in]	unlock_cache	whether unlock cache lock when write node
@param[in]	wait		whether wait when a sync is in progress
@param[in]	has_dict	whether has dict operation lock
@return DB_SUCCESS if all OK */
static
dberr_t
fts_sync(
	fts_sync_t*	sync,
	bool		unlock_cache,
	bool		wait,
	bool		has_dict);

/****************************************************************//**
Release all resources help by the words rb tree e.g., the node ilist. */
static
void
fts_words_free(
/*===========*/
	ib_rbt_t*	words)		/*!< in: rb tree of words */
	MY_ATTRIBUTE((nonnull));
#ifdef FTS_CACHE_SIZE_DEBUG
/****************************************************************//**
Read the max cache size parameter from the config table. */
static
void
fts_update_max_cache_size(
/*======================*/
	fts_sync_t*	sync);		/*!< in: sync state */
#endif

/*********************************************************************//**
This function fetches the document just inserted right before
we commit the transaction, and tokenize the inserted text data
and insert into FTS auxiliary table and its cache.
@return TRUE if successful */
static
ulint
fts_add_doc_by_id(
/*==============*/
	fts_trx_table_t*ftt,		/*!< in: FTS trx table */
	doc_id_t	doc_id,		/*!< in: doc id */
	ib_vector_t*	fts_indexes MY_ATTRIBUTE((unused)));
					/*!< in: affected fts indexes */
/******************************************************************//**
Update the last document id. This function could create a new
transaction to update the last document id.
@return DB_SUCCESS if OK */
static
dberr_t
fts_update_sync_doc_id(
/*===================*/
	const dict_table_t*	table,		/*!< in: table */
	doc_id_t		doc_id,		/*!< in: last document id */
	trx_t*			trx)		/*!< in: update trx, or NULL */
	MY_ATTRIBUTE((nonnull(1)));

/** Tokenize a document.
@param[in,out]	doc	document to tokenize
@param[out]	result	tokenization result
@param[in]	parser	pluggable parser */
static
void
fts_tokenize_document(
	fts_doc_t*		doc,
	fts_doc_t*		result,
	st_mysql_ftparser*	parser);

/** Continue to tokenize a document.
@param[in,out]	doc	document to tokenize
@param[in]	add_pos	add this position to all tokens from this tokenization
@param[out]	result	tokenization result
@param[in]	parser	pluggable parser */
static
void
fts_tokenize_document_next(
	fts_doc_t*		doc,
	ulint			add_pos,
	fts_doc_t*		result,
	st_mysql_ftparser*	parser);

/** Create the vector of fts_get_doc_t instances.
@param[in,out]	cache	fts cache
@return	vector of fts_get_doc_t instances */
static
ib_vector_t*
fts_get_docs_create(
	fts_cache_t*	cache);

/** Free the FTS cache.
@param[in,out]	cache to be freed */
static
void
fts_cache_destroy(fts_cache_t* cache)
{
	rw_lock_free(&cache->lock);
	rw_lock_free(&cache->init_lock);
	mutex_free(&cache->optimize_lock);
	mutex_free(&cache->deleted_lock);
	mutex_free(&cache->doc_id_lock);
	os_event_destroy(cache->sync->event);

	if (cache->stopword_info.cached_stopword) {
		rbt_free(cache->stopword_info.cached_stopword);
	}

	if (cache->sync_heap->arg) {
		mem_heap_free(static_cast<mem_heap_t*>(cache->sync_heap->arg));
	}

	mem_heap_free(cache->cache_heap);
}

/** Get a character set based on precise type.
@param prtype precise type
@return the corresponding character set */
UNIV_INLINE
CHARSET_INFO*
fts_get_charset(ulint prtype)
{
#ifdef UNIV_DEBUG
	switch (prtype & DATA_MYSQL_TYPE_MASK) {
	case MYSQL_TYPE_BIT:
	case MYSQL_TYPE_STRING:
	case MYSQL_TYPE_VAR_STRING:
	case MYSQL_TYPE_TINY_BLOB:
	case MYSQL_TYPE_MEDIUM_BLOB:
	case MYSQL_TYPE_BLOB:
	case MYSQL_TYPE_LONG_BLOB:
	case MYSQL_TYPE_VARCHAR:
		break;
	default:
		ut_error;
	}
#endif /* UNIV_DEBUG */

	uint cs_num = (uint) dtype_get_charset_coll(prtype);

	if (CHARSET_INFO* cs = get_charset(cs_num, MYF(MY_WME))) {
		return(cs);
	}

	ib::fatal() << "Unable to find charset-collation " << cs_num;
	return(NULL);
}

/****************************************************************//**
This function loads the default InnoDB stopword list */
static
void
fts_load_default_stopword(
/*======================*/
	fts_stopword_t*		stopword_info)	/*!< in: stopword info */
{
	fts_string_t		str;
	mem_heap_t*		heap;
	ib_alloc_t*		allocator;
	ib_rbt_t*		stop_words;

	allocator = stopword_info->heap;
	heap = static_cast<mem_heap_t*>(allocator->arg);

	if (!stopword_info->cached_stopword) {
		stopword_info->cached_stopword = rbt_create_arg_cmp(
			sizeof(fts_tokenizer_word_t), innobase_fts_text_cmp,
			&my_charset_latin1);
	}

	stop_words = stopword_info->cached_stopword;

	str.f_n_char = 0;

	for (ulint i = 0; fts_default_stopword[i]; ++i) {
		char*			word;
		fts_tokenizer_word_t	new_word;

		/* We are going to duplicate the value below. */
		word = const_cast<char*>(fts_default_stopword[i]);

		new_word.nodes = ib_vector_create(
			allocator, sizeof(fts_node_t), 4);

		str.f_len = ut_strlen(word);
		str.f_str = reinterpret_cast<byte*>(word);

		fts_string_dup(&new_word.text, &str, heap);

		rbt_insert(stop_words, &new_word, &new_word);
	}

	stopword_info->status = STOPWORD_FROM_DEFAULT;
}

/****************************************************************//**
Callback function to read a single stopword value.
@return Always return TRUE */
static
ibool
fts_read_stopword(
/*==============*/
	void*		row,		/*!< in: sel_node_t* */
	void*		user_arg)	/*!< in: pointer to ib_vector_t */
{
	ib_alloc_t*	allocator;
	fts_stopword_t*	stopword_info;
	sel_node_t*	sel_node;
	que_node_t*	exp;
	ib_rbt_t*	stop_words;
	dfield_t*	dfield;
	fts_string_t	str;
	mem_heap_t*	heap;
	ib_rbt_bound_t	parent;

	sel_node = static_cast<sel_node_t*>(row);
	stopword_info = static_cast<fts_stopword_t*>(user_arg);

	stop_words = stopword_info->cached_stopword;
	allocator =  static_cast<ib_alloc_t*>(stopword_info->heap);
	heap = static_cast<mem_heap_t*>(allocator->arg);

	exp = sel_node->select_list;

	/* We only need to read the first column */
	dfield = que_node_get_val(exp);

	str.f_n_char = 0;
	str.f_str = static_cast<byte*>(dfield_get_data(dfield));
	str.f_len = dfield_get_len(dfield);

	/* Only create new node if it is a value not already existed */
	if (str.f_len != UNIV_SQL_NULL
	    && rbt_search(stop_words, &parent, &str) != 0) {

		fts_tokenizer_word_t	new_word;

		new_word.nodes = ib_vector_create(
			allocator, sizeof(fts_node_t), 4);

		new_word.text.f_str = static_cast<byte*>(
			 mem_heap_alloc(heap, str.f_len + 1));

		memcpy(new_word.text.f_str, str.f_str, str.f_len);

		new_word.text.f_n_char = 0;
		new_word.text.f_len = str.f_len;
		new_word.text.f_str[str.f_len] = 0;

		rbt_insert(stop_words, &new_word, &new_word);
	}

	return(TRUE);
}

/******************************************************************//**
Load user defined stopword from designated user table
@return TRUE if load operation is successful */
static
ibool
fts_load_user_stopword(
/*===================*/
	fts_t*		fts,			/*!< in: FTS struct */
	const char*	stopword_table_name,	/*!< in: Stopword table
						name */
	fts_stopword_t*	stopword_info)		/*!< in: Stopword info */
{
	pars_info_t*	info;
	que_t*		graph;
	dberr_t		error = DB_SUCCESS;
	ibool		ret = TRUE;
	trx_t*		trx;
	ibool		has_lock = fts->fts_status & TABLE_DICT_LOCKED;

	trx = trx_allocate_for_background();
	trx->op_info = "Load user stopword table into FTS cache";

	if (!has_lock) {
		mutex_enter(&dict_sys->mutex);
	}

	/* Validate the user table existence and in the right
	format */
	stopword_info->charset = fts_valid_stopword_table(stopword_table_name);
	if (!stopword_info->charset) {
		ret = FALSE;
		goto cleanup;
	} else if (!stopword_info->cached_stopword) {
		/* Create the stopword RB tree with the stopword column
		charset. All comparison will use this charset */
		stopword_info->cached_stopword = rbt_create_arg_cmp(
			sizeof(fts_tokenizer_word_t), innobase_fts_text_cmp,
			(void*)stopword_info->charset);

	}

	info = pars_info_create();

	pars_info_bind_id(info, TRUE, "table_stopword", stopword_table_name);

	pars_info_bind_function(info, "my_func", fts_read_stopword,
				stopword_info);

	graph = fts_parse_sql_no_dict_lock(
		NULL,
		info,
		"DECLARE FUNCTION my_func;\n"
		"DECLARE CURSOR c IS"
		" SELECT value"
		" FROM $table_stopword;\n"
		"BEGIN\n"
		"\n"
		"OPEN c;\n"
		"WHILE 1 = 1 LOOP\n"
		"  FETCH c INTO my_func();\n"
		"  IF c % NOTFOUND THEN\n"
		"    EXIT;\n"
		"  END IF;\n"
		"END LOOP;\n"
		"CLOSE c;");

	for (;;) {
		error = fts_eval_sql(trx, graph);

		if (error == DB_SUCCESS) {
			fts_sql_commit(trx);
			stopword_info->status = STOPWORD_USER_TABLE;
			break;
		} else {

			fts_sql_rollback(trx);

			if (error == DB_LOCK_WAIT_TIMEOUT) {
				ib::warn() << "Lock wait timeout reading user"
					" stopword table. Retrying!";

				trx->error_state = DB_SUCCESS;
			} else {
				ib::error() << "Error '" << ut_strerr(error)
					<< "' while reading user stopword"
					" table.";
				ret = FALSE;
				break;
			}
		}
	}

	que_graph_free(graph);

cleanup:
	if (!has_lock) {
		mutex_exit(&dict_sys->mutex);
	}

	trx_free_for_background(trx);
	return(ret);
}

/******************************************************************//**
Initialize the index cache. */
static
void
fts_index_cache_init(
/*=================*/
	ib_alloc_t*		allocator,	/*!< in: the allocator to use */
	fts_index_cache_t*	index_cache)	/*!< in: index cache */
{
	ulint			i;

	ut_a(index_cache->words == NULL);

	index_cache->words = rbt_create_arg_cmp(
		sizeof(fts_tokenizer_word_t), innobase_fts_text_cmp,
		(void*) index_cache->charset);

	ut_a(index_cache->doc_stats == NULL);

	index_cache->doc_stats = ib_vector_create(
		allocator, sizeof(fts_doc_stats_t), 4);

	for (i = 0; i < FTS_NUM_AUX_INDEX; ++i) {
		ut_a(index_cache->ins_graph[i] == NULL);
		ut_a(index_cache->sel_graph[i] == NULL);
	}
}

/*********************************************************************//**
Initialize FTS cache. */
void
fts_cache_init(
/*===========*/
	fts_cache_t*	cache)		/*!< in: cache to initialize */
{
	ulint		i;

	/* Just to make sure */
	ut_a(cache->sync_heap->arg == NULL);

	cache->sync_heap->arg = mem_heap_create(1024);

	cache->total_size = 0;

	mutex_enter((ib_mutex_t*) &cache->deleted_lock);
	cache->deleted_doc_ids = ib_vector_create(
		cache->sync_heap, sizeof(fts_update_t), 4);
	mutex_exit((ib_mutex_t*) &cache->deleted_lock);

	/* Reset the cache data for all the FTS indexes. */
	for (i = 0; i < ib_vector_size(cache->indexes); ++i) {
		fts_index_cache_t*	index_cache;

		index_cache = static_cast<fts_index_cache_t*>(
			ib_vector_get(cache->indexes, i));

		fts_index_cache_init(cache->sync_heap, index_cache);
	}
}

/****************************************************************//**
Create a FTS cache. */
fts_cache_t*
fts_cache_create(
/*=============*/
	dict_table_t*	table)	/*!< in: table owns the FTS cache */
{
	mem_heap_t*	heap;
	fts_cache_t*	cache;

	heap = static_cast<mem_heap_t*>(mem_heap_create(512));

	cache = static_cast<fts_cache_t*>(
		mem_heap_zalloc(heap, sizeof(*cache)));

	cache->cache_heap = heap;

	rw_lock_create(fts_cache_rw_lock_key, &cache->lock, SYNC_FTS_CACHE);

	rw_lock_create(
		fts_cache_init_rw_lock_key, &cache->init_lock,
		SYNC_FTS_CACHE_INIT);

	mutex_create(LATCH_ID_FTS_DELETE, &cache->deleted_lock);

	mutex_create(LATCH_ID_FTS_OPTIMIZE, &cache->optimize_lock);

	mutex_create(LATCH_ID_FTS_DOC_ID, &cache->doc_id_lock);

	/* This is the heap used to create the cache itself. */
	cache->self_heap = ib_heap_allocator_create(heap);

	/* This is a transient heap, used for storing sync data. */
	cache->sync_heap = ib_heap_allocator_create(heap);
	cache->sync_heap->arg = NULL;

	cache->sync = static_cast<fts_sync_t*>(
		mem_heap_zalloc(heap, sizeof(fts_sync_t)));

	cache->sync->table = table;
	cache->sync->event = os_event_create(0);

	/* Create the index cache vector that will hold the inverted indexes. */
	cache->indexes = ib_vector_create(
		cache->self_heap, sizeof(fts_index_cache_t), 2);

	fts_cache_init(cache);

	cache->stopword_info.cached_stopword = NULL;
	cache->stopword_info.charset = NULL;

	cache->stopword_info.heap = cache->self_heap;

	cache->stopword_info.status = STOPWORD_NOT_INIT;

	return(cache);
}

/*******************************************************************//**
Add a newly create index into FTS cache */
void
fts_add_index(
/*==========*/
	dict_index_t*	index,		/*!< FTS index to be added */
	dict_table_t*	table)		/*!< table */
{
	fts_t*			fts = table->fts;
	fts_cache_t*		cache;
	fts_index_cache_t*	index_cache;

	ut_ad(fts);
	cache = table->fts->cache;

	rw_lock_x_lock(&cache->init_lock);

	ib_vector_push(fts->indexes, &index);

	index_cache = fts_find_index_cache(cache, index);

	if (!index_cache) {
		/* Add new index cache structure */
		index_cache = fts_cache_index_cache_create(table, index);
	}

	rw_lock_x_unlock(&cache->init_lock);
}

/*******************************************************************//**
recalibrate get_doc structure after index_cache in cache->indexes changed */
static
void
fts_reset_get_doc(
/*==============*/
	fts_cache_t*	cache)	/*!< in: FTS index cache */
{
	fts_get_doc_t*  get_doc;
	ulint		i;

	ut_ad(rw_lock_own(&cache->init_lock, RW_LOCK_X));

	ib_vector_reset(cache->get_docs);

	for (i = 0; i < ib_vector_size(cache->indexes); i++) {
		fts_index_cache_t*	ind_cache;

		ind_cache = static_cast<fts_index_cache_t*>(
			ib_vector_get(cache->indexes, i));

		get_doc = static_cast<fts_get_doc_t*>(
			ib_vector_push(cache->get_docs, NULL));

		memset(get_doc, 0x0, sizeof(*get_doc));

		get_doc->index_cache = ind_cache;
		get_doc->cache = cache;
	}

	ut_ad(ib_vector_size(cache->get_docs)
	      == ib_vector_size(cache->indexes));
}

/*******************************************************************//**
Check an index is in the table->indexes list
@return TRUE if it exists */
static
ibool
fts_in_dict_index(
/*==============*/
	dict_table_t*	table,		/*!< in: Table */
	dict_index_t*	index_check)	/*!< in: index to be checked */
{
	dict_index_t*	index;

	for (index = dict_table_get_first_index(table);
	     index != NULL;
	     index = dict_table_get_next_index(index)) {

		if (index == index_check) {
			return(TRUE);
		}
	}

	return(FALSE);
}

/*******************************************************************//**
Check an index is in the fts->cache->indexes list
@return TRUE if it exists */
static
ibool
fts_in_index_cache(
/*===============*/
	dict_table_t*	table,	/*!< in: Table */
	dict_index_t*	index)	/*!< in: index to be checked */
{
	ulint	i;

	for (i = 0; i < ib_vector_size(table->fts->cache->indexes); i++) {
		fts_index_cache_t*      index_cache;

		index_cache = static_cast<fts_index_cache_t*>(
			ib_vector_get(table->fts->cache->indexes, i));

		if (index_cache->index == index) {
			return(TRUE);
		}
	}

	return(FALSE);
}

/*******************************************************************//**
Check indexes in the fts->indexes is also present in index cache and
table->indexes list
@return TRUE if all indexes match */
ibool
fts_check_cached_index(
/*===================*/
	dict_table_t*	table)	/*!< in: Table where indexes are dropped */
{
	ulint	i;

	if (!table->fts || !table->fts->cache) {
		return(TRUE);
	}

	ut_a(ib_vector_size(table->fts->indexes)
	      == ib_vector_size(table->fts->cache->indexes));

	for (i = 0; i < ib_vector_size(table->fts->indexes); i++) {
		dict_index_t*	index;

		index = static_cast<dict_index_t*>(
			ib_vector_getp(table->fts->indexes, i));

		if (!fts_in_index_cache(table, index)) {
			return(FALSE);
		}

		if (!fts_in_dict_index(table, index)) {
			return(FALSE);
		}
	}

	return(TRUE);
}

/*******************************************************************//**
Drop auxiliary tables related to an FTS index
@return DB_SUCCESS or error number */
dberr_t
fts_drop_index(
/*===========*/
	dict_table_t*	table,	/*!< in: Table where indexes are dropped */
	dict_index_t*	index,	/*!< in: Index to be dropped */
	trx_t*		trx)	/*!< in: Transaction for the drop */
{
	ib_vector_t*	indexes = table->fts->indexes;
	dberr_t		err = DB_SUCCESS;

	ut_a(indexes);

	if ((ib_vector_size(indexes) == 1
	    && (index == static_cast<dict_index_t*>(
			ib_vector_getp(table->fts->indexes, 0))))
	   || ib_vector_is_empty(indexes)) {
		doc_id_t	current_doc_id;
		doc_id_t	first_doc_id;

		/* If we are dropping the only FTS index of the table,
		remove it from optimize thread */
		fts_optimize_remove_table(table);

		DICT_TF2_FLAG_UNSET(table, DICT_TF2_FTS);

		/* If Doc ID column is not added internally by FTS index,
		we can drop all FTS auxiliary tables. Otherwise, we will
		need to keep some common table such as CONFIG table, so
		as to keep track of incrementing Doc IDs */
		if (!DICT_TF2_FLAG_IS_SET(
			table, DICT_TF2_FTS_HAS_DOC_ID)) {

			err = fts_drop_tables(trx, table);

			err = fts_drop_index_tables(trx, index);

			while (index->index_fts_syncing
				&& !trx_is_interrupted(trx)) {
				DICT_BG_YIELD(trx);
			}

			fts_free(table);

			return(err);
		}

		while (index->index_fts_syncing
		       && !trx_is_interrupted(trx)) {
			DICT_BG_YIELD(trx);
		}

		current_doc_id = table->fts->cache->next_doc_id;
		first_doc_id = table->fts->cache->first_doc_id;
		fts_cache_clear(table->fts->cache);
		fts_cache_destroy(table->fts->cache);
		table->fts->cache = fts_cache_create(table);
		table->fts->cache->next_doc_id = current_doc_id;
		table->fts->cache->first_doc_id = first_doc_id;
	} else {
		fts_cache_t*            cache = table->fts->cache;
		fts_index_cache_t*      index_cache;

		rw_lock_x_lock(&cache->init_lock);

		index_cache = fts_find_index_cache(cache, index);

		if (index_cache != NULL) {
			while (index->index_fts_syncing
			       && !trx_is_interrupted(trx)) {
				DICT_BG_YIELD(trx);
			}
			if (index_cache->words) {
				fts_words_free(index_cache->words);
				rbt_free(index_cache->words);
			}

			ib_vector_remove(cache->indexes, *(void**) index_cache);
		}

		if (cache->get_docs) {
			fts_reset_get_doc(cache);
		}

		rw_lock_x_unlock(&cache->init_lock);
	}

	err = fts_drop_index_tables(trx, index);

	ib_vector_remove(indexes, (const void*) index);

	return(err);
}

/****************************************************************//**
Free the query graph but check whether dict_sys->mutex is already
held */
void
fts_que_graph_free_check_lock(
/*==========================*/
	fts_table_t*		fts_table,	/*!< in: FTS table */
	const fts_index_cache_t*index_cache,	/*!< in: FTS index cache */
	que_t*			graph)		/*!< in: query graph */
{
	ibool	has_dict = FALSE;

	if (fts_table && fts_table->table) {
		ut_ad(fts_table->table->fts);

		has_dict = fts_table->table->fts->fts_status
			 & TABLE_DICT_LOCKED;
	} else if (index_cache) {
		ut_ad(index_cache->index->table->fts);

		has_dict = index_cache->index->table->fts->fts_status
			 & TABLE_DICT_LOCKED;
	}

	if (!has_dict) {
		mutex_enter(&dict_sys->mutex);
	}

	ut_ad(mutex_own(&dict_sys->mutex));

	que_graph_free(graph);

	if (!has_dict) {
		mutex_exit(&dict_sys->mutex);
	}
}

/****************************************************************//**
Create an FTS index cache. */
CHARSET_INFO*
fts_index_get_charset(
/*==================*/
	dict_index_t*		index)		/*!< in: FTS index */
{
	CHARSET_INFO*		charset = NULL;
	dict_field_t*		field;
	ulint			prtype;

	field = dict_index_get_nth_field(index, 0);
	prtype = field->col->prtype;

	charset = fts_get_charset(prtype);

#ifdef FTS_DEBUG
	/* Set up charset info for this index. Please note all
	field of the FTS index should have the same charset */
	for (i = 1; i < index->n_fields; i++) {
		CHARSET_INFO*   fld_charset;

		field = dict_index_get_nth_field(index, i);
		prtype = field->col->prtype;

		fld_charset = fts_get_charset(prtype);

		/* All FTS columns should have the same charset */
		if (charset) {
			ut_a(charset == fld_charset);
		} else {
			charset = fld_charset;
		}
	}
#endif

	return(charset);

}
/****************************************************************//**
Create an FTS index cache.
@return Index Cache */
fts_index_cache_t*
fts_cache_index_cache_create(
/*=========================*/
	dict_table_t*		table,		/*!< in: table with FTS index */
	dict_index_t*		index)		/*!< in: FTS index */
{
	ulint			n_bytes;
	fts_index_cache_t*	index_cache;
	fts_cache_t*		cache = table->fts->cache;

	ut_a(cache != NULL);

	ut_ad(rw_lock_own(&cache->init_lock, RW_LOCK_X));

	/* Must not already exist in the cache vector. */
	ut_a(fts_find_index_cache(cache, index) == NULL);

	index_cache = static_cast<fts_index_cache_t*>(
		ib_vector_push(cache->indexes, NULL));

	memset(index_cache, 0x0, sizeof(*index_cache));

	index_cache->index = index;

	index_cache->charset = fts_index_get_charset(index);

	n_bytes = sizeof(que_t*) * FTS_NUM_AUX_INDEX;

	index_cache->ins_graph = static_cast<que_t**>(
		mem_heap_zalloc(static_cast<mem_heap_t*>(
			cache->self_heap->arg), n_bytes));

	index_cache->sel_graph = static_cast<que_t**>(
		mem_heap_zalloc(static_cast<mem_heap_t*>(
			cache->self_heap->arg), n_bytes));

	fts_index_cache_init(cache->sync_heap, index_cache);

	if (cache->get_docs) {
		fts_reset_get_doc(cache);
	}

	return(index_cache);
}

/****************************************************************//**
Release all resources help by the words rb tree e.g., the node ilist. */
static
void
fts_words_free(
/*===========*/
	ib_rbt_t*	words)			/*!< in: rb tree of words */
{
	const ib_rbt_node_t*	rbt_node;

	/* Free the resources held by a word. */
	for (rbt_node = rbt_first(words);
	     rbt_node != NULL;
	     rbt_node = rbt_first(words)) {

		ulint			i;
		fts_tokenizer_word_t*	word;

		word = rbt_value(fts_tokenizer_word_t, rbt_node);

		/* Free the ilists of this word. */
		for (i = 0; i < ib_vector_size(word->nodes); ++i) {

			fts_node_t* fts_node = static_cast<fts_node_t*>(
				ib_vector_get(word->nodes, i));

			ut_free(fts_node->ilist);
			fts_node->ilist = NULL;
		}

		/* NOTE: We are responsible for free'ing the node */
		ut_free(rbt_remove_node(words, rbt_node));
	}
}

/** Clear cache.
@param[in,out]	cache	fts cache */
void
fts_cache_clear(
	fts_cache_t*	cache)
{
	ulint		i;

	for (i = 0; i < ib_vector_size(cache->indexes); ++i) {
		ulint			j;
		fts_index_cache_t*	index_cache;

		index_cache = static_cast<fts_index_cache_t*>(
			ib_vector_get(cache->indexes, i));

		fts_words_free(index_cache->words);

		rbt_free(index_cache->words);

		index_cache->words = NULL;

		for (j = 0; j < FTS_NUM_AUX_INDEX; ++j) {

			if (index_cache->ins_graph[j] != NULL) {

				fts_que_graph_free_check_lock(
					NULL, index_cache,
					index_cache->ins_graph[j]);

				index_cache->ins_graph[j] = NULL;
			}

			if (index_cache->sel_graph[j] != NULL) {

				fts_que_graph_free_check_lock(
					NULL, index_cache,
					index_cache->sel_graph[j]);

				index_cache->sel_graph[j] = NULL;
			}
		}

		index_cache->doc_stats = NULL;
	}

	mem_heap_free(static_cast<mem_heap_t*>(cache->sync_heap->arg));
	cache->sync_heap->arg = NULL;

	fts_need_sync = false;

	cache->total_size = 0;

	mutex_enter((ib_mutex_t*) &cache->deleted_lock);
	cache->deleted_doc_ids = NULL;
	mutex_exit((ib_mutex_t*) &cache->deleted_lock);
}

/*********************************************************************//**
Search the index specific cache for a particular FTS index.
@return the index cache else NULL */
UNIV_INLINE
fts_index_cache_t*
fts_get_index_cache(
/*================*/
	fts_cache_t*		cache,		/*!< in: cache to search */
	const dict_index_t*	index)		/*!< in: index to search for */
{
	ulint			i;

	ut_ad(rw_lock_own((rw_lock_t*) &cache->lock, RW_LOCK_X)
	      || rw_lock_own((rw_lock_t*) &cache->init_lock, RW_LOCK_X));

	for (i = 0; i < ib_vector_size(cache->indexes); ++i) {
		fts_index_cache_t*	index_cache;

		index_cache = static_cast<fts_index_cache_t*>(
			ib_vector_get(cache->indexes, i));

		if (index_cache->index == index) {

			return(index_cache);
		}
	}

	return(NULL);
}

#ifdef FTS_DEBUG
/*********************************************************************//**
Search the index cache for a get_doc structure.
@return the fts_get_doc_t item else NULL */
static
fts_get_doc_t*
fts_get_index_get_doc(
/*==================*/
	fts_cache_t*		cache,		/*!< in: cache to search */
	const dict_index_t*	index)		/*!< in: index to search for */
{
	ulint			i;

	ut_ad(rw_lock_own((rw_lock_t*) &cache->init_lock, RW_LOCK_X));

	for (i = 0; i < ib_vector_size(cache->get_docs); ++i) {
		fts_get_doc_t*	get_doc;

		get_doc = static_cast<fts_get_doc_t*>(
			ib_vector_get(cache->get_docs, i));

		if (get_doc->index_cache->index == index) {

			return(get_doc);
		}
	}

	return(NULL);
}
#endif

/**********************************************************************//**
Find an existing word, or if not found, create one and return it.
@return specified word token */
static
fts_tokenizer_word_t*
fts_tokenizer_word_get(
/*===================*/
	fts_cache_t*	cache,			/*!< in: cache */
	fts_index_cache_t*
			index_cache,		/*!< in: index cache */
	fts_string_t*	text)			/*!< in: node text */
{
	fts_tokenizer_word_t*	word;
	ib_rbt_bound_t		parent;

	ut_ad(rw_lock_own(&cache->lock, RW_LOCK_X));

	/* If it is a stopword, do not index it */
	if (!fts_check_token(text,
		    cache->stopword_info.cached_stopword,
		    index_cache->charset)) {

		return(NULL);
	}

	/* Check if we found a match, if not then add word to tree. */
	if (rbt_search(index_cache->words, &parent, text) != 0) {
		mem_heap_t*		heap;
		fts_tokenizer_word_t	new_word;

		heap = static_cast<mem_heap_t*>(cache->sync_heap->arg);

		new_word.nodes = ib_vector_create(
			cache->sync_heap, sizeof(fts_node_t), 4);

		fts_string_dup(&new_word.text, text, heap);

		parent.last = rbt_add_node(
			index_cache->words, &parent, &new_word);

		/* Take into account the RB tree memory use and the vector. */
		cache->total_size += sizeof(new_word)
			+ sizeof(ib_rbt_node_t)
			+ text->f_len
			+ (sizeof(fts_node_t) * 4)
			+ sizeof(*new_word.nodes);

		ut_ad(rbt_validate(index_cache->words));
	}

	word = rbt_value(fts_tokenizer_word_t, parent.last);

	return(word);
}

/**********************************************************************//**
Add the given doc_id/word positions to the given node's ilist. */
void
fts_cache_node_add_positions(
/*=========================*/
	fts_cache_t*	cache,		/*!< in: cache */
	fts_node_t*	node,		/*!< in: word node */
	doc_id_t	doc_id,		/*!< in: doc id */
	ib_vector_t*	positions)	/*!< in: fts_token_t::positions */
{
	ulint		i;
	byte*		ptr;
	byte*		ilist;
	ulint		enc_len;
	ulint		last_pos;
	byte*		ptr_start;
	ulint		doc_id_delta;

#ifdef UNIV_DEBUG
	if (cache) {
		ut_ad(rw_lock_own(&cache->lock, RW_LOCK_X));
	}
#endif /* UNIV_DEBUG */

	ut_ad(doc_id >= node->last_doc_id);

	/* Calculate the space required to store the ilist. */
	doc_id_delta = (ulint)(doc_id - node->last_doc_id);
	enc_len = fts_get_encoded_len(doc_id_delta);

	last_pos = 0;
	for (i = 0; i < ib_vector_size(positions); i++) {
		ulint	pos = *(static_cast<ulint*>(
			ib_vector_get(positions, i)));

		ut_ad(last_pos == 0 || pos > last_pos);

		enc_len += fts_get_encoded_len(pos - last_pos);
		last_pos = pos;
	}

	/* The 0x00 byte at the end of the token positions list. */
	enc_len++;

	if ((node->ilist_size_alloc - node->ilist_size) >= enc_len) {
		/* No need to allocate more space, we can fit in the new
		data at the end of the old one. */
		ilist = NULL;
		ptr = node->ilist + node->ilist_size;
	} else {
		ulint	new_size = node->ilist_size + enc_len;

		/* Over-reserve space by a fixed size for small lengths and
		by 20% for lengths >= 48 bytes. */
		if (new_size < 16) {
			new_size = 16;
		} else if (new_size < 32) {
			new_size = 32;
		} else if (new_size < 48) {
			new_size = 48;
		} else {
			new_size = (ulint)(1.2 * new_size);
		}

		ilist = static_cast<byte*>(ut_malloc_nokey(new_size));
		ptr = ilist + node->ilist_size;

		node->ilist_size_alloc = new_size;
	}

	ptr_start = ptr;

	/* Encode the new fragment. */
	ptr += fts_encode_int(doc_id_delta, ptr);

	last_pos = 0;
	for (i = 0; i < ib_vector_size(positions); i++) {
		ulint	pos = *(static_cast<ulint*>(
			 ib_vector_get(positions, i)));

		ptr += fts_encode_int(pos - last_pos, ptr);
		last_pos = pos;
	}

	*ptr++ = 0;

	ut_a(enc_len == (ulint)(ptr - ptr_start));

	if (ilist) {
		/* Copy old ilist to the start of the new one and switch the
		new one into place in the node. */
		if (node->ilist_size > 0) {
			memcpy(ilist, node->ilist, node->ilist_size);
			ut_free(node->ilist);
		}

		node->ilist = ilist;
	}

	node->ilist_size += enc_len;

	if (cache) {
		cache->total_size += enc_len;
	}

	if (node->first_doc_id == FTS_NULL_DOC_ID) {
		node->first_doc_id = doc_id;
	}

	node->last_doc_id = doc_id;
	++node->doc_count;
}

/**********************************************************************//**
Add document to the cache. */
static
void
fts_cache_add_doc(
/*==============*/
	fts_cache_t*	cache,			/*!< in: cache */
	fts_index_cache_t*
			index_cache,		/*!< in: index cache */
	doc_id_t	doc_id,			/*!< in: doc id to add */
	ib_rbt_t*	tokens)			/*!< in: document tokens */
{
	const ib_rbt_node_t*	node;
	ulint			n_words;
	fts_doc_stats_t*	doc_stats;

	if (!tokens) {
		return;
	}

	ut_ad(rw_lock_own(&cache->lock, RW_LOCK_X));

	n_words = rbt_size(tokens);

	for (node = rbt_first(tokens); node; node = rbt_first(tokens)) {

		fts_tokenizer_word_t*	word;
		fts_node_t*		fts_node = NULL;
		fts_token_t*		token = rbt_value(fts_token_t, node);

		/* Find and/or add token to the cache. */
		word = fts_tokenizer_word_get(
			cache, index_cache, &token->text);

		if (!word) {
			ut_free(rbt_remove_node(tokens, node));
			continue;
		}

		if (ib_vector_size(word->nodes) > 0) {
			fts_node = static_cast<fts_node_t*>(
				ib_vector_last(word->nodes));
		}

		if (fts_node == NULL || fts_node->synced
		    || fts_node->ilist_size > FTS_ILIST_MAX_SIZE
		    || doc_id < fts_node->last_doc_id) {

			fts_node = static_cast<fts_node_t*>(
				ib_vector_push(word->nodes, NULL));

			memset(fts_node, 0x0, sizeof(*fts_node));

			cache->total_size += sizeof(*fts_node);
		}

		fts_cache_node_add_positions(
			cache, fts_node, doc_id, token->positions);

		ut_free(rbt_remove_node(tokens, node));
	}

	ut_a(rbt_empty(tokens));

	/* Add to doc ids processed so far. */
	doc_stats = static_cast<fts_doc_stats_t*>(
		ib_vector_push(index_cache->doc_stats, NULL));

	doc_stats->doc_id = doc_id;
	doc_stats->word_count = n_words;

	/* Add the doc stats memory usage too. */
	cache->total_size += sizeof(*doc_stats);

	if (doc_id > cache->sync->max_doc_id) {
		cache->sync->max_doc_id = doc_id;
	}
}

/****************************************************************//**
Drops a table. If the table can't be found we return a SUCCESS code.
@return DB_SUCCESS or error code */
static MY_ATTRIBUTE((nonnull, warn_unused_result))
dberr_t
fts_drop_table(
/*===========*/
	trx_t*		trx,			/*!< in: transaction */
	const char*	table_name)		/*!< in: table to drop */
{
	dict_table_t*	table;
	dberr_t		error = DB_SUCCESS;

	/* Check that the table exists in our data dictionary.
	Similar to regular drop table case, we will open table with
	DICT_ERR_IGNORE_INDEX_ROOT and DICT_ERR_IGNORE_CORRUPT option */
	table = dict_table_open_on_name(
		table_name, TRUE, FALSE,
		static_cast<dict_err_ignore_t>(
                        DICT_ERR_IGNORE_INDEX_ROOT | DICT_ERR_IGNORE_CORRUPT));

	if (table != 0) {

		dict_table_close(table, TRUE, FALSE);

		/* Pass nonatomic=false (dont allow data dict unlock),
		because the transaction may hold locks on SYS_* tables from
		previous calls to fts_drop_table(). */
		error = row_drop_table_for_mysql(table_name, trx,
						 SQLCOM_DROP_DB, false, false);

		if (error != DB_SUCCESS) {
			ib::error() << "Unable to drop FTS index aux table "
				<< table_name << ": " << ut_strerr(error);
		}
	} else {
		error = DB_FAIL;
	}

	return(error);
}

/****************************************************************//**
Rename a single auxiliary table due to database name change.
@return DB_SUCCESS or error code */
static MY_ATTRIBUTE((nonnull, warn_unused_result))
dberr_t
fts_rename_one_aux_table(
/*=====================*/
	const char*	new_name,		/*!< in: new parent tbl name */
	const char*	fts_table_old_name,	/*!< in: old aux tbl name */
	trx_t*		trx)			/*!< in: transaction */
{
	char	fts_table_new_name[MAX_TABLE_NAME_LEN];
	ulint	new_db_name_len = dict_get_db_name_len(new_name);
	ulint	old_db_name_len = dict_get_db_name_len(fts_table_old_name);
	ulint	table_new_name_len = strlen(fts_table_old_name)
				     + new_db_name_len - old_db_name_len;

	/* Check if the new and old database names are the same, if so,
	nothing to do */
	ut_ad((new_db_name_len != old_db_name_len)
	      || strncmp(new_name, fts_table_old_name, old_db_name_len) != 0);

	/* Get the database name from "new_name", and table name
	from the fts_table_old_name */
	strncpy(fts_table_new_name, new_name, new_db_name_len);
	strncpy(fts_table_new_name + new_db_name_len,
	       strchr(fts_table_old_name, '/'),
	       table_new_name_len - new_db_name_len);
	fts_table_new_name[table_new_name_len] = 0;

	return row_rename_table_for_mysql(
		fts_table_old_name, fts_table_new_name, trx, false, false);
}

/****************************************************************//**
Rename auxiliary tables for all fts index for a table. This(rename)
is due to database name change
@return DB_SUCCESS or error code */
dberr_t
fts_rename_aux_tables(
/*==================*/
	dict_table_t*	table,		/*!< in: user Table */
	const char*     new_name,       /*!< in: new table name */
	trx_t*		trx)		/*!< in: transaction */
{
	ulint		i;
	fts_table_t	fts_table;

	FTS_INIT_FTS_TABLE(&fts_table, NULL, FTS_COMMON_TABLE, table);

	dberr_t err = DB_SUCCESS;
	char old_table_name[MAX_FULL_NAME_LEN];

	/* Rename common auxiliary tables */
	for (i = 0; fts_common_tables[i] != NULL; ++i) {
		fts_table.suffix = fts_common_tables[i];
		fts_get_table_name(&fts_table, old_table_name, true);

		err = fts_rename_one_aux_table(new_name, old_table_name, trx);

		if (err != DB_SUCCESS) {
			return(err);
		}
	}

	fts_t*	fts = table->fts;

	/* Rename index specific auxiliary tables */
	for (i = 0; fts->indexes != 0 && i < ib_vector_size(fts->indexes);
	     ++i) {
		dict_index_t*	index;

		index = static_cast<dict_index_t*>(
			ib_vector_getp(fts->indexes, i));

		FTS_INIT_INDEX_TABLE(&fts_table, NULL, FTS_INDEX_TABLE, index);

		for (ulint j = 0; j < FTS_NUM_AUX_INDEX; ++j) {
			fts_table.suffix = fts_get_suffix(j);
			fts_get_table_name(&fts_table, old_table_name, true);

			err = fts_rename_one_aux_table(
				new_name, old_table_name, trx);

			DBUG_EXECUTE_IF("fts_rename_failure",
					err = DB_DEADLOCK;
					fts_sql_rollback(trx););

			if (err != DB_SUCCESS) {
				return(err);
			}
		}
	}

	return(DB_SUCCESS);
}

/****************************************************************//**
Drops the common ancillary tables needed for supporting an FTS index
on the given table. row_mysql_lock_data_dictionary must have been called
before this.
@return DB_SUCCESS or error code */
static MY_ATTRIBUTE((nonnull, warn_unused_result))
dberr_t
fts_drop_common_tables(
/*===================*/
	trx_t*		trx,			/*!< in: transaction */
	fts_table_t*	fts_table)		/*!< in: table with an FTS
						index */
{
	ulint		i;
	dberr_t		error = DB_SUCCESS;

	for (i = 0; fts_common_tables[i] != NULL; ++i) {
		dberr_t	err;
		char	table_name[MAX_FULL_NAME_LEN];

		fts_table->suffix = fts_common_tables[i];
		fts_get_table_name(fts_table, table_name, true);

		err = fts_drop_table(trx, table_name);

		/* We only return the status of the last error. */
		if (err != DB_SUCCESS && err != DB_FAIL) {
			error = err;
		}
	}

	return(error);
}

/****************************************************************//**
Since we do a horizontal split on the index table, we need to drop
all the split tables.
@return DB_SUCCESS or error code */
static
dberr_t
fts_drop_index_split_tables(
/*========================*/
	trx_t*		trx,			/*!< in: transaction */
	dict_index_t*	index)			/*!< in: fts instance */

{
	ulint		i;
	fts_table_t	fts_table;
	dberr_t		error = DB_SUCCESS;

	FTS_INIT_INDEX_TABLE(&fts_table, NULL, FTS_INDEX_TABLE, index);

	for (i = 0; i < FTS_NUM_AUX_INDEX; ++i) {
		dberr_t	err;
		char	table_name[MAX_FULL_NAME_LEN];

		fts_table.suffix = fts_get_suffix(i);
		fts_get_table_name(&fts_table, table_name, true);

		err = fts_drop_table(trx, table_name);

		/* We only return the status of the last error. */
		if (err != DB_SUCCESS && err != DB_FAIL) {
			error = err;
		}
	}

	return(error);
}

/****************************************************************//**
Drops FTS auxiliary tables for an FTS index
@return DB_SUCCESS or error code */
dberr_t
fts_drop_index_tables(
/*==================*/
	trx_t*		trx,		/*!< in: transaction */
	dict_index_t*	index)		/*!< in: Index to drop */
{
	return(fts_drop_index_split_tables(trx, index));
}

/****************************************************************//**
Drops FTS ancillary tables needed for supporting an FTS index
on the given table. row_mysql_lock_data_dictionary must have been called
before this.
@return DB_SUCCESS or error code */
static MY_ATTRIBUTE((nonnull, warn_unused_result))
dberr_t
fts_drop_all_index_tables(
/*======================*/
	trx_t*		trx,			/*!< in: transaction */
	fts_t*		fts)			/*!< in: fts instance */
{
	dberr_t		error = DB_SUCCESS;

	for (ulint i = 0;
	     fts->indexes != 0 && i < ib_vector_size(fts->indexes);
	     ++i) {

		dberr_t		err;
		dict_index_t*	index;

		index = static_cast<dict_index_t*>(
			ib_vector_getp(fts->indexes, i));

		err = fts_drop_index_tables(trx, index);

		if (err != DB_SUCCESS) {
			error = err;
		}
	}

	return(error);
}

/*********************************************************************//**
Drops the ancillary tables needed for supporting an FTS index on a
given table. row_mysql_lock_data_dictionary must have been called before
this.
@return DB_SUCCESS or error code */
dberr_t
fts_drop_tables(
/*============*/
	trx_t*		trx,		/*!< in: transaction */
	dict_table_t*	table)		/*!< in: table has the FTS index */
{
	dberr_t		error;
	fts_table_t	fts_table;

	FTS_INIT_FTS_TABLE(&fts_table, NULL, FTS_COMMON_TABLE, table);

	/* TODO: This is not atomic and can cause problems during recovery. */

	error = fts_drop_common_tables(trx, &fts_table);

	if (error == DB_SUCCESS) {
		error = fts_drop_all_index_tables(trx, table->fts);
	}

	return(error);
}

/** Create dict_table_t object for FTS Aux tables.
@param[in]	aux_table_name	FTS Aux table name
@param[in]	table		table object of FTS Index
@param[in]	n_cols		number of columns for FTS Aux table
@return table object for FTS Aux table */
static
dict_table_t*
fts_create_in_mem_aux_table(
	const char*		aux_table_name,
	const dict_table_t*	table,
	ulint			n_cols)
{
	dict_table_t*	new_table = dict_mem_table_create(
		aux_table_name, table->space, n_cols, 0, table->flags,
		table->space == TRX_SYS_SPACE
		? 0 : table->space == SRV_TMP_SPACE_ID
		? DICT_TF2_TEMPORARY : DICT_TF2_USE_FILE_PER_TABLE);

	if (DICT_TF_HAS_DATA_DIR(table->flags)) {
		ut_ad(table->data_dir_path != NULL);
		new_table->data_dir_path = mem_heap_strdup(
			new_table->heap, table->data_dir_path);
	}

	return(new_table);
}

/** Function to create on FTS common table.
@param[in,out]	trx		InnoDB transaction
@param[in]	table		Table that has FTS Index
@param[in]	fts_table_name	FTS AUX table name
@param[in]	fts_suffix	FTS AUX table suffix
@param[in]	heap		heap
@return table object if created, else NULL */
static
dict_table_t*
fts_create_one_common_table(
	trx_t*			trx,
	const dict_table_t*	table,
	const char*		fts_table_name,
	const char*		fts_suffix,
	mem_heap_t*		heap)
{
	dict_table_t*		new_table;
	dberr_t			error;
	bool			is_config = strcmp(fts_suffix, "CONFIG") == 0;

	if (!is_config) {

		new_table = fts_create_in_mem_aux_table(
			fts_table_name, table, FTS_DELETED_TABLE_NUM_COLS);

		dict_mem_table_add_col(
			new_table, heap, "doc_id", DATA_INT, DATA_UNSIGNED,
			FTS_DELETED_TABLE_COL_LEN);
	} else {
		/* Config table has different schema. */
		new_table = fts_create_in_mem_aux_table(
			fts_table_name, table, FTS_CONFIG_TABLE_NUM_COLS);

		dict_mem_table_add_col(
			new_table, heap, "key", DATA_VARCHAR, 0,
			FTS_CONFIG_TABLE_KEY_COL_LEN);

		dict_mem_table_add_col(
			new_table, heap, "value", DATA_VARCHAR, DATA_NOT_NULL,
			FTS_CONFIG_TABLE_VALUE_COL_LEN);
	}

	error = row_create_table_for_mysql(new_table, trx,
		FIL_ENCRYPTION_DEFAULT, FIL_DEFAULT_ENCRYPTION_KEY);

	if (error == DB_SUCCESS) {

		dict_index_t*	index = dict_mem_index_create(
			fts_table_name, "FTS_COMMON_TABLE_IND",
			new_table->space, DICT_UNIQUE|DICT_CLUSTERED, 1);

		if (!is_config) {
			dict_mem_index_add_field(index, "doc_id", 0);
		} else {
			dict_mem_index_add_field(index, "key", 0);
		}

		/* We save and restore trx->dict_operation because
		row_create_index_for_mysql() changes the operation to
		TRX_DICT_OP_TABLE. */
		trx_dict_op_t op = trx_get_dict_operation(trx);

		error =	row_create_index_for_mysql(index, trx, NULL);

		trx->dict_operation = op;
	}

	if (error != DB_SUCCESS) {
		dict_mem_table_free(new_table);
		new_table = NULL;
		ib::warn() << "Failed to create FTS common table "
			<< fts_table_name;
		trx->error_state = DB_SUCCESS;
		row_drop_table_for_mysql(fts_table_name, trx, SQLCOM_DROP_DB);
		trx->error_state = error;
	}
	return(new_table);
}

/** Creates the common auxiliary tables needed for supporting an FTS index
on the given table. row_mysql_lock_data_dictionary must have been called
before this.
The following tables are created.
CREATE TABLE $FTS_PREFIX_DELETED
	(doc_id BIGINT UNSIGNED, UNIQUE CLUSTERED INDEX on doc_id)
CREATE TABLE $FTS_PREFIX_DELETED_CACHE
	(doc_id BIGINT UNSIGNED, UNIQUE CLUSTERED INDEX on doc_id)
CREATE TABLE $FTS_PREFIX_BEING_DELETED
	(doc_id BIGINT UNSIGNED, UNIQUE CLUSTERED INDEX on doc_id)
CREATE TABLE $FTS_PREFIX_BEING_DELETED_CACHE
	(doc_id BIGINT UNSIGNED, UNIQUE CLUSTERED INDEX on doc_id)
CREATE TABLE $FTS_PREFIX_CONFIG
	(key CHAR(50), value CHAR(200), UNIQUE CLUSTERED INDEX on key)
@param[in,out]	trx			transaction
@param[in]	table			table with FTS index
@param[in]	name			table name normalized
@param[in]	skip_doc_id_index	Skip index on doc id
@return DB_SUCCESS if succeed */
dberr_t
fts_create_common_tables(
	trx_t*			trx,
	const dict_table_t*	table,
	const char*		name,
	bool			skip_doc_id_index)
{
	dberr_t		error;
	que_t*		graph;
	fts_table_t	fts_table;
	mem_heap_t*	heap = mem_heap_create(1024);
	pars_info_t*	info;
	char		fts_name[MAX_FULL_NAME_LEN];
	char		full_name[sizeof(fts_common_tables) / sizeof(char*)]
				[MAX_FULL_NAME_LEN];

	dict_index_t*					index = NULL;
	trx_dict_op_t					op;
	/* common_tables vector is used for dropping FTS common tables
	on error condition. */
	std::vector<dict_table_t*>			common_tables;
	std::vector<dict_table_t*>::const_iterator	it;

	FTS_INIT_FTS_TABLE(&fts_table, NULL, FTS_COMMON_TABLE, table);

	error = fts_drop_common_tables(trx, &fts_table);

	if (error != DB_SUCCESS) {

		goto func_exit;
	}

	/* Create the FTS tables that are common to an FTS index. */
	for (ulint i = 0; fts_common_tables[i] != NULL; ++i) {

		fts_table.suffix = fts_common_tables[i];
		fts_get_table_name(&fts_table, full_name[i], true);
		dict_table_t*	common_table = fts_create_one_common_table(
			trx, table, full_name[i], fts_table.suffix, heap);

		 if (common_table == NULL) {
			error = DB_ERROR;
			goto func_exit;
		} else {
			common_tables.push_back(common_table);
		}

		DBUG_EXECUTE_IF("ib_fts_aux_table_error",
			/* Return error after creating FTS_AUX_CONFIG table. */
			if (i == 4) {
				error = DB_ERROR;
				goto func_exit;
			}
		);

	}

	/* Write the default settings to the config table. */
	info = pars_info_create();

	fts_table.suffix = "CONFIG";
	fts_get_table_name(&fts_table, fts_name, true);
	pars_info_bind_id(info, true, "config_table", fts_name);

	graph = fts_parse_sql_no_dict_lock(
		&fts_table, info, fts_config_table_insert_values_sql);

	error = fts_eval_sql(trx, graph);

	que_graph_free(graph);

	if (error != DB_SUCCESS || skip_doc_id_index) {

		goto func_exit;
	}

	index = dict_mem_index_create(
		name, FTS_DOC_ID_INDEX_NAME, table->space,
		DICT_UNIQUE, 1);
	dict_mem_index_add_field(index, FTS_DOC_ID_COL_NAME, 0);

	op = trx_get_dict_operation(trx);

	error =	row_create_index_for_mysql(index, trx, NULL);

	trx->dict_operation = op;

func_exit:
	if (error != DB_SUCCESS) {
		for (it = common_tables.begin(); it != common_tables.end();
		     ++it) {
			row_drop_table_for_mysql((*it)->name.m_name, trx,
						 SQLCOM_DROP_DB);
		}
	}

	common_tables.clear();
	mem_heap_free(heap);

	return(error);
}

/** Create one FTS auxiliary index table for an FTS index.
@param[in,out]	trx		transaction
@param[in]	index		the index instance
@param[in]	fts_table	fts_table structure
@param[in,out]	heap		memory heap
@see row_merge_create_fts_sort_index()
@return DB_SUCCESS or error code */
static
dict_table_t*
fts_create_one_index_table(
	trx_t*			trx,
	const dict_index_t*	index,
	const fts_table_t*	fts_table,
	mem_heap_t*		heap)
{
	dict_field_t*		field;
	dict_table_t*		new_table;
	char			table_name[MAX_FULL_NAME_LEN];
	dberr_t			error;
	CHARSET_INFO*		charset;

	ut_ad(index->type & DICT_FTS);

	fts_get_table_name(fts_table, table_name, true);

	new_table = fts_create_in_mem_aux_table(
			table_name, fts_table->table,
			FTS_AUX_INDEX_TABLE_NUM_COLS);

	field = dict_index_get_nth_field(index, 0);
	charset = fts_get_charset(field->col->prtype);

	dict_mem_table_add_col(new_table, heap, "word",
			       charset == &my_charset_latin1
			       ? DATA_VARCHAR : DATA_VARMYSQL,
			       field->col->prtype,
			       FTS_MAX_WORD_LEN_IN_CHAR
			       * field->col->mbmaxlen);

	dict_mem_table_add_col(new_table, heap, "first_doc_id", DATA_INT,
			       DATA_NOT_NULL | DATA_UNSIGNED,
			       FTS_INDEX_FIRST_DOC_ID_LEN);

	dict_mem_table_add_col(new_table, heap, "last_doc_id", DATA_INT,
			       DATA_NOT_NULL | DATA_UNSIGNED,
			       FTS_INDEX_LAST_DOC_ID_LEN);

	dict_mem_table_add_col(new_table, heap, "doc_count", DATA_INT,
			       DATA_NOT_NULL | DATA_UNSIGNED,
			       FTS_INDEX_DOC_COUNT_LEN);

	/* The precise type calculation is as follows:
	least signficiant byte: MySQL type code (not applicable for sys cols)
	second least : DATA_NOT_NULL | DATA_BINARY_TYPE
	third least  : the MySQL charset-collation code (DATA_MTYPE_MAX) */

	dict_mem_table_add_col(
		new_table, heap, "ilist", DATA_BLOB,
		(DATA_MTYPE_MAX << 16) | DATA_UNSIGNED | DATA_NOT_NULL,
		FTS_INDEX_ILIST_LEN);

	error = row_create_table_for_mysql(new_table, trx,
		FIL_ENCRYPTION_DEFAULT, FIL_DEFAULT_ENCRYPTION_KEY);

	if (error == DB_SUCCESS) {
		dict_index_t*	index = dict_mem_index_create(
			table_name, "FTS_INDEX_TABLE_IND", new_table->space,
			DICT_UNIQUE|DICT_CLUSTERED, 2);
		dict_mem_index_add_field(index, "word", 0);
		dict_mem_index_add_field(index, "first_doc_id", 0);

		trx_dict_op_t op = trx_get_dict_operation(trx);

		error =	row_create_index_for_mysql(index, trx, NULL);

		trx->dict_operation = op;
	}

	if (error != DB_SUCCESS) {
		dict_mem_table_free(new_table);
		new_table = NULL;
		ib::warn() << "Failed to create FTS index table "
			<< table_name;
		trx->error_state = DB_SUCCESS;
		row_drop_table_for_mysql(table_name, trx, SQLCOM_DROP_DB);
		trx->error_state = error;
	}

	return(new_table);
}

/** Create auxiliary index tables for an FTS index.
@param[in,out]	trx		transaction
@param[in]	index		the index instance
@param[in]	table_name	table name
@param[in]	table_id	the table id
@return DB_SUCCESS or error code */
dberr_t
fts_create_index_tables_low(
	trx_t*			trx,
	const dict_index_t*	index,
	const char*		table_name,
	table_id_t		table_id)
{
	ulint		i;
	fts_table_t	fts_table;
	dberr_t		error = DB_SUCCESS;
	mem_heap_t*	heap = mem_heap_create(1024);

	fts_table.type = FTS_INDEX_TABLE;
	fts_table.index_id = index->id;
	fts_table.table_id = table_id;
	fts_table.table = index->table;

	/* aux_idx_tables vector is used for dropping FTS AUX INDEX
	tables on error condition. */
	std::vector<dict_table_t*>			aux_idx_tables;
	std::vector<dict_table_t*>::const_iterator	it;

	for (i = 0; i < FTS_NUM_AUX_INDEX && error == DB_SUCCESS; ++i) {
		dict_table_t*	new_table;

		/* Create the FTS auxiliary tables that are specific
		to an FTS index. We need to preserve the table_id %s
		which fts_parse_sql_no_dict_lock() will fill in for us. */
		fts_table.suffix = fts_get_suffix(i);

		new_table = fts_create_one_index_table(
			trx, index, &fts_table, heap);

		if (new_table == NULL) {
			error = DB_FAIL;
			break;
		} else {
			aux_idx_tables.push_back(new_table);
		}

		DBUG_EXECUTE_IF("ib_fts_index_table_error",
			/* Return error after creating FTS_INDEX_5
			aux table. */
			if (i == 4) {
				error = DB_FAIL;
				break;
			}
		);
	}

	if (error != DB_SUCCESS) {

		for (it = aux_idx_tables.begin(); it != aux_idx_tables.end();
		     ++it) {
			row_drop_table_for_mysql((*it)->name.m_name, trx,
						 SQLCOM_DROP_DB);
		}
	}

	aux_idx_tables.clear();
	mem_heap_free(heap);

	return(error);
}

/** Creates the column specific ancillary tables needed for supporting an
FTS index on the given table. row_mysql_lock_data_dictionary must have
been called before this.

All FTS AUX Index tables have the following schema.
CREAT TABLE $FTS_PREFIX_INDEX_[1-6](
	word		VARCHAR(FTS_MAX_WORD_LEN),
	first_doc_id	INT NOT NULL,
	last_doc_id	UNSIGNED NOT NULL,
	doc_count	UNSIGNED INT NOT NULL,
	ilist		VARBINARY NOT NULL,
	UNIQUE CLUSTERED INDEX ON (word, first_doc_id))
@param[in,out]	trx	transaction
@param[in]	index	index instance
@return DB_SUCCESS or error code */
dberr_t
fts_create_index_tables(
	trx_t*			trx,
	const dict_index_t*	index)
{
	dberr_t		err;
	dict_table_t*	table;

	table = dict_table_get_low(index->table_name);
	ut_a(table != NULL);

	err = fts_create_index_tables_low(
		trx, index, table->name.m_name, table->id);

	if (err == DB_SUCCESS) {
		trx_commit(trx);
	}

	return(err);
}
#if 0
/******************************************************************//**
Return string representation of state. */
static
const char*
fts_get_state_str(
/*==============*/
				/* out: string representation of state */
	fts_row_state	state)	/*!< in: state */
{
	switch (state) {
	case FTS_INSERT:
		return("INSERT");

	case FTS_MODIFY:
		return("MODIFY");

	case FTS_DELETE:
		return("DELETE");

	case FTS_NOTHING:
		return("NOTHING");

	case FTS_INVALID:
		return("INVALID");

	default:
		return("UNKNOWN");
	}
}
#endif

/******************************************************************//**
Calculate the new state of a row given the existing state and a new event.
@return new state of row */
static
fts_row_state
fts_trx_row_get_new_state(
/*======================*/
	fts_row_state	old_state,		/*!< in: existing state of row */
	fts_row_state	event)			/*!< in: new event */
{
	/* The rules for transforming states:

	I = inserted
	M = modified
	D = deleted
	N = nothing

	M+D -> D:

	If the row existed before the transaction started and it is modified
	during the transaction, followed by a deletion of the row, only the
	deletion will be signaled.

	M+ -> M:

	If the row existed before the transaction started and it is modified
	more than once during the transaction, only the last modification
	will be signaled.

	IM*D -> N:

	If a new row is added during the transaction (and possibly modified
	after its initial insertion) but it is deleted before the end of the
	transaction, nothing will be signaled.

	IM* -> I:

	If a new row is added during the transaction and modified after its
	initial insertion, only the addition will be signaled.

	M*DI -> M:

	If the row existed before the transaction started and it is deleted,
	then re-inserted, only a modification will be signaled. Note that
	this case is only possible if the table is using the row's primary
	key for FTS row ids, since those can be re-inserted by the user,
	which is not true for InnoDB generated row ids.

	It is easily seen that the above rules decompose such that we do not
	need to store the row's entire history of events. Instead, we can
	store just one state for the row and update that when new events
	arrive. Then we can implement the above rules as a two-dimensional
	look-up table, and get checking of invalid combinations "for free"
	in the process. */

	/* The lookup table for transforming states. old_state is the
	Y-axis, event is the X-axis. */
	static const fts_row_state table[4][4] = {
			/*    I            M            D            N */
		/* I */	{ FTS_INVALID, FTS_INSERT,  FTS_NOTHING, FTS_INVALID },
		/* M */	{ FTS_INVALID, FTS_MODIFY,  FTS_DELETE,  FTS_INVALID },
		/* D */	{ FTS_MODIFY,  FTS_INVALID, FTS_INVALID, FTS_INVALID },
		/* N */	{ FTS_INVALID, FTS_INVALID, FTS_INVALID, FTS_INVALID }
	};

	fts_row_state result;

	ut_a(old_state < FTS_INVALID);
	ut_a(event < FTS_INVALID);

	result = table[(int) old_state][(int) event];
	ut_a(result != FTS_INVALID);

	return(result);
}

/******************************************************************//**
Create a savepoint instance.
@return savepoint instance */
static
fts_savepoint_t*
fts_savepoint_create(
/*=================*/
	ib_vector_t*	savepoints,		/*!< out: InnoDB transaction */
	const char*	name,			/*!< in: savepoint name */
	mem_heap_t*	heap)			/*!< in: heap */
{
	fts_savepoint_t*	savepoint;

	savepoint = static_cast<fts_savepoint_t*>(
		ib_vector_push(savepoints, NULL));

	memset(savepoint, 0x0, sizeof(*savepoint));

	if (name) {
		savepoint->name = mem_heap_strdup(heap, name);
	}

	savepoint->tables = rbt_create(
		sizeof(fts_trx_table_t*), fts_trx_table_cmp);

	return(savepoint);
}

/******************************************************************//**
Create an FTS trx.
@return FTS trx */
fts_trx_t*
fts_trx_create(
/*===========*/
	trx_t*	trx)				/*!< in/out: InnoDB
						transaction */
{
	fts_trx_t*		ftt;
	ib_alloc_t*		heap_alloc;
	mem_heap_t*		heap = mem_heap_create(1024);
	trx_named_savept_t*	savep;

	ut_a(trx->fts_trx == NULL);

	ftt = static_cast<fts_trx_t*>(mem_heap_alloc(heap, sizeof(fts_trx_t)));
	ftt->trx = trx;
	ftt->heap = heap;

	heap_alloc = ib_heap_allocator_create(heap);

	ftt->savepoints = static_cast<ib_vector_t*>(ib_vector_create(
		heap_alloc, sizeof(fts_savepoint_t), 4));

	ftt->last_stmt = static_cast<ib_vector_t*>(ib_vector_create(
		heap_alloc, sizeof(fts_savepoint_t), 4));

	/* Default instance has no name and no heap. */
	fts_savepoint_create(ftt->savepoints, NULL, NULL);
	fts_savepoint_create(ftt->last_stmt, NULL, NULL);

	/* Copy savepoints that already set before. */
	for (savep = UT_LIST_GET_FIRST(trx->trx_savepoints);
	     savep != NULL;
	     savep = UT_LIST_GET_NEXT(trx_savepoints, savep)) {

		fts_savepoint_take(trx, ftt, savep->name);
	}

	return(ftt);
}

/******************************************************************//**
Create an FTS trx table.
@return FTS trx table */
static
fts_trx_table_t*
fts_trx_table_create(
/*=================*/
	fts_trx_t*	fts_trx,		/*!< in: FTS trx */
	dict_table_t*	table)			/*!< in: table */
{
	fts_trx_table_t*	ftt;

	ftt = static_cast<fts_trx_table_t*>(
		mem_heap_alloc(fts_trx->heap, sizeof(*ftt)));

	memset(ftt, 0x0, sizeof(*ftt));

	ftt->table = table;
	ftt->fts_trx = fts_trx;

	ftt->rows = rbt_create(sizeof(fts_trx_row_t), fts_trx_row_doc_id_cmp);

	return(ftt);
}

/******************************************************************//**
Clone an FTS trx table.
@return FTS trx table */
static
fts_trx_table_t*
fts_trx_table_clone(
/*=================*/
	const fts_trx_table_t*	ftt_src)	/*!< in: FTS trx */
{
	fts_trx_table_t*	ftt;

	ftt = static_cast<fts_trx_table_t*>(
		mem_heap_alloc(ftt_src->fts_trx->heap, sizeof(*ftt)));

	memset(ftt, 0x0, sizeof(*ftt));

	ftt->table = ftt_src->table;
	ftt->fts_trx = ftt_src->fts_trx;

	ftt->rows = rbt_create(sizeof(fts_trx_row_t), fts_trx_row_doc_id_cmp);

	/* Copy the rb tree values to the new savepoint. */
	rbt_merge_uniq(ftt->rows, ftt_src->rows);

	/* These are only added on commit. At this stage we only have
	the updated row state. */
	ut_a(ftt_src->added_doc_ids == NULL);

	return(ftt);
}

/******************************************************************//**
Initialize the FTS trx instance.
@return FTS trx instance */
static
fts_trx_table_t*
fts_trx_init(
/*=========*/
	trx_t*			trx,		/*!< in: transaction */
	dict_table_t*		table,		/*!< in: FTS table instance */
	ib_vector_t*		savepoints)	/*!< in: Savepoints */
{
	fts_trx_table_t*	ftt;
	ib_rbt_bound_t		parent;
	ib_rbt_t*		tables;
	fts_savepoint_t*	savepoint;

	savepoint = static_cast<fts_savepoint_t*>(ib_vector_last(savepoints));

	tables = savepoint->tables;
	rbt_search_cmp(tables, &parent, &table->id, fts_trx_table_id_cmp, NULL);

	if (parent.result == 0) {
		fts_trx_table_t**	fttp;

		fttp = rbt_value(fts_trx_table_t*, parent.last);
		ftt = *fttp;
	} else {
		ftt = fts_trx_table_create(trx->fts_trx, table);
		rbt_add_node(tables, &parent, &ftt);
	}

	ut_a(ftt->table == table);

	return(ftt);
}

/******************************************************************//**
Notify the FTS system about an operation on an FTS-indexed table. */
static
void
fts_trx_table_add_op(
/*=================*/
	fts_trx_table_t*ftt,			/*!< in: FTS trx table */
	doc_id_t	doc_id,			/*!< in: doc id */
	fts_row_state	state,			/*!< in: state of the row */
	ib_vector_t*	fts_indexes)		/*!< in: FTS indexes affected */
{
	ib_rbt_t*	rows;
	ib_rbt_bound_t	parent;

	rows = ftt->rows;
	rbt_search(rows, &parent, &doc_id);

	/* Row id found, update state, and if new state is FTS_NOTHING,
	we delete the row from our tree. */
	if (parent.result == 0) {
		fts_trx_row_t*	row = rbt_value(fts_trx_row_t, parent.last);

		row->state = fts_trx_row_get_new_state(row->state, state);

		if (row->state == FTS_NOTHING) {
			if (row->fts_indexes) {
				ib_vector_free(row->fts_indexes);
			}

			ut_free(rbt_remove_node(rows, parent.last));
			row = NULL;
		} else if (row->fts_indexes != NULL) {
			ib_vector_free(row->fts_indexes);
			row->fts_indexes = fts_indexes;
		}

	} else { /* Row-id not found, create a new one. */
		fts_trx_row_t	row;

		row.doc_id = doc_id;
		row.state = state;
		row.fts_indexes = fts_indexes;

		rbt_add_node(rows, &parent, &row);
	}
}

/******************************************************************//**
Notify the FTS system about an operation on an FTS-indexed table. */
void
fts_trx_add_op(
/*===========*/
	trx_t*		trx,			/*!< in: InnoDB transaction */
	dict_table_t*	table,			/*!< in: table */
	doc_id_t	doc_id,			/*!< in: new doc id */
	fts_row_state	state,			/*!< in: state of the row */
	ib_vector_t*	fts_indexes)		/*!< in: FTS indexes affected
						(NULL=all) */
{
	fts_trx_table_t*	tran_ftt;
	fts_trx_table_t*	stmt_ftt;

	if (!trx->fts_trx) {
		trx->fts_trx = fts_trx_create(trx);
	}

	tran_ftt = fts_trx_init(trx, table, trx->fts_trx->savepoints);
	stmt_ftt = fts_trx_init(trx, table, trx->fts_trx->last_stmt);

	fts_trx_table_add_op(tran_ftt, doc_id, state, fts_indexes);
	fts_trx_table_add_op(stmt_ftt, doc_id, state, fts_indexes);
}

/******************************************************************//**
Fetch callback that converts a textual document id to a binary value and
stores it in the given place.
@return always returns NULL */
static
ibool
fts_fetch_store_doc_id(
/*===================*/
	void*		row,			/*!< in: sel_node_t* */
	void*		user_arg)		/*!< in: doc_id_t* to store
						doc_id in */
{
	int		n_parsed;
	sel_node_t*	node = static_cast<sel_node_t*>(row);
	doc_id_t*	doc_id = static_cast<doc_id_t*>(user_arg);
	dfield_t*	dfield = que_node_get_val(node->select_list);
	dtype_t*	type = dfield_get_type(dfield);
	ulint		len = dfield_get_len(dfield);

	char		buf[32];

	ut_a(dtype_get_mtype(type) == DATA_VARCHAR);
	ut_a(len > 0 && len < sizeof(buf));

	memcpy(buf, dfield_get_data(dfield), len);
	buf[len] = '\0';

	n_parsed = sscanf(buf, FTS_DOC_ID_FORMAT, doc_id);
	ut_a(n_parsed == 1);

	return(FALSE);
}

#ifdef FTS_CACHE_SIZE_DEBUG
/******************************************************************//**
Get the max cache size in bytes. If there is an error reading the
value we simply print an error message here and return the default
value to the caller.
@return max cache size in bytes */
static
ulint
fts_get_max_cache_size(
/*===================*/
	trx_t*		trx,			/*!< in: transaction */
	fts_table_t*	fts_table)		/*!< in: table instance */
{
	dberr_t		error;
	fts_string_t	value;
	ulong		cache_size_in_mb;

	/* Set to the default value. */
	cache_size_in_mb = FTS_CACHE_SIZE_LOWER_LIMIT_IN_MB;

	/* We set the length of value to the max bytes it can hold. This
	information is used by the callback that reads the value. */
	value.f_n_char = 0;
	value.f_len = FTS_MAX_CONFIG_VALUE_LEN;
	value.f_str = ut_malloc_nokey(value.f_len + 1);

	error = fts_config_get_value(
		trx, fts_table, FTS_MAX_CACHE_SIZE_IN_MB, &value);

	if (error == DB_SUCCESS) {

		value.f_str[value.f_len] = 0;
		cache_size_in_mb = strtoul((char*) value.f_str, NULL, 10);

		if (cache_size_in_mb > FTS_CACHE_SIZE_UPPER_LIMIT_IN_MB) {

			ib::warn() << "FTS max cache size ("
				<< cache_size_in_mb << ") out of range."
				" Minimum value is "
				<< FTS_CACHE_SIZE_LOWER_LIMIT_IN_MB
				<< "MB and the maximum value is "
				<< FTS_CACHE_SIZE_UPPER_LIMIT_IN_MB
				<< "MB, setting cache size to upper limit";

			cache_size_in_mb = FTS_CACHE_SIZE_UPPER_LIMIT_IN_MB;

		} else if  (cache_size_in_mb
			    < FTS_CACHE_SIZE_LOWER_LIMIT_IN_MB) {

			ib::warn() << "FTS max cache size ("
				<< cache_size_in_mb << ") out of range."
				" Minimum value is "
				<< FTS_CACHE_SIZE_LOWER_LIMIT_IN_MB
				<< "MB and the maximum value is"
				<< FTS_CACHE_SIZE_UPPER_LIMIT_IN_MB
				<< "MB, setting cache size to lower limit";

			cache_size_in_mb = FTS_CACHE_SIZE_LOWER_LIMIT_IN_MB;
		}
	} else {
		ib::error() << "(" << ut_strerr(error) << ") reading max"
			" cache config value from config table";
	}

	ut_free(value.f_str);

	return(cache_size_in_mb * 1024 * 1024);
}
#endif

/*********************************************************************//**
Update the next and last Doc ID in the CONFIG table to be the input
"doc_id" value (+ 1). We would do so after each FTS index build or
table truncate */
void
fts_update_next_doc_id(
/*===================*/
	trx_t*			trx,		/*!< in/out: transaction */
	const dict_table_t*	table,		/*!< in: table */
	doc_id_t		doc_id)		/*!< in: DOC ID to set */
{
	table->fts->cache->synced_doc_id = doc_id;
	table->fts->cache->next_doc_id = doc_id + 1;

	table->fts->cache->first_doc_id = table->fts->cache->next_doc_id;

	fts_update_sync_doc_id(
		table, table->fts->cache->synced_doc_id, trx);

}

/*********************************************************************//**
Get the next available document id.
@return DB_SUCCESS if OK */
dberr_t
fts_get_next_doc_id(
/*================*/
	const dict_table_t*	table,		/*!< in: table */
	doc_id_t*		doc_id)		/*!< out: new document id */
{
	fts_cache_t*	cache = table->fts->cache;

	/* If the Doc ID system has not yet been initialized, we
	will consult the CONFIG table and user table to re-establish
	the initial value of the Doc ID */
	if (cache->first_doc_id == FTS_NULL_DOC_ID) {
		fts_init_doc_id(table);
	}

	if (!DICT_TF2_FLAG_IS_SET(table, DICT_TF2_FTS_HAS_DOC_ID)) {
		*doc_id = FTS_NULL_DOC_ID;
		return(DB_SUCCESS);
	}

	DEBUG_SYNC_C("get_next_FTS_DOC_ID");
	mutex_enter(&cache->doc_id_lock);
	*doc_id = cache->next_doc_id++;
	mutex_exit(&cache->doc_id_lock);

	return(DB_SUCCESS);
}

/*********************************************************************//**
This function fetch the Doc ID from CONFIG table, and compare with
the Doc ID supplied. And store the larger one to the CONFIG table.
@return DB_SUCCESS if OK */
static MY_ATTRIBUTE((nonnull))
dberr_t
fts_cmp_set_sync_doc_id(
/*====================*/
	const dict_table_t*	table,		/*!< in: table */
	doc_id_t		doc_id_cmp,	/*!< in: Doc ID to compare */
	ibool			read_only,	/*!< in: TRUE if read the
						synced_doc_id only */
	doc_id_t*		doc_id)		/*!< out: larger document id
						after comparing "doc_id_cmp"
						to the one stored in CONFIG
						table */
{
	trx_t*		trx;
	pars_info_t*	info;
	dberr_t		error;
	fts_table_t	fts_table;
	que_t*		graph = NULL;
	fts_cache_t*	cache = table->fts->cache;
	char		table_name[MAX_FULL_NAME_LEN];
retry:
	ut_a(table->fts->doc_col != ULINT_UNDEFINED);

	fts_table.suffix = "CONFIG";
	fts_table.table_id = table->id;
	fts_table.type = FTS_COMMON_TABLE;
	fts_table.table = table;

	trx = trx_allocate_for_background();
	if (srv_read_only_mode) {
		trx_start_internal_read_only(trx);
	} else {
		trx_start_internal(trx);
	}

	trx->op_info = "update the next FTS document id";

	info = pars_info_create();

	pars_info_bind_function(
		info, "my_func", fts_fetch_store_doc_id, doc_id);

	fts_get_table_name(&fts_table, table_name);
	pars_info_bind_id(info, true, "config_table", table_name);

	graph = fts_parse_sql(
		&fts_table, info,
		"DECLARE FUNCTION my_func;\n"
		"DECLARE CURSOR c IS SELECT value FROM $config_table"
		" WHERE key = 'synced_doc_id' FOR UPDATE;\n"
		"BEGIN\n"
		""
		"OPEN c;\n"
		"WHILE 1 = 1 LOOP\n"
		"  FETCH c INTO my_func();\n"
		"  IF c % NOTFOUND THEN\n"
		"    EXIT;\n"
		"  END IF;\n"
		"END LOOP;\n"
		"CLOSE c;");

	*doc_id = 0;

	error = fts_eval_sql(trx, graph);

	fts_que_graph_free_check_lock(&fts_table, NULL, graph);

	// FIXME: We need to retry deadlock errors
	if (error != DB_SUCCESS) {
		goto func_exit;
	}

	if (read_only) {
		goto func_exit;
	}

	if (doc_id_cmp == 0 && *doc_id) {
		cache->synced_doc_id = *doc_id - 1;
	} else {
		cache->synced_doc_id = ut_max(doc_id_cmp, *doc_id);
	}

	mutex_enter(&cache->doc_id_lock);
	/* For each sync operation, we will add next_doc_id by 1,
	so to mark a sync operation */
	if (cache->next_doc_id < cache->synced_doc_id + 1) {
		cache->next_doc_id = cache->synced_doc_id + 1;
	}
	mutex_exit(&cache->doc_id_lock);

	if (doc_id_cmp > *doc_id) {
		error = fts_update_sync_doc_id(
			table, cache->synced_doc_id, trx);
	}

	*doc_id = cache->next_doc_id;

func_exit:

	if (error == DB_SUCCESS) {
		fts_sql_commit(trx);
	} else {
		*doc_id = 0;

		ib::error() << "(" << ut_strerr(error) << ") while getting"
			" next doc id.";
		fts_sql_rollback(trx);

		if (error == DB_DEADLOCK) {
			os_thread_sleep(FTS_DEADLOCK_RETRY_WAIT);
			goto retry;
		}
	}

	trx_free_for_background(trx);

	return(error);
}

/*********************************************************************//**
Update the last document id. This function could create a new
transaction to update the last document id.
@return DB_SUCCESS if OK */
static
dberr_t
fts_update_sync_doc_id(
/*===================*/
	const dict_table_t*	table,		/*!< in: table */
	doc_id_t		doc_id,		/*!< in: last document id */
	trx_t*			trx)		/*!< in: update trx, or NULL */
{
	byte		id[FTS_MAX_ID_LEN];
	pars_info_t*	info;
	fts_table_t	fts_table;
	ulint		id_len;
	que_t*		graph = NULL;
	dberr_t		error;
	ibool		local_trx = FALSE;
	fts_cache_t*	cache = table->fts->cache;
	char		fts_name[MAX_FULL_NAME_LEN];

	if (srv_read_only_mode) {
		return DB_READ_ONLY;
	}

	fts_table.suffix = "CONFIG";
	fts_table.table_id = table->id;
	fts_table.type = FTS_COMMON_TABLE;
	fts_table.table = table;

	if (!trx) {
		trx = trx_allocate_for_background();
		trx_start_internal(trx);

		trx->op_info = "setting last FTS document id";
		local_trx = TRUE;
	}

	info = pars_info_create();

	id_len = snprintf(
		(char*) id, sizeof(id), FTS_DOC_ID_FORMAT, doc_id + 1);

	pars_info_bind_varchar_literal(info, "doc_id", id, id_len);

	fts_get_table_name(&fts_table, fts_name,
			   table->fts->fts_status & TABLE_DICT_LOCKED);
	pars_info_bind_id(info, true, "table_name", fts_name);

	graph = fts_parse_sql(
		&fts_table, info,
		"BEGIN"
		" UPDATE $table_name SET value = :doc_id"
		" WHERE key = 'synced_doc_id';");

	error = fts_eval_sql(trx, graph);

	fts_que_graph_free_check_lock(&fts_table, NULL, graph);

	if (local_trx) {
		if (error == DB_SUCCESS) {
			fts_sql_commit(trx);
			cache->synced_doc_id = doc_id;
		} else {

			ib::error() << "(" << ut_strerr(error) << ") while"
				" updating last doc id.";

			fts_sql_rollback(trx);
		}
		trx_free_for_background(trx);
	}

	return(error);
}

/*********************************************************************//**
Create a new fts_doc_ids_t.
@return new fts_doc_ids_t */
fts_doc_ids_t*
fts_doc_ids_create(void)
/*====================*/
{
	fts_doc_ids_t*	fts_doc_ids;
	mem_heap_t*	heap = mem_heap_create(512);

	fts_doc_ids = static_cast<fts_doc_ids_t*>(
		mem_heap_alloc(heap, sizeof(*fts_doc_ids)));

	fts_doc_ids->self_heap = ib_heap_allocator_create(heap);

	fts_doc_ids->doc_ids = static_cast<ib_vector_t*>(ib_vector_create(
		fts_doc_ids->self_heap, sizeof(fts_update_t), 32));

	return(fts_doc_ids);
}

/*********************************************************************//**
<<<<<<< HEAD
Free a fts_doc_ids_t. */
void
fts_doc_ids_free(
/*=============*/
	fts_doc_ids_t*	fts_doc_ids)
{
	mem_heap_t*	heap = static_cast<mem_heap_t*>(
		fts_doc_ids->self_heap->arg);

	memset(fts_doc_ids, 0, sizeof(*fts_doc_ids));

	mem_heap_free(heap);
}

/*********************************************************************//**
=======
>>>>>>> 2647fd10
Do commit-phase steps necessary for the insertion of a new row. */
void
fts_add(
/*====*/
	fts_trx_table_t*ftt,			/*!< in: FTS trx table */
	fts_trx_row_t*	row)			/*!< in: row */
{
	dict_table_t*	table = ftt->table;
	doc_id_t	doc_id = row->doc_id;

	ut_a(row->state == FTS_INSERT || row->state == FTS_MODIFY);

	fts_add_doc_by_id(ftt, doc_id, row->fts_indexes);

	mutex_enter(&table->fts->cache->deleted_lock);
	++table->fts->cache->added;
	mutex_exit(&table->fts->cache->deleted_lock);

	if (!DICT_TF2_FLAG_IS_SET(table, DICT_TF2_FTS_HAS_DOC_ID)
	    && doc_id >= table->fts->cache->next_doc_id) {
		table->fts->cache->next_doc_id = doc_id + 1;
	}
}

/*********************************************************************//**
Do commit-phase steps necessary for the deletion of a row.
@return DB_SUCCESS or error code */
static MY_ATTRIBUTE((nonnull, warn_unused_result))
dberr_t
fts_delete(
/*=======*/
	fts_trx_table_t*ftt,			/*!< in: FTS trx table */
	fts_trx_row_t*	row)			/*!< in: row */
{
	que_t*		graph;
	fts_table_t	fts_table;
	dberr_t		error = DB_SUCCESS;
	doc_id_t	write_doc_id;
	dict_table_t*	table = ftt->table;
	doc_id_t	doc_id = row->doc_id;
	trx_t*		trx = ftt->fts_trx->trx;
	pars_info_t*	info = pars_info_create();
	fts_cache_t*	cache = table->fts->cache;

	/* we do not index Documents whose Doc ID value is 0 */
	if (doc_id == FTS_NULL_DOC_ID) {
		ut_ad(!DICT_TF2_FLAG_IS_SET(table, DICT_TF2_FTS_HAS_DOC_ID));
		return(error);
	}

	ut_a(row->state == FTS_DELETE || row->state == FTS_MODIFY);

	FTS_INIT_FTS_TABLE(&fts_table, "DELETED", FTS_COMMON_TABLE, table);

	/* Convert to "storage" byte order. */
	fts_write_doc_id((byte*) &write_doc_id, doc_id);
	fts_bind_doc_id(info, "doc_id", &write_doc_id);

	/* It is possible we update a record that has not yet been sync-ed
	into cache from last crash (delete Doc will not initialize the
	sync). Avoid any added counter accounting until the FTS cache
	is re-established and sync-ed */
	if (table->fts->fts_status & ADDED_TABLE_SYNCED
	    && doc_id > cache->synced_doc_id) {
		mutex_enter(&table->fts->cache->deleted_lock);

		/* The Doc ID could belong to those left in
		ADDED table from last crash. So need to check
		if it is less than first_doc_id when we initialize
		the Doc ID system after reboot */
		if (doc_id >= table->fts->cache->first_doc_id
		    && table->fts->cache->added > 0) {
			--table->fts->cache->added;
		}

		mutex_exit(&table->fts->cache->deleted_lock);

		/* Only if the row was really deleted. */
		ut_a(row->state == FTS_DELETE || row->state == FTS_MODIFY);
	}

	/* Note the deleted document for OPTIMIZE to purge. */
	if (error == DB_SUCCESS) {
		char	table_name[MAX_FULL_NAME_LEN];

		trx->op_info = "adding doc id to FTS DELETED";

		info->graph_owns_us = TRUE;

		fts_table.suffix = "DELETED";

		fts_get_table_name(&fts_table, table_name);
		pars_info_bind_id(info, true, "deleted", table_name);

		graph = fts_parse_sql(
			&fts_table,
			info,
			"BEGIN INSERT INTO $deleted VALUES (:doc_id);");

		error = fts_eval_sql(trx, graph);

		fts_que_graph_free(graph);
	} else {
		pars_info_free(info);
	}

	/* Increment the total deleted count, this is used to calculate the
	number of documents indexed. */
	if (error == DB_SUCCESS) {
		mutex_enter(&table->fts->cache->deleted_lock);

		++table->fts->cache->deleted;

		mutex_exit(&table->fts->cache->deleted_lock);
	}

	return(error);
}

/*********************************************************************//**
Do commit-phase steps necessary for the modification of a row.
@return DB_SUCCESS or error code */
static MY_ATTRIBUTE((nonnull, warn_unused_result))
dberr_t
fts_modify(
/*=======*/
	fts_trx_table_t*	ftt,		/*!< in: FTS trx table */
	fts_trx_row_t*		row)		/*!< in: row */
{
	dberr_t	error;

	ut_a(row->state == FTS_MODIFY);

	error = fts_delete(ftt, row);

	if (error == DB_SUCCESS) {
		fts_add(ftt, row);
	}

	return(error);
}

/*********************************************************************//**
The given transaction is about to be committed; do whatever is necessary
from the FTS system's POV.
@return DB_SUCCESS or error code */
static MY_ATTRIBUTE((nonnull, warn_unused_result))
dberr_t
fts_commit_table(
/*=============*/
	fts_trx_table_t*	ftt)		/*!< in: FTS table to commit*/
{
	if (srv_read_only_mode) {
		return DB_READ_ONLY;
	}

	const ib_rbt_node_t*	node;
	ib_rbt_t*		rows;
	dberr_t			error = DB_SUCCESS;
	fts_cache_t*		cache = ftt->table->fts->cache;
	trx_t*			trx = trx_allocate_for_background();

	trx_start_internal(trx);

	rows = ftt->rows;

	ftt->fts_trx->trx = trx;

	if (cache->get_docs == NULL) {
		rw_lock_x_lock(&cache->init_lock);
		if (cache->get_docs == NULL) {
			cache->get_docs = fts_get_docs_create(cache);
		}
		rw_lock_x_unlock(&cache->init_lock);
	}

	for (node = rbt_first(rows);
	     node != NULL && error == DB_SUCCESS;
	     node = rbt_next(rows, node)) {

		fts_trx_row_t*	row = rbt_value(fts_trx_row_t, node);

		switch (row->state) {
		case FTS_INSERT:
			fts_add(ftt, row);
			break;

		case FTS_MODIFY:
			error = fts_modify(ftt, row);
			break;

		case FTS_DELETE:
			error = fts_delete(ftt, row);
			break;

		default:
			ut_error;
		}
	}

	fts_sql_commit(trx);

	trx_free_for_background(trx);

	return(error);
}

/*********************************************************************//**
The given transaction is about to be committed; do whatever is necessary
from the FTS system's POV.
@return DB_SUCCESS or error code */
dberr_t
fts_commit(
/*=======*/
	trx_t*	trx)				/*!< in: transaction */
{
	const ib_rbt_node_t*	node;
	dberr_t			error;
	ib_rbt_t*		tables;
	fts_savepoint_t*	savepoint;

	savepoint = static_cast<fts_savepoint_t*>(
		ib_vector_last(trx->fts_trx->savepoints));
	tables = savepoint->tables;

	for (node = rbt_first(tables), error = DB_SUCCESS;
	     node != NULL && error == DB_SUCCESS;
	     node = rbt_next(tables, node)) {

		fts_trx_table_t**	ftt;

		ftt = rbt_value(fts_trx_table_t*, node);

		error = fts_commit_table(*ftt);
	}

	return(error);
}

/*********************************************************************//**
Initialize a document. */
void
fts_doc_init(
/*=========*/
	fts_doc_t*	doc)			/*!< in: doc to initialize */
{
	mem_heap_t*	heap = mem_heap_create(32);

	memset(doc, 0, sizeof(*doc));

	doc->self_heap = ib_heap_allocator_create(heap);
}

/*********************************************************************//**
Free document. */
void
fts_doc_free(
/*=========*/
	fts_doc_t*	doc)			/*!< in: document */
{
	mem_heap_t*	heap = static_cast<mem_heap_t*>(doc->self_heap->arg);

	if (doc->tokens) {
		rbt_free(doc->tokens);
	}

	ut_d(memset(doc, 0, sizeof(*doc)));

	mem_heap_free(heap);
}

/*********************************************************************//**
Callback function for fetch that stores the text of an FTS document,
converting each column to UTF-16.
@return always FALSE */
ibool
fts_query_expansion_fetch_doc(
/*==========================*/
	void*		row,			/*!< in: sel_node_t* */
	void*		user_arg)		/*!< in: fts_doc_t* */
{
	que_node_t*	exp;
	sel_node_t*	node = static_cast<sel_node_t*>(row);
	fts_doc_t*	result_doc = static_cast<fts_doc_t*>(user_arg);
	dfield_t*	dfield;
	ulint		len;
	ulint		doc_len;
	fts_doc_t	doc;
	CHARSET_INFO*	doc_charset = NULL;
	ulint		field_no = 0;

	len = 0;

	fts_doc_init(&doc);
	doc.found = TRUE;

	exp = node->select_list;
	doc_len = 0;

	doc_charset  = result_doc->charset;

	/* Copy each indexed column content into doc->text.f_str */
	while (exp) {
		dfield = que_node_get_val(exp);
		len = dfield_get_len(dfield);

		/* NULL column */
		if (len == UNIV_SQL_NULL) {
			exp = que_node_get_next(exp);
			continue;
		}

		if (!doc_charset) {
			doc_charset = fts_get_charset(dfield->type.prtype);
		}

		doc.charset = doc_charset;

		if (dfield_is_ext(dfield)) {
			/* We ignore columns that are stored externally, this
			could result in too many words to search */
			exp = que_node_get_next(exp);
			continue;
		} else {
			doc.text.f_n_char = 0;

			doc.text.f_str = static_cast<byte*>(
				dfield_get_data(dfield));

			doc.text.f_len = len;
		}

		if (field_no == 0) {
			fts_tokenize_document(&doc, result_doc,
					      result_doc->parser);
		} else {
			fts_tokenize_document_next(&doc, doc_len, result_doc,
						   result_doc->parser);
		}

		exp = que_node_get_next(exp);

		doc_len += (exp) ? len + 1 : len;

		field_no++;
	}

	ut_ad(doc_charset);

	if (!result_doc->charset) {
		result_doc->charset = doc_charset;
	}

	fts_doc_free(&doc);

	return(FALSE);
}

/*********************************************************************//**
fetch and tokenize the document. */
static
void
fts_fetch_doc_from_rec(
/*===================*/
	fts_get_doc_t*  get_doc,	/*!< in: FTS index's get_doc struct */
	dict_index_t*	clust_index,	/*!< in: cluster index */
	btr_pcur_t*	pcur,		/*!< in: cursor whose position
					has been stored */
	ulint*		offsets,	/*!< in: offsets */
	fts_doc_t*	doc)		/*!< out: fts doc to hold parsed
					documents */
{
	dict_index_t*		index;
	dict_table_t*		table;
	const rec_t*		clust_rec;
	ulint			num_field;
	const dict_field_t*	ifield;
	const dict_col_t*	col;
	ulint			clust_pos;
	ulint			i;
	ulint			doc_len = 0;
	ulint			processed_doc = 0;
	st_mysql_ftparser*	parser;

	if (!get_doc) {
		return;
	}

	index = get_doc->index_cache->index;
	table = get_doc->index_cache->index->table;
	parser = get_doc->index_cache->index->parser;

	clust_rec = btr_pcur_get_rec(pcur);

	num_field = dict_index_get_n_fields(index);

	for (i = 0; i < num_field; i++) {
		ifield = dict_index_get_nth_field(index, i);
		col = dict_field_get_col(ifield);
		clust_pos = dict_col_get_clust_pos(col, clust_index);

		if (!get_doc->index_cache->charset) {
			get_doc->index_cache->charset = fts_get_charset(
				ifield->col->prtype);
		}

		if (rec_offs_nth_extern(offsets, clust_pos)) {
			doc->text.f_str =
				btr_rec_copy_externally_stored_field(
					clust_rec, offsets,
					dict_table_page_size(table),
					clust_pos, &doc->text.f_len,
					static_cast<mem_heap_t*>(
						doc->self_heap->arg));
		} else {
			doc->text.f_str = (byte*) rec_get_nth_field(
				clust_rec, offsets, clust_pos,
				&doc->text.f_len);
		}

		doc->found = TRUE;
		doc->charset = get_doc->index_cache->charset;

		/* Null Field */
		if (doc->text.f_len == UNIV_SQL_NULL || doc->text.f_len == 0) {
			continue;
		}

		if (processed_doc == 0) {
			fts_tokenize_document(doc, NULL, parser);
		} else {
			fts_tokenize_document_next(doc, doc_len, NULL, parser);
		}

		processed_doc++;
		doc_len += doc->text.f_len + 1;
	}
}

/** Fetch the data from tuple and tokenize the document.
@param[in]     get_doc FTS index's get_doc struct
@param[in]     tuple   tuple should be arranged in table schema order
@param[out]    doc     fts doc to hold parsed documents. */
static
void
fts_fetch_doc_from_tuple(
       fts_get_doc_t*  get_doc,
       const dtuple_t* tuple,
       fts_doc_t*      doc)
{
       dict_index_t*           index;
       st_mysql_ftparser*      parser;
       ulint                   doc_len = 0;
       ulint                   processed_doc = 0;
       ulint                   num_field;

       if (get_doc == NULL) {
               return;
       }

       index = get_doc->index_cache->index;
       parser = get_doc->index_cache->index->parser;
       num_field = dict_index_get_n_fields(index);

       for (ulint i = 0; i < num_field; i++) {
               const dict_field_t*     ifield;
               const dict_col_t*       col;
               ulint                   pos;

               ifield = dict_index_get_nth_field(index, i);
               col = dict_field_get_col(ifield);
               pos = dict_col_get_no(col);
		const dfield_t* field = dtuple_get_nth_field(tuple, pos);

               if (!get_doc->index_cache->charset) {
                       get_doc->index_cache->charset = fts_get_charset(
                               ifield->col->prtype);
               }

               ut_ad(!dfield_is_ext(field));

               doc->text.f_str = (byte*) dfield_get_data(field);
               doc->text.f_len = dfield_get_len(field);
               doc->found = TRUE;
               doc->charset = get_doc->index_cache->charset;

               /* field data is NULL. */
               if (doc->text.f_len == UNIV_SQL_NULL || doc->text.f_len == 0) {
                       continue;
               }

               if (processed_doc == 0) {
                       fts_tokenize_document(doc, NULL, parser);
               } else {
                       fts_tokenize_document_next(doc, doc_len, NULL, parser);
               }

               processed_doc++;
               doc_len += doc->text.f_len + 1;
       }
}

/** Fetch the document from tuple, tokenize the text data and
insert the text data into fts auxiliary table and
its cache. Moreover this tuple fields doesn't contain any information
about externally stored field. This tuple contains data directly
converted from mysql.
@param[in]     ftt     FTS transaction table
@param[in]     doc_id  doc id
@param[in]     tuple   tuple from where data can be retrieved
                       and tuple should be arranged in table
                       schema order. */
void
fts_add_doc_from_tuple(
       fts_trx_table_t*ftt,
       doc_id_t        doc_id,
       const dtuple_t* tuple)
{
       mtr_t           mtr;
       fts_cache_t*    cache = ftt->table->fts->cache;

       ut_ad(cache->get_docs);

       if (!(ftt->table->fts->fts_status & ADDED_TABLE_SYNCED)) {
               fts_init_index(ftt->table, FALSE);
       }

       mtr_start(&mtr);

       ulint   num_idx = ib_vector_size(cache->get_docs);

       for (ulint i = 0; i < num_idx; ++i) {
               fts_doc_t       doc;
               dict_table_t*   table;
               fts_get_doc_t*  get_doc;

               get_doc = static_cast<fts_get_doc_t*>(
                       ib_vector_get(cache->get_docs, i));
               table = get_doc->index_cache->index->table;

               fts_doc_init(&doc);
               fts_fetch_doc_from_tuple(
                       get_doc, tuple, &doc);

               if (doc.found) {
                       mtr_commit(&mtr);
                       rw_lock_x_lock(&table->fts->cache->lock);

                       if (table->fts->cache->stopword_info.status
                           & STOPWORD_NOT_INIT) {
                               fts_load_stopword(table, NULL, NULL,
                                                 NULL, TRUE, TRUE);
                       }

                       fts_cache_add_doc(
                               table->fts->cache,
                               get_doc->index_cache,
                               doc_id, doc.tokens);

                       rw_lock_x_unlock(&table->fts->cache->lock);

                       if (cache->total_size > fts_max_cache_size / 5
                           || fts_need_sync) {
                               fts_sync(cache->sync, true, false, false);
                       }

                       mtr_start(&mtr);

               }

               fts_doc_free(&doc);
       }

       mtr_commit(&mtr);
}

/*********************************************************************//**
This function fetches the document inserted during the committing
transaction, and tokenize the inserted text data and insert into
FTS auxiliary table and its cache.
@return TRUE if successful */
static
ulint
fts_add_doc_by_id(
/*==============*/
	fts_trx_table_t*ftt,		/*!< in: FTS trx table */
	doc_id_t	doc_id,		/*!< in: doc id */
	ib_vector_t*	fts_indexes MY_ATTRIBUTE((unused)))
					/*!< in: affected fts indexes */
{
	mtr_t		mtr;
	mem_heap_t*	heap;
	btr_pcur_t	pcur;
	dict_table_t*	table;
	dtuple_t*	tuple;
	dfield_t*       dfield;
	fts_get_doc_t*	get_doc;
	doc_id_t        temp_doc_id;
	dict_index_t*   clust_index;
	dict_index_t*	fts_id_index;
	ibool		is_id_cluster;
	fts_cache_t*   	cache = ftt->table->fts->cache;

	ut_ad(cache->get_docs);

	/* If Doc ID has been supplied by the user, then the table
	might not yet be sync-ed */

	if (!(ftt->table->fts->fts_status & ADDED_TABLE_SYNCED)) {
		fts_init_index(ftt->table, FALSE);
	}

	/* Get the first FTS index's get_doc */
	get_doc = static_cast<fts_get_doc_t*>(
		ib_vector_get(cache->get_docs, 0));
	ut_ad(get_doc);

	table = get_doc->index_cache->index->table;

	heap = mem_heap_create(512);

	clust_index = dict_table_get_first_index(table);
	fts_id_index = table->fts_doc_id_index;

	/* Check whether the index on FTS_DOC_ID is cluster index */
	is_id_cluster = (clust_index == fts_id_index);

	mtr_start(&mtr);
	btr_pcur_init(&pcur);

	/* Search based on Doc ID. Here, we'll need to consider the case
	when there is no primary index on Doc ID */
	tuple = dtuple_create(heap, 1);
	dfield = dtuple_get_nth_field(tuple, 0);
	dfield->type.mtype = DATA_INT;
	dfield->type.prtype = DATA_NOT_NULL | DATA_UNSIGNED | DATA_BINARY_TYPE;

	mach_write_to_8((byte*) &temp_doc_id, doc_id);
	dfield_set_data(dfield, &temp_doc_id, sizeof(temp_doc_id));

	btr_pcur_open_with_no_init(
		fts_id_index, tuple, PAGE_CUR_LE, BTR_SEARCH_LEAF,
		&pcur, 0, &mtr);

	/* If we have a match, add the data to doc structure */
	if (btr_pcur_get_low_match(&pcur) == 1) {
		const rec_t*	rec;
		btr_pcur_t*	doc_pcur;
		const rec_t*	clust_rec;
		btr_pcur_t	clust_pcur;
		ulint*		offsets = NULL;
		ulint		num_idx = ib_vector_size(cache->get_docs);

		rec = btr_pcur_get_rec(&pcur);

		/* Doc could be deleted */
		if (page_rec_is_infimum(rec)
		    || rec_get_deleted_flag(rec, dict_table_is_comp(table))) {

			goto func_exit;
		}

		if (is_id_cluster) {
			clust_rec = rec;
			doc_pcur = &pcur;
		} else {
			dtuple_t*	clust_ref;
			ulint		n_fields;

			btr_pcur_init(&clust_pcur);
			n_fields = dict_index_get_n_unique(clust_index);

			clust_ref = dtuple_create(heap, n_fields);
			dict_index_copy_types(clust_ref, clust_index, n_fields);

			row_build_row_ref_in_tuple(
				clust_ref, rec, fts_id_index, NULL, NULL);

			btr_pcur_open_with_no_init(
				clust_index, clust_ref, PAGE_CUR_LE,
				BTR_SEARCH_LEAF, &clust_pcur, 0, &mtr);

			doc_pcur = &clust_pcur;
			clust_rec = btr_pcur_get_rec(&clust_pcur);

		}

		offsets = rec_get_offsets(clust_rec, clust_index, NULL, true,
					  ULINT_UNDEFINED, &heap);

		for (ulint i = 0; i < num_idx; ++i) {
			fts_doc_t       doc;
			dict_table_t*   table;
			fts_get_doc_t*  get_doc;

			get_doc = static_cast<fts_get_doc_t*>(
				ib_vector_get(cache->get_docs, i));

			table = get_doc->index_cache->index->table;

			fts_doc_init(&doc);

			fts_fetch_doc_from_rec(
				get_doc, clust_index, doc_pcur, offsets, &doc);

			if (doc.found) {
				ibool	success MY_ATTRIBUTE((unused));

				btr_pcur_store_position(doc_pcur, &mtr);
				mtr_commit(&mtr);

				rw_lock_x_lock(&table->fts->cache->lock);

				if (table->fts->cache->stopword_info.status
				    & STOPWORD_NOT_INIT) {
					fts_load_stopword(table, NULL, NULL,
							  NULL, TRUE, TRUE);
				}

				fts_cache_add_doc(
					table->fts->cache,
					get_doc->index_cache,
					doc_id, doc.tokens);

				bool	need_sync = false;
				if ((cache->total_size > fts_max_cache_size / 10
				     || fts_need_sync)
				    && !cache->sync->in_progress) {
					need_sync = true;
				}

				rw_lock_x_unlock(&table->fts->cache->lock);

				DBUG_EXECUTE_IF(
					"fts_instrument_sync",
					fts_optimize_request_sync_table(table);
					os_event_wait(cache->sync->event);
				);

				DBUG_EXECUTE_IF(
					"fts_instrument_sync_debug",
					fts_sync(cache->sync, true, true, false);
				);

				DEBUG_SYNC_C("fts_instrument_sync_request");
				DBUG_EXECUTE_IF(
					"fts_instrument_sync_request",
					fts_optimize_request_sync_table(table);
				);

				if (need_sync) {
					fts_optimize_request_sync_table(table);
				}

				mtr_start(&mtr);

				if (i < num_idx - 1) {

					success = btr_pcur_restore_position(
						BTR_SEARCH_LEAF, doc_pcur,
						&mtr);

					ut_ad(success);
				}
			}

			fts_doc_free(&doc);
		}

		if (!is_id_cluster) {
			btr_pcur_close(doc_pcur);
		}
	}
func_exit:
	mtr_commit(&mtr);

	btr_pcur_close(&pcur);

	mem_heap_free(heap);
	return(TRUE);
}


/*********************************************************************//**
Callback function to read a single ulint column.
return always returns TRUE */
static
ibool
fts_read_ulint(
/*===========*/
	void*		row,		/*!< in: sel_node_t* */
	void*		user_arg)	/*!< in: pointer to ulint */
{
	sel_node_t*	sel_node = static_cast<sel_node_t*>(row);
	ulint*		value = static_cast<ulint*>(user_arg);
	que_node_t*	exp = sel_node->select_list;
	dfield_t*	dfield = que_node_get_val(exp);
	void*		data = dfield_get_data(dfield);

	*value = static_cast<ulint>(mach_read_from_4(
		static_cast<const byte*>(data)));

	return(TRUE);
}

/*********************************************************************//**
Get maximum Doc ID in a table if index "FTS_DOC_ID_INDEX" exists
@return max Doc ID or 0 if index "FTS_DOC_ID_INDEX" does not exist */
doc_id_t
fts_get_max_doc_id(
/*===============*/
	dict_table_t*	table)		/*!< in: user table */
{
	dict_index_t*	index;
	dict_field_t*	dfield MY_ATTRIBUTE((unused)) = NULL;
	doc_id_t	doc_id = 0;
	mtr_t		mtr;
	btr_pcur_t	pcur;

	index = table->fts_doc_id_index;

	if (!index) {
		return(0);
	}

	dfield = dict_index_get_nth_field(index, 0);

#if 0 /* This can fail when renaming a column to FTS_DOC_ID_COL_NAME. */
	ut_ad(innobase_strcasecmp(FTS_DOC_ID_COL_NAME, dfield->name) == 0);
#endif

	mtr_start(&mtr);

	/* fetch the largest indexes value */
	btr_pcur_open_at_index_side(
		false, index, BTR_SEARCH_LEAF, &pcur, true, 0, &mtr);

	if (!page_is_empty(btr_pcur_get_page(&pcur))) {
		const rec_t*    rec = NULL;
		ulint		offsets_[REC_OFFS_NORMAL_SIZE];
		ulint*		offsets = offsets_;
		mem_heap_t*	heap = NULL;
		ulint		len;
		const void*	data;

		rec_offs_init(offsets_);

		do {
			rec = btr_pcur_get_rec(&pcur);

			if (page_rec_is_user_rec(rec)) {
				break;
			}
		} while (btr_pcur_move_to_prev(&pcur, &mtr));

		if (!rec) {
			goto func_exit;
		}

		offsets = rec_get_offsets(
			rec, index, offsets, true, ULINT_UNDEFINED, &heap);

		data = rec_get_nth_field(rec, offsets, 0, &len);

		doc_id = static_cast<doc_id_t>(fts_read_doc_id(
			static_cast<const byte*>(data)));
	}

func_exit:
	btr_pcur_close(&pcur);
	mtr_commit(&mtr);
	return(doc_id);
}

/*********************************************************************//**
Fetch document with the given document id.
@return DB_SUCCESS if OK else error */
dberr_t
fts_doc_fetch_by_doc_id(
/*====================*/
	fts_get_doc_t*	get_doc,	/*!< in: state */
	doc_id_t	doc_id,		/*!< in: id of document to
					fetch */
	dict_index_t*	index_to_use,	/*!< in: caller supplied FTS index,
					or NULL */
	ulint		option,		/*!< in: search option, if it is
					greater than doc_id or equal */
	fts_sql_callback
			callback,	/*!< in: callback to read */
	void*		arg)		/*!< in: callback arg */
{
	pars_info_t*	info;
	dberr_t		error;
	const char*	select_str;
	doc_id_t	write_doc_id;
	dict_index_t*	index;
	trx_t*		trx = trx_allocate_for_background();
	que_t*          graph;

	trx->op_info = "fetching indexed FTS document";

	/* The FTS index can be supplied by caller directly with
	"index_to_use", otherwise, get it from "get_doc" */
	index = (index_to_use) ? index_to_use : get_doc->index_cache->index;

	if (get_doc && get_doc->get_document_graph) {
		info = get_doc->get_document_graph->info;
	} else {
		info = pars_info_create();
	}

	/* Convert to "storage" byte order. */
	fts_write_doc_id((byte*) &write_doc_id, doc_id);
	fts_bind_doc_id(info, "doc_id", &write_doc_id);
	pars_info_bind_function(info, "my_func", callback, arg);

	select_str = fts_get_select_columns_str(index, info, info->heap);
	pars_info_bind_id(info, TRUE, "table_name", index->table_name);

	if (!get_doc || !get_doc->get_document_graph) {
		if (option == FTS_FETCH_DOC_BY_ID_EQUAL) {
			graph = fts_parse_sql(
				NULL,
				info,
				mem_heap_printf(info->heap,
					"DECLARE FUNCTION my_func;\n"
					"DECLARE CURSOR c IS"
					" SELECT %s FROM $table_name"
					" WHERE %s = :doc_id;\n"
					"BEGIN\n"
					""
					"OPEN c;\n"
					"WHILE 1 = 1 LOOP\n"
					"  FETCH c INTO my_func();\n"
					"  IF c %% NOTFOUND THEN\n"
					"    EXIT;\n"
					"  END IF;\n"
					"END LOOP;\n"
					"CLOSE c;",
					select_str, FTS_DOC_ID_COL_NAME));
		} else {
			ut_ad(option == FTS_FETCH_DOC_BY_ID_LARGE);

			/* This is used for crash recovery of table with
			hidden DOC ID or FTS indexes. We will scan the table
			to re-processing user table rows whose DOC ID or
			FTS indexed documents have not been sync-ed to disc
			during recent crash.
			In the case that all fulltext indexes are dropped
			for a table, we will keep the "hidden" FTS_DOC_ID
			column, and this scan is to retreive the largest
			DOC ID being used in the table to determine the
			appropriate next DOC ID.
			In the case of there exists fulltext index(es), this
			operation will re-tokenize any docs that have not
			been sync-ed to the disk, and re-prime the FTS
			cached */
			graph = fts_parse_sql(
				NULL,
				info,
				mem_heap_printf(info->heap,
					"DECLARE FUNCTION my_func;\n"
					"DECLARE CURSOR c IS"
					" SELECT %s, %s FROM $table_name"
					" WHERE %s > :doc_id;\n"
					"BEGIN\n"
					""
					"OPEN c;\n"
					"WHILE 1 = 1 LOOP\n"
					"  FETCH c INTO my_func();\n"
					"  IF c %% NOTFOUND THEN\n"
					"    EXIT;\n"
					"  END IF;\n"
					"END LOOP;\n"
					"CLOSE c;",
					FTS_DOC_ID_COL_NAME,
					select_str, FTS_DOC_ID_COL_NAME));
		}
		if (get_doc) {
			get_doc->get_document_graph = graph;
		}
	} else {
		graph = get_doc->get_document_graph;
	}

	error = fts_eval_sql(trx, graph);
	fts_sql_commit(trx);
	trx_free_for_background(trx);

	if (!get_doc) {
		fts_que_graph_free(graph);
	}

	return(error);
}

/*********************************************************************//**
Write out a single word's data as new entry/entries in the INDEX table.
@return DB_SUCCESS if all OK. */
dberr_t
fts_write_node(
/*===========*/
	trx_t*		trx,			/*!< in: transaction */
	que_t**		graph,			/*!< in: query graph */
	fts_table_t*	fts_table,		/*!< in: aux table */
	fts_string_t*	word,			/*!< in: word in UTF-8 */
	fts_node_t*	node)			/*!< in: node columns */
{
	pars_info_t*	info;
	dberr_t		error;
	ib_uint32_t	doc_count;
	ib_time_t	start_time;
	doc_id_t	last_doc_id;
	doc_id_t	first_doc_id;
	char		table_name[MAX_FULL_NAME_LEN];

	ut_a(node->ilist != NULL);

	if (*graph) {
		info = (*graph)->info;
	} else {
		info = pars_info_create();

		fts_get_table_name(fts_table, table_name);
		pars_info_bind_id(info, true, "index_table_name", table_name);
	}

	pars_info_bind_varchar_literal(info, "token", word->f_str, word->f_len);

	/* Convert to "storage" byte order. */
	fts_write_doc_id((byte*) &first_doc_id, node->first_doc_id);
	fts_bind_doc_id(info, "first_doc_id", &first_doc_id);

	/* Convert to "storage" byte order. */
	fts_write_doc_id((byte*) &last_doc_id, node->last_doc_id);
	fts_bind_doc_id(info, "last_doc_id", &last_doc_id);

	ut_a(node->last_doc_id >= node->first_doc_id);

	/* Convert to "storage" byte order. */
	mach_write_to_4((byte*) &doc_count, node->doc_count);
	pars_info_bind_int4_literal(
		info, "doc_count", (const ib_uint32_t*) &doc_count);

	/* Set copy_name to FALSE since it's a static. */
	pars_info_bind_literal(
		info, "ilist", node->ilist, node->ilist_size,
		DATA_BLOB, DATA_BINARY_TYPE);

	if (!*graph) {

		*graph = fts_parse_sql(
			fts_table,
			info,
			"BEGIN\n"
			"INSERT INTO $index_table_name VALUES"
			" (:token, :first_doc_id,"
			"  :last_doc_id, :doc_count, :ilist);");
	}

	start_time = ut_time();
	error = fts_eval_sql(trx, *graph);
	elapsed_time += ut_time() - start_time;
	++n_nodes;

	return(error);
}

/*********************************************************************//**
Add rows to the DELETED_CACHE table.
@return DB_SUCCESS if all went well else error code*/
static MY_ATTRIBUTE((nonnull, warn_unused_result))
dberr_t
fts_sync_add_deleted_cache(
/*=======================*/
	fts_sync_t*	sync,			/*!< in: sync state */
	ib_vector_t*	doc_ids)		/*!< in: doc ids to add */
{
	ulint		i;
	pars_info_t*	info;
	que_t*		graph;
	fts_table_t	fts_table;
	char		table_name[MAX_FULL_NAME_LEN];
	doc_id_t	dummy = 0;
	dberr_t		error = DB_SUCCESS;
	ulint		n_elems = ib_vector_size(doc_ids);

	ut_a(ib_vector_size(doc_ids) > 0);

	ib_vector_sort(doc_ids, fts_update_doc_id_cmp);

	info = pars_info_create();

	fts_bind_doc_id(info, "doc_id", &dummy);

	FTS_INIT_FTS_TABLE(
		&fts_table, "DELETED_CACHE", FTS_COMMON_TABLE, sync->table);

	fts_get_table_name(&fts_table, table_name);
	pars_info_bind_id(info, true, "table_name", table_name);

	graph = fts_parse_sql(
		&fts_table,
		info,
		"BEGIN INSERT INTO $table_name VALUES (:doc_id);");

	for (i = 0; i < n_elems && error == DB_SUCCESS; ++i) {
		fts_update_t*	update;
		doc_id_t	write_doc_id;

		update = static_cast<fts_update_t*>(ib_vector_get(doc_ids, i));

		/* Convert to "storage" byte order. */
		fts_write_doc_id((byte*) &write_doc_id, update->doc_id);
		fts_bind_doc_id(info, "doc_id", &write_doc_id);

		error = fts_eval_sql(sync->trx, graph);
	}

	fts_que_graph_free(graph);

	return(error);
}

/** Write the words and ilist to disk.
@param[in,out]	trx		transaction
@param[in]	index_cache	index cache
@param[in]	unlock_cache	whether unlock cache when write node
@return DB_SUCCESS if all went well else error code */
static MY_ATTRIBUTE((nonnull, warn_unused_result))
dberr_t
fts_sync_write_words(
	trx_t*			trx,
	fts_index_cache_t*	index_cache,
	bool			unlock_cache)
{
	fts_table_t	fts_table;
	ulint		n_nodes = 0;
	ulint		n_words = 0;
	const ib_rbt_node_t* rbt_node;
	dberr_t		error = DB_SUCCESS;
	ibool		print_error = FALSE;
	dict_table_t*	table = index_cache->index->table;

	FTS_INIT_INDEX_TABLE(
		&fts_table, NULL, FTS_INDEX_TABLE, index_cache->index);

	n_words = rbt_size(index_cache->words);

	/* We iterate over the entire tree, even if there is an error,
	since we want to free the memory used during caching. */
	for (rbt_node = rbt_first(index_cache->words);
	     rbt_node;
	     rbt_node = rbt_next(index_cache->words, rbt_node)) {

		ulint			i;
		ulint			selected;
		fts_tokenizer_word_t*	word;

		word = rbt_value(fts_tokenizer_word_t, rbt_node);

		DBUG_EXECUTE_IF("fts_instrument_write_words_before_select_index",
				os_thread_sleep(300000););

		selected = fts_select_index(
			index_cache->charset, word->text.f_str,
			word->text.f_len);

		fts_table.suffix = fts_get_suffix(selected);

		/* We iterate over all the nodes even if there was an error */
		for (i = 0; i < ib_vector_size(word->nodes); ++i) {

			fts_node_t* fts_node = static_cast<fts_node_t*>(
				ib_vector_get(word->nodes, i));

			if (fts_node->synced) {
				continue;
			} else {
				fts_node->synced = true;
			}

			/*FIXME: we need to handle the error properly. */
			if (error == DB_SUCCESS) {
				if (unlock_cache) {
					rw_lock_x_unlock(
						&table->fts->cache->lock);
				}

				error = fts_write_node(
					trx,
					&index_cache->ins_graph[selected],
					&fts_table, &word->text, fts_node);

				DEBUG_SYNC_C("fts_write_node");
				DBUG_EXECUTE_IF("fts_write_node_crash",
					DBUG_SUICIDE(););

				DBUG_EXECUTE_IF("fts_instrument_sync_sleep",
					os_thread_sleep(1000000);
				);

				if (unlock_cache) {
					rw_lock_x_lock(
						&table->fts->cache->lock);
				}
			}
		}

		n_nodes += ib_vector_size(word->nodes);

		if (error != DB_SUCCESS && !print_error) {
			ib::error() << "(" << ut_strerr(error) << ") writing"
				" word node to FTS auxiliary index table.";
			print_error = TRUE;
		}
	}

	if (fts_enable_diag_print) {
		printf("Avg number of nodes: %lf\n",
		       (double) n_nodes / (double) (n_words > 1 ? n_words : 1));
	}

	return(error);
}

/*********************************************************************//**
Begin Sync, create transaction, acquire locks, etc. */
static
void
fts_sync_begin(
/*===========*/
	fts_sync_t*	sync)			/*!< in: sync state */
{
	fts_cache_t*	cache = sync->table->fts->cache;

	n_nodes = 0;
	elapsed_time = 0;

	sync->start_time = ut_time();

	sync->trx = trx_allocate_for_background();
	trx_start_internal(sync->trx);

	if (fts_enable_diag_print) {
		ib::info() << "FTS SYNC for table " << sync->table->name
			<< ", deleted count: "
			<< ib_vector_size(cache->deleted_doc_ids)
			<< " size: " << cache->total_size << " bytes";
	}
}

/*********************************************************************//**
Run SYNC on the table, i.e., write out data from the index specific
cache to the FTS aux INDEX table and FTS aux doc id stats table.
@return DB_SUCCESS if all OK */
static MY_ATTRIBUTE((nonnull, warn_unused_result))
dberr_t
fts_sync_index(
/*===========*/
	fts_sync_t*		sync,		/*!< in: sync state */
	fts_index_cache_t*	index_cache)	/*!< in: index cache */
{
	trx_t*		trx = sync->trx;

	trx->op_info = "doing SYNC index";

	if (fts_enable_diag_print) {
		ib::info() << "SYNC words: " << rbt_size(index_cache->words);
	}

	ut_ad(rbt_validate(index_cache->words));

	return(fts_sync_write_words(trx, index_cache, sync->unlock_cache));
}

/** Check if index cache has been synced completely
@param[in,out]	index_cache	index cache
@return true if index is synced, otherwise false. */
static
bool
fts_sync_index_check(
	fts_index_cache_t*	index_cache)
{
	const ib_rbt_node_t*	rbt_node;

	for (rbt_node = rbt_first(index_cache->words);
	     rbt_node != NULL;
	     rbt_node = rbt_next(index_cache->words, rbt_node)) {

		fts_tokenizer_word_t*	word;
		word = rbt_value(fts_tokenizer_word_t, rbt_node);

		fts_node_t*	fts_node;
		fts_node = static_cast<fts_node_t*>(ib_vector_last(word->nodes));

		if (!fts_node->synced) {
			return(false);
		}
	}

	return(true);
}

/** Reset synced flag in index cache when rollback
@param[in,out]	index_cache	index cache */
static
void
fts_sync_index_reset(
	fts_index_cache_t*	index_cache)
{
	const ib_rbt_node_t*	rbt_node;

	for (rbt_node = rbt_first(index_cache->words);
	     rbt_node != NULL;
	     rbt_node = rbt_next(index_cache->words, rbt_node)) {

		fts_tokenizer_word_t*	word;
		word = rbt_value(fts_tokenizer_word_t, rbt_node);

		fts_node_t*	fts_node;
		fts_node = static_cast<fts_node_t*>(ib_vector_last(word->nodes));

		fts_node->synced = false;
	}
}

/** Commit the SYNC, change state of processed doc ids etc.
@param[in,out]	sync	sync state
@return DB_SUCCESS if all OK */
static  MY_ATTRIBUTE((nonnull, warn_unused_result))
dberr_t
fts_sync_commit(
	fts_sync_t*	sync)
{
	dberr_t		error;
	trx_t*		trx = sync->trx;
	fts_cache_t*	cache = sync->table->fts->cache;
	doc_id_t	last_doc_id;

	trx->op_info = "doing SYNC commit";

	/* After each Sync, update the CONFIG table about the max doc id
	we just sync-ed to index table */
	error = fts_cmp_set_sync_doc_id(sync->table, sync->max_doc_id, FALSE,
					&last_doc_id);

	/* Get the list of deleted documents that are either in the
	cache or were headed there but were deleted before the add
	thread got to them. */

	if (error == DB_SUCCESS && ib_vector_size(cache->deleted_doc_ids) > 0) {

		error = fts_sync_add_deleted_cache(
			sync, cache->deleted_doc_ids);
	}

	/* We need to do this within the deleted lock since fts_delete() can
	attempt to add a deleted doc id to the cache deleted id array. */
	fts_cache_clear(cache);
	DEBUG_SYNC_C("fts_deleted_doc_ids_clear");
	fts_cache_init(cache);
	rw_lock_x_unlock(&cache->lock);

	if (error == DB_SUCCESS) {

		fts_sql_commit(trx);

	} else if (error != DB_SUCCESS) {

		fts_sql_rollback(trx);

		ib::error() << "(" << ut_strerr(error) << ") during SYNC.";
	}

	if (fts_enable_diag_print && elapsed_time) {
		ib::info() << "SYNC for table " << sync->table->name
			<< ": SYNC time: "
			<< (ut_time() - sync->start_time)
			<< " secs: elapsed "
			<< (double) n_nodes / elapsed_time
			<< " ins/sec";
	}

	/* Avoid assertion in trx_free(). */
	trx->dict_operation_lock_mode = 0;
	trx_free_for_background(trx);

	return(error);
}

/** Rollback a sync operation
@param[in,out]	sync	sync state */
static
void
fts_sync_rollback(
	fts_sync_t*	sync)
{
	trx_t*		trx = sync->trx;
	fts_cache_t*	cache = sync->table->fts->cache;

	for (ulint i = 0; i < ib_vector_size(cache->indexes); ++i) {
		ulint			j;
		fts_index_cache_t*	index_cache;

		index_cache = static_cast<fts_index_cache_t*>(
			ib_vector_get(cache->indexes, i));

		/* Reset synced flag so nodes will not be skipped
		in the next sync, see fts_sync_write_words(). */
		fts_sync_index_reset(index_cache);

		for (j = 0; fts_index_selector[j].value; ++j) {

			if (index_cache->ins_graph[j] != NULL) {

				fts_que_graph_free_check_lock(
					NULL, index_cache,
					index_cache->ins_graph[j]);

				index_cache->ins_graph[j] = NULL;
			}

			if (index_cache->sel_graph[j] != NULL) {

				fts_que_graph_free_check_lock(
					NULL, index_cache,
					index_cache->sel_graph[j]);

				index_cache->sel_graph[j] = NULL;
			}
		}
	}

	rw_lock_x_unlock(&cache->lock);

	fts_sql_rollback(trx);

	/* Avoid assertion in trx_free(). */
	trx->dict_operation_lock_mode = 0;
	trx_free_for_background(trx);
}

/** Run SYNC on the table, i.e., write out data from the cache to the
FTS auxiliary INDEX table and clear the cache at the end.
@param[in,out]	sync		sync state
@param[in]	unlock_cache	whether unlock cache lock when write node
@param[in]	wait		whether wait when a sync is in progress
@param[in]	has_dict	whether has dict operation lock
@return DB_SUCCESS if all OK */
static
dberr_t
fts_sync(
	fts_sync_t*	sync,
	bool		unlock_cache,
	bool		wait,
	bool		has_dict)
{
	if (srv_read_only_mode) {
		return DB_READ_ONLY;
	}

	ulint		i;
	dberr_t		error = DB_SUCCESS;
	fts_cache_t*	cache = sync->table->fts->cache;

	rw_lock_x_lock(&cache->lock);

	/* Check if cache is being synced.
	Note: we release cache lock in fts_sync_write_words() to
	avoid long wait for the lock by other threads. */
	while (sync->in_progress) {
		rw_lock_x_unlock(&cache->lock);

		if (wait) {
			os_event_wait(sync->event);
		} else {
			return(DB_SUCCESS);
		}

		rw_lock_x_lock(&cache->lock);
	}

	sync->unlock_cache = unlock_cache;
	sync->in_progress = true;

	DEBUG_SYNC_C("fts_sync_begin");
	fts_sync_begin(sync);

	/* When sync in background, we hold dict operation lock
	to prevent DDL like DROP INDEX, etc. */
	if (has_dict) {
		sync->trx->dict_operation_lock_mode = RW_S_LATCH;
	}

begin_sync:
	if (cache->total_size > fts_max_cache_size) {
		/* Avoid the case: sync never finish when
		insert/update keeps comming. */
		ut_ad(sync->unlock_cache);
		sync->unlock_cache = false;
	}

	for (i = 0; i < ib_vector_size(cache->indexes); ++i) {
		fts_index_cache_t*	index_cache;

		index_cache = static_cast<fts_index_cache_t*>(
			ib_vector_get(cache->indexes, i));

		if (index_cache->index->to_be_dropped
		   || index_cache->index->table->to_be_dropped) {
			continue;
		}

		DBUG_EXECUTE_IF("fts_instrument_sync_before_syncing",
				os_thread_sleep(300000););
		index_cache->index->index_fts_syncing = true;

		error = fts_sync_index(sync, index_cache);

		if (error != DB_SUCCESS) {
			goto end_sync;
		}
	}

	DBUG_EXECUTE_IF("fts_instrument_sync_interrupted",
			sync->interrupted = true;
			error = DB_INTERRUPTED;
			goto end_sync;
	);

	/* Make sure all the caches are synced. */
	for (i = 0; i < ib_vector_size(cache->indexes); ++i) {
		fts_index_cache_t*	index_cache;

		index_cache = static_cast<fts_index_cache_t*>(
			ib_vector_get(cache->indexes, i));

		if (index_cache->index->to_be_dropped
		    || index_cache->index->table->to_be_dropped
		    || fts_sync_index_check(index_cache)) {
			continue;
		}

		goto begin_sync;
	}

end_sync:
	if (error == DB_SUCCESS && !sync->interrupted) {
		error = fts_sync_commit(sync);
	} else {
		fts_sync_rollback(sync);
	}

	rw_lock_x_lock(&cache->lock);
	/* Clear fts syncing flags of any indexes in case sync is
	interrupted */
	for (i = 0; i < ib_vector_size(cache->indexes); ++i) {
		static_cast<fts_index_cache_t*>(
			ib_vector_get(cache->indexes, i))
			->index->index_fts_syncing = false;
	}

	sync->interrupted = false;
	sync->in_progress = false;
	os_event_set(sync->event);
	rw_lock_x_unlock(&cache->lock);

	/* We need to check whether an optimize is required, for that
	we make copies of the two variables that control the trigger. These
	variables can change behind our back and we don't want to hold the
	lock for longer than is needed. */
	mutex_enter(&cache->deleted_lock);

	cache->added = 0;
	cache->deleted = 0;

	mutex_exit(&cache->deleted_lock);

	return(error);
}

/** Run SYNC on the table, i.e., write out data from the cache to the
FTS auxiliary INDEX table and clear the cache at the end.
@param[in,out]	table		fts table
@param[in]	unlock_cache	whether unlock cache when write node
@param[in]	wait		whether wait for existing sync to finish
@param[in]	has_dict	whether has dict operation lock
@return DB_SUCCESS on success, error code on failure. */
dberr_t
fts_sync_table(
	dict_table_t*	table,
	bool		unlock_cache,
	bool		wait,
	bool		has_dict)
{
	dberr_t	err = DB_SUCCESS;

	ut_ad(table->fts);

	if (!dict_table_is_discarded(table) && table->fts->cache
	    && !dict_table_is_corrupted(table)) {
		err = fts_sync(table->fts->cache->sync,
			       unlock_cache, wait, has_dict);
	}

	return(err);
}

/** Check if a fts token is a stopword or less than fts_min_token_size
or greater than fts_max_token_size.
@param[in]	token		token string
@param[in]	stopwords	stopwords rb tree
@param[in]	cs		token charset
@retval	true	if it is not stopword and length in range
@retval	false	if it is stopword or lenght not in range */
bool
fts_check_token(
	const fts_string_t*		token,
	const ib_rbt_t*			stopwords,
	const CHARSET_INFO*		cs)
{
	ut_ad(cs != NULL || stopwords == NULL);

	ib_rbt_bound_t  parent;

	return(token->f_n_char >= fts_min_token_size
	       && token->f_n_char <= fts_max_token_size
	       && (stopwords == NULL
		   || rbt_search(stopwords, &parent, token) != 0));
}

/** Add the token and its start position to the token's list of positions.
@param[in,out]	result_doc	result doc rb tree
@param[in]	str		token string
@param[in]	position	token position */
static
void
fts_add_token(
	fts_doc_t*	result_doc,
	fts_string_t	str,
	ulint		position)
{
	/* Ignore string whose character number is less than
	"fts_min_token_size" or more than "fts_max_token_size" */

	if (fts_check_token(&str, NULL, result_doc->charset)) {

		mem_heap_t*	heap;
		fts_string_t	t_str;
		fts_token_t*	token;
		ib_rbt_bound_t	parent;
		ulint		newlen;

		heap = static_cast<mem_heap_t*>(result_doc->self_heap->arg);

		t_str.f_n_char = str.f_n_char;

		t_str.f_len = str.f_len * result_doc->charset->casedn_multiply + 1;

		t_str.f_str = static_cast<byte*>(
			mem_heap_alloc(heap, t_str.f_len));

		/* For binary collations, a case sensitive search is
		performed. Hence don't convert to lower case. */
		if (my_binary_compare(result_doc->charset)) {
			memcpy(t_str.f_str, str.f_str, str.f_len);
			t_str.f_str[str.f_len]= 0;
			newlen= str.f_len;
		} else {
			newlen = innobase_fts_casedn_str(
				result_doc->charset, (char*) str.f_str, str.f_len,
				(char*) t_str.f_str, t_str.f_len);
		}

		t_str.f_len = newlen;
		t_str.f_str[newlen] = 0;

		/* Add the word to the document statistics. If the word
		hasn't been seen before we create a new entry for it. */
		if (rbt_search(result_doc->tokens, &parent, &t_str) != 0) {
			fts_token_t	new_token;

			new_token.text.f_len = newlen;
			new_token.text.f_str = t_str.f_str;
			new_token.text.f_n_char = t_str.f_n_char;

			new_token.positions = ib_vector_create(
				result_doc->self_heap, sizeof(ulint), 32);

			parent.last = rbt_add_node(
				result_doc->tokens, &parent, &new_token);

			ut_ad(rbt_validate(result_doc->tokens));
		}

		token = rbt_value(fts_token_t, parent.last);
		ib_vector_push(token->positions, &position);
	}
}

/********************************************************************
Process next token from document starting at the given position, i.e., add
the token's start position to the token's list of positions.
@return number of characters handled in this call */
static
ulint
fts_process_token(
/*==============*/
	fts_doc_t*	doc,		/* in/out: document to
					tokenize */
	fts_doc_t*	result,		/* out: if provided, save
					result here */
	ulint		start_pos,	/*!< in: start position in text */
	ulint		add_pos)	/*!< in: add this position to all
					tokens from this tokenization */
{
	ulint		ret;
	fts_string_t	str;
	ulint		position;
	fts_doc_t*	result_doc;
	byte		buf[FTS_MAX_WORD_LEN + 1];

	str.f_str = buf;

	/* Determine where to save the result. */
	result_doc = (result != NULL) ? result : doc;

	/* The length of a string in characters is set here only. */

	ret = innobase_mysql_fts_get_token(
		doc->charset, doc->text.f_str + start_pos,
		doc->text.f_str + doc->text.f_len, &str);

	position = start_pos + ret - str.f_len + add_pos;

	fts_add_token(result_doc, str, position);

	return(ret);
}

/*************************************************************//**
Get token char size by charset
@return token size */
ulint
fts_get_token_size(
/*===============*/
	const CHARSET_INFO*	cs,	/*!< in: Character set */
	const char*		token,	/*!< in: token */
	ulint			len)	/*!< in: token length */
{
	char*	start;
	char*	end;
	ulint	size = 0;

	/* const_cast is for reinterpret_cast below, or it will fail. */
	start = const_cast<char*>(token);
	end = start + len;
	while (start < end) {
		int	ctype;
		int	mbl;

		mbl = cs->cset->ctype(
			cs, &ctype,
			reinterpret_cast<uchar*>(start),
			reinterpret_cast<uchar*>(end));

		size++;

		start += mbl > 0 ? mbl : (mbl < 0 ? -mbl : 1);
	}

	return(size);
}

/*************************************************************//**
FTS plugin parser 'myql_parser' callback function for document tokenize.
Refer to 'st_mysql_ftparser_param' for more detail.
@return always returns 0 */
int
fts_tokenize_document_internal(
/*===========================*/
	MYSQL_FTPARSER_PARAM*	param,	/*!< in: parser parameter */
	const char*		doc,/*!< in/out: document */
	int			len)	/*!< in: document length */
{
	fts_string_t	str;
	byte		buf[FTS_MAX_WORD_LEN + 1];
	/* JAN: TODO: MySQL 5.7
	MYSQL_FTPARSER_BOOLEAN_INFO bool_info =
		{ FT_TOKEN_WORD, 0, 0, 0, 0, 0, ' ', 0 };
	*/
	MYSQL_FTPARSER_BOOLEAN_INFO bool_info =
		{ FT_TOKEN_WORD, 0, 0, 0, 0, ' ', 0};

	ut_ad(len >= 0);

	str.f_str = buf;

	for (ulint i = 0, inc = 0; i < static_cast<ulint>(len); i += inc) {
		inc = innobase_mysql_fts_get_token(
			const_cast<CHARSET_INFO*>(param->cs),
			(uchar*)(doc) + i,
			(uchar*)(doc) + len,
			&str);

		if (str.f_len > 0) {
			/* JAN: TODO: MySQL 5.7
			bool_info.position =
				static_cast<int>(i + inc - str.f_len);
			ut_ad(bool_info.position >= 0);
			*/

			/* Stop when add word fails */
			if (param->mysql_add_word(
				param,
				reinterpret_cast<char*>(str.f_str),
				static_cast<int>(str.f_len),
				&bool_info)) {
				break;
			}
		}
	}

	return(0);
}

/******************************************************************//**
FTS plugin parser 'myql_add_word' callback function for document tokenize.
Refer to 'st_mysql_ftparser_param' for more detail.
@return always returns 0 */
static
int
fts_tokenize_add_word_for_parser(
/*=============================*/
	MYSQL_FTPARSER_PARAM*	param,		/* in: parser paramter */
	const char*			word,		/* in: token word */
	int			word_len,	/* in: word len */
	MYSQL_FTPARSER_BOOLEAN_INFO* boolean_info) /* in: word boolean info */
{
	fts_string_t	str;
	fts_tokenize_param_t*	fts_param;
	fts_doc_t*	result_doc;
	ulint		position;

	fts_param = static_cast<fts_tokenize_param_t*>(param->mysql_ftparam);
	result_doc = fts_param->result_doc;
	ut_ad(result_doc != NULL);

	str.f_str = (byte*)(word);
	str.f_len = word_len;
	str.f_n_char = fts_get_token_size(
		const_cast<CHARSET_INFO*>(param->cs), word, word_len);

	/* JAN: TODO: MySQL 5.7 FTS
	ut_ad(boolean_info->position >= 0);
	position = boolean_info->position + fts_param->add_pos;
	*/
	position = fts_param->add_pos;

	fts_add_token(result_doc, str, position);

	return(0);
}

/******************************************************************//**
Parse a document using an external / user supplied parser */
static
void
fts_tokenize_by_parser(
/*===================*/
	fts_doc_t*		doc,	/* in/out: document to tokenize */
	st_mysql_ftparser*	parser, /* in: plugin fts parser */
	fts_tokenize_param_t*	fts_param) /* in: fts tokenize param */
{
	MYSQL_FTPARSER_PARAM	param;

	ut_a(parser);

	/* Set paramters for param */
	param.mysql_parse = fts_tokenize_document_internal;
	param.mysql_add_word = fts_tokenize_add_word_for_parser;
	param.mysql_ftparam = fts_param;
	param.cs = doc->charset;
	param.doc = reinterpret_cast<char*>(doc->text.f_str);
	param.length = static_cast<int>(doc->text.f_len);
	param.mode= MYSQL_FTPARSER_SIMPLE_MODE;

	PARSER_INIT(parser, &param);
	parser->parse(&param);
	PARSER_DEINIT(parser, &param);
}

/** Tokenize a document.
@param[in,out]	doc	document to tokenize
@param[out]	result	tokenization result
@param[in]	parser	pluggable parser */
static
void
fts_tokenize_document(
	fts_doc_t*		doc,
	fts_doc_t*		result,
	st_mysql_ftparser*	parser)
{
	ut_a(!doc->tokens);
	ut_a(doc->charset);

	doc->tokens = rbt_create_arg_cmp(sizeof(fts_token_t),
					 innobase_fts_text_cmp,
					 (void*) doc->charset);

	if (parser != NULL) {
		fts_tokenize_param_t	fts_param;
		fts_param.result_doc = (result != NULL) ? result : doc;
		fts_param.add_pos = 0;

		fts_tokenize_by_parser(doc, parser, &fts_param);
	} else {
		ulint		inc;

		for (ulint i = 0; i < doc->text.f_len; i += inc) {
			inc = fts_process_token(doc, result, i, 0);
			ut_a(inc > 0);
		}
	}
}

/** Continue to tokenize a document.
@param[in,out]	doc	document to tokenize
@param[in]	add_pos	add this position to all tokens from this tokenization
@param[out]	result	tokenization result
@param[in]	parser	pluggable parser */
static
void
fts_tokenize_document_next(
	fts_doc_t*		doc,
	ulint			add_pos,
	fts_doc_t*		result,
	st_mysql_ftparser*	parser)
{
	ut_a(doc->tokens);

	if (parser) {
		fts_tokenize_param_t	fts_param;

		fts_param.result_doc = (result != NULL) ? result : doc;
		fts_param.add_pos = add_pos;

		fts_tokenize_by_parser(doc, parser, &fts_param);
	} else {
		ulint		inc;

		for (ulint i = 0; i < doc->text.f_len; i += inc) {
			inc = fts_process_token(doc, result, i, add_pos);
			ut_a(inc > 0);
		}
	}
}

/** Create the vector of fts_get_doc_t instances.
@param[in,out]	cache	fts cache
@return	vector of fts_get_doc_t instances */
static
ib_vector_t*
fts_get_docs_create(
	fts_cache_t*	cache)
{
	ib_vector_t*	get_docs;

	ut_ad(rw_lock_own(&cache->init_lock, RW_LOCK_X));

	/* We need one instance of fts_get_doc_t per index. */
	get_docs = ib_vector_create(cache->self_heap, sizeof(fts_get_doc_t), 4);

	/* Create the get_doc instance, we need one of these
	per FTS index. */
	for (ulint i = 0; i < ib_vector_size(cache->indexes); ++i) {

		dict_index_t**	index;
		fts_get_doc_t*	get_doc;

		index = static_cast<dict_index_t**>(
			ib_vector_get(cache->indexes, i));

		get_doc = static_cast<fts_get_doc_t*>(
			ib_vector_push(get_docs, NULL));

		memset(get_doc, 0x0, sizeof(*get_doc));

		get_doc->index_cache = fts_get_index_cache(cache, *index);
		get_doc->cache = cache;

		/* Must find the index cache. */
		ut_a(get_doc->index_cache != NULL);
	}

	return(get_docs);
}

/********************************************************************
Release any resources held by the fts_get_doc_t instances. */
static
void
fts_get_docs_clear(
/*===============*/
	ib_vector_t*	get_docs)		/*!< in: Doc retrieval vector */
{
	ulint		i;

	/* Release the get doc graphs if any. */
	for (i = 0; i < ib_vector_size(get_docs); ++i) {

		fts_get_doc_t*	get_doc = static_cast<fts_get_doc_t*>(
			ib_vector_get(get_docs, i));

		if (get_doc->get_document_graph != NULL) {

			ut_a(get_doc->index_cache);

			fts_que_graph_free(get_doc->get_document_graph);
			get_doc->get_document_graph = NULL;
		}
	}
}

/*********************************************************************//**
Get the initial Doc ID by consulting the CONFIG table
@return initial Doc ID */
doc_id_t
fts_init_doc_id(
/*============*/
	const dict_table_t*	table)		/*!< in: table */
{
	doc_id_t	max_doc_id = 0;

	rw_lock_x_lock(&table->fts->cache->lock);

	/* Return if the table is already initialized for DOC ID */
	if (table->fts->cache->first_doc_id != FTS_NULL_DOC_ID) {
		rw_lock_x_unlock(&table->fts->cache->lock);
		return(0);
	}

	DEBUG_SYNC_C("fts_initialize_doc_id");

	/* Then compare this value with the ID value stored in the CONFIG
	table. The larger one will be our new initial Doc ID */
	fts_cmp_set_sync_doc_id(table, 0, FALSE, &max_doc_id);

	/* If DICT_TF2_FTS_ADD_DOC_ID is set, we are in the process of
	creating index (and add doc id column. No need to recovery
	documents */
	if (!DICT_TF2_FLAG_IS_SET(table, DICT_TF2_FTS_ADD_DOC_ID)) {
		fts_init_index((dict_table_t*) table, TRUE);
	}

	table->fts->fts_status |= ADDED_TABLE_SYNCED;

	table->fts->cache->first_doc_id = max_doc_id;

	rw_lock_x_unlock(&table->fts->cache->lock);

	ut_ad(max_doc_id > 0);

	return(max_doc_id);
}

#ifdef FTS_MULT_INDEX
/*********************************************************************//**
Check if the index is in the affected set.
@return TRUE if index is updated */
static
ibool
fts_is_index_updated(
/*=================*/
	const ib_vector_t*	fts_indexes,	/*!< in: affected FTS indexes */
	const fts_get_doc_t*	get_doc)	/*!< in: info for reading
						document */
{
	ulint		i;
	dict_index_t*	index = get_doc->index_cache->index;

	for (i = 0; i < ib_vector_size(fts_indexes); ++i) {
		const dict_index_t*	updated_fts_index;

		updated_fts_index = static_cast<const dict_index_t*>(
			ib_vector_getp_const(fts_indexes, i));

		ut_a(updated_fts_index != NULL);

		if (updated_fts_index == index) {
			return(TRUE);
		}
	}

	return(FALSE);
}
#endif

/*********************************************************************//**
Fetch COUNT(*) from specified table.
@return the number of rows in the table */
ulint
fts_get_rows_count(
/*===============*/
	fts_table_t*	fts_table)	/*!< in: fts table to read */
{
	trx_t*		trx;
	pars_info_t*	info;
	que_t*		graph;
	dberr_t		error;
	ulint		count = 0;
	char		table_name[MAX_FULL_NAME_LEN];

	trx = trx_allocate_for_background();
	trx->op_info = "fetching FT table rows count";

	info = pars_info_create();

	pars_info_bind_function(info, "my_func", fts_read_ulint, &count);

	fts_get_table_name(fts_table, table_name);
	pars_info_bind_id(info, true, "table_name", table_name);

	graph = fts_parse_sql(
		fts_table,
		info,
		"DECLARE FUNCTION my_func;\n"
		"DECLARE CURSOR c IS"
		" SELECT COUNT(*)"
		" FROM $table_name;\n"
		"BEGIN\n"
		"\n"
		"OPEN c;\n"
		"WHILE 1 = 1 LOOP\n"
		"  FETCH c INTO my_func();\n"
		"  IF c % NOTFOUND THEN\n"
		"    EXIT;\n"
		"  END IF;\n"
		"END LOOP;\n"
		"CLOSE c;");

	for (;;) {
		error = fts_eval_sql(trx, graph);

		if (error == DB_SUCCESS) {
			fts_sql_commit(trx);

			break;				/* Exit the loop. */
		} else {
			fts_sql_rollback(trx);

			if (error == DB_LOCK_WAIT_TIMEOUT) {
				ib::warn() << "lock wait timeout reading"
					" FTS table. Retrying!";

				trx->error_state = DB_SUCCESS;
			} else {
				ib::error() << "(" << ut_strerr(error)
					<< ") while reading FTS table.";

				break;			/* Exit the loop. */
			}
		}
	}

	fts_que_graph_free(graph);

	trx_free_for_background(trx);

	return(count);
}

#ifdef FTS_CACHE_SIZE_DEBUG
/*********************************************************************//**
Read the max cache size parameter from the config table. */
static
void
fts_update_max_cache_size(
/*======================*/
	fts_sync_t*	sync)			/*!< in: sync state */
{
	trx_t*		trx;
	fts_table_t	fts_table;

	trx = trx_allocate_for_background();

	FTS_INIT_FTS_TABLE(&fts_table, "CONFIG", FTS_COMMON_TABLE, sync->table);

	/* The size returned is in bytes. */
	sync->max_cache_size = fts_get_max_cache_size(trx, &fts_table);

	fts_sql_commit(trx);

	trx_free_for_background(trx);
}
#endif /* FTS_CACHE_SIZE_DEBUG */

/*********************************************************************//**
Free the modified rows of a table. */
UNIV_INLINE
void
fts_trx_table_rows_free(
/*====================*/
	ib_rbt_t*	rows)			/*!< in: rbt of rows to free */
{
	const ib_rbt_node_t*	node;

	for (node = rbt_first(rows); node; node = rbt_first(rows)) {
		fts_trx_row_t*	row;

		row = rbt_value(fts_trx_row_t, node);

		if (row->fts_indexes != NULL) {
			/* This vector shouldn't be using the
			heap allocator.  */
			ut_a(row->fts_indexes->allocator->arg == NULL);

			ib_vector_free(row->fts_indexes);
			row->fts_indexes = NULL;
		}

		ut_free(rbt_remove_node(rows, node));
	}

	ut_a(rbt_empty(rows));
	rbt_free(rows);
}

/*********************************************************************//**
Free an FTS savepoint instance. */
UNIV_INLINE
void
fts_savepoint_free(
/*===============*/
	fts_savepoint_t*	savepoint)	/*!< in: savepoint instance */
{
	const ib_rbt_node_t*	node;
	ib_rbt_t*		tables = savepoint->tables;

	/* Nothing to free! */
	if (tables == NULL) {
		return;
	}

	for (node = rbt_first(tables); node; node = rbt_first(tables)) {
		fts_trx_table_t*	ftt;
		fts_trx_table_t**	fttp;

		fttp = rbt_value(fts_trx_table_t*, node);
		ftt = *fttp;

		/* This can be NULL if a savepoint was released. */
		if (ftt->rows != NULL) {
			fts_trx_table_rows_free(ftt->rows);
			ftt->rows = NULL;
		}

		/* This can be NULL if a savepoint was released. */
		if (ftt->added_doc_ids != NULL) {
			fts_doc_ids_free(ftt->added_doc_ids);
			ftt->added_doc_ids = NULL;
		}

		/* The default savepoint name must be NULL. */
		if (ftt->docs_added_graph) {
			fts_que_graph_free(ftt->docs_added_graph);
		}

		/* NOTE: We are responsible for free'ing the node */
		ut_free(rbt_remove_node(tables, node));
	}

	ut_a(rbt_empty(tables));
	rbt_free(tables);
	savepoint->tables = NULL;
}

/*********************************************************************//**
Free an FTS trx. */
void
fts_trx_free(
/*=========*/
	fts_trx_t*	fts_trx)		/* in, own: FTS trx */
{
	ulint		i;

	for (i = 0; i < ib_vector_size(fts_trx->savepoints); ++i) {
		fts_savepoint_t*	savepoint;

		savepoint = static_cast<fts_savepoint_t*>(
			ib_vector_get(fts_trx->savepoints, i));

		/* The default savepoint name must be NULL. */
		if (i == 0) {
			ut_a(savepoint->name == NULL);
		}

		fts_savepoint_free(savepoint);
	}

	for (i = 0; i < ib_vector_size(fts_trx->last_stmt); ++i) {
		fts_savepoint_t*	savepoint;

		savepoint = static_cast<fts_savepoint_t*>(
			ib_vector_get(fts_trx->last_stmt, i));

		/* The default savepoint name must be NULL. */
		if (i == 0) {
			ut_a(savepoint->name == NULL);
		}

		fts_savepoint_free(savepoint);
	}

	if (fts_trx->heap) {
		mem_heap_free(fts_trx->heap);
	}
}

/*********************************************************************//**
Extract the doc id from the FTS hidden column.
@return doc id that was extracted from rec */
doc_id_t
fts_get_doc_id_from_row(
/*====================*/
	dict_table_t*	table,			/*!< in: table */
	dtuple_t*	row)			/*!< in: row whose FTS doc id we
						want to extract.*/
{
	dfield_t*	field;
	doc_id_t	doc_id = 0;

	ut_a(table->fts->doc_col != ULINT_UNDEFINED);

	field = dtuple_get_nth_field(row, table->fts->doc_col);

	ut_a(dfield_get_len(field) == sizeof(doc_id));
	ut_a(dfield_get_type(field)->mtype == DATA_INT);

	doc_id = fts_read_doc_id(
		static_cast<const byte*>(dfield_get_data(field)));

	return(doc_id);
}

/** Extract the doc id from the record that belongs to index.
@param[in]	table	table
@param[in]	rec	record contains FTS_DOC_ID
@param[in]	index	index of rec
@param[in]	heap	heap memory
@return doc id that was extracted from rec */
doc_id_t
fts_get_doc_id_from_rec(
	dict_table_t*		table,
	const rec_t*		rec,
	const dict_index_t*	index,
	mem_heap_t*		heap)
{
	ulint		len;
	const byte*	data;
	ulint		col_no;
	doc_id_t	doc_id = 0;
	ulint		offsets_[REC_OFFS_NORMAL_SIZE];
	ulint*		offsets = offsets_;
	mem_heap_t*	my_heap = heap;

	ut_a(table->fts->doc_col != ULINT_UNDEFINED);

	rec_offs_init(offsets_);

	offsets = rec_get_offsets(
		rec, index, offsets, true, ULINT_UNDEFINED, &my_heap);

	col_no = dict_col_get_index_pos(
		&table->cols[table->fts->doc_col], index);

	ut_ad(col_no != ULINT_UNDEFINED);

	data = rec_get_nth_field(rec, offsets, col_no, &len);

	ut_a(len == 8);
	ut_ad(8 == sizeof(doc_id));
	doc_id = static_cast<doc_id_t>(mach_read_from_8(data));

	if (my_heap && !heap) {
		mem_heap_free(my_heap);
	}

	return(doc_id);
}

/*********************************************************************//**
Search the index specific cache for a particular FTS index.
@return the index specific cache else NULL */
fts_index_cache_t*
fts_find_index_cache(
/*=================*/
	const fts_cache_t*	cache,		/*!< in: cache to search */
	const dict_index_t*	index)		/*!< in: index to search for */
{
	/* We cast away the const because our internal function, takes
	non-const cache arg and returns a non-const pointer. */
	return(static_cast<fts_index_cache_t*>(
		fts_get_index_cache((fts_cache_t*) cache, index)));
}

/*********************************************************************//**
Search cache for word.
@return the word node vector if found else NULL */
const ib_vector_t*
fts_cache_find_word(
/*================*/
	const fts_index_cache_t*index_cache,	/*!< in: cache to search */
	const fts_string_t*	text)		/*!< in: word to search for */
{
	ib_rbt_bound_t		parent;
	const ib_vector_t*	nodes = NULL;
#ifdef UNIV_DEBUG
	dict_table_t*		table = index_cache->index->table;
	fts_cache_t*		cache = table->fts->cache;

	ut_ad(rw_lock_own(&cache->lock, RW_LOCK_X));
#endif /* UNIV_DEBUG */

	/* Lookup the word in the rb tree */
	if (rbt_search(index_cache->words, &parent, text) == 0) {
		const fts_tokenizer_word_t*	word;

		word = rbt_value(fts_tokenizer_word_t, parent.last);

		nodes = word->nodes;
	}

	return(nodes);
}

/*********************************************************************//**
Append deleted doc ids to vector. */
void
fts_cache_append_deleted_doc_ids(
/*=============================*/
	const fts_cache_t*	cache,		/*!< in: cache to use */
	ib_vector_t*		vector)		/*!< in: append to this vector */
{
	mutex_enter(const_cast<ib_mutex_t*>(&cache->deleted_lock));

	if (cache->deleted_doc_ids == NULL) {
		mutex_exit((ib_mutex_t*) &cache->deleted_lock);
		return;
	}


	for (ulint i = 0; i < ib_vector_size(cache->deleted_doc_ids); ++i) {
		fts_update_t*	update;

		update = static_cast<fts_update_t*>(
			ib_vector_get(cache->deleted_doc_ids, i));

		ib_vector_push(vector, &update->doc_id);
	}

	mutex_exit((ib_mutex_t*) &cache->deleted_lock);
}

/*********************************************************************//**
Wait for the background thread to start. We poll to detect change
of state, which is acceptable, since the wait should happen only
once during startup.
@return true if the thread started else FALSE (i.e timed out) */
ibool
fts_wait_for_background_thread_to_start(
/*====================================*/
	dict_table_t*		table,		/*!< in: table to which the thread
						is attached */
	ulint			max_wait)	/*!< in: time in microseconds, if
						set to 0 then it disables
						timeout checking */
{
	ulint			count = 0;
	ibool			done = FALSE;

	ut_a(max_wait == 0 || max_wait >= FTS_MAX_BACKGROUND_THREAD_WAIT);

	for (;;) {
		fts_t*		fts = table->fts;

		mutex_enter(&fts->bg_threads_mutex);

		if (fts->fts_status & BG_THREAD_READY) {

			done = TRUE;
		}

		mutex_exit(&fts->bg_threads_mutex);

		if (!done) {
			os_thread_sleep(FTS_MAX_BACKGROUND_THREAD_WAIT);

			if (max_wait > 0) {

				max_wait -= FTS_MAX_BACKGROUND_THREAD_WAIT;

				/* We ignore the residual value. */
				if (max_wait < FTS_MAX_BACKGROUND_THREAD_WAIT) {
					break;
				}
			}

			++count;
		} else {
			break;
		}

		if (count >= FTS_BACKGROUND_THREAD_WAIT_COUNT) {
			ib::error() << "The background thread for the FTS"
				" table " << table->name
				<< " refuses to start";

			count = 0;
		}
	}

	return(done);
}

/*********************************************************************//**
Add the FTS document id hidden column. */
void
fts_add_doc_id_column(
/*==================*/
	dict_table_t*	table,	/*!< in/out: Table with FTS index */
	mem_heap_t*	heap)	/*!< in: temporary memory heap, or NULL */
{
	dict_mem_table_add_col(
		table, heap,
		FTS_DOC_ID_COL_NAME,
		DATA_INT,
		dtype_form_prtype(
			DATA_NOT_NULL | DATA_UNSIGNED
			| DATA_BINARY_TYPE | DATA_FTS_DOC_ID, 0),
		sizeof(doc_id_t));
	DICT_TF2_FLAG_SET(table, DICT_TF2_FTS_HAS_DOC_ID);
}

/** Add new fts doc id to the update vector.
@param[in]	table		the table that contains the FTS index.
@param[in,out]	ufield		the fts doc id field in the update vector.
				No new memory is allocated for this in this
				function.
@param[in,out]	next_doc_id	the fts doc id that has been added to the
				update vector.  If 0, a new fts doc id is
				automatically generated.  The memory provided
				for this argument will be used by the update
				vector. Ensure that the life time of this
				memory matches that of the update vector.
@return the fts doc id used in the update vector */
doc_id_t
fts_update_doc_id(
	dict_table_t*	table,
	upd_field_t*	ufield,
	doc_id_t*	next_doc_id)
{
	doc_id_t	doc_id;
	dberr_t		error = DB_SUCCESS;

	if (*next_doc_id) {
		doc_id = *next_doc_id;
	} else {
		/* Get the new document id that will be added. */
		error = fts_get_next_doc_id(table, &doc_id);
	}

	if (error == DB_SUCCESS) {
		dict_index_t*	clust_index;
		dict_col_t*	col = dict_table_get_nth_col(
			table, table->fts->doc_col);

		ufield->exp = NULL;

		ufield->new_val.len = sizeof(doc_id);

		clust_index = dict_table_get_first_index(table);

		ufield->field_no = dict_col_get_clust_pos(col, clust_index);
		dict_col_copy_type(col, dfield_get_type(&ufield->new_val));

		/* It is possible we update record that has
		not yet be sync-ed from last crash. */

		/* Convert to storage byte order. */
		ut_a(doc_id != FTS_NULL_DOC_ID);
		fts_write_doc_id((byte*) next_doc_id, doc_id);

		ufield->new_val.data = next_doc_id;
                ufield->new_val.ext = 0;
	}

	return(doc_id);
}

/** fts_t constructor.
@param[in]	table	table with FTS indexes
@param[in,out]	heap	memory heap where 'this' is stored */
fts_t::fts_t(
	const dict_table_t*	table,
	mem_heap_t*		heap)
	:
	bg_threads(0),
	fts_status(0),
	add_wq(NULL),
	cache(NULL),
	doc_col(ULINT_UNDEFINED),
	fts_heap(heap)
{
	ut_a(table->fts == NULL);

	mutex_create(LATCH_ID_FTS_BG_THREADS, &bg_threads_mutex);

	ib_alloc_t*	heap_alloc = ib_heap_allocator_create(fts_heap);

	indexes = ib_vector_create(heap_alloc, sizeof(dict_index_t*), 4);

	dict_table_get_all_fts_indexes(table, indexes);
}

/** fts_t destructor. */
fts_t::~fts_t()
{
	mutex_free(&bg_threads_mutex);

	ut_ad(add_wq == NULL);

	if (cache != NULL) {
		fts_cache_clear(cache);
		fts_cache_destroy(cache);
		cache = NULL;
	}

	/* There is no need to call ib_vector_free() on this->indexes
	because it is stored in this->fts_heap. */
}

/*********************************************************************//**
Create an instance of fts_t.
@return instance of fts_t */
fts_t*
fts_create(
/*=======*/
	dict_table_t*	table)		/*!< in/out: table with FTS indexes */
{
	fts_t*		fts;
	mem_heap_t*	heap;

	heap = mem_heap_create(512);

	fts = static_cast<fts_t*>(mem_heap_alloc(heap, sizeof(*fts)));

	new(fts) fts_t(table, heap);

	return(fts);
}

/*********************************************************************//**
Free the FTS resources. */
void
fts_free(
/*=====*/
	dict_table_t*	table)	/*!< in/out: table with FTS indexes */
{
	fts_t*	fts = table->fts;

	fts->~fts_t();

	mem_heap_free(fts->fts_heap);

	table->fts = NULL;
}

#if 0 // TODO: Enable this in WL#6608
/*********************************************************************//**
Signal FTS threads to initiate shutdown. */
void
fts_start_shutdown(
/*===============*/
	dict_table_t*	table,		/*!< in: table with FTS indexes */
	fts_t*		fts)		/*!< in: fts instance that needs
					to be informed about shutdown */
{
	mutex_enter(&fts->bg_threads_mutex);

	fts->fts_status |= BG_THREAD_STOP;

	mutex_exit(&fts->bg_threads_mutex);

}

/*********************************************************************//**
Wait for FTS threads to shutdown. */
void
fts_shutdown(
/*=========*/
	dict_table_t*	table,		/*!< in: table with FTS indexes */
	fts_t*		fts)		/*!< in: fts instance to shutdown */
{
	mutex_enter(&fts->bg_threads_mutex);

	ut_a(fts->fts_status & BG_THREAD_STOP);

	dict_table_wait_for_bg_threads_to_exit(table, 20000);

	mutex_exit(&fts->bg_threads_mutex);
}
#endif

/*********************************************************************//**
Take a FTS savepoint. */
UNIV_INLINE
void
fts_savepoint_copy(
/*===============*/
	const fts_savepoint_t*	src,	/*!< in: source savepoint */
	fts_savepoint_t*	dst)	/*!< out: destination savepoint */
{
	const ib_rbt_node_t*	node;
	const ib_rbt_t*		tables;

	tables = src->tables;

	for (node = rbt_first(tables); node; node = rbt_next(tables, node)) {

		fts_trx_table_t*	ftt_dst;
		const fts_trx_table_t**	ftt_src;

		ftt_src = rbt_value(const fts_trx_table_t*, node);

		ftt_dst = fts_trx_table_clone(*ftt_src);

		rbt_insert(dst->tables, &ftt_dst, &ftt_dst);
	}
}

/*********************************************************************//**
Take a FTS savepoint. */
void
fts_savepoint_take(
/*===============*/
	trx_t*		trx,		/*!< in: transaction */
	fts_trx_t*	fts_trx,	/*!< in: fts transaction */
	const char*	name)		/*!< in: savepoint name */
{
	mem_heap_t*		heap;
	fts_savepoint_t*	savepoint;
	fts_savepoint_t*	last_savepoint;

	ut_a(name != NULL);

	heap = fts_trx->heap;

	/* The implied savepoint must exist. */
	ut_a(ib_vector_size(fts_trx->savepoints) > 0);

	last_savepoint = static_cast<fts_savepoint_t*>(
		ib_vector_last(fts_trx->savepoints));
	savepoint = fts_savepoint_create(fts_trx->savepoints, name, heap);

	if (last_savepoint->tables != NULL) {
		fts_savepoint_copy(last_savepoint, savepoint);
	}
}

/*********************************************************************//**
Lookup a savepoint instance by name.
@return ULINT_UNDEFINED if not found */
UNIV_INLINE
ulint
fts_savepoint_lookup(
/*==================*/
	ib_vector_t*	savepoints,	/*!< in: savepoints */
	const char*	name)		/*!< in: savepoint name */
{
	ulint			i;

	ut_a(ib_vector_size(savepoints) > 0);

	for (i = 1; i < ib_vector_size(savepoints); ++i) {
		fts_savepoint_t*	savepoint;

		savepoint = static_cast<fts_savepoint_t*>(
			ib_vector_get(savepoints, i));

		if (strcmp(name, savepoint->name) == 0) {
			return(i);
		}
	}

	return(ULINT_UNDEFINED);
}

/*********************************************************************//**
Release the savepoint data identified by  name. All savepoints created
after the named savepoint are kept.
@return DB_SUCCESS or error code */
void
fts_savepoint_release(
/*==================*/
	trx_t*		trx,		/*!< in: transaction */
	const char*	name)		/*!< in: savepoint name */
{
	ut_a(name != NULL);

	ib_vector_t*	savepoints = trx->fts_trx->savepoints;

	ut_a(ib_vector_size(savepoints) > 0);

	ulint   i = fts_savepoint_lookup(savepoints, name);
	if (i != ULINT_UNDEFINED) {
		ut_a(i >= 1);

		fts_savepoint_t*        savepoint;
		savepoint = static_cast<fts_savepoint_t*>(
			ib_vector_get(savepoints, i));

		if (i == ib_vector_size(savepoints) - 1) {
			/* If the savepoint is the last, we save its
			tables to the  previous savepoint. */
			fts_savepoint_t*	prev_savepoint;
			prev_savepoint = static_cast<fts_savepoint_t*>(
				ib_vector_get(savepoints, i - 1));

			ib_rbt_t*	tables = savepoint->tables;
			savepoint->tables = prev_savepoint->tables;
			prev_savepoint->tables = tables;
		}

		fts_savepoint_free(savepoint);
		ib_vector_remove(savepoints, *(void**)savepoint);

		/* Make sure we don't delete the implied savepoint. */
		ut_a(ib_vector_size(savepoints) > 0);
	}
}

/**********************************************************************//**
Refresh last statement savepoint. */
void
fts_savepoint_laststmt_refresh(
/*===========================*/
	trx_t*			trx)	/*!< in: transaction */
{

	fts_trx_t*              fts_trx;
	fts_savepoint_t*        savepoint;

	fts_trx = trx->fts_trx;

	savepoint = static_cast<fts_savepoint_t*>(
		ib_vector_pop(fts_trx->last_stmt));
	fts_savepoint_free(savepoint);

	ut_ad(ib_vector_is_empty(fts_trx->last_stmt));
	savepoint = fts_savepoint_create(fts_trx->last_stmt, NULL, NULL);
}

/********************************************************************
Undo the Doc ID add/delete operations in last stmt */
static
void
fts_undo_last_stmt(
/*===============*/
	fts_trx_table_t*	s_ftt,	/*!< in: Transaction FTS table */
	fts_trx_table_t*	l_ftt)	/*!< in: last stmt FTS table */
{
	ib_rbt_t*		s_rows;
	ib_rbt_t*		l_rows;
	const ib_rbt_node_t*	node;

	l_rows = l_ftt->rows;
	s_rows = s_ftt->rows;

	for (node = rbt_first(l_rows);
	     node;
	     node = rbt_next(l_rows, node)) {
		fts_trx_row_t*	l_row = rbt_value(fts_trx_row_t, node);
		ib_rbt_bound_t	parent;

		rbt_search(s_rows, &parent, &(l_row->doc_id));

		if (parent.result == 0) {
			fts_trx_row_t*	s_row = rbt_value(
				fts_trx_row_t, parent.last);

			switch (l_row->state) {
			case FTS_INSERT:
				ut_free(rbt_remove_node(s_rows, parent.last));
				break;

			case FTS_DELETE:
				if (s_row->state == FTS_NOTHING) {
					s_row->state = FTS_INSERT;
				} else if (s_row->state == FTS_DELETE) {
					ut_free(rbt_remove_node(
						s_rows, parent.last));
				}
				break;

			/* FIXME: Check if FTS_MODIFY need to be addressed */
			case FTS_MODIFY:
			case FTS_NOTHING:
				break;
			default:
				ut_error;
			}
		}
	}
}

/**********************************************************************//**
Rollback to savepoint indentified by name.
@return DB_SUCCESS or error code */
void
fts_savepoint_rollback_last_stmt(
/*=============================*/
	trx_t*		trx)		/*!< in: transaction */
{
	ib_vector_t*		savepoints;
	fts_savepoint_t*	savepoint;
	fts_savepoint_t*	last_stmt;
	fts_trx_t*		fts_trx;
	ib_rbt_bound_t		parent;
	const ib_rbt_node_t*    node;
	ib_rbt_t*		l_tables;
	ib_rbt_t*		s_tables;

	fts_trx = trx->fts_trx;
	savepoints = fts_trx->savepoints;

	savepoint = static_cast<fts_savepoint_t*>(ib_vector_last(savepoints));
	last_stmt = static_cast<fts_savepoint_t*>(
		ib_vector_last(fts_trx->last_stmt));

	l_tables = last_stmt->tables;
	s_tables = savepoint->tables;

	for (node = rbt_first(l_tables);
	     node;
	     node = rbt_next(l_tables, node)) {

		fts_trx_table_t**	l_ftt;

		l_ftt = rbt_value(fts_trx_table_t*, node);

		rbt_search_cmp(
			s_tables, &parent, &(*l_ftt)->table->id,
			fts_trx_table_id_cmp, NULL);

		if (parent.result == 0) {
			fts_trx_table_t**	s_ftt;

			s_ftt = rbt_value(fts_trx_table_t*, parent.last);

			fts_undo_last_stmt(*s_ftt, *l_ftt);
		}
	}
}

/**********************************************************************//**
Rollback to savepoint indentified by name.
@return DB_SUCCESS or error code */
void
fts_savepoint_rollback(
/*===================*/
	trx_t*		trx,		/*!< in: transaction */
	const char*	name)		/*!< in: savepoint name */
{
	ulint		i;
	ib_vector_t*	savepoints;

	ut_a(name != NULL);

	savepoints = trx->fts_trx->savepoints;

	/* We pop all savepoints from the the top of the stack up to
	and including the instance that was found. */
	i = fts_savepoint_lookup(savepoints, name);

	if (i != ULINT_UNDEFINED) {
		fts_savepoint_t*	savepoint;

		ut_a(i > 0);

		while (ib_vector_size(savepoints) > i) {
			fts_savepoint_t*	savepoint;

			savepoint = static_cast<fts_savepoint_t*>(
				ib_vector_pop(savepoints));

			if (savepoint->name != NULL) {
				/* Since name was allocated on the heap, the
				memory will be released when the transaction
				completes. */
				savepoint->name = NULL;

				fts_savepoint_free(savepoint);
			}
		}

		/* Pop all a elements from the top of the stack that may
		have been released. We have to be careful that we don't
		delete the implied savepoint. */

		for (savepoint = static_cast<fts_savepoint_t*>(
				ib_vector_last(savepoints));
		     ib_vector_size(savepoints) > 1
		     && savepoint->name == NULL;
		     savepoint = static_cast<fts_savepoint_t*>(
				ib_vector_last(savepoints))) {

			ib_vector_pop(savepoints);
		}

		/* Make sure we don't delete the implied savepoint. */
		ut_a(ib_vector_size(savepoints) > 0);

		/* Restore the savepoint. */
		fts_savepoint_take(trx, trx->fts_trx, name);
	}
}

/** Check if a table is an FTS auxiliary table name.
@param[out]	table	FTS table info
@param[in]	name	Table name
@param[in]	len	Length of table name
@return true if the name matches an auxiliary table name pattern */
static
bool
fts_is_aux_table_name(
	fts_aux_table_t*	table,
	const char*		name,
	ulint			len)
{
	const char*	ptr;
	char*		end;
	char		my_name[MAX_FULL_NAME_LEN + 1];

	ut_ad(len <= MAX_FULL_NAME_LEN);
	ut_memcpy(my_name, name, len);
	my_name[len] = 0;
	end = my_name + len;

	ptr = static_cast<const char*>(memchr(my_name, '/', len));

	if (ptr != NULL) {
		/* We will start the match after the '/' */
		++ptr;
		len = end - ptr;
	}

	/* All auxiliary tables are prefixed with "FTS_" and the name
	length will be at the very least greater than 20 bytes. */
	if (ptr != NULL && len > 20 && strncmp(ptr, "FTS_", 4) == 0) {
		ulint		i;

		/* Skip the prefix. */
		ptr += 4;
		len -= 4;

		/* Try and read the table id. */
		if (!fts_read_object_id(&table->parent_id, ptr)) {
			return(false);
		}

		/* Skip the table id. */
		ptr = static_cast<const char*>(memchr(ptr, '_', len));

		if (ptr == NULL) {
			return(false);
		}

		/* Skip the underscore. */
		++ptr;
		ut_a(end > ptr);
		len = end - ptr;

		/* First search the common table suffix array. */
		for (i = 0; fts_common_tables[i] != NULL; ++i) {

			if (strncmp(ptr, fts_common_tables[i], len) == 0) {
				return(true);
			}
		}

		/* Could be obsolete common tables. */
		if (strncmp(ptr, "ADDED", len) == 0
		    || strncmp(ptr, "STOPWORDS", len) == 0) {
			return(true);
		}

		/* Try and read the index id. */
		if (!fts_read_object_id(&table->index_id, ptr)) {
			return(false);
		}

		/* Skip the table id. */
		ptr = static_cast<const char*>(memchr(ptr, '_', len));

		if (ptr == NULL) {
			return(false);
		}

		/* Skip the underscore. */
		++ptr;
		ut_a(end > ptr);
		len = end - ptr;

		/* Search the FT index specific array. */
		for (i = 0; i < FTS_NUM_AUX_INDEX; ++i) {

			if (strncmp(ptr, fts_get_suffix(i), len) == 0) {
				return(true);
			}
		}

		/* Other FT index specific table(s). */
		if (strncmp(ptr, "DOC_ID", len) == 0) {
			return(true);
		}
	}

	return(false);
}

/**********************************************************************//**
Callback function to read a single table ID column.
@return Always return TRUE */
static
ibool
fts_read_tables(
/*============*/
	void*		row,		/*!< in: sel_node_t* */
	void*		user_arg)	/*!< in: pointer to ib_vector_t */
{
	int		i;
	fts_aux_table_t*table;
	mem_heap_t*	heap;
	ibool		done = FALSE;
	ib_vector_t*	tables = static_cast<ib_vector_t*>(user_arg);
	sel_node_t*	sel_node = static_cast<sel_node_t*>(row);
	que_node_t*	exp = sel_node->select_list;

	/* Must be a heap allocated vector. */
	ut_a(tables->allocator->arg != NULL);

	/* We will use this heap for allocating strings. */
	heap = static_cast<mem_heap_t*>(tables->allocator->arg);
	table = static_cast<fts_aux_table_t*>(ib_vector_push(tables, NULL));

	memset(table, 0x0, sizeof(*table));

	/* Iterate over the columns and read the values. */
	for (i = 0; exp && !done; exp = que_node_get_next(exp), ++i) {

		dfield_t*	dfield = que_node_get_val(exp);
		void*		data = dfield_get_data(dfield);
		ulint		len = dfield_get_len(dfield);

		ut_a(len != UNIV_SQL_NULL);

		/* Note: The column numbers below must match the SELECT */
		switch (i) {
		case 0: /* NAME */

			if (!fts_is_aux_table_name(
				table, static_cast<const char*>(data), len)) {
				ib_vector_pop(tables);
				done = TRUE;
				break;
			}

			table->name = static_cast<char*>(
				mem_heap_alloc(heap, len + 1));
			memcpy(table->name, data, len);
			table->name[len] = 0;
			break;

		case 1: /* ID */
			ut_a(len == 8);
			table->id = mach_read_from_8(
				static_cast<const byte*>(data));
			break;

		default:
			ut_error;
		}
	}

	return(TRUE);
}

/******************************************************************//**
Callback that sets a hex formatted FTS table's flags2 in
SYS_TABLES. The flags is stored in MIX_LEN column.
@return FALSE if all OK */
static
ibool
fts_set_hex_format(
/*===============*/
	void*		row,		/*!< in: sel_node_t* */
	void*		user_arg)	/*!< in: bool set/unset flag */
{
	sel_node_t*	node = static_cast<sel_node_t*>(row);
	dfield_t*	dfield = que_node_get_val(node->select_list);

	ut_ad(dtype_get_mtype(dfield_get_type(dfield)) == DATA_INT);
	ut_ad(dfield_get_len(dfield) == sizeof(ib_uint32_t));
	/* There should be at most one matching record. So the value
	must be the default value. */
	ut_ad(mach_read_from_4(static_cast<byte*>(user_arg))
	      == ULINT32_UNDEFINED);

	ulint		flags2 = mach_read_from_4(
			static_cast<byte*>(dfield_get_data(dfield)));

	flags2 |= DICT_TF2_FTS_AUX_HEX_NAME;

	mach_write_to_4(static_cast<byte*>(user_arg), flags2);

	return(FALSE);
}

/*****************************************************************//**
Update the DICT_TF2_FTS_AUX_HEX_NAME flag in SYS_TABLES.
@return DB_SUCCESS or error code. */
static
dberr_t
fts_update_hex_format_flag(
/*=======================*/
	trx_t*		trx,		/*!< in/out: transaction that
					covers the update */
	table_id_t	table_id,	/*!< in: Table for which we want
					to set the root table->flags2 */
	bool		dict_locked)	/*!< in: set to true if the
					caller already owns the
					dict_sys_t::mutex. */
{
	pars_info_t*		info;
	ib_uint32_t		flags2;

	static const char	sql[] =
		"PROCEDURE UPDATE_HEX_FORMAT_FLAG() IS\n"
		"DECLARE FUNCTION my_func;\n"
		"DECLARE CURSOR c IS\n"
		" SELECT MIX_LEN"
		" FROM SYS_TABLES"
		" WHERE ID = :table_id FOR UPDATE;"
		"\n"
		"BEGIN\n"
		"OPEN c;\n"
		"WHILE 1 = 1 LOOP\n"
		"  FETCH c INTO my_func();\n"
		"  IF c % NOTFOUND THEN\n"
		"    EXIT;\n"
		"  END IF;\n"
		"END LOOP;\n"
		"UPDATE SYS_TABLES"
		" SET MIX_LEN = :flags2"
		" WHERE ID = :table_id;\n"
		"CLOSE c;\n"
		"END;\n";

	flags2 = ULINT32_UNDEFINED;

	info = pars_info_create();

	pars_info_add_ull_literal(info, "table_id", table_id);
	pars_info_bind_int4_literal(info, "flags2", &flags2);

	pars_info_bind_function(
		info, "my_func", fts_set_hex_format, &flags2);

	if (trx_get_dict_operation(trx) == TRX_DICT_OP_NONE) {
		trx_set_dict_operation(trx, TRX_DICT_OP_INDEX);
	}

	dberr_t err = que_eval_sql(info, sql, !dict_locked, trx);

	ut_a(flags2 != ULINT32_UNDEFINED);

	return(err);
}

/*********************************************************************//**
Rename an aux table to HEX format. It's called when "%016llu" is used
to format an object id in table name, which only happens in Windows. */
static MY_ATTRIBUTE((nonnull, warn_unused_result))
dberr_t
fts_rename_one_aux_table_to_hex_format(
/*===================================*/
	trx_t*			trx,		/*!< in: transaction */
	const fts_aux_table_t*	aux_table,	/*!< in: table info */
	const dict_table_t*	parent_table)	/*!< in: parent table name */
{
	const char*     ptr;
	fts_table_t	fts_table;
	char		new_name[MAX_FULL_NAME_LEN];
	dberr_t		error;

	ptr = strchr(aux_table->name, '/');
	ut_a(ptr != NULL);
	++ptr;
	/* Skip "FTS_", table id and underscore */
	for (ulint i = 0; i < 2; ++i) {
		ptr = strchr(ptr, '_');
		ut_a(ptr != NULL);
		++ptr;
	}

	fts_table.suffix = NULL;
	if (aux_table->index_id == 0) {
		fts_table.type = FTS_COMMON_TABLE;

		for (ulint i = 0; fts_common_tables[i] != NULL; ++i) {
			if (strcmp(ptr, fts_common_tables[i]) == 0) {
				fts_table.suffix = fts_common_tables[i];
				break;
			}
		}
	} else {
		fts_table.type = FTS_INDEX_TABLE;

		/* Skip index id and underscore */
		ptr = strchr(ptr, '_');
		ut_a(ptr != NULL);
		++ptr;

		for (ulint i = 0; fts_index_selector[i].value; ++i) {
			if (strcmp(ptr, fts_get_suffix(i)) == 0) {
				fts_table.suffix = fts_get_suffix(i);
				break;
			}
		}
	}

	ut_a(fts_table.suffix != NULL);

	fts_table.table_id = aux_table->parent_id;
	fts_table.index_id = aux_table->index_id;
	fts_table.table = parent_table;

	fts_get_table_name(&fts_table, new_name);
	ut_ad(strcmp(new_name, aux_table->name) != 0);

	if (trx_get_dict_operation(trx) == TRX_DICT_OP_NONE) {
		trx_set_dict_operation(trx, TRX_DICT_OP_INDEX);
	}

	error = row_rename_table_for_mysql(aux_table->name, new_name, trx,
					   false, false);

	if (error != DB_SUCCESS) {
		ib::warn() << "Failed to rename aux table '"
			<< aux_table->name << "' to new format '"
			<< new_name << "'.";
	} else {
		ib::info() << "Renamed aux table '" << aux_table->name
			<< "' to '" << new_name << "'.";
	}

	return(error);
}

/**********************************************************************//**
Rename all aux tables of a parent table to HEX format. Also set aux tables'
flags2 and parent table's flags2 with DICT_TF2_FTS_AUX_HEX_NAME.
It's called when "%016llu" is used to format an object id in table name,
which only happens in Windows.
Note the ids in tables are correct but the names are old ambiguous ones.

This function should make sure that either all the parent table and aux tables
are set DICT_TF2_FTS_AUX_HEX_NAME with flags2 or none of them are set */
static MY_ATTRIBUTE((nonnull, warn_unused_result))
dberr_t
fts_rename_aux_tables_to_hex_format_low(
/*====================================*/
	trx_t*		trx,		/*!< in: transaction */
	dict_table_t*	parent_table,	/*!< in: parent table */
	ib_vector_t*	tables)		/*!< in: aux tables to rename. */
{
	dberr_t		error;
	ulint		count;

	ut_ad(!DICT_TF2_FLAG_IS_SET(parent_table, DICT_TF2_FTS_AUX_HEX_NAME));
	ut_ad(!ib_vector_is_empty(tables));

	error = fts_update_hex_format_flag(trx, parent_table->id, true);

	if (error != DB_SUCCESS) {
		ib::warn() << "Setting parent table " << parent_table->name
			<< " to hex format failed.";
		fts_sql_rollback(trx);
		return(error);
	}

	DICT_TF2_FLAG_SET(parent_table, DICT_TF2_FTS_AUX_HEX_NAME);

	for (count = 0; count < ib_vector_size(tables); ++count) {
		dict_table_t*		table;
		fts_aux_table_t*	aux_table;

		aux_table = static_cast<fts_aux_table_t*>(
			ib_vector_get(tables, count));

		table = dict_table_open_on_id(aux_table->id, TRUE,
					      DICT_TABLE_OP_NORMAL);

		ut_ad(table != NULL);
		ut_ad(!DICT_TF2_FLAG_IS_SET(table, DICT_TF2_FTS_AUX_HEX_NAME));

		/* Set HEX_NAME flag here to make sure we can get correct
		new table name in following function */
		DICT_TF2_FLAG_SET(table, DICT_TF2_FTS_AUX_HEX_NAME);
		error = fts_rename_one_aux_table_to_hex_format(trx,
				aux_table, parent_table);
		/* We will rollback the trx if the error != DB_SUCCESS,
		so setting the flag here is the same with setting it in
		row_rename_table_for_mysql */
		DBUG_EXECUTE_IF("rename_aux_table_fail", error = DB_ERROR;);

		if (error != DB_SUCCESS) {
			dict_table_close(table, TRUE, FALSE);

			ib::warn() << "Failed to rename one aux table "
				<< aux_table->name << ". Will revert"
				" all successful rename operations.";

			fts_sql_rollback(trx);
			break;
		}

		error = fts_update_hex_format_flag(trx, aux_table->id, true);
		dict_table_close(table, TRUE, FALSE);

		if (error != DB_SUCCESS) {
			ib::warn() << "Setting aux table " << aux_table->name
				<< " to hex format failed.";

			fts_sql_rollback(trx);
			break;
		}
	}

	if (error != DB_SUCCESS) {
		ut_ad(count != ib_vector_size(tables));

		/* If rename fails, thr trx would be rolled back, we can't
		use it any more, we'll start a new background trx to do
		the reverting. */

		ut_ad(!trx_is_started(trx));

		bool not_rename = false;

		/* Try to revert those succesful rename operations
		in order to revert the ibd file rename. */
		for (ulint i = 0; i <= count; ++i) {
			dict_table_t*		table;
			fts_aux_table_t*	aux_table;
			trx_t*			trx_bg;
			dberr_t			err;

			aux_table = static_cast<fts_aux_table_t*>(
				ib_vector_get(tables, i));

			table = dict_table_open_on_id(aux_table->id, TRUE,
						      DICT_TABLE_OP_NORMAL);
			ut_ad(table != NULL);

			if (not_rename) {
				DICT_TF2_FLAG_UNSET(table,
						    DICT_TF2_FTS_AUX_HEX_NAME);
			}

			if (!DICT_TF2_FLAG_IS_SET(table,
						  DICT_TF2_FTS_AUX_HEX_NAME)) {
				dict_table_close(table, TRUE, FALSE);
				continue;
			}

			trx_bg = trx_allocate_for_background();
			trx_bg->op_info = "Revert half done rename";
			trx_bg->dict_operation_lock_mode = RW_X_LATCH;
			trx_start_for_ddl(trx_bg, TRX_DICT_OP_TABLE);

			DICT_TF2_FLAG_UNSET(table, DICT_TF2_FTS_AUX_HEX_NAME);
			err = row_rename_table_for_mysql(table->name.m_name,
							 aux_table->name,
							 trx_bg, false, false);

			trx_bg->dict_operation_lock_mode = 0;
			dict_table_close(table, TRUE, FALSE);

			if (err != DB_SUCCESS) {
				ib::warn() << "Failed to revert table "
					<< table->name << ". Please revert"
					" manually.";
				fts_sql_rollback(trx_bg);
				trx_free_for_background(trx_bg);
				/* Continue to clear aux tables' flags2 */
				not_rename = true;
				continue;
			}

			fts_sql_commit(trx_bg);
			trx_free_for_background(trx_bg);
		}

		DICT_TF2_FLAG_UNSET(parent_table, DICT_TF2_FTS_AUX_HEX_NAME);
	}

	return(error);
}

/**********************************************************************//**
Convert an id, which is actually a decimal number but was regard as a HEX
from a string, to its real value. */
static
ib_id_t
fts_fake_hex_to_dec(
/*================*/
	ib_id_t		id)			/*!< in: number to convert */
{
	ib_id_t		dec_id = 0;
	char		tmp_id[FTS_AUX_MIN_TABLE_ID_LENGTH];

#ifdef UNIV_DEBUG
	int		ret =
#endif /* UNIV_DEBUG */
	sprintf(tmp_id, UINT64PFx, id);
	ut_ad(ret == 16);
#ifdef UNIV_DEBUG
	ret =
#endif /* UNIV_DEBUG */
	sscanf(tmp_id, "%016" UINT64scan, &dec_id);
	ut_ad(ret == 1);

	return dec_id;
}

/*********************************************************************//**
Compare two fts_aux_table_t parent_ids.
@return < 0 if n1 < n2, 0 if n1 == n2, > 0 if n1 > n2 */
UNIV_INLINE
int
fts_check_aux_table_parent_id_cmp(
/*==============================*/
	const void*	p1,		/*!< in: id1 */
	const void*	p2)		/*!< in: id2 */
{
	const fts_aux_table_t*	fa1 = static_cast<const fts_aux_table_t*>(p1);
	const fts_aux_table_t*	fa2 = static_cast<const fts_aux_table_t*>(p2);

	return static_cast<int>(fa1->parent_id - fa2->parent_id);
}

/** Mark all the fts index associated with the parent table as corrupted.
@param[in]	trx		transaction
@param[in, out] parent_table	fts index associated with this parent table
				will be marked as corrupted. */
static
void
fts_parent_all_index_set_corrupt(
	trx_t*		trx,
	dict_table_t*	parent_table)
{
	fts_t*	fts = parent_table->fts;

	if (trx_get_dict_operation(trx) == TRX_DICT_OP_NONE) {
		trx_set_dict_operation(trx, TRX_DICT_OP_INDEX);
	}

	for (ulint j = 0; j < ib_vector_size(fts->indexes); j++) {
		dict_index_t*	index = static_cast<dict_index_t*>(
			ib_vector_getp_const(fts->indexes, j));
		dict_set_corrupted(index,
				   trx, "DROP ORPHANED TABLE");
	}
}

/** Mark the fts index which index id matches the id as corrupted.
@param[in]	trx		transaction
@param[in]	id		index id to search
@param[in, out]	parent_table	parent table to check with all
				the index. */
static
void
fts_set_index_corrupt(
	trx_t*		trx,
	index_id_t	id,
	dict_table_t*	table)
{
	fts_t*	fts = table->fts;

	if (trx_get_dict_operation(trx) == TRX_DICT_OP_NONE) {
		trx_set_dict_operation(trx, TRX_DICT_OP_INDEX);
	}

	for (ulint j = 0; j < ib_vector_size(fts->indexes); j++) {
		dict_index_t*	index = static_cast<dict_index_t*>(
			ib_vector_getp_const(fts->indexes, j));
		if (index->id == id) {
			dict_set_corrupted(index, trx,
					   "DROP ORPHANED TABLE");
			break;
		}
	}
}

/** Check the index for the aux table is corrupted.
@param[in]	aux_table	auxiliary table
@retval nonzero if index is corrupted, zero for valid index */
static
ulint
fts_check_corrupt_index(
	fts_aux_table_t*	aux_table)
{
	dict_table_t*	table;
	dict_index_t*	index;
	table = dict_table_open_on_id(
		aux_table->parent_id, TRUE, DICT_TABLE_OP_NORMAL);

	if (table == NULL) {
		return(0);
	}

	for (index = UT_LIST_GET_FIRST(table->indexes);
	     index;
	     index = UT_LIST_GET_NEXT(indexes, index)) {
		if (index->id == aux_table->index_id) {
			ut_ad(index->type & DICT_FTS);
			dict_table_close(table, true, false);
			return index->is_corrupted();
		}
	}

	dict_table_close(table, true, false);
	return(0);
}

/* Get parent table name if it's a fts aux table
@param[in]	aux_table_name	aux table name
@param[in]	aux_table_len	aux table length
@return parent table name, or NULL */
char*
fts_get_parent_table_name(
	const char*	aux_table_name,
	ulint		aux_table_len)
{
	fts_aux_table_t	aux_table;
	char*		parent_table_name = NULL;

	if (fts_is_aux_table_name(&aux_table, aux_table_name, aux_table_len)) {
		dict_table_t*	parent_table;

		parent_table = dict_table_open_on_id(
			aux_table.parent_id, TRUE, DICT_TABLE_OP_NORMAL);

		if (parent_table != NULL) {
			parent_table_name = mem_strdupl(
				parent_table->name.m_name,
				strlen(parent_table->name.m_name));

			dict_table_close(parent_table, TRUE, FALSE);
		}
	}

	return(parent_table_name);
}

/** Check the validity of the parent table.
@param[in]	aux_table	auxiliary table
@return true if it is a valid table or false if it is not */
static
bool
fts_valid_parent_table(
	const fts_aux_table_t*	aux_table)
{
	dict_table_t*	parent_table;
	bool		valid = false;

	parent_table = dict_table_open_on_id(
		aux_table->parent_id, TRUE, DICT_TABLE_OP_NORMAL);

	if (parent_table != NULL && parent_table->fts != NULL) {
		if (aux_table->index_id == 0) {
			valid = true;
		} else {
			index_id_t	id = aux_table->index_id;
			dict_index_t*	index;

			/* Search for the FT index in the table's list. */
			for (index = UT_LIST_GET_FIRST(parent_table->indexes);
			     index;
			     index = UT_LIST_GET_NEXT(indexes, index)) {
				if (index->id == id) {
					valid = true;
					break;
				}

			}
		}
	}

	if (parent_table) {
		dict_table_close(parent_table, TRUE, FALSE);
	}

	return(valid);
}

/** Try to rename all aux tables of the specified parent table.
@param[in]	aux_tables	aux_tables to be renamed
@param[in]	parent_table	parent table of all aux
				tables stored in tables. */
static
void
fts_rename_aux_tables_to_hex_format(
	ib_vector_t*	aux_tables,
	dict_table_t*	parent_table)
{
	dberr_t err;
	trx_t*	trx_rename = trx_allocate_for_background();
	trx_rename->op_info = "Rename aux tables to hex format";
	trx_rename->dict_operation_lock_mode = RW_X_LATCH;
	trx_start_for_ddl(trx_rename, TRX_DICT_OP_TABLE);

	err = fts_rename_aux_tables_to_hex_format_low(trx_rename,
						      parent_table, aux_tables);

	trx_rename->dict_operation_lock_mode = 0;

	if (err != DB_SUCCESS) {

		ib::warn() << "Rollback operations on all aux tables of "
			"table "<< parent_table->name << ". All the fts index "
			"associated with the table are marked as corrupted. "
			"Please rebuild the index again.";

		/* Corrupting the fts index related to parent table. */
		trx_t*	trx_corrupt;
		trx_corrupt = trx_allocate_for_background();
		trx_corrupt->dict_operation_lock_mode = RW_X_LATCH;
		trx_start_for_ddl(trx_corrupt, TRX_DICT_OP_TABLE);
		fts_parent_all_index_set_corrupt(trx_corrupt, parent_table);
		trx_corrupt->dict_operation_lock_mode = 0;
		fts_sql_commit(trx_corrupt);
		trx_free_for_background(trx_corrupt);
	} else {
		fts_sql_commit(trx_rename);
	}

	trx_free_for_background(trx_rename);
	ib_vector_reset(aux_tables);
}

/** Set the hex format flag for the parent table.
@param[in, out]	parent_table	parent table
@param[in]	trx		transaction */
static
void
fts_set_parent_hex_format_flag(
	dict_table_t*	parent_table,
	trx_t*		trx)
{
	if (!DICT_TF2_FLAG_IS_SET(parent_table,
				  DICT_TF2_FTS_AUX_HEX_NAME)) {
		DBUG_EXECUTE_IF("parent_table_flag_fail", DBUG_SUICIDE(););

		dberr_t	err = fts_update_hex_format_flag(
				trx, parent_table->id, true);

		if (err != DB_SUCCESS) {
			ib::fatal() << "Setting parent table "
				<< parent_table->name
				<< "to hex format failed. Please try "
				<< "to restart the server again, if it "
				<< "doesn't work, the system tables "
				<< "might be corrupted.";
		} else {
			DICT_TF2_FLAG_SET(
				parent_table, DICT_TF2_FTS_AUX_HEX_NAME);
		}
	}
}

/** Drop the obsolete auxilary table.
@param[in]	tables	tables to be dropped. */
static
void
fts_drop_obsolete_aux_table_from_vector(
	ib_vector_t*	tables)
{
	dberr_t		err;

	for (ulint count = 0; count < ib_vector_size(tables);
	     ++count) {

		fts_aux_table_t*	aux_drop_table;
		aux_drop_table = static_cast<fts_aux_table_t*>(
			ib_vector_get(tables, count));
		trx_t*	trx_drop = trx_allocate_for_background();
		trx_drop->op_info = "Drop obsolete aux tables";
		trx_drop->dict_operation_lock_mode = RW_X_LATCH;
		trx_start_for_ddl(trx_drop, TRX_DICT_OP_TABLE);

		err = row_drop_table_for_mysql(
			aux_drop_table->name, trx_drop,
			SQLCOM_DROP_TABLE, true);

		trx_drop->dict_operation_lock_mode = 0;

		if (err != DB_SUCCESS) {
			/* We don't need to worry about the
			failure, since server would try to
			drop it on next restart, even if
			the table was broken. */
			ib::warn() << "Failed to drop obsolete aux table "
				<< aux_drop_table->name << ", which is "
				<< "harmless. will try to drop it on next "
				<< "restart.";

			fts_sql_rollback(trx_drop);
		} else {
			ib::info() << "Dropped obsolete aux"
				" table '" << aux_drop_table->name
				<< "'.";

			fts_sql_commit(trx_drop);
		}

		trx_free_for_background(trx_drop);
	}
}

/** Drop all the auxiliary table present in the vector.
@param[in]	trx	transaction
@param[in]	tables	tables to be dropped */
static
void
fts_drop_aux_table_from_vector(
	trx_t*		trx,
	ib_vector_t*	tables)
{
	for (ulint count = 0; count < ib_vector_size(tables);
	    ++count) {
		fts_aux_table_t*	aux_drop_table;
		aux_drop_table = static_cast<fts_aux_table_t*>(
				ib_vector_get(tables, count));

		/* Check for the validity of the parent table */
		if (!fts_valid_parent_table(aux_drop_table)) {

			ib::warn() << "Parent table of FTS auxiliary table "
				<< aux_drop_table->name << " not found.";

			dberr_t err = fts_drop_table(trx, aux_drop_table->name);
			if (err == DB_FAIL) {

				char*	path = fil_make_filepath(
					NULL, aux_drop_table->name, IBD, false);

				if (path != NULL) {
					os_file_delete_if_exists(
							innodb_data_file_key,
							path , NULL);
					ut_free(path);
				}
			}
		}
	}
}

/**********************************************************************//**
Check and drop all orphaned FTS auxiliary tables, those that don't have
a parent table or FTS index defined on them.
@return DB_SUCCESS or error code */
static MY_ATTRIBUTE((nonnull))
void
fts_check_and_drop_orphaned_tables(
/*===============================*/
	trx_t*		trx,			/*!< in: transaction */
	ib_vector_t*	tables)			/*!< in: tables to check */
{
	mem_heap_t*	heap;
	ib_vector_t*	aux_tables_to_rename;
	ib_vector_t*	invalid_aux_tables;
	ib_vector_t*	valid_aux_tables;
	ib_vector_t*	drop_aux_tables;
	ib_vector_t*	obsolete_aux_tables;
	ib_alloc_t*	heap_alloc;

	heap = mem_heap_create(1024);
	heap_alloc = ib_heap_allocator_create(heap);

	/* We store all aux tables belonging to the same parent table here,
	and rename all these tables in a batch mode. */
	aux_tables_to_rename = ib_vector_create(heap_alloc,
						sizeof(fts_aux_table_t), 128);

	/* We store all fake auxiliary table and orphaned table here. */
	invalid_aux_tables = ib_vector_create(heap_alloc,
					      sizeof(fts_aux_table_t), 128);

	/* We store all valid aux tables. We use this to filter the
	fake auxiliary table from invalid auxiliary tables. */
	valid_aux_tables = ib_vector_create(heap_alloc,
					    sizeof(fts_aux_table_t), 128);

	/* We store all auxiliary tables to be dropped. */
	drop_aux_tables = ib_vector_create(heap_alloc,
					   sizeof(fts_aux_table_t), 128);

	/* We store all obsolete auxiliary tables to be dropped. */
	obsolete_aux_tables = ib_vector_create(heap_alloc,
					       sizeof(fts_aux_table_t), 128);

	/* Sort by parent_id first, in case rename will fail */
	ib_vector_sort(tables, fts_check_aux_table_parent_id_cmp);

	for (ulint i = 0; i < ib_vector_size(tables); ++i) {
		dict_table_t*		parent_table;
		fts_aux_table_t*	aux_table;
		bool			drop = false;
		dict_table_t*		table;
		fts_aux_table_t*	next_aux_table = NULL;
		ib_id_t			orig_parent_id = 0;
		ib_id_t			orig_index_id = 0;
		bool			rename = false;

		aux_table = static_cast<fts_aux_table_t*>(
			ib_vector_get(tables, i));

		table = dict_table_open_on_id(
			aux_table->id, TRUE, DICT_TABLE_OP_NORMAL);
		orig_parent_id = aux_table->parent_id;
		orig_index_id = aux_table->index_id;

		if (table == NULL
		    || strcmp(table->name.m_name, aux_table->name)) {

			bool	fake_aux = false;

			if (table != NULL) {
				dict_table_close(table, TRUE, FALSE);
			}

			if (i + 1 < ib_vector_size(tables)) {
				next_aux_table = static_cast<fts_aux_table_t*>(
						ib_vector_get(tables, i + 1));
			}

			/* To know whether aux table is fake fts or
			orphan fts table. */
			for (ulint count = 0;
			     count < ib_vector_size(valid_aux_tables);
			     count++) {
				fts_aux_table_t*	valid_aux;
				valid_aux = static_cast<fts_aux_table_t*>(
					ib_vector_get(valid_aux_tables, count));
				if (strcmp(valid_aux->name,
					   aux_table->name) == 0) {
					fake_aux = true;
					break;
				}
			}

			/* All aux tables of parent table, whose id is
			last_parent_id, have been checked, try to rename
			them if necessary. */
			if ((next_aux_table == NULL
			     || orig_parent_id != next_aux_table->parent_id)
			    && (!ib_vector_is_empty(aux_tables_to_rename))) {

					ib_id_t	parent_id = fts_fake_hex_to_dec(
							aux_table->parent_id);

					parent_table = dict_table_open_on_id(
						parent_id, TRUE,
						DICT_TABLE_OP_NORMAL);

					fts_rename_aux_tables_to_hex_format(
						aux_tables_to_rename, parent_table);

					dict_table_close(parent_table, TRUE,
							 FALSE);
			}

			/* If the aux table is fake aux table. Skip it. */
			if (!fake_aux) {
				ib_vector_push(invalid_aux_tables, aux_table);
			}

			continue;
		} else if (!DICT_TF2_FLAG_IS_SET(table,
						 DICT_TF2_FTS_AUX_HEX_NAME)) {

			aux_table->parent_id = fts_fake_hex_to_dec(
						aux_table->parent_id);

			if (aux_table->index_id != 0) {
				aux_table->index_id = fts_fake_hex_to_dec(
							aux_table->index_id);
			}

			ut_ad(aux_table->id > aux_table->parent_id);

			/* Check whether parent table id and index id
			are stored as decimal format. */
			if (fts_valid_parent_table(aux_table)) {

				parent_table = dict_table_open_on_id(
					aux_table->parent_id, true,
					DICT_TABLE_OP_NORMAL);

				ut_ad(parent_table != NULL);
				ut_ad(parent_table->fts != NULL);

				if (!DICT_TF2_FLAG_IS_SET(
					parent_table,
					DICT_TF2_FTS_AUX_HEX_NAME)) {
					rename = true;
				}

				dict_table_close(parent_table, TRUE, FALSE);
			}

			if (!rename) {
				/* Reassign the original value of
				aux table if it is not in decimal format */
				aux_table->parent_id = orig_parent_id;
				aux_table->index_id = orig_index_id;
			}
		}

		if (table != NULL) {
			dict_table_close(table, TRUE, FALSE);
		}

		if (!rename) {
			/* Check the validity of the parent table. */
			if (!fts_valid_parent_table(aux_table)) {
				drop = true;
			}
		}

		/* Filter out the fake aux table by comparing with the
		current valid auxiliary table name. */
		for (ulint count = 0;
		     count < ib_vector_size(invalid_aux_tables); count++) {
			fts_aux_table_t*	invalid_aux;
			invalid_aux = static_cast<fts_aux_table_t*>(
				ib_vector_get(invalid_aux_tables, count));
			if (strcmp(invalid_aux->name, aux_table->name) == 0) {
				ib_vector_remove(
					invalid_aux_tables,
					*reinterpret_cast<void**>(invalid_aux));
				break;
			}
		}

		ib_vector_push(valid_aux_tables, aux_table);

		/* If the index associated with aux table is corrupted,
		skip it. */
		if (fts_check_corrupt_index(aux_table) > 0) {

			if (i + 1 < ib_vector_size(tables)) {
				next_aux_table = static_cast<fts_aux_table_t*>(
					ib_vector_get(tables, i + 1));
			}

			if (next_aux_table == NULL
			    || orig_parent_id != next_aux_table->parent_id) {

				parent_table = dict_table_open_on_id(
					aux_table->parent_id, TRUE,
					DICT_TABLE_OP_NORMAL);

				if (!ib_vector_is_empty(aux_tables_to_rename)) {
					fts_rename_aux_tables_to_hex_format(
						aux_tables_to_rename, parent_table);
				} else {
					fts_set_parent_hex_format_flag(
						parent_table, trx);
				}

				dict_table_close(parent_table, TRUE, FALSE);
			}

			continue;
		}

		parent_table = dict_table_open_on_id(
			aux_table->parent_id, TRUE, DICT_TABLE_OP_NORMAL);

		if (drop) {
			ib_vector_push(drop_aux_tables, aux_table);
		} else {
			if (FTS_IS_OBSOLETE_AUX_TABLE(aux_table->name)) {
				ib_vector_push(obsolete_aux_tables, aux_table);
				continue;
			}
		}

		/* If the aux table is in decimal format, we should
		rename it, so push it to aux_tables_to_rename */
		if (!drop && rename) {
			bool	rename_table = true;
			for (ulint count = 0;
			     count < ib_vector_size(aux_tables_to_rename);
			     count++) {
				fts_aux_table_t*	rename_aux =
					static_cast<fts_aux_table_t*>(
					ib_vector_get(aux_tables_to_rename,
						      count));
					if (strcmp(rename_aux->name,
						   aux_table->name) == 0) {
						rename_table = false;
						break;
					}
			}

			if (rename_table) {
				ib_vector_push(aux_tables_to_rename,
					       aux_table);
			}
		}

		if (i + 1 < ib_vector_size(tables)) {
			next_aux_table = static_cast<fts_aux_table_t*>(
				ib_vector_get(tables, i + 1));
		}

		if ((next_aux_table == NULL
		     || orig_parent_id != next_aux_table->parent_id)
		    && !ib_vector_is_empty(aux_tables_to_rename)) {

			ut_ad(rename);
			ut_ad(!DICT_TF2_FLAG_IS_SET(
				parent_table, DICT_TF2_FTS_AUX_HEX_NAME));

			fts_rename_aux_tables_to_hex_format(
				aux_tables_to_rename,parent_table);
		}

		/* The IDs are already in correct hex format. */
		if (!drop && !rename) {
			dict_table_t*	table;

			table = dict_table_open_on_id(
				aux_table->id, TRUE, DICT_TABLE_OP_NORMAL);

			if (table != NULL
			    && strcmp(table->name.m_name, aux_table->name)) {
				dict_table_close(table, TRUE, FALSE);
				table = NULL;
			}

			if (table != NULL
			    && !DICT_TF2_FLAG_IS_SET(
					table,
					DICT_TF2_FTS_AUX_HEX_NAME)) {

				DBUG_EXECUTE_IF("aux_table_flag_fail",
					ib::warn() << "Setting aux table "
						<< table->name << " to hex "
						"format failed.";
					fts_set_index_corrupt(
						trx, aux_table->index_id,
						parent_table);
						goto table_exit;);

				dberr_t err = fts_update_hex_format_flag(
						trx, table->id, true);

				if (err != DB_SUCCESS) {
					ib::warn() << "Setting aux table "
						<< table->name << " to hex "
						"format failed.";

					fts_set_index_corrupt(
						trx, aux_table->index_id,
						parent_table);
				} else {
					DICT_TF2_FLAG_SET(table,
						DICT_TF2_FTS_AUX_HEX_NAME);
				}
			}
#ifndef DBUG_OFF
table_exit:
#endif	/* !DBUG_OFF */

			if (table != NULL) {
				dict_table_close(table, TRUE, FALSE);
			}

			ut_ad(parent_table != NULL);

			fts_set_parent_hex_format_flag(
				parent_table, trx);
		}

		if (parent_table != NULL) {
			dict_table_close(parent_table, TRUE, FALSE);
		}
	}

	fts_drop_aux_table_from_vector(trx, invalid_aux_tables);
	fts_drop_aux_table_from_vector(trx, drop_aux_tables);
	fts_sql_commit(trx);

	fts_drop_obsolete_aux_table_from_vector(obsolete_aux_tables);

	/* Free the memory allocated at the beginning */
	if (heap != NULL) {
		mem_heap_free(heap);
	}
}

/**********************************************************************//**
Drop all orphaned FTS auxiliary tables, those that don't have a parent
table or FTS index defined on them. */
void
fts_drop_orphaned_tables(void)
/*==========================*/
{
	trx_t*			trx;
	pars_info_t*		info;
	mem_heap_t*		heap;
	que_t*			graph;
	ib_vector_t*		tables;
	ib_alloc_t*		heap_alloc;
	space_name_list_t	space_name_list;
	dberr_t			error = DB_SUCCESS;

	/* Note: We have to free the memory after we are done with the list. */
	error = fil_get_space_names(space_name_list);

	if (error == DB_OUT_OF_MEMORY) {
		ib::fatal() << "Out of memory";
	}

	heap = mem_heap_create(1024);
	heap_alloc = ib_heap_allocator_create(heap);

	/* We store the table ids of all the FTS indexes that were found. */
	tables = ib_vector_create(heap_alloc, sizeof(fts_aux_table_t), 128);

	/* Get the list of all known .ibd files and check for orphaned
	FTS auxiliary files in that list. We need to remove them because
	users can't map them back to table names and this will create
	unnecessary clutter. */

	for (space_name_list_t::iterator it = space_name_list.begin();
	     it != space_name_list.end();
	     ++it) {

		fts_aux_table_t*	fts_aux_table;

		fts_aux_table = static_cast<fts_aux_table_t*>(
			ib_vector_push(tables, NULL));

		memset(fts_aux_table, 0x0, sizeof(*fts_aux_table));

		if (!fts_is_aux_table_name(fts_aux_table, *it, strlen(*it))) {
			ib_vector_pop(tables);
		} else {
			ulint	len = strlen(*it);

			fts_aux_table->id = fil_space_get_id_by_name(*it);

			/* We got this list from fil0fil.cc. The tablespace
			with this name must exist. */
			ut_a(fts_aux_table->id != ULINT_UNDEFINED);

			fts_aux_table->name = static_cast<char*>(
				mem_heap_dup(heap, *it, len + 1));

			fts_aux_table->name[len] = 0;
		}
	}

	trx = trx_allocate_for_background();
	trx->op_info = "dropping orphaned FTS tables";
	row_mysql_lock_data_dictionary(trx);

	info = pars_info_create();

	pars_info_bind_function(info, "my_func", fts_read_tables, tables);

	graph = fts_parse_sql_no_dict_lock(
		NULL,
		info,
		"DECLARE FUNCTION my_func;\n"
		"DECLARE CURSOR c IS"
		" SELECT NAME, ID"
		" FROM SYS_TABLES;\n"
		"BEGIN\n"
		"\n"
		"OPEN c;\n"
		"WHILE 1 = 1 LOOP\n"
		"  FETCH c INTO my_func();\n"
		"  IF c % NOTFOUND THEN\n"
		"    EXIT;\n"
		"  END IF;\n"
		"END LOOP;\n"
		"CLOSE c;");

	for (;;) {
		error = fts_eval_sql(trx, graph);

		if (error == DB_SUCCESS) {
			fts_check_and_drop_orphaned_tables(trx, tables);
			break;				/* Exit the loop. */
		} else {
			ib_vector_reset(tables);

			fts_sql_rollback(trx);

			if (error == DB_LOCK_WAIT_TIMEOUT) {
				ib::warn() << "lock wait timeout reading"
					" SYS_TABLES. Retrying!";

				trx->error_state = DB_SUCCESS;
			} else {
				ib::error() << "(" << ut_strerr(error)
					<< ") while reading SYS_TABLES.";

				break;			/* Exit the loop. */
			}
		}
	}

	que_graph_free(graph);

	row_mysql_unlock_data_dictionary(trx);

	trx_free_for_background(trx);

	if (heap != NULL) {
		mem_heap_free(heap);
	}

	/** Free the memory allocated to store the .ibd names. */
	for (space_name_list_t::iterator it = space_name_list.begin();
	     it != space_name_list.end();
	     ++it) {

		UT_DELETE_ARRAY(*it);
	}
}

/**********************************************************************//**
Check whether user supplied stopword table is of the right format.
Caller is responsible to hold dictionary locks.
@return the stopword column charset if qualifies */
CHARSET_INFO*
fts_valid_stopword_table(
/*=====================*/
	const char*	stopword_table_name)	/*!< in: Stopword table
						name */
{
	dict_table_t*	table;
	dict_col_t*     col = NULL;

	if (!stopword_table_name) {
		return(NULL);
	}

	table = dict_table_get_low(stopword_table_name);

	if (!table) {
		ib::error() << "User stopword table " << stopword_table_name
			<< " does not exist.";

		return(NULL);
	} else {
		const char*     col_name;

		col_name = dict_table_get_col_name(table, 0);

		if (ut_strcmp(col_name, "value")) {
			ib::error() << "Invalid column name for stopword"
				" table " << stopword_table_name << ". Its"
				" first column must be named as 'value'.";

			return(NULL);
		}

		col = dict_table_get_nth_col(table, 0);

		if (col->mtype != DATA_VARCHAR
		    && col->mtype != DATA_VARMYSQL) {
			ib::error() << "Invalid column type for stopword"
				" table " << stopword_table_name << ". Its"
				" first column must be of varchar type";

			return(NULL);
		}
	}

	ut_ad(col);

	return(fts_get_charset(col->prtype));
}

/**********************************************************************//**
This function loads the stopword into the FTS cache. It also
records/fetches stopword configuration to/from FTS configure
table, depending on whether we are creating or reloading the
FTS.
@return TRUE if load operation is successful */
ibool
fts_load_stopword(
/*==============*/
	const dict_table_t*
			table,			/*!< in: Table with FTS */
	trx_t*		trx,			/*!< in: Transactions */
	const char*	global_stopword_table,	/*!< in: Global stopword table
						name */
	const char*	session_stopword_table,	/*!< in: Session stopword table
						name */
	ibool		stopword_is_on,		/*!< in: Whether stopword
						option is turned on/off */
	ibool		reload)			/*!< in: Whether it is
						for reloading FTS table */
{
	fts_table_t	fts_table;
	fts_string_t	str;
	dberr_t		error = DB_SUCCESS;
	ulint		use_stopword;
	fts_cache_t*	cache;
	const char*	stopword_to_use = NULL;
	ibool		new_trx = FALSE;
	byte		str_buffer[MAX_FULL_NAME_LEN + 1];

	FTS_INIT_FTS_TABLE(&fts_table, "CONFIG", FTS_COMMON_TABLE, table);

	cache = table->fts->cache;

	if (!reload && !(cache->stopword_info.status
			 & STOPWORD_NOT_INIT)) {
		return(TRUE);
	}

	if (!trx) {
		trx = trx_allocate_for_background();
		if (srv_read_only_mode) {
			trx_start_internal_read_only(trx);
		} else {
			trx_start_internal(trx);
		}
		trx->op_info = "upload FTS stopword";
		new_trx = TRUE;
	}

	/* First check whether stopword filtering is turned off */
	if (reload) {
		error = fts_config_get_ulint(
			trx, &fts_table, FTS_USE_STOPWORD, &use_stopword);
	} else {
		use_stopword = (ulint) stopword_is_on;

		error = fts_config_set_ulint(
			trx, &fts_table, FTS_USE_STOPWORD, use_stopword);
	}

	if (error != DB_SUCCESS) {
		goto cleanup;
	}

	/* If stopword is turned off, no need to continue to load the
	stopword into cache, but still need to do initialization */
	if (!use_stopword) {
		cache->stopword_info.status = STOPWORD_OFF;
		goto cleanup;
	}

	if (reload) {
		/* Fetch the stopword table name from FTS config
		table */
		str.f_n_char = 0;
		str.f_str = str_buffer;
		str.f_len = sizeof(str_buffer) - 1;

		error = fts_config_get_value(
			trx, &fts_table, FTS_STOPWORD_TABLE_NAME, &str);

		if (error != DB_SUCCESS) {
			goto cleanup;
		}

		if (strlen((char*) str.f_str) > 0) {
			stopword_to_use = (const char*) str.f_str;
		}
	} else {
		stopword_to_use = (session_stopword_table)
			? session_stopword_table : global_stopword_table;
	}

	if (stopword_to_use
	    && fts_load_user_stopword(table->fts, stopword_to_use,
				      &cache->stopword_info)) {
		/* Save the stopword table name to the configure
		table */
		if (!reload) {
			str.f_n_char = 0;
			str.f_str = (byte*) stopword_to_use;
			str.f_len = ut_strlen(stopword_to_use);

			error = fts_config_set_value(
				trx, &fts_table, FTS_STOPWORD_TABLE_NAME, &str);
		}
	} else {
		/* Load system default stopword list */
		fts_load_default_stopword(&cache->stopword_info);
	}

cleanup:
	if (new_trx) {
		if (error == DB_SUCCESS) {
			fts_sql_commit(trx);
		} else {
			fts_sql_rollback(trx);
		}

		trx_free_for_background(trx);
	}

	if (!cache->stopword_info.cached_stopword) {
		cache->stopword_info.cached_stopword = rbt_create_arg_cmp(
			sizeof(fts_tokenizer_word_t), innobase_fts_text_cmp,
			&my_charset_latin1);
	}

	return(error == DB_SUCCESS);
}

/**********************************************************************//**
Callback function when we initialize the FTS at the start up
time. It recovers the maximum Doc IDs presented in the current table.
@return: always returns TRUE */
static
ibool
fts_init_get_doc_id(
/*================*/
	void*	row,			/*!< in: sel_node_t* */
	void*	user_arg)		/*!< in: fts cache */
{
	doc_id_t	doc_id = FTS_NULL_DOC_ID;
	sel_node_t*	node = static_cast<sel_node_t*>(row);
	que_node_t*	exp = node->select_list;
	fts_cache_t*    cache = static_cast<fts_cache_t*>(user_arg);

	ut_ad(ib_vector_is_empty(cache->get_docs));

	/* Copy each indexed column content into doc->text.f_str */
	if (exp) {
		dfield_t*	dfield = que_node_get_val(exp);
		dtype_t*        type = dfield_get_type(dfield);
		void*           data = dfield_get_data(dfield);

		ut_a(dtype_get_mtype(type) == DATA_INT);

		doc_id = static_cast<doc_id_t>(mach_read_from_8(
			static_cast<const byte*>(data)));

		if (doc_id >= cache->next_doc_id) {
			cache->next_doc_id = doc_id + 1;
		}
	}

	return(TRUE);
}

/**********************************************************************//**
Callback function when we initialize the FTS at the start up
time. It recovers Doc IDs that have not sync-ed to the auxiliary
table, and require to bring them back into FTS index.
@return: always returns TRUE */
static
ibool
fts_init_recover_doc(
/*=================*/
	void*	row,			/*!< in: sel_node_t* */
	void*	user_arg)		/*!< in: fts cache */
{

	fts_doc_t       doc;
	ulint		doc_len = 0;
	ulint		field_no = 0;
	fts_get_doc_t*  get_doc = static_cast<fts_get_doc_t*>(user_arg);
	doc_id_t	doc_id = FTS_NULL_DOC_ID;
	sel_node_t*	node = static_cast<sel_node_t*>(row);
	que_node_t*	exp = node->select_list;
	fts_cache_t*	cache = get_doc->cache;
	st_mysql_ftparser*	parser = get_doc->index_cache->index->parser;

	fts_doc_init(&doc);
	doc.found = TRUE;

	ut_ad(cache);

	/* Copy each indexed column content into doc->text.f_str */
	while (exp) {
		dfield_t*	dfield = que_node_get_val(exp);
		ulint		len = dfield_get_len(dfield);

		if (field_no == 0) {
			dtype_t*        type = dfield_get_type(dfield);
			void*           data = dfield_get_data(dfield);

			ut_a(dtype_get_mtype(type) == DATA_INT);

			doc_id = static_cast<doc_id_t>(mach_read_from_8(
				static_cast<const byte*>(data)));

			field_no++;
			exp = que_node_get_next(exp);
			continue;
		}

		if (len == UNIV_SQL_NULL) {
			exp = que_node_get_next(exp);
			continue;
		}

		ut_ad(get_doc);

		if (!get_doc->index_cache->charset) {
			get_doc->index_cache->charset = fts_get_charset(
				dfield->type.prtype);
		}

		doc.charset = get_doc->index_cache->charset;

		if (dfield_is_ext(dfield)) {
			dict_table_t*	table = cache->sync->table;

			doc.text.f_str = btr_copy_externally_stored_field(
				&doc.text.f_len,
				static_cast<byte*>(dfield_get_data(dfield)),
				dict_table_page_size(table), len,
				static_cast<mem_heap_t*>(doc.self_heap->arg));
		} else {
			doc.text.f_str = static_cast<byte*>(
				dfield_get_data(dfield));

			doc.text.f_len = len;
		}

		if (field_no == 1) {
			fts_tokenize_document(&doc, NULL, parser);
		} else {
			fts_tokenize_document_next(&doc, doc_len, NULL, parser);
		}

		exp = que_node_get_next(exp);

		doc_len += (exp) ? len + 1 : len;

		field_no++;
	}

	fts_cache_add_doc(cache, get_doc->index_cache, doc_id, doc.tokens);

	fts_doc_free(&doc);

	cache->added++;

	if (doc_id >= cache->next_doc_id) {
		cache->next_doc_id = doc_id + 1;
	}

	return(TRUE);
}

/**********************************************************************//**
This function brings FTS index in sync when FTS index is first
used. There are documents that have not yet sync-ed to auxiliary
tables from last server abnormally shutdown, we will need to bring
such document into FTS cache before any further operations
@return TRUE if all OK */
ibool
fts_init_index(
/*===========*/
	dict_table_t*	table,		/*!< in: Table with FTS */
	ibool		has_cache_lock)	/*!< in: Whether we already have
					cache lock */
{
	dict_index_t*   index;
	doc_id_t        start_doc;
	fts_get_doc_t*  get_doc = NULL;
	fts_cache_t*    cache = table->fts->cache;
	bool		need_init = false;

	ut_ad(!mutex_own(&dict_sys->mutex));

	/* First check cache->get_docs is initialized */
	if (!has_cache_lock) {
		rw_lock_x_lock(&cache->lock);
	}

	rw_lock_x_lock(&cache->init_lock);
	if (cache->get_docs == NULL) {
		cache->get_docs = fts_get_docs_create(cache);
	}
	rw_lock_x_unlock(&cache->init_lock);

	if (table->fts->fts_status & ADDED_TABLE_SYNCED) {
		goto func_exit;
	}

	need_init = true;

	start_doc = cache->synced_doc_id;

	if (!start_doc) {
		fts_cmp_set_sync_doc_id(table, 0, TRUE, &start_doc);
		cache->synced_doc_id = start_doc;
	}

	/* No FTS index, this is the case when previous FTS index
	dropped, and we re-initialize the Doc ID system for subsequent
	insertion */
	if (ib_vector_is_empty(cache->get_docs)) {
		index = table->fts_doc_id_index;

		ut_a(index);

		fts_doc_fetch_by_doc_id(NULL, start_doc, index,
					FTS_FETCH_DOC_BY_ID_LARGE,
					fts_init_get_doc_id, cache);
	} else {
		if (table->fts->cache->stopword_info.status
		    & STOPWORD_NOT_INIT) {
			fts_load_stopword(table, NULL, NULL, NULL, TRUE, TRUE);
		}

		for (ulint i = 0; i < ib_vector_size(cache->get_docs); ++i) {
			get_doc = static_cast<fts_get_doc_t*>(
				ib_vector_get(cache->get_docs, i));

			index = get_doc->index_cache->index;

			fts_doc_fetch_by_doc_id(NULL, start_doc, index,
						FTS_FETCH_DOC_BY_ID_LARGE,
						fts_init_recover_doc, get_doc);
		}
	}

	table->fts->fts_status |= ADDED_TABLE_SYNCED;

	fts_get_docs_clear(cache->get_docs);

func_exit:
	if (!has_cache_lock) {
		rw_lock_x_unlock(&cache->lock);
	}

	if (need_init) {
		mutex_enter(&dict_sys->mutex);
		/* Register the table with the optimize thread. */
		fts_optimize_add_table(table);
		mutex_exit(&dict_sys->mutex);
	}

	return(TRUE);
}

/** Check if the all the auxillary tables associated with FTS index are in
consistent state. For now consistency is check only by ensuring
index->page_no != FIL_NULL
@param[out]	base_table	table has host fts index
@param[in,out]	trx		trx handler */
void
fts_check_corrupt(
	dict_table_t*	base_table,
	trx_t*		trx)
{
	bool		sane = true;
	fts_table_t	fts_table;

	/* Iterate over the common table and check for their sanity. */
	FTS_INIT_FTS_TABLE(&fts_table, NULL, FTS_COMMON_TABLE, base_table);

	for (ulint i = 0; fts_common_tables[i] != NULL && sane; ++i) {

		char	table_name[MAX_FULL_NAME_LEN];

		fts_table.suffix = fts_common_tables[i];
		fts_get_table_name(&fts_table, table_name);

		dict_table_t*	aux_table = dict_table_open_on_name(
			table_name, true, FALSE, DICT_ERR_IGNORE_NONE);

		if (aux_table == NULL) {
			dict_set_corrupted(
				dict_table_get_first_index(base_table),
				trx, "FTS_SANITY_CHECK");
			ut_ad(base_table->corrupted == TRUE);
			sane = false;
			continue;
		}

		for (dict_index_t*	aux_table_index =
			UT_LIST_GET_FIRST(aux_table->indexes);
		     aux_table_index != NULL;
		     aux_table_index =
			UT_LIST_GET_NEXT(indexes, aux_table_index)) {

			/* Check if auxillary table needed for FTS is sane. */
			if (aux_table_index->page == FIL_NULL) {
				dict_set_corrupted(
					dict_table_get_first_index(base_table),
					trx, "FTS_SANITY_CHECK");
				ut_ad(base_table->corrupted == TRUE);
				sane = false;
			}
		}

		dict_table_close(aux_table, FALSE, FALSE);
	}
}<|MERGE_RESOLUTION|>--- conflicted
+++ resolved
@@ -87,26 +87,6 @@
 
 /** Time to sleep after DEADLOCK error before retrying operation. */
 static const ulint FTS_DEADLOCK_RETRY_WAIT = 100000;
-
-<<<<<<< HEAD
-/** variable to record innodb_fts_internal_tbl_name for information
-schema table INNODB_FTS_INSERTED etc. */
-char* fts_internal_tbl_name		= NULL;
-char* fts_internal_tbl_name2		= NULL;
-=======
-#ifdef UNIV_PFS_RWLOCK
-UNIV_INTERN mysql_pfs_key_t	fts_cache_rw_lock_key;
-UNIV_INTERN mysql_pfs_key_t	fts_cache_init_rw_lock_key;
-#endif /* UNIV_PFS_RWLOCK */
-
-#ifdef UNIV_PFS_MUTEX
-UNIV_INTERN mysql_pfs_key_t	fts_delete_mutex_key;
-UNIV_INTERN mysql_pfs_key_t	fts_optimize_mutex_key;
-UNIV_INTERN mysql_pfs_key_t	fts_bg_threads_mutex_key;
-UNIV_INTERN mysql_pfs_key_t	fts_doc_id_mutex_key;
-UNIV_INTERN mysql_pfs_key_t	fts_pll_tokenize_mutex_key;
-#endif /* UNIV_PFS_MUTEX */
->>>>>>> 2647fd10
 
 /** InnoDB default stopword list:
 There are different versions of stopwords, the stop words listed
@@ -2881,24 +2861,6 @@
 }
 
 /*********************************************************************//**
-<<<<<<< HEAD
-Free a fts_doc_ids_t. */
-void
-fts_doc_ids_free(
-/*=============*/
-	fts_doc_ids_t*	fts_doc_ids)
-{
-	mem_heap_t*	heap = static_cast<mem_heap_t*>(
-		fts_doc_ids->self_heap->arg);
-
-	memset(fts_doc_ids, 0, sizeof(*fts_doc_ids));
-
-	mem_heap_free(heap);
-}
-
-/*********************************************************************//**
-=======
->>>>>>> 2647fd10
 Do commit-phase steps necessary for the insertion of a new row. */
 void
 fts_add(
