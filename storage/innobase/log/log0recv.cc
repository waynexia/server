--- conflicted
+++ resolved
@@ -1684,18 +1684,12 @@
 
 	ut_ad(recv_needed_recovery);
 
-<<<<<<< HEAD
-	DBUG_LOG("ib_log", "Applying log to page " << block->page.id);
-=======
 	if (UNIV_UNLIKELY(srv_print_verbose_log == 2)) {
 		fprintf(stderr, "Applying log to page %u:%u\n",
 			recv_addr->space, recv_addr->page_no);
 	}
 
-	DBUG_PRINT("ib_log",
-		   ("Applying log to page %u:%u",
-		    recv_addr->space, recv_addr->page_no));
->>>>>>> 1dd3c8f8
+	DBUG_LOG("ib_log", "Applying log to page " << block->page.id);
 
 	recv_addr->state = RECV_BEING_PROCESSED;
 
@@ -1790,12 +1784,6 @@
 				start_lsn = recv->start_lsn;
 			}
 
-<<<<<<< HEAD
-			DBUG_LOG("ib_log", "apply " << recv->start_lsn << ": "
-				 << get_mlog_string(recv->type)
-				 << " len " << recv->len
-				 << " page " << block->page.id);
-=======
 			if (UNIV_UNLIKELY(srv_print_verbose_log == 2)) {
 				fprintf(stderr, "apply " LSN_PF ":"
 					" %d len " ULINTPF " page %u:%u\n",
@@ -1803,14 +1791,10 @@
 					recv_addr->space, recv_addr->page_no);
 			}
 
-			DBUG_PRINT("ib_log",
-				   ("apply " LSN_PF ":"
-				    " %s len " ULINTPF " page %u:%u",
-				    recv->start_lsn,
-				    get_mlog_string(recv->type), recv->len,
-				    recv_addr->space,
-				    recv_addr->page_no));
->>>>>>> 1dd3c8f8
+			DBUG_LOG("ib_log", "apply " << recv->start_lsn << ": "
+				 << get_mlog_string(recv->type)
+				 << " len " << recv->len
+				 << " page " << block->page.id);
 
 			recv_parse_or_apply_log_rec_body(
 				recv->type, buf, buf + recv->len,
