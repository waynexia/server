--- conflicted
+++ resolved
@@ -1301,24 +1301,10 @@
 	ulint	pending_io = 0;
 	ulint	count = 0;
 
-<<<<<<< HEAD
 	if ((log_sys.log.format & ~LOG_HEADER_FORMAT_ENCRYPTED)
 	    != LOG_HEADER_FORMAT_CURRENT
 	    || log_sys.log.subformat != 2) {
 		srv_log_file_size = 0;
-=======
-	if (srv_safe_truncate) {
-		if ((log_sys->log.format & ~LOG_HEADER_FORMAT_ENCRYPTED)
-		    != LOG_HEADER_FORMAT_10_3
-		    || log_sys->log.subformat != 1) {
-			srv_log_file_size = 0;
-		}
-	} else {
-		if ((log_sys->log.format & ~LOG_HEADER_FORMAT_ENCRYPTED)
-		    != LOG_HEADER_FORMAT_10_2) {
-			srv_log_file_size = 0;
-		}
->>>>>>> 81a5b6cc
 	}
 
 	do {
@@ -2164,26 +2150,12 @@
 			/* Leave the redo log alone. */
 		} else if (srv_log_file_size_requested == srv_log_file_size
 			   && srv_n_log_files_found == srv_n_log_files
-<<<<<<< HEAD
 			   && log_sys.log.format
 			   == (srv_encrypt_log
 			       ? LOG_HEADER_FORMAT_CURRENT
 			       | LOG_HEADER_FORMAT_ENCRYPTED
 			       : LOG_HEADER_FORMAT_CURRENT)
 			   && log_sys.log.subformat == 2) {
-=======
-			   && log_sys->log.format
-			   == (srv_safe_truncate
-			       ? (srv_encrypt_log
-				  ? LOG_HEADER_FORMAT_10_3
-				  | LOG_HEADER_FORMAT_ENCRYPTED
-				  : LOG_HEADER_FORMAT_10_3)
-			       : (srv_encrypt_log
-				  ? LOG_HEADER_FORMAT_10_2
-				  | LOG_HEADER_FORMAT_ENCRYPTED
-				  : LOG_HEADER_FORMAT_10_2))
-			   && log_sys->log.subformat == !!srv_safe_truncate) {
->>>>>>> 81a5b6cc
 			/* No need to add or remove encryption,
 			upgrade, downgrade, or resize. */
 		} else {
