--- conflicted
+++ resolved
@@ -5440,10 +5440,6 @@
 	page_t*	root = btr_root_get(index, &mtr);
 
 	if (!root) {
-<<<<<<< HEAD
-=======
-		err = DB_CORRUPTION;
->>>>>>> cc492bfd
 		mtr_commit(&mtr);
 		return DB_CORRUPTION;
 	}
