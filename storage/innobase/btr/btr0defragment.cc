--- conflicted
+++ resolved
@@ -492,13 +492,8 @@
 				       from_block);
 		btr_search_drop_page_hash_index(from_block);
 		btr_level_list_remove(
-<<<<<<< HEAD
-			index->table->space->id,
+			index->table->space_id,
 			page_size, from_block->frame, index, mtr);
-=======
-			index->table->space_id,
-			page_size, from_page, index, mtr);
->>>>>>> 3a393f8c
 		btr_node_ptr_delete(index, from_block, mtr);
 		btr_page_free(index, from_block, mtr);
 	} else {
