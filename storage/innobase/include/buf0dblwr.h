/*****************************************************************************

<<<<<<< HEAD
Copyright (c) 1995, 2016, Oracle and/or its affiliates. All Rights Reserved.
Copyright (c) 2017, MariaDB Corporation.
=======
Copyright (c) 1995, 2017, Oracle and/or its affiliates. All Rights Reserved.
Copyright (c) 2017, MariaDB Corporation. All Rights Reserved.
>>>>>>> b61700c2

This program is free software; you can redistribute it and/or modify it under
the terms of the GNU General Public License as published by the Free Software
Foundation; version 2 of the License.

This program is distributed in the hope that it will be useful, but WITHOUT
ANY WARRANTY; without even the implied warranty of MERCHANTABILITY or FITNESS
FOR A PARTICULAR PURPOSE. See the GNU General Public License for more details.

You should have received a copy of the GNU General Public License along with
this program; if not, write to the Free Software Foundation, Inc.,
51 Franklin Street, Suite 500, Boston, MA 02110-1335 USA

*****************************************************************************/

/**************************************************//**
@file include/buf0dblwr.h
Doublewrite buffer module

Created 2011/12/19 Inaam Rana
*******************************************************/

#ifndef buf0dblwr_h
#define buf0dblwr_h

#include "univ.i"
#include "ut0byte.h"
#include "log0log.h"
#include "buf0types.h"
#include "log0recv.h"

/** Doublewrite system */
extern buf_dblwr_t*	buf_dblwr;
/** Set to TRUE when the doublewrite buffer is being created */
extern ibool		buf_dblwr_being_created;

/****************************************************************//**
Creates the doublewrite buffer to a new InnoDB installation. The header of the
doublewrite buffer is placed on the trx system header page.
@return true if successful, false if not. */
MY_ATTRIBUTE((warn_unused_result))
bool
buf_dblwr_create();

/****************************************************************//**
At a database startup initializes the doublewrite buffer memory structure if
we already have a doublewrite buffer created in the data files. If we are
upgrading to an InnoDB version which supports multiple tablespaces, then this
function performs the necessary update operations. If we are in a crash
recovery, this function loads the pages from double write buffer into memory.
@return DB_SUCCESS or error code */
dberr_t
buf_dblwr_init_or_load_pages(
<<<<<<< HEAD
	os_file_t	file,
	const char*	path);
=======
/*=========================*/
	pfs_os_file_t	file,
	char*		path,
	bool		load_corrupt_pages);
>>>>>>> b61700c2

/** Process and remove the double write buffer pages for all tablespaces. */
void
buf_dblwr_process();

/****************************************************************//**
frees doublewrite buffer. */
void
buf_dblwr_free();

/********************************************************************//**
Updates the doublewrite buffer when an IO request is completed. */
void
buf_dblwr_update(
/*=============*/
	const buf_page_t*	bpage,	/*!< in: buffer block descriptor */
	buf_flush_t		flush_type);/*!< in: flush type */
/****************************************************************//**
Determines if a page number is located inside the doublewrite buffer.
@return TRUE if the location is inside the two blocks of the
doublewrite buffer */
ibool
buf_dblwr_page_inside(
/*==================*/
	ulint	page_no);	/*!< in: page number */
/********************************************************************//**
Posts a buffer page for writing. If the doublewrite memory buffer is
full, calls buf_dblwr_flush_buffered_writes and waits for for free
space to appear. */
void
buf_dblwr_add_to_batch(
/*====================*/
	buf_page_t*	bpage);	/*!< in: buffer block to write */

/********************************************************************//**
Flush a batch of writes to the datafiles that have already been
written to the dblwr buffer on disk. */
void
buf_dblwr_sync_datafiles();

/********************************************************************//**
Flushes possible buffered writes from the doublewrite memory buffer to disk,
and also wakes up the aio thread if simulated aio is used. It is very
important to call this function after a batch of writes has been posted,
and also when we may have to wait for a page latch! Otherwise a deadlock
of threads can occur. */
void
buf_dblwr_flush_buffered_writes();

/********************************************************************//**
Writes a page to the doublewrite buffer on disk, sync it, then write
the page to the datafile and sync the datafile. This function is used
for single page flushes. If all the buffers allocated for single page
flushes in the doublewrite buffer are in use we wait here for one to
become free. We are guaranteed that a slot will become free because any
thread that is using a slot must also release the slot before leaving
this function. */
void
buf_dblwr_write_single_page(
/*========================*/
	buf_page_t*	bpage,	/*!< in: buffer block to write */
	bool		sync);	/*!< in: true if sync IO requested */

/** Doublewrite control struct */
struct buf_dblwr_t{
	ib_mutex_t	mutex;	/*!< mutex protecting the first_free
				field and write_buf */
	ulint		block1;	/*!< the page number of the first
				doublewrite block (64 pages) */
	ulint		block2;	/*!< page number of the second block */
	ulint		first_free;/*!< first free position in write_buf
				measured in units of UNIV_PAGE_SIZE */
	ulint		b_reserved;/*!< number of slots currently reserved
				for batch flush. */
	os_event_t	b_event;/*!< event where threads wait for a
				batch flush to end;
				os_event_set() and os_event_reset()
				are protected by buf_dblwr_t::mutex */
	ulint		s_reserved;/*!< number of slots currently
				reserved for single page flushes. */
	os_event_t	s_event;/*!< event where threads wait for a
				single page flush slot. Protected by mutex. */
	bool*		in_use;	/*!< flag used to indicate if a slot is
				in use. Only used for single page
				flushes. */
	bool		batch_running;/*!< set to TRUE if currently a batch
				is being written from the doublewrite
				buffer. */
	byte*		write_buf;/*!< write buffer used in writing to the
				doublewrite buffer, aligned to an
				address divisible by UNIV_PAGE_SIZE
				(which is required by Windows aio) */
	byte*		write_buf_unaligned;/*!< pointer to write_buf,
				but unaligned */
	buf_page_t**	buf_block_arr;/*!< array to store pointers to
				the buffer blocks which have been
				cached to write_buf */
};

#endif<|MERGE_RESOLUTION|>--- conflicted
+++ resolved
@@ -1,12 +1,7 @@
 /*****************************************************************************
 
-<<<<<<< HEAD
-Copyright (c) 1995, 2016, Oracle and/or its affiliates. All Rights Reserved.
+Copyright (c) 1995, 2017, Oracle and/or its affiliates. All Rights Reserved.
 Copyright (c) 2017, MariaDB Corporation.
-=======
-Copyright (c) 1995, 2017, Oracle and/or its affiliates. All Rights Reserved.
-Copyright (c) 2017, MariaDB Corporation. All Rights Reserved.
->>>>>>> b61700c2
 
 This program is free software; you can redistribute it and/or modify it under
 the terms of the GNU General Public License as published by the Free Software
@@ -51,24 +46,19 @@
 bool
 buf_dblwr_create();
 
-/****************************************************************//**
-At a database startup initializes the doublewrite buffer memory structure if
+/**
+At database startup initializes the doublewrite buffer memory structure if
 we already have a doublewrite buffer created in the data files. If we are
 upgrading to an InnoDB version which supports multiple tablespaces, then this
 function performs the necessary update operations. If we are in a crash
 recovery, this function loads the pages from double write buffer into memory.
+@param[in]	file		File handle
+@param[in]	path		Path name of file
 @return DB_SUCCESS or error code */
 dberr_t
 buf_dblwr_init_or_load_pages(
-<<<<<<< HEAD
-	os_file_t	file,
+	pfs_os_file_t	file,
 	const char*	path);
-=======
-/*=========================*/
-	pfs_os_file_t	file,
-	char*		path,
-	bool		load_corrupt_pages);
->>>>>>> b61700c2
 
 /** Process and remove the double write buffer pages for all tablespaces. */
 void
