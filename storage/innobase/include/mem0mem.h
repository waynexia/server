/*****************************************************************************

Copyright (c) 1994, 2016, Oracle and/or its affiliates. All Rights Reserved.
Copyright (c) 2017, 2019, MariaDB Corporation.

This program is free software; you can redistribute it and/or modify it under
the terms of the GNU General Public License as published by the Free Software
Foundation; version 2 of the License.

This program is distributed in the hope that it will be useful, but WITHOUT
ANY WARRANTY; without even the implied warranty of MERCHANTABILITY or FITNESS
FOR A PARTICULAR PURPOSE. See the GNU General Public License for more details.

You should have received a copy of the GNU General Public License along with
this program; if not, write to the Free Software Foundation, Inc.,
51 Franklin Street, Fifth Floor, Boston, MA 02110-1335 USA

*****************************************************************************/

/**************************************************//**
@file include/mem0mem.h
The memory management

Created 6/9/1994 Heikki Tuuri
*******************************************************/

#ifndef mem0mem_h
#define mem0mem_h

#include "ut0mem.h"
#include "ut0rnd.h"
#include "mach0data.h"

#include <memory>

/* -------------------- MEMORY HEAPS ----------------------------- */

/** A block of a memory heap consists of the info structure
followed by an area of memory */
typedef struct mem_block_info_t	mem_block_t;

/** A memory heap is a nonempty linear list of memory blocks */
typedef mem_block_t		mem_heap_t;

/** Types of allocation for memory heaps: DYNAMIC means allocation from the
dynamic memory pool of the C compiler, BUFFER means allocation from the
buffer pool; the latter method is used for very big heaps */

#define MEM_HEAP_DYNAMIC	0	/* the most common type */
#define MEM_HEAP_BUFFER		1
#define MEM_HEAP_BTR_SEARCH	2	/* this flag can optionally be
					ORed to MEM_HEAP_BUFFER, in which
					case heap->free_block is used in
					some cases for memory allocations,
					and if it's NULL, the memory
					allocation functions can return
					NULL. */

/** Different type of heaps in terms of which datastructure is using them */
#define MEM_HEAP_FOR_BTR_SEARCH		(MEM_HEAP_BTR_SEARCH | MEM_HEAP_BUFFER)
#define MEM_HEAP_FOR_PAGE_HASH		(MEM_HEAP_DYNAMIC)
#define MEM_HEAP_FOR_RECV_SYS		(MEM_HEAP_BUFFER)
#define MEM_HEAP_FOR_LOCK_HEAP		(MEM_HEAP_BUFFER)

/** The following start size is used for the first block in the memory heap if
the size is not specified, i.e., 0 is given as the parameter in the call of
create. The standard size is the maximum (payload) size of the blocks used for
allocations of small buffers. */

#define MEM_BLOCK_START_SIZE		64
#define MEM_BLOCK_STANDARD_SIZE		\
	(srv_page_size >= 16384 ? 8000 : MEM_MAX_ALLOC_IN_BUF)

/** If a memory heap is allowed to grow into the buffer pool, the following
is the maximum size for a single allocated buffer: */
<<<<<<< HEAD
#define MEM_MAX_ALLOC_IN_BUF		(srv_page_size - 200)
=======
#define MEM_MAX_ALLOC_IN_BUF		(UNIV_PAGE_SIZE - 200 + REDZONE_SIZE)
>>>>>>> 3bcda8ad

/** Space needed when allocating for a user a field of length N.
The space is allocated only in multiples of UNIV_MEM_ALIGNMENT.  */
#define MEM_SPACE_NEEDED(N) UT_CALC_ALIGN((N), UNIV_MEM_ALIGNMENT)

#ifdef UNIV_DEBUG
/** Macro for memory heap creation.
@param[in]	size		Desired start block size. */
# define mem_heap_create(size)					\
	 mem_heap_create_func((size), __FILE__, __LINE__, MEM_HEAP_DYNAMIC)

/** Macro for memory heap creation.
@param[in]	size		Desired start block size.
@param[in]	type		Heap type */
# define mem_heap_create_typed(size, type)			\
	 mem_heap_create_func((size), __FILE__, __LINE__, (type))

#else /* UNIV_DEBUG */
/** Macro for memory heap creation.
@param[in]	size		Desired start block size. */
# define mem_heap_create(size) mem_heap_create_func((size), MEM_HEAP_DYNAMIC)

/** Macro for memory heap creation.
@param[in]	size		Desired start block size.
@param[in]	type		Heap type */
# define mem_heap_create_typed(size, type)			\
	 mem_heap_create_func((size), (type))

#endif /* UNIV_DEBUG */

/** Creates a memory heap.
NOTE: Use the corresponding macros instead of this function.
A single user buffer of 'size' will fit in the block.
0 creates a default size block.
@param[in]	size		Desired start block size.
@param[in]	file_name	File name where created
@param[in]	line		Line where created
@param[in]	type		Heap type
@return own: memory heap, NULL if did not succeed (only possible for
MEM_HEAP_BTR_SEARCH type heaps) */
UNIV_INLINE
mem_heap_t*
mem_heap_create_func(
	ulint		size,
#ifdef UNIV_DEBUG
	const char*	file_name,
	unsigned	line,
#endif /* UNIV_DEBUG */
	ulint		type);

/** Frees the space occupied by a memory heap.
NOTE: Use the corresponding macro instead of this function.
@param[in]	heap	Heap to be freed */
UNIV_INLINE
void
mem_heap_free(
	mem_heap_t*	heap);

/** Allocates and zero-fills n bytes of memory from a memory heap.
@param[in]	heap	memory heap
@param[in]	n	number of bytes; if the heap is allowed to grow into
the buffer pool, this must be <= MEM_MAX_ALLOC_IN_BUF
@return allocated, zero-filled storage */
UNIV_INLINE
void*
mem_heap_zalloc(
	mem_heap_t*	heap,
	ulint		n);

/** Allocates n bytes of memory from a memory heap.
@param[in]	heap	memory heap
@param[in]	n	number of bytes; if the heap is allowed to grow into
the buffer pool, this must be <= MEM_MAX_ALLOC_IN_BUF
@return allocated storage, NULL if did not succeed (only possible for
MEM_HEAP_BTR_SEARCH type heaps) */
UNIV_INLINE
void*
mem_heap_alloc(
	mem_heap_t*	heap,
	ulint		n);

/** Returns a pointer to the heap top.
@param[in]	heap		memory heap
@return pointer to the heap top */
UNIV_INLINE
byte*
mem_heap_get_heap_top(
	mem_heap_t*	heap);

/** Frees the space in a memory heap exceeding the pointer given.
The pointer must have been acquired from mem_heap_get_heap_top.
The first memory block of the heap is not freed.
@param[in]	heap		heap from which to free
@param[in]	old_top		pointer to old top of heap */
UNIV_INLINE
void
mem_heap_free_heap_top(
	mem_heap_t*	heap,
	byte*		old_top);

/** Empties a memory heap.
The first memory block of the heap is not freed.
@param[in]	heap		heap to empty */
UNIV_INLINE
void
mem_heap_empty(
	mem_heap_t*	heap);

/** Returns a pointer to the topmost element in a memory heap.
The size of the element must be given.
@param[in]	heap	memory heap
@param[in]	n	size of the topmost element
@return pointer to the topmost element */
UNIV_INLINE
void*
mem_heap_get_top(
	mem_heap_t*	heap,
	ulint		n);

/*****************************************************************//**
Frees the topmost element in a memory heap.
The size of the element must be given. */
UNIV_INLINE
void
mem_heap_free_top(
/*==============*/
	mem_heap_t*	heap,	/*!< in: memory heap */
	ulint		n);	/*!< in: size of the topmost element */
/*****************************************************************//**
Returns the space in bytes occupied by a memory heap. */
UNIV_INLINE
ulint
mem_heap_get_size(
/*==============*/
	mem_heap_t*	heap);		/*!< in: heap */

/**********************************************************************//**
Duplicates a NUL-terminated string.
@return own: a copy of the string, must be deallocated with ut_free */
UNIV_INLINE
char*
mem_strdup(
/*=======*/
	const char*	str);	/*!< in: string to be copied */
/**********************************************************************//**
Makes a NUL-terminated copy of a nonterminated string.
@return own: a copy of the string, must be deallocated with ut_free */
UNIV_INLINE
char*
mem_strdupl(
/*========*/
	const char*	str,	/*!< in: string to be copied */
	ulint		len);	/*!< in: length of str, in bytes */

/** Duplicate a block of data, allocated from a memory heap.
@param[in]	heap	memory heap where string is allocated
@param[in]	data	block of data to be copied
@param[in]	len	length of data, in bytes
@return own: a copy of data */
inline
void*
mem_heap_dup(mem_heap_t* heap, const void* data, size_t len)
{
	return(memcpy(mem_heap_alloc(heap, len), data, len));
}

/** Duplicate a NUL-terminated string, allocated from a memory heap.
@param[in]	heap	memory heap where string is allocated
@param[in]	str	string to be copied
@return own: a copy of the string */
inline
char*
mem_heap_strdup(mem_heap_t* heap, const char* str)
{
	return(static_cast<char*>(mem_heap_dup(heap, str, strlen(str) + 1)));
}

/** Duplicate a string, allocated from a memory heap.
@param[in]	heap	memory heap where string is allocated
@param[in]	str	string to be copied
@param[in]	len	length of str, in bytes
@return own: a NUL-terminated copy of str */
inline
char*
mem_heap_strdupl(mem_heap_t* heap, const char* str, size_t len)
{
	char*	s = static_cast<char*>(mem_heap_alloc(heap, len + 1));
	s[len] = 0;
	return(static_cast<char*>(memcpy(s, str, len)));
}

/**********************************************************************//**
Concatenate two strings and return the result, using a memory heap.
@return own: the result */
char*
mem_heap_strcat(
/*============*/
	mem_heap_t*	heap,	/*!< in: memory heap where string is allocated */
	const char*	s1,	/*!< in: string 1 */
	const char*	s2);	/*!< in: string 2 */

/****************************************************************//**
A simple sprintf replacement that dynamically allocates the space for the
formatted string from the given heap. This supports a very limited set of
the printf syntax: types 's' and 'u' and length modifier 'l' (which is
required for the 'u' type).
@return heap-allocated formatted string */
char*
mem_heap_printf(
/*============*/
	mem_heap_t*	heap,	/*!< in: memory heap */
	const char*	format,	/*!< in: format string */
	...) MY_ATTRIBUTE ((format (printf, 2, 3)));

/** Checks that an object is a memory heap (or a block of it)
@param[in]	heap	Memory heap to check */
UNIV_INLINE
void
mem_block_validate(
	const mem_heap_t*	heap);

#ifdef UNIV_DEBUG
/** Validates the contents of a memory heap.
Asserts that the memory heap is consistent
@param[in]	heap	Memory heap to validate */
void
mem_heap_validate(
	const mem_heap_t*	heap);

#endif /* UNIV_DEBUG */

/*#######################################################################*/

/** The info structure stored at the beginning of a heap block */
struct mem_block_info_t {
	ulint	magic_n;/* magic number for debugging */
#ifdef UNIV_DEBUG
	char	file_name[8];/* file name where the mem heap was created */
	unsigned line;	/*!< line number where the mem heap was created */
#endif /* UNIV_DEBUG */
	UT_LIST_BASE_NODE_T(mem_block_t) base; /* In the first block in the
			the list this is the base node of the list of blocks;
			in subsequent blocks this is undefined */
	UT_LIST_NODE_T(mem_block_t) list; /* This contains pointers to next
			and prev in the list. The first block allocated
			to the heap is also the first block in this list,
			though it also contains the base node of the list. */
	ulint	len;	/*!< physical length of this block in bytes */
	ulint	total_size; /*!< physical length in bytes of all blocks
			in the heap. This is defined only in the base
			node and is set to ULINT_UNDEFINED in others. */
	ulint	type;	/*!< type of heap: MEM_HEAP_DYNAMIC, or
			MEM_HEAP_BUF possibly ORed to MEM_HEAP_BTR_SEARCH */
	ulint	free;	/*!< offset in bytes of the first free position for
			user data in the block */
	ulint	start;	/*!< the value of the struct field 'free' at the
			creation of the block */

	void*	free_block;
			/* if the MEM_HEAP_BTR_SEARCH bit is set in type,
			and this is the heap root, this can contain an
			allocated buffer frame, which can be appended as a
			free block to the heap, if we need more space;
			otherwise, this is NULL */
	void*	buf_block;
			/* if this block has been allocated from the buffer
			pool, this contains the buf_block_t handle;
			otherwise, this is NULL */
};

#define MEM_BLOCK_MAGIC_N	764741555
#define MEM_FREED_BLOCK_MAGIC_N	547711122

/* Header size for a memory heap block */
#define MEM_BLOCK_HEADER_SIZE	UT_CALC_ALIGN(sizeof(mem_block_info_t),\
					      UNIV_MEM_ALIGNMENT)

#include "mem0mem.ic"
#endif<|MERGE_RESOLUTION|>--- conflicted
+++ resolved
@@ -73,11 +73,7 @@
 
 /** If a memory heap is allowed to grow into the buffer pool, the following
 is the maximum size for a single allocated buffer: */
-<<<<<<< HEAD
-#define MEM_MAX_ALLOC_IN_BUF		(srv_page_size - 200)
-=======
-#define MEM_MAX_ALLOC_IN_BUF		(UNIV_PAGE_SIZE - 200 + REDZONE_SIZE)
->>>>>>> 3bcda8ad
+#define MEM_MAX_ALLOC_IN_BUF		(srv_page_size - 200 + REDZONE_SIZE)
 
 /** Space needed when allocating for a user a field of length N.
 The space is allocated only in multiples of UNIV_MEM_ALIGNMENT.  */
