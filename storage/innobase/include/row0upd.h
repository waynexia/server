--- conflicted
+++ resolved
@@ -1,12 +1,7 @@
 /*****************************************************************************
 
-<<<<<<< HEAD
-Copyright (c) 1996, 2016, Oracle and/or its affiliates. All Rights Reserved.
+Copyright (c) 1996, 2018, Oracle and/or its affiliates. All Rights Reserved.
 Copyright (c) 2017, 2018, MariaDB Corporation.
-=======
-Copyright (c) 1996, 2018, Oracle and/or its affiliates. All Rights Reserved.
-Copyright (c) 2018, MariaDB Corporation.
->>>>>>> fab531a1
 
 This program is free software; you can redistribute it and/or modify it under
 the terms of the GNU General Public License as published by the Free Software
@@ -236,9 +231,9 @@
 	bool		no_sys,
 	trx_t*		trx,
 	mem_heap_t*	heap,
-<<<<<<< HEAD
-	TABLE*		mysql_table)
-	MY_ATTRIBUTE((nonnull(1,2,3,7), warn_unused_result));
+	TABLE*		mysql_table,
+	dberr_t*	error)
+	MY_ATTRIBUTE((nonnull(1,2,3,7,9), warn_unused_result));
 /** Apply an update vector to an index entry.
 @param[in,out]	entry	index entry to be updated; the clustered index record
 			must be covered by a lock or a page latch to prevent
@@ -246,14 +241,6 @@
 @param[in]	index	index of the entry
 @param[in]	update	update vector built for the entry
 @param[in,out]	heap	memory heap for copying off-page columns */
-=======
-	TABLE*		mysql_table,
-	dberr_t*	error)
-	MY_ATTRIBUTE((nonnull(1,2,3,7,9), warn_unused_result));
-/***********************************************************//**
-Replaces the new column values stored in the update vector to the index entry
-given. */
->>>>>>> fab531a1
 void
 row_upd_index_replace_new_col_vals_index_pos(
 	dtuple_t*		entry,
