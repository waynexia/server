/*****************************************************************************

Copyright (c) 1996, 2016, Oracle and/or its affiliates. All Rights Reserved.
Copyright (c) 2012, Facebook Inc.
Copyright (c) 2013, 2017, MariaDB Corporation.

This program is free software; you can redistribute it and/or modify it under
the terms of the GNU General Public License as published by the Free Software
Foundation; version 2 of the License.

This program is distributed in the hope that it will be useful, but WITHOUT
ANY WARRANTY; without even the implied warranty of MERCHANTABILITY or FITNESS
FOR A PARTICULAR PURPOSE. See the GNU General Public License for more details.

You should have received a copy of the GNU General Public License along with
this program; if not, write to the Free Software Foundation, Inc.,
51 Franklin Street, Suite 500, Boston, MA 02110-1335 USA

*****************************************************************************/

/******************************************************************//**
@file dict/dict0dict.cc
Data dictionary system

Created 1/8/1996 Heikki Tuuri
***********************************************************************/

#include <my_config.h>
#include <string>

#include "ha_prototypes.h"
#include <mysqld.h>
#include <strfunc.h>

#include "dict0dict.h"
#include "fts0fts.h"
#include "fil0fil.h"
#include <algorithm>

/** dummy index for ROW_FORMAT=REDUNDANT supremum and infimum records */
dict_index_t*	dict_ind_redundant;

#if defined UNIV_DEBUG || defined UNIV_IBUF_DEBUG
/** Flag to control insert buffer debugging. */
extern uint	ibuf_debug;
#endif /* UNIV_DEBUG || UNIV_IBUF_DEBUG */

/**********************************************************************
Issue a warning that the row is too big. */
void
ib_warn_row_too_big(const dict_table_t*	table);

#include "btr0btr.h"
#include "btr0cur.h"
#include "btr0sea.h"
#include "buf0buf.h"
#include "data0type.h"
#include "dict0boot.h"
#include "dict0crea.h"
#include "dict0mem.h"
#include "dict0priv.h"
#include "dict0stats.h"
#include "fsp0sysspace.h"
#include "fts0fts.h"
#include "fts0types.h"
#include "lock0lock.h"
#include "mach0data.h"
#include "mem0mem.h"
#include "os0once.h"
#include "page0page.h"
#include "page0zip.h"
#include "pars0pars.h"
#include "pars0sym.h"
#include "que0que.h"
#include "rem0cmp.h"
#include "row0log.h"
#include "row0merge.h"
#include "row0mysql.h"
#include "row0upd.h"
#include "srv0mon.h"
#include "srv0start.h"
#include "sync0sync.h"
#include "trx0undo.h"
#include "ut0new.h"

#include <vector>
#include <algorithm>

/** the dictionary system */
dict_sys_t*	dict_sys	= NULL;

/** @brief the data dictionary rw-latch protecting dict_sys

table create, drop, etc. reserve this in X-mode; implicit or
backround operations purge, rollback, foreign key checks reserve this
in S-mode; we cannot trust that MySQL protects implicit or background
operations a table drop since MySQL does not know of them; therefore
we need this; NOTE: a transaction which reserves this must keep book
on the mode in trx_t::dict_operation_lock_mode */
rw_lock_t*	dict_operation_lock;

/** Percentage of compression failures that are allowed in a single
round */
ulong	zip_failure_threshold_pct = 5;

/** Maximum percentage of a page that can be allowed as a pad to avoid
compression failures */
ulong	zip_pad_max = 50;

#define	DICT_HEAP_SIZE		100	/*!< initial memory heap size when
					creating a table or index object */
#define DICT_POOL_PER_TABLE_HASH 512	/*!< buffer pool max size per table
					hash table fixed size in bytes */
#define DICT_POOL_PER_VARYING	4	/*!< buffer pool max size per data
					dictionary varying size in bytes */

/** Identifies generated InnoDB foreign key names */
static char	dict_ibfk[] = "_ibfk_";

bool		innodb_table_stats_not_found = false;
bool		innodb_index_stats_not_found = false;
static bool	innodb_table_stats_not_found_reported = false;
static bool	innodb_index_stats_not_found_reported = false;

/*******************************************************************//**
Tries to find column names for the index and sets the col field of the
index.
@param[in]	table	table
@param[in]	index	index
@param[in]	add_v	new virtual columns added along with an add index call
@return TRUE if the column names were found */
static
ibool
dict_index_find_cols(
	const dict_table_t*	table,
	dict_index_t*		index,
	const dict_add_v_col_t*	add_v);
/*******************************************************************//**
Builds the internal dictionary cache representation for a clustered
index, containing also system fields not defined by the user.
@return own: the internal representation of the clustered index */
static
dict_index_t*
dict_index_build_internal_clust(
/*============================*/
	const dict_table_t*	table,	/*!< in: table */
	dict_index_t*		index);	/*!< in: user representation of
					a clustered index */
/*******************************************************************//**
Builds the internal dictionary cache representation for a non-clustered
index, containing also system fields not defined by the user.
@return own: the internal representation of the non-clustered index */
static
dict_index_t*
dict_index_build_internal_non_clust(
/*================================*/
	const dict_table_t*	table,	/*!< in: table */
	dict_index_t*		index);	/*!< in: user representation of
					a non-clustered index */
/**********************************************************************//**
Builds the internal dictionary cache representation for an FTS index.
@return own: the internal representation of the FTS index */
static
dict_index_t*
dict_index_build_internal_fts(
/*==========================*/
	dict_table_t*	table,	/*!< in: table */
	dict_index_t*	index);	/*!< in: user representation of an FTS index */

/**********************************************************************//**
Removes an index from the dictionary cache. */
static
void
dict_index_remove_from_cache_low(
/*=============================*/
	dict_table_t*	table,		/*!< in/out: table */
	dict_index_t*	index,		/*!< in, own: index */
	ibool		lru_evict);	/*!< in: TRUE if page being evicted
					to make room in the table LRU list */
#ifdef UNIV_DEBUG
/**********************************************************************//**
Validate the dictionary table LRU list.
@return TRUE if validate OK */
static
ibool
dict_lru_validate(void);
/*===================*/
/**********************************************************************//**
Check if table is in the dictionary table LRU list.
@return TRUE if table found */
static
ibool
dict_lru_find_table(
/*================*/
	const dict_table_t*	find_table);	/*!< in: table to find */
/**********************************************************************//**
Check if a table exists in the dict table non-LRU list.
@return TRUE if table found */
static
ibool
dict_non_lru_find_table(
/*====================*/
	const dict_table_t*	find_table);	/*!< in: table to find */
#endif /* UNIV_DEBUG */

/* Stream for storing detailed information about the latest foreign key
and unique key errors. Only created if !srv_read_only_mode */
FILE*	dict_foreign_err_file		= NULL;
/* mutex protecting the foreign and unique error buffers */
ib_mutex_t	dict_foreign_err_mutex;

/********************************************************************//**
Checks if the database name in two table names is the same.
@return TRUE if same db name */
ibool
dict_tables_have_same_db(
/*=====================*/
	const char*	name1,	/*!< in: table name in the form
				dbname '/' tablename */
	const char*	name2)	/*!< in: table name in the form
				dbname '/' tablename */
{
	for (; *name1 == *name2; name1++, name2++) {
		if (*name1 == '/') {
			return(TRUE);
		}
		ut_a(*name1); /* the names must contain '/' */
	}
	return(FALSE);
}

/********************************************************************//**
Return the end of table name where we have removed dbname and '/'.
@return table name */
const char*
dict_remove_db_name(
/*================*/
	const char*	name)	/*!< in: table name in the form
				dbname '/' tablename */
{
	const char*	s = strchr(name, '/');
	ut_a(s);

	return(s + 1);
}

/********************************************************************//**
Get the database name length in a table name.
@return database name length */
ulint
dict_get_db_name_len(
/*=================*/
	const char*	name)	/*!< in: table name in the form
				dbname '/' tablename */
{
	const char*	s;
	s = strchr(name, '/');
	ut_a(s);
	return(s - name);
}

/** Reserve the dictionary system mutex. */
void
dict_mutex_enter_for_mysql_func(const char *file, unsigned line)
{
	mutex_enter_loc(&dict_sys->mutex, file, line);
}

/********************************************************************//**
Releases the dictionary system mutex for MySQL. */
void
dict_mutex_exit_for_mysql(void)
/*===========================*/
{
	mutex_exit(&dict_sys->mutex);
}

/** Allocate and init a dict_table_t's stats latch.
This function must not be called concurrently on the same table object.
@param[in,out]	table_void	table whose stats latch to create */
static
void
dict_table_stats_latch_alloc(
	void*	table_void)
{
	dict_table_t*	table = static_cast<dict_table_t*>(table_void);

	/* Note: rw_lock_create() will call the constructor */

	table->stats_latch = static_cast<rw_lock_t*>(
		ut_malloc_nokey(sizeof(rw_lock_t)));

	ut_a(table->stats_latch != NULL);

	rw_lock_create(dict_table_stats_key, table->stats_latch,
		       SYNC_INDEX_TREE);
}

/** Deinit and free a dict_table_t's stats latch.
This function must not be called concurrently on the same table object.
@param[in,out]	table	table whose stats latch to free */
static
void
dict_table_stats_latch_free(
	dict_table_t*	table)
{
	rw_lock_free(table->stats_latch);
	ut_free(table->stats_latch);
}

/** Create a dict_table_t's stats latch or delay for lazy creation.
This function is only called from either single threaded environment
or from a thread that has not shared the table object with other threads.
@param[in,out]	table	table whose stats latch to create
@param[in]	enabled	if false then the latch is disabled
and dict_table_stats_lock()/unlock() become noop on this table. */
void
dict_table_stats_latch_create(
	dict_table_t*	table,
	bool		enabled)
{
	if (!enabled) {
		table->stats_latch = NULL;
		table->stats_latch_created = os_once::DONE;
		return;
	}

	/* We create this lazily the first time it is used. */
	table->stats_latch = NULL;
	table->stats_latch_created = os_once::NEVER_DONE;
}

/** Destroy a dict_table_t's stats latch.
This function is only called from either single threaded environment
or from a thread that has not shared the table object with other threads.
@param[in,out]	table	table whose stats latch to destroy */
void
dict_table_stats_latch_destroy(
	dict_table_t*	table)
{
	if (table->stats_latch_created == os_once::DONE
	    && table->stats_latch != NULL) {

		dict_table_stats_latch_free(table);
	}
}

/** Lock the appropriate latch to protect a given table's statistics.
@param[in]	table		table whose stats to lock
@param[in]	latch_mode	RW_S_LATCH or RW_X_LATCH */
void
dict_table_stats_lock(
	dict_table_t*	table,
	ulint		latch_mode)
{
	ut_ad(table != NULL);
	ut_ad(table->magic_n == DICT_TABLE_MAGIC_N);

	os_once::do_or_wait_for_done(
		&table->stats_latch_created,
		dict_table_stats_latch_alloc, table);

	if (table->stats_latch == NULL) {
		/* This is a dummy table object that is private in the current
		thread and is not shared between multiple threads, thus we
		skip any locking. */
		return;
	}

	switch (latch_mode) {
	case RW_S_LATCH:
		rw_lock_s_lock(table->stats_latch);
		break;
	case RW_X_LATCH:
		rw_lock_x_lock(table->stats_latch);
		break;
	case RW_NO_LATCH:
		/* fall through */
	default:
		ut_error;
	}
}

/** Unlock the latch that has been locked by dict_table_stats_lock().
@param[in]	table		table whose stats to unlock
@param[in]	latch_mode	RW_S_LATCH or RW_X_LATCH */
void
dict_table_stats_unlock(
	dict_table_t*	table,
	ulint		latch_mode)
{
	ut_ad(table != NULL);
	ut_ad(table->magic_n == DICT_TABLE_MAGIC_N);

	if (table->stats_latch == NULL) {
		/* This is a dummy table object that is private in the current
		thread and is not shared between multiple threads, thus we
		skip any locking. */
		return;
	}

	switch (latch_mode) {
	case RW_S_LATCH:
		rw_lock_s_unlock(table->stats_latch);
		break;
	case RW_X_LATCH:
		rw_lock_x_unlock(table->stats_latch);
		break;
	case RW_NO_LATCH:
		/* fall through */
	default:
		ut_error;
	}
}

/**********************************************************************//**
Try to drop any indexes after an aborted index creation.
This can also be after a server kill during DROP INDEX. */
static
void
dict_table_try_drop_aborted(
/*========================*/
	dict_table_t*	table,		/*!< in: table, or NULL if it
					needs to be looked up again */
	table_id_t	table_id,	/*!< in: table identifier */
	ulint		ref_count)	/*!< in: expected table->n_ref_count */
{
	trx_t*		trx;

	trx = trx_allocate_for_background();
	trx->op_info = "try to drop any indexes after an aborted index creation";
	row_mysql_lock_data_dictionary(trx);
	trx_set_dict_operation(trx, TRX_DICT_OP_INDEX);

	if (table == NULL) {
		table = dict_table_open_on_id_low(
			table_id, DICT_ERR_IGNORE_NONE, FALSE);
	} else {
		ut_ad(table->id == table_id);
	}

	if (table && table->get_ref_count() == ref_count && table->drop_aborted) {
		/* Silence a debug assertion in row_merge_drop_indexes(). */
		ut_d(table->acquire());
		row_merge_drop_indexes(trx, table, TRUE);
		ut_d(table->release());
		ut_ad(table->get_ref_count() == ref_count);
		trx_commit_for_mysql(trx);
	}

	row_mysql_unlock_data_dictionary(trx);
	trx_free_for_background(trx);
}

/**********************************************************************//**
When opening a table,
try to drop any indexes after an aborted index creation.
Release the dict_sys->mutex. */
static
void
dict_table_try_drop_aborted_and_mutex_exit(
/*=======================================*/
	dict_table_t*	table,		/*!< in: table (may be NULL) */
	ibool		try_drop)	/*!< in: FALSE if should try to
					drop indexes whose online creation
					was aborted */
{
	if (try_drop
	    && table != NULL
	    && table->drop_aborted
	    && table->get_ref_count() == 1
	    && dict_table_get_first_index(table)) {

		/* Attempt to drop the indexes whose online creation
		was aborted. */
		table_id_t	table_id = table->id;

		mutex_exit(&dict_sys->mutex);

		dict_table_try_drop_aborted(table, table_id, 1);
	} else {
		mutex_exit(&dict_sys->mutex);
	}
}

/********************************************************************//**
Decrements the count of open handles to a table. */
void
dict_table_close(
/*=============*/
	dict_table_t*	table,		/*!< in/out: table */
	ibool		dict_locked,	/*!< in: TRUE=data dictionary locked */
	ibool		try_drop)	/*!< in: TRUE=try to drop any orphan
					indexes after an aborted online
					index creation */
{
	if (!dict_locked) {
		mutex_enter(&dict_sys->mutex);
	}

	ut_ad(mutex_own(&dict_sys->mutex));
	ut_a(table->get_ref_count() > 0);

	table->release();

	/* Force persistent stats re-read upon next open of the table
	so that FLUSH TABLE can be used to forcibly fetch stats from disk
	if they have been manually modified. We reset table->stat_initialized
	only if table reference count is 0 because we do not want too frequent
	stats re-reads (e.g. in other cases than FLUSH TABLE). */
	if (strchr(table->name.m_name, '/') != NULL
	    && table->get_ref_count() == 0
	    && dict_stats_is_persistent_enabled(table)) {

		dict_stats_deinit(table);
	}

	MONITOR_DEC(MONITOR_TABLE_REFERENCE);

	ut_ad(dict_lru_validate());

#ifdef UNIV_DEBUG
	if (table->can_be_evicted) {
		ut_ad(dict_lru_find_table(table));
	} else {
		ut_ad(dict_non_lru_find_table(table));
	}
#endif /* UNIV_DEBUG */

	if (!dict_locked) {
		table_id_t	table_id	= table->id;
		ibool		drop_aborted;

		drop_aborted = try_drop
			&& table->drop_aborted
			&& table->get_ref_count() == 1
			&& dict_table_get_first_index(table);

		mutex_exit(&dict_sys->mutex);

		if (drop_aborted) {
			dict_table_try_drop_aborted(NULL, table_id, 0);
		}
	}
}

/********************************************************************//**
Closes the only open handle to a table and drops a table while assuring
that dict_sys->mutex is held the whole time.  This assures that the table
is not evicted after the close when the count of open handles goes to zero.
Because dict_sys->mutex is held, we do not need to call
dict_table_prevent_eviction().  */
void
dict_table_close_and_drop(
/*======================*/
	trx_t*		trx,		/*!< in: data dictionary transaction */
	dict_table_t*	table)		/*!< in/out: table */
{
	dberr_t err = DB_SUCCESS;

	ut_ad(mutex_own(&dict_sys->mutex));
	ut_ad(rw_lock_own(dict_operation_lock, RW_LOCK_X));
	ut_ad(trx->dict_operation != TRX_DICT_OP_NONE);
	ut_ad(trx_state_eq(trx, TRX_STATE_ACTIVE));

	dict_table_close(table, TRUE, FALSE);

#if defined UNIV_DEBUG || defined UNIV_DDL_DEBUG
	/* Nobody should have initialized the stats of the newly created
	table when this is called. So we know that it has not been added
	for background stats gathering. */
	ut_a(!table->stat_initialized);
#endif /* UNIV_DEBUG || UNIV_DDL_DEBUG */

	err = row_merge_drop_table(trx, table);

	if (err != DB_SUCCESS) {
		ib::error() << "At " << __FILE__ << ":" << __LINE__
			    << " row_merge_drop_table returned error: " << err
			    << " table: " << table->name.m_name;
	}
}

/** Check if the table has a given (non_virtual) column.
@param[in]	table		table object
@param[in]	col_name	column name
@param[in]	col_nr		column number guessed, 0 as default
@return column number if the table has the specified column,
otherwise table->n_def */
ulint
dict_table_has_column(
	const dict_table_t*	table,
	const char*		col_name,
	ulint			col_nr)
{
	ulint		col_max = table->n_def;

	ut_ad(table);
	ut_ad(col_name);
	ut_ad(table->magic_n == DICT_TABLE_MAGIC_N);

	if (col_nr < col_max
	    && innobase_strcasecmp(
		col_name, dict_table_get_col_name(table, col_nr)) == 0) {
		return(col_nr);
	}

	/** The order of column may changed, check it with other columns */
	for (ulint i = 0; i < col_max; i++) {
		if (i != col_nr
		    && innobase_strcasecmp(
			col_name, dict_table_get_col_name(table, i)) == 0) {

			return(i);
		}
	}

	return(col_max);
}

/**********************************************************************//**
Returns a column's name.
@return column name. NOTE: not guaranteed to stay valid if table is
modified in any way (columns added, etc.). */
const char*
dict_table_get_col_name(
/*====================*/
	const dict_table_t*	table,	/*!< in: table */
	ulint			col_nr)	/*!< in: column number */
{
	ulint		i;
	const char*	s;

	ut_ad(table);
	ut_ad(col_nr < table->n_def);
	ut_ad(table->magic_n == DICT_TABLE_MAGIC_N);

	s = table->col_names;
	if (s) {
		for (i = 0; i < col_nr; i++) {
			s += strlen(s) + 1;
		}
	}

	return(s);
}

/** Returns a virtual column's name.
@param[in]	table	target table
@param[in]	col_nr	virtual column number (nth virtual column)
@return column name or NULL if column number out of range. */
const char*
dict_table_get_v_col_name(
	const dict_table_t*	table,
	ulint			col_nr)
{
	const char*	s;

	ut_ad(table);
	ut_ad(col_nr < table->n_v_def);
	ut_ad(table->magic_n == DICT_TABLE_MAGIC_N);

	if (col_nr >= table->n_v_def) {
		return(NULL);
	}

	s = table->v_col_names;

	if (s != NULL) {
		for (ulint i = 0; i < col_nr; i++) {
			s += strlen(s) + 1;
		}
	}

	return(s);
}

/** Search virtual column's position in InnoDB according to its position
in original table's position
@param[in]	table	target table
@param[in]	col_nr	column number (nth column in the MySQL table)
@return virtual column's position in InnoDB, ULINT_UNDEFINED if not find */
static
ulint
dict_table_get_v_col_pos_for_mysql(
	const dict_table_t*	table,
	ulint			col_nr)
{
	ulint	i;

	ut_ad(table);
	ut_ad(col_nr < static_cast<ulint>(table->n_t_def));
	ut_ad(table->magic_n == DICT_TABLE_MAGIC_N);

	for (i = 0; i < table->n_v_def; i++) {
		if (col_nr == dict_get_v_col_mysql_pos(
				table->v_cols[i].m_col.ind)) {
			break;
		}
	}

	if (i == table->n_v_def) {
		return(ULINT_UNDEFINED);
	}

	return(i);
}

/** Returns a virtual column's name according to its original
MySQL table position.
@param[in]	table	target table
@param[in]	col_nr	column number (nth column in the table)
@return column name. */
static
const char*
dict_table_get_v_col_name_mysql(
	const dict_table_t*	table,
	ulint			col_nr)
{
	ulint	i = dict_table_get_v_col_pos_for_mysql(table, col_nr);

	if (i == ULINT_UNDEFINED) {
		return(NULL);
	}

	return(dict_table_get_v_col_name(table, i));
}

/** Get nth virtual column according to its original MySQL table position
@param[in]	table	target table
@param[in]	col_nr	column number in MySQL Table definition
@return dict_v_col_t ptr */
dict_v_col_t*
dict_table_get_nth_v_col_mysql(
	const dict_table_t*	table,
	ulint			col_nr)
{
	ulint	i = dict_table_get_v_col_pos_for_mysql(table, col_nr);

	if (i == ULINT_UNDEFINED) {
		return(NULL);
	}

	return(dict_table_get_nth_v_col(table, i));
}

/** Allocate and init the autoinc latch of a given table.
This function must not be called concurrently on the same table object.
@param[in,out]	table_void	table whose autoinc latch to create */
static
void
dict_table_autoinc_alloc(
	void*	table_void)
{
	dict_table_t*	table = static_cast<dict_table_t*>(table_void);
	table->autoinc_mutex = UT_NEW_NOKEY(ib_mutex_t());
	ut_a(table->autoinc_mutex != NULL);
	mutex_create(LATCH_ID_AUTOINC, table->autoinc_mutex);
}

/** Allocate and init the zip_pad_mutex of a given index.
This function must not be called concurrently on the same index object.
@param[in,out]	index_void	index whose zip_pad_mutex to create */
static
void
dict_index_zip_pad_alloc(
	void*	index_void)
{
	dict_index_t*	index = static_cast<dict_index_t*>(index_void);
	index->zip_pad.mutex = UT_NEW_NOKEY(SysMutex());
	ut_a(index->zip_pad.mutex != NULL);
	mutex_create(LATCH_ID_ZIP_PAD_MUTEX, index->zip_pad.mutex);
}

/********************************************************************//**
Acquire the autoinc lock. */
void
dict_table_autoinc_lock(
/*====================*/
	dict_table_t*	table)	/*!< in/out: table */
{
	os_once::do_or_wait_for_done(
		&table->autoinc_mutex_created,
		dict_table_autoinc_alloc, table);

	mutex_enter(table->autoinc_mutex);
}

/** Acquire the zip_pad_mutex latch.
@param[in,out]	index	the index whose zip_pad_mutex to acquire.*/
static
void
dict_index_zip_pad_lock(
	dict_index_t*	index)
{
	os_once::do_or_wait_for_done(
		&index->zip_pad.mutex_created,
		dict_index_zip_pad_alloc, index);

	mutex_enter(index->zip_pad.mutex);
}

/** Get all the FTS indexes on a table.
@param[in]	table	table
@param[out]	indexes	all FTS indexes on this table
@return number of FTS indexes */
ulint
dict_table_get_all_fts_indexes(
	const dict_table_t*	table,
	ib_vector_t*		indexes)
{
	dict_index_t* index;

	ut_a(ib_vector_size(indexes) == 0);

	for (index = dict_table_get_first_index(table);
	     index;
	     index = dict_table_get_next_index(index)) {

		if (index->type == DICT_FTS) {
			ib_vector_push(indexes, &index);
		}
	}

	return(ib_vector_size(indexes));
}

/********************************************************************//**
Release the autoinc lock. */
void
dict_table_autoinc_unlock(
/*======================*/
	dict_table_t*	table)	/*!< in/out: table */
{
	mutex_exit(table->autoinc_mutex);
}

/** Looks for column n in an index.
@param[in]	index		index
@param[in]	n		column number
@param[in]	inc_prefix	true=consider column prefixes too
@param[in]	is_virtual	true==virtual column
@param[out]	prefix_col_pos	col num if prefix
@return position in internal representation of the index;
ULINT_UNDEFINED if not contained */
ulint
dict_index_get_nth_col_or_prefix_pos(
	const dict_index_t*	index,
	ulint			n,
	bool			inc_prefix,
	bool			is_virtual,
	ulint*			prefix_col_pos)
{
	const dict_field_t*	field;
	const dict_col_t*	col;
	ulint			pos;
	ulint			n_fields;

	ut_ad(index);
	ut_ad(index->magic_n == DICT_INDEX_MAGIC_N);

	if (prefix_col_pos) {
		*prefix_col_pos = ULINT_UNDEFINED;
	}

	if (is_virtual) {
		col = &(dict_table_get_nth_v_col(index->table, n)->m_col);
	} else {
		col = dict_table_get_nth_col(index->table, n);
	}

	if (dict_index_is_clust(index)) {

		return(dict_col_get_clust_pos(col, index));
	}

	n_fields = dict_index_get_n_fields(index);

	for (pos = 0; pos < n_fields; pos++) {
		field = dict_index_get_nth_field(index, pos);

		if (col == field->col) {
			if (prefix_col_pos) {
				*prefix_col_pos = pos;
			}
			if (inc_prefix || field->prefix_len == 0) {
				return(pos);
			}
		}
	}

	return(ULINT_UNDEFINED);
}

/** Returns TRUE if the index contains a column or a prefix of that column.
@param[in]	index		index
@param[in]	n		column number
@param[in]	is_virtual	whether it is a virtual col
@return TRUE if contains the column or its prefix */
ibool
dict_index_contains_col_or_prefix(
	const dict_index_t*	index,
	ulint			n,
	bool			is_virtual)
{
	const dict_field_t*	field;
	const dict_col_t*	col;
	ulint			pos;
	ulint			n_fields;

	ut_ad(index);
	ut_ad(index->magic_n == DICT_INDEX_MAGIC_N);

	if (dict_index_is_clust(index)) {

		return(TRUE);
	}

	if (is_virtual) {
		col = &dict_table_get_nth_v_col(index->table, n)->m_col;
	} else {
		col = dict_table_get_nth_col(index->table, n);
	}

	n_fields = dict_index_get_n_fields(index);

	for (pos = 0; pos < n_fields; pos++) {
		field = dict_index_get_nth_field(index, pos);

		if (col == field->col) {

			return(TRUE);
		}
	}

	return(FALSE);
}

/********************************************************************//**
Looks for a matching field in an index. The column has to be the same. The
column in index must be complete, or must contain a prefix longer than the
column in index2. That is, we must be able to construct the prefix in index2
from the prefix in index.
@return position in internal representation of the index;
ULINT_UNDEFINED if not contained */
ulint
dict_index_get_nth_field_pos(
/*=========================*/
	const dict_index_t*	index,	/*!< in: index from which to search */
	const dict_index_t*	index2,	/*!< in: index */
	ulint			n)	/*!< in: field number in index2 */
{
	const dict_field_t*	field;
	const dict_field_t*	field2;
	ulint			n_fields;
	ulint			pos;

	ut_ad(index);
	ut_ad(index->magic_n == DICT_INDEX_MAGIC_N);

	field2 = dict_index_get_nth_field(index2, n);

	n_fields = dict_index_get_n_fields(index);

	/* Are we looking for a MBR (Minimum Bound Box) field of
	a spatial index */
	bool	is_mbr_fld = (n == 0 && dict_index_is_spatial(index2));

	for (pos = 0; pos < n_fields; pos++) {
		field = dict_index_get_nth_field(index, pos);

		/* The first field of a spatial index is a transformed
		MBR (Minimum Bound Box) field made out of original column,
		so its field->col still points to original cluster index
		col, but the actual content is different. So we cannot
		consider them equal if neither of them is MBR field */
		if (pos == 0 && dict_index_is_spatial(index) && !is_mbr_fld) {
			continue;
		}

		if (field->col == field2->col
		    && (field->prefix_len == 0
			|| (field->prefix_len >= field2->prefix_len
			    && field2->prefix_len != 0))) {

			return(pos);
		}
	}

	return(ULINT_UNDEFINED);
}

/**********************************************************************//**
Returns a table object based on table id.
@return table, NULL if does not exist */
dict_table_t*
dict_table_open_on_id(
/*==================*/
	table_id_t	table_id,	/*!< in: table id */
	ibool		dict_locked,	/*!< in: TRUE=data dictionary locked */
	dict_table_op_t	table_op)	/*!< in: operation to perform */
{
	dict_table_t*	table;

	if (!dict_locked) {
		mutex_enter(&dict_sys->mutex);
	}

	ut_ad(mutex_own(&dict_sys->mutex));

	table = dict_table_open_on_id_low(
		table_id,
		table_op == DICT_TABLE_OP_LOAD_TABLESPACE
		? DICT_ERR_IGNORE_RECOVER_LOCK
		: DICT_ERR_IGNORE_NONE,
		table_op == DICT_TABLE_OP_OPEN_ONLY_IF_CACHED);

	if (table != NULL) {

		if (table->can_be_evicted) {
			dict_move_to_mru(table);
		}

		table->acquire();

		MONITOR_INC(MONITOR_TABLE_REFERENCE);
	}

	if (!dict_locked) {
		dict_table_try_drop_aborted_and_mutex_exit(
			table, table_op == DICT_TABLE_OP_DROP_ORPHAN);
	}

	return(table);
}

/********************************************************************//**
Looks for column n position in the clustered index.
@return position in internal representation of the clustered index */
ulint
dict_table_get_nth_col_pos(
/*=======================*/
	const dict_table_t*	table,	/*!< in: table */
	ulint			n,	/*!< in: column number */
	ulint*			prefix_col_pos)
{
	return(dict_index_get_nth_col_pos(dict_table_get_first_index(table),
					  n, prefix_col_pos));
}

/********************************************************************//**
Checks if a column is in the ordering columns of the clustered index of a
table. Column prefixes are treated like whole columns.
@return TRUE if the column, or its prefix, is in the clustered key */
ibool
dict_table_col_in_clustered_key(
/*============================*/
	const dict_table_t*	table,	/*!< in: table */
	ulint			n)	/*!< in: column number */
{
	const dict_index_t*	index;
	const dict_field_t*	field;
	const dict_col_t*	col;
	ulint			pos;
	ulint			n_fields;

	ut_ad(table);

	col = dict_table_get_nth_col(table, n);

	index = dict_table_get_first_index(table);

	n_fields = dict_index_get_n_unique(index);

	for (pos = 0; pos < n_fields; pos++) {
		field = dict_index_get_nth_field(index, pos);

		if (col == field->col) {

			return(TRUE);
		}
	}

	return(FALSE);
}

/**********************************************************************//**
Inits the data dictionary module. */
void
dict_init(void)
/*===========*/
{
	dict_operation_lock = static_cast<rw_lock_t*>(
		ut_zalloc_nokey(sizeof(*dict_operation_lock)));

	dict_sys = static_cast<dict_sys_t*>(ut_zalloc_nokey(sizeof(*dict_sys)));

	UT_LIST_INIT(dict_sys->table_LRU, &dict_table_t::table_LRU);
	UT_LIST_INIT(dict_sys->table_non_LRU, &dict_table_t::table_LRU);

	mutex_create(LATCH_ID_DICT_SYS, &dict_sys->mutex);

	dict_sys->table_hash = hash_create(
		buf_pool_get_curr_size()
		/ (DICT_POOL_PER_TABLE_HASH * UNIV_WORD_SIZE));

	dict_sys->table_id_hash = hash_create(
		buf_pool_get_curr_size()
		/ (DICT_POOL_PER_TABLE_HASH * UNIV_WORD_SIZE));

	rw_lock_create(dict_operation_lock_key,
		       dict_operation_lock, SYNC_DICT_OPERATION);

	if (!srv_read_only_mode) {
		dict_foreign_err_file = os_file_create_tmpfile(NULL);
		ut_a(dict_foreign_err_file);
	}

	mutex_create(LATCH_ID_DICT_FOREIGN_ERR, &dict_foreign_err_mutex);
}

/**********************************************************************//**
Move to the most recently used segment of the LRU list. */
void
dict_move_to_mru(
/*=============*/
	dict_table_t*	table)		/*!< in: table to move to MRU */
{
	ut_ad(mutex_own(&dict_sys->mutex));
	ut_ad(dict_lru_validate());
	ut_ad(dict_lru_find_table(table));

	ut_a(table->can_be_evicted);

	UT_LIST_REMOVE(dict_sys->table_LRU, table);

	UT_LIST_ADD_FIRST(dict_sys->table_LRU, table);

	ut_ad(dict_lru_validate());
}

/**********************************************************************//**
Returns a table object and increment its open handle count.
NOTE! This is a high-level function to be used mainly from outside the
'dict' module. Inside this directory dict_table_get_low
is usually the appropriate function.
@return table, NULL if does not exist */
dict_table_t*
dict_table_open_on_name(
/*====================*/
	const char*	table_name,	/*!< in: table name */
	ibool		dict_locked,	/*!< in: TRUE=data dictionary locked */
	ibool		try_drop,	/*!< in: TRUE=try to drop any orphan
					indexes after an aborted online
					index creation */
	dict_err_ignore_t
			ignore_err)	/*!< in: error to be ignored when
					loading a table definition */
{
	dict_table_t*	table;
	DBUG_ENTER("dict_table_open_on_name");
	DBUG_PRINT("dict_table_open_on_name", ("table: '%s'", table_name));

	if (!dict_locked) {
		mutex_enter(&dict_sys->mutex);
	}

	ut_ad(table_name);
	ut_ad(mutex_own(&dict_sys->mutex));

	table = dict_table_check_if_in_cache_low(table_name);

	if (table == NULL) {
		table = dict_load_table(table_name, true, ignore_err);
	}

	ut_ad(!table || table->cached);

	if (table != NULL) {

		/* If table is encrypted or corrupted */
		if (ignore_err == DICT_ERR_IGNORE_NONE
		    && !table->is_readable()) {
			/* Make life easy for drop table. */
			dict_table_prevent_eviction(table);

			if (table->corrupted) {

				ib::error() << "Table " << table->name
					<< " is corrupted. Please "
					"drop the table and recreate.";
				if (!dict_locked) {
					mutex_exit(&dict_sys->mutex);
				}

				DBUG_RETURN(NULL);
			}

			if (table->can_be_evicted) {
				dict_move_to_mru(table);
			}

			table->acquire();

			if (!dict_locked) {
				mutex_exit(&dict_sys->mutex);
			}

			DBUG_RETURN(table);
		}

		if (table->can_be_evicted) {
			dict_move_to_mru(table);
		}

		table->acquire();

		MONITOR_INC(MONITOR_TABLE_REFERENCE);
	}

	ut_ad(dict_lru_validate());

	if (!dict_locked) {
		dict_table_try_drop_aborted_and_mutex_exit(table, try_drop);
	}

	DBUG_RETURN(table);
}

/**********************************************************************//**
Adds system columns to a table object. */
void
dict_table_add_system_columns(
/*==========================*/
	dict_table_t*	table,	/*!< in/out: table */
	mem_heap_t*	heap)	/*!< in: temporary heap */
{
	ut_ad(table);
	ut_ad(table->n_def ==
	      (table->n_cols - dict_table_get_n_sys_cols(table)));
	ut_ad(table->magic_n == DICT_TABLE_MAGIC_N);
	ut_ad(!table->cached);

	/* NOTE: the system columns MUST be added in the following order
	(so that they can be indexed by the numerical value of DATA_ROW_ID,
	etc.) and as the last columns of the table memory object.
	The clustered index will not always physically contain all system
	columns. */

	dict_mem_table_add_col(table, heap, "DB_ROW_ID", DATA_SYS,
			       DATA_ROW_ID | DATA_NOT_NULL,
			       DATA_ROW_ID_LEN);

#if DATA_ROW_ID != 0
#error "DATA_ROW_ID != 0"
#endif
	dict_mem_table_add_col(table, heap, "DB_TRX_ID", DATA_SYS,
			       DATA_TRX_ID | DATA_NOT_NULL,
			       DATA_TRX_ID_LEN);
#if DATA_TRX_ID != 1
#error "DATA_TRX_ID != 1"
#endif

	dict_mem_table_add_col(table, heap, "DB_ROLL_PTR", DATA_SYS,
			       DATA_ROLL_PTR | DATA_NOT_NULL,
			       DATA_ROLL_PTR_LEN);
#if DATA_ROLL_PTR != 2
#error "DATA_ROLL_PTR != 2"
#endif

	/* This check reminds that if a new system column is added to
	the program, it should be dealt with here */
#if DATA_N_SYS_COLS != 3
#error "DATA_N_SYS_COLS != 3"
#endif
}

/** Mark if table has big rows.
@param[in,out]	table	table handler */
void
dict_table_set_big_rows(
	dict_table_t*	table)
{
	ulint	row_len = 0;
	for (ulint i = 0; i < table->n_def; i++) {
		ulint	col_len = dict_col_get_max_size(
			dict_table_get_nth_col(table, i));

		row_len += col_len;

		/* If we have a single unbounded field, or several gigantic
		fields, mark the maximum row size as BIG_ROW_SIZE. */
		if (row_len >= BIG_ROW_SIZE || col_len >= BIG_ROW_SIZE) {
			row_len = BIG_ROW_SIZE;

			break;
		}
	}

	table->big_rows = (row_len >= BIG_ROW_SIZE) ? TRUE : FALSE;
}

/**********************************************************************//**
Adds a table object to the dictionary cache. */
void
dict_table_add_to_cache(
/*====================*/
	dict_table_t*	table,		/*!< in: table */
	bool		can_be_evicted,	/*!< in: whether can be evicted */
	mem_heap_t*	heap)		/*!< in: temporary heap */
{
	ulint	fold;
	ulint	id_fold;

	ut_ad(dict_lru_validate());
	ut_ad(mutex_own(&dict_sys->mutex));

	dict_table_add_system_columns(table, heap);

	table->cached = TRUE;

	fold = ut_fold_string(table->name.m_name);
	id_fold = ut_fold_ull(table->id);

	dict_table_set_big_rows(table);

	/* Look for a table with the same name: error if such exists */
	{
		dict_table_t*	table2;
		HASH_SEARCH(name_hash, dict_sys->table_hash, fold,
			    dict_table_t*, table2, ut_ad(table2->cached),
			    !strcmp(table2->name.m_name, table->name.m_name));
		ut_a(table2 == NULL);

#ifdef UNIV_DEBUG
		/* Look for the same table pointer with a different name */
		HASH_SEARCH_ALL(name_hash, dict_sys->table_hash,
				dict_table_t*, table2, ut_ad(table2->cached),
				table2 == table);
		ut_ad(table2 == NULL);
#endif /* UNIV_DEBUG */
	}

	/* Look for a table with the same id: error if such exists */
	{
		dict_table_t*	table2;
		HASH_SEARCH(id_hash, dict_sys->table_id_hash, id_fold,
			    dict_table_t*, table2, ut_ad(table2->cached),
			    table2->id == table->id);
		ut_a(table2 == NULL);

#ifdef UNIV_DEBUG
		/* Look for the same table pointer with a different id */
		HASH_SEARCH_ALL(id_hash, dict_sys->table_id_hash,
				dict_table_t*, table2, ut_ad(table2->cached),
				table2 == table);
		ut_ad(table2 == NULL);
#endif /* UNIV_DEBUG */
	}

	/* Add table to hash table of tables */
	HASH_INSERT(dict_table_t, name_hash, dict_sys->table_hash, fold,
		    table);

	/* Add table to hash table of tables based on table id */
	HASH_INSERT(dict_table_t, id_hash, dict_sys->table_id_hash, id_fold,
		    table);

	table->can_be_evicted = can_be_evicted;

	if (table->can_be_evicted) {
		UT_LIST_ADD_FIRST(dict_sys->table_LRU, table);
	} else {
		UT_LIST_ADD_FIRST(dict_sys->table_non_LRU, table);
	}

	ut_ad(dict_lru_validate());
}

/**********************************************************************//**
Test whether a table can be evicted from the LRU cache.
@return TRUE if table can be evicted. */
static
ibool
dict_table_can_be_evicted(
/*======================*/
	const dict_table_t*	table)		/*!< in: table to test */
{
	ut_ad(mutex_own(&dict_sys->mutex));
	ut_ad(rw_lock_own(dict_operation_lock, RW_LOCK_X));

	ut_a(table->can_be_evicted);
	ut_a(table->foreign_set.empty());
	ut_a(table->referenced_set.empty());

	if (table->get_ref_count() == 0) {
		/* The transaction commit and rollback are called from
		outside the handler interface. This means that there is
		a window where the table->n_ref_count can be zero but
		the table instance is in "use". */

		if (lock_table_has_locks(table)) {
			return(FALSE);
		}

#ifdef BTR_CUR_HASH_ADAPT
		for (dict_index_t* index = dict_table_get_first_index(table);
		     index != NULL;
		     index = dict_table_get_next_index(index)) {

			btr_search_t*	info = btr_search_get_info(index);

			/* We are not allowed to free the in-memory index
			struct dict_index_t until all entries in the adaptive
			hash index that point to any of the page belonging to
			his b-tree index are dropped. This is so because
			dropping of these entries require access to
			dict_index_t struct. To avoid such scenario we keep
			a count of number of such pages in the search_info and
			only free the dict_index_t struct when this count
			drops to zero.

			See also: dict_index_remove_from_cache_low() */

			if (btr_search_info_get_ref_count(info, index) > 0) {
				return(FALSE);
			}
		}
#endif /* BTR_CUR_HASH_ADAPT */

		return(TRUE);
	}

	return(FALSE);
}

/**********************************************************************//**
Make room in the table cache by evicting an unused table. The unused table
should not be part of FK relationship and currently not used in any user
transaction. There is no guarantee that it will remove a table.
@return number of tables evicted. If the number of tables in the dict_LRU
is less than max_tables it will not do anything. */
ulint
dict_make_room_in_cache(
/*====================*/
	ulint		max_tables,	/*!< in: max tables allowed in cache */
	ulint		pct_check)	/*!< in: max percent to check */
{
	ulint		i;
	ulint		len;
	dict_table_t*	table;
	ulint		check_up_to;
	ulint		n_evicted = 0;

	ut_a(pct_check > 0);
	ut_a(pct_check <= 100);
	ut_ad(mutex_own(&dict_sys->mutex));
	ut_ad(rw_lock_own(dict_operation_lock, RW_LOCK_X));
	ut_ad(dict_lru_validate());

	i = len = UT_LIST_GET_LEN(dict_sys->table_LRU);

	if (len < max_tables) {
		return(0);
	}

	check_up_to = len - ((len * pct_check) / 100);

	/* Check for overflow */
	ut_a(i == 0 || check_up_to <= i);

	/* Find a suitable candidate to evict from the cache. Don't scan the
	entire LRU list. Only scan pct_check list entries. */

	for (table = UT_LIST_GET_LAST(dict_sys->table_LRU);
	     table != NULL
	     && i > check_up_to
	     && (len - n_evicted) > max_tables;
	     --i) {

		dict_table_t*	prev_table;

	        prev_table = UT_LIST_GET_PREV(table_LRU, table);

		if (dict_table_can_be_evicted(table)) {

			dict_table_remove_from_cache_low(table, TRUE);

			++n_evicted;
		}

		table = prev_table;
	}

	return(n_evicted);
}

/**********************************************************************//**
Move a table to the non-LRU list from the LRU list. */
void
dict_table_move_from_lru_to_non_lru(
/*================================*/
	dict_table_t*	table)	/*!< in: table to move from LRU to non-LRU */
{
	ut_ad(mutex_own(&dict_sys->mutex));
	ut_ad(dict_lru_find_table(table));

	ut_a(table->can_be_evicted);

	UT_LIST_REMOVE(dict_sys->table_LRU, table);

	UT_LIST_ADD_LAST(dict_sys->table_non_LRU, table);

	table->can_be_evicted = FALSE;
}

/** Looks for an index with the given id given a table instance.
@param[in]	table	table instance
@param[in]	id	index id
@return index or NULL */
dict_index_t*
dict_table_find_index_on_id(
	const dict_table_t*	table,
	index_id_t		id)
{
	dict_index_t*	index;

	for (index = dict_table_get_first_index(table);
	     index != NULL;
	     index = dict_table_get_next_index(index)) {

		if (id == index->id) {
			/* Found */

			return(index);
		}
	}

	return(NULL);
}

/**********************************************************************//**
Looks for an index with the given id. NOTE that we do not reserve
the dictionary mutex: this function is for emergency purposes like
printing info of a corrupt database page!
@return index or NULL if not found in cache */
dict_index_t*
dict_index_find_on_id_low(
/*======================*/
	index_id_t	id)	/*!< in: index id */
{
	dict_table_t*	table;

	/* This can happen if the system tablespace is the wrong page size */
	if (dict_sys == NULL) {
		return(NULL);
	}

	for (table = UT_LIST_GET_FIRST(dict_sys->table_LRU);
	     table != NULL;
	     table = UT_LIST_GET_NEXT(table_LRU, table)) {

		dict_index_t*	index = dict_table_find_index_on_id(table, id);

		if (index != NULL) {
			return(index);
		}
	}

	for (table = UT_LIST_GET_FIRST(dict_sys->table_non_LRU);
	     table != NULL;
	     table = UT_LIST_GET_NEXT(table_LRU, table)) {

		dict_index_t*	index = dict_table_find_index_on_id(table, id);

		if (index != NULL) {
			return(index);
		}
	}

	return(NULL);
}

/** Function object to remove a foreign key constraint from the
referenced_set of the referenced table.  The foreign key object is
also removed from the dictionary cache.  The foreign key constraint
is not removed from the foreign_set of the table containing the
constraint. */
struct dict_foreign_remove_partial
{
	void operator()(dict_foreign_t* foreign) {
		dict_table_t*	table = foreign->referenced_table;
		if (table != NULL) {
			table->referenced_set.erase(foreign);
		}
		dict_foreign_free(foreign);
	}
};

/**********************************************************************//**
Renames a table object.
@return TRUE if success */
dberr_t
dict_table_rename_in_cache(
/*=======================*/
	dict_table_t*	table,		/*!< in/out: table */
	const char*	new_name,	/*!< in: new name */
	ibool		rename_also_foreigns)/*!< in: in ALTER TABLE we want
					to preserve the original table name
					in constraints which reference it */
{
	dberr_t		err;
	dict_foreign_t*	foreign;
	dict_index_t*	index;
	ulint		fold;
	char		old_name[MAX_FULL_NAME_LEN + 1];
	os_file_type_t	ftype;

	ut_ad(mutex_own(&dict_sys->mutex));

	/* store the old/current name to an automatic variable */
	if (strlen(table->name.m_name) + 1 <= sizeof(old_name)) {
		strcpy(old_name, table->name.m_name);
	} else {
		ib::fatal() << "Too long table name: "
			<< table->name
			<< ", max length is " << MAX_FULL_NAME_LEN;
	}

	fold = ut_fold_string(new_name);

	/* Look for a table with the same name: error if such exists */
	dict_table_t*	table2;
	HASH_SEARCH(name_hash, dict_sys->table_hash, fold,
			dict_table_t*, table2, ut_ad(table2->cached),
			(ut_strcmp(table2->name.m_name, new_name) == 0));
	DBUG_EXECUTE_IF("dict_table_rename_in_cache_failure",
		if (table2 == NULL) {
			table2 = (dict_table_t*) -1;
		} );
	if (table2) {
		ib::error() << "Cannot rename table '" << old_name
			<< "' to '" << new_name << "' since the"
			" dictionary cache already contains '" << new_name << "'.";
		return(DB_ERROR);
	}

	/* If the table is stored in a single-table tablespace, rename the
	.ibd file and rebuild the .isl file if needed. */

	if (dict_table_is_discarded(table)) {
		bool		exists;
		char*		filepath;

		ut_ad(dict_table_is_file_per_table(table));
		ut_ad(!dict_table_is_temporary(table));

		/* Make sure the data_dir_path is set. */
		dict_get_and_save_data_dir_path(table, true);

		if (DICT_TF_HAS_DATA_DIR(table->flags)) {
			ut_a(table->data_dir_path);

			filepath = fil_make_filepath(
				table->data_dir_path, table->name.m_name,
				IBD, true);
		} else {
			filepath = fil_make_filepath(
				NULL, table->name.m_name, IBD, false);
		}

		if (filepath == NULL) {
			return(DB_OUT_OF_MEMORY);
		}

		fil_delete_tablespace(table->space, BUF_REMOVE_ALL_NO_WRITE);

		/* Delete any temp file hanging around. */
		if (os_file_status(filepath, &exists, &ftype)
		    && exists
		    && !os_file_delete_if_exists(innodb_temp_file_key,
						 filepath, NULL)) {

			ib::info() << "Delete of " << filepath << " failed.";
		}
		ut_free(filepath);

	} else if (dict_table_is_file_per_table(table)) {
		char*	new_path = NULL;
		char*	old_path = fil_space_get_first_path(table->space);

		ut_ad(!dict_table_is_temporary(table));

		if (DICT_TF_HAS_DATA_DIR(table->flags)) {
			new_path = os_file_make_new_pathname(
				old_path, new_name);
			err = RemoteDatafile::create_link_file(
				new_name, new_path);

			if (err != DB_SUCCESS) {
				ut_free(new_path);
				ut_free(old_path);
				return(DB_TABLESPACE_EXISTS);
			}
		} else {
			new_path = fil_make_filepath(
				NULL, new_name, IBD, false);
		}

		/* New filepath must not exist. */
		err = fil_rename_tablespace_check(
			table->space, old_path, new_path, false);
		if (err != DB_SUCCESS) {
			ut_free(old_path);
			ut_free(new_path);
			return(err);
		}

		bool	success = fil_rename_tablespace(
			table->space, old_path, new_name, new_path);

		ut_free(old_path);
		ut_free(new_path);

		/* If the tablespace is remote, a new .isl file was created
		If success, delete the old one. If not, delete the new one. */
		if (DICT_TF_HAS_DATA_DIR(table->flags)) {
			RemoteDatafile::delete_link_file(
				success ? old_name : new_name);
		}

		if (!success) {
			return(DB_ERROR);
		}
	}

	/* Remove table from the hash tables of tables */
	HASH_DELETE(dict_table_t, name_hash, dict_sys->table_hash,
		    ut_fold_string(old_name), table);

	if (strlen(new_name) > strlen(table->name.m_name)) {
		/* We allocate MAX_FULL_NAME_LEN + 1 bytes here to avoid
		memory fragmentation, we assume a repeated calls of
		ut_realloc() with the same size do not cause fragmentation */
		ut_a(strlen(new_name) <= MAX_FULL_NAME_LEN);

		table->name.m_name = static_cast<char*>(
			ut_realloc(table->name.m_name, MAX_FULL_NAME_LEN + 1));
	}
	strcpy(table->name.m_name, new_name);

	/* Add table to hash table of tables */
	HASH_INSERT(dict_table_t, name_hash, dict_sys->table_hash, fold,
		    table);

	/* Update the table_name field in indexes */
	for (index = dict_table_get_first_index(table);
	     index != NULL;
	     index = dict_table_get_next_index(index)) {

		index->table_name = table->name.m_name;
	}

	if (!rename_also_foreigns) {
		/* In ALTER TABLE we think of the rename table operation
		in the direction table -> temporary table (#sql...)
		as dropping the table with the old name and creating
		a new with the new name. Thus we kind of drop the
		constraints from the dictionary cache here. The foreign key
		constraints will be inherited to the new table from the
		system tables through a call of dict_load_foreigns. */

		/* Remove the foreign constraints from the cache */
		std::for_each(table->foreign_set.begin(),
			      table->foreign_set.end(),
			      dict_foreign_remove_partial());
		table->foreign_set.clear();

		/* Reset table field in referencing constraints */
		for (dict_foreign_set::iterator it
			= table->referenced_set.begin();
		     it != table->referenced_set.end();
		     ++it) {

			foreign = *it;
			foreign->referenced_table = NULL;
			foreign->referenced_index = NULL;

		}

		/* Make the set of referencing constraints empty */
		table->referenced_set.clear();

		return(DB_SUCCESS);
	}

	/* Update the table name fields in foreign constraints, and update also
	the constraint id of new format >= 4.0.18 constraints. Note that at
	this point we have already changed table->name to the new name. */

	dict_foreign_set	fk_set;

	for (;;) {

		dict_foreign_set::iterator	it
			= table->foreign_set.begin();

		if (it == table->foreign_set.end()) {
			break;
		}

		foreign = *it;

		if (foreign->referenced_table) {
			foreign->referenced_table->referenced_set.erase(foreign);
		}

		if (ut_strlen(foreign->foreign_table_name)
		    < ut_strlen(table->name.m_name)) {
			/* Allocate a longer name buffer;
			TODO: store buf len to save memory */

			foreign->foreign_table_name = mem_heap_strdup(
				foreign->heap, table->name.m_name);
			dict_mem_foreign_table_name_lookup_set(foreign, TRUE);
		} else {
			strcpy(foreign->foreign_table_name,
			       table->name.m_name);
			dict_mem_foreign_table_name_lookup_set(foreign, FALSE);
		}
		if (strchr(foreign->id, '/')) {
			/* This is a >= 4.0.18 format id */

			ulint	db_len;
			char*	old_id;
			char    old_name_cs_filename[MAX_TABLE_NAME_LEN+20];
			uint    errors = 0;

			/* All table names are internally stored in charset
			my_charset_filename (except the temp tables and the
			partition identifier suffix in partition tables). The
			foreign key constraint names are internally stored
			in UTF-8 charset.  The variable fkid here is used
			to store foreign key constraint name in charset
			my_charset_filename for comparison further below. */
			char    fkid[MAX_TABLE_NAME_LEN+20];
			ibool	on_tmp = FALSE;

			/* The old table name in my_charset_filename is stored
			in old_name_cs_filename */

			strncpy(old_name_cs_filename, old_name,
				MAX_TABLE_NAME_LEN);
			if (strstr(old_name, TEMP_TABLE_PATH_PREFIX) == NULL) {

				innobase_convert_to_system_charset(
					strchr(old_name_cs_filename, '/') + 1,
					strchr(old_name, '/') + 1,
					MAX_TABLE_NAME_LEN, &errors);

				if (errors) {
					/* There has been an error to convert
					old table into UTF-8.  This probably
					means that the old table name is
					actually in UTF-8. */
					innobase_convert_to_filename_charset(
						strchr(old_name_cs_filename,
						       '/') + 1,
						strchr(old_name, '/') + 1,
						MAX_TABLE_NAME_LEN);
				} else {
					/* Old name already in
					my_charset_filename */
					strncpy(old_name_cs_filename, old_name,
						MAX_TABLE_NAME_LEN);
				}
			}

			strncpy(fkid, foreign->id, MAX_TABLE_NAME_LEN);

			if (strstr(fkid, TEMP_TABLE_PATH_PREFIX) == NULL) {
				innobase_convert_to_filename_charset(
					strchr(fkid, '/') + 1,
					strchr(foreign->id, '/') + 1,
					MAX_TABLE_NAME_LEN+20);
			} else {
				on_tmp = TRUE;
			}

			old_id = mem_strdup(foreign->id);

			if (ut_strlen(fkid) > ut_strlen(old_name_cs_filename)
			    + ((sizeof dict_ibfk) - 1)
			    && !memcmp(fkid, old_name_cs_filename,
				       ut_strlen(old_name_cs_filename))
			    && !memcmp(fkid + ut_strlen(old_name_cs_filename),
				       dict_ibfk, (sizeof dict_ibfk) - 1)) {

				/* This is a generated >= 4.0.18 format id */

				char	table_name[MAX_TABLE_NAME_LEN] = "";
				uint	errors = 0;

				if (strlen(table->name.m_name)
				    > strlen(old_name)) {
					foreign->id = static_cast<char*>(
						mem_heap_alloc(
						foreign->heap,
						strlen(table->name.m_name)
						+ strlen(old_id) + 1));
				}

				/* Convert the table name to UTF-8 */
				strncpy(table_name, table->name.m_name,
					MAX_TABLE_NAME_LEN);
				innobase_convert_to_system_charset(
					strchr(table_name, '/') + 1,
					strchr(table->name.m_name, '/') + 1,
					MAX_TABLE_NAME_LEN, &errors);

				if (errors) {
					/* Table name could not be converted
					from charset my_charset_filename to
					UTF-8. This means that the table name
					is already in UTF-8 (#mysql#50). */
					strncpy(table_name, table->name.m_name,
						MAX_TABLE_NAME_LEN);
				}

				/* Replace the prefix 'databasename/tablename'
				with the new names */
				strcpy(foreign->id, table_name);
				if (on_tmp) {
					strcat(foreign->id,
					       old_id + ut_strlen(old_name));
				} else {
					sprintf(strchr(foreign->id, '/') + 1,
						"%s%s",
						strchr(table_name, '/') +1,
						strstr(old_id, "_ibfk_") );
				}

			} else {
				/* This is a >= 4.0.18 format id where the user
				gave the id name */
				db_len = dict_get_db_name_len(
					table->name.m_name) + 1;

				if (db_len - 1
				    > dict_get_db_name_len(foreign->id)) {

					foreign->id = static_cast<char*>(
						mem_heap_alloc(
						foreign->heap,
						db_len + strlen(old_id) + 1));
				}

				/* Replace the database prefix in id with the
				one from table->name */

				ut_memcpy(foreign->id,
					  table->name.m_name, db_len);

				strcpy(foreign->id + db_len,
				       dict_remove_db_name(old_id));
			}

			ut_free(old_id);
		}

		table->foreign_set.erase(it);
		fk_set.insert(foreign);

		if (foreign->referenced_table) {
			foreign->referenced_table->referenced_set.insert(foreign);
		}
	}

	ut_a(table->foreign_set.empty());
	table->foreign_set.swap(fk_set);

	for (dict_foreign_set::iterator it = table->referenced_set.begin();
	     it != table->referenced_set.end();
	     ++it) {

		foreign = *it;

		if (ut_strlen(foreign->referenced_table_name)
		    < ut_strlen(table->name.m_name)) {
			/* Allocate a longer name buffer;
			TODO: store buf len to save memory */

			foreign->referenced_table_name = mem_heap_strdup(
				foreign->heap, table->name.m_name);

			dict_mem_referenced_table_name_lookup_set(
				foreign, TRUE);
		} else {
			/* Use the same buffer */
			strcpy(foreign->referenced_table_name,
			       table->name.m_name);

			dict_mem_referenced_table_name_lookup_set(
				foreign, FALSE);
		}
	}

	return(DB_SUCCESS);
}

/**********************************************************************//**
Change the id of a table object in the dictionary cache. This is used in
DISCARD TABLESPACE. */
void
dict_table_change_id_in_cache(
/*==========================*/
	dict_table_t*	table,	/*!< in/out: table object already in cache */
	table_id_t	new_id)	/*!< in: new id to set */
{
	ut_ad(table);
	ut_ad(mutex_own(&dict_sys->mutex));
	ut_ad(table->magic_n == DICT_TABLE_MAGIC_N);

	/* Remove the table from the hash table of id's */

	HASH_DELETE(dict_table_t, id_hash, dict_sys->table_id_hash,
		    ut_fold_ull(table->id), table);
	table->id = new_id;

	/* Add the table back to the hash table */
	HASH_INSERT(dict_table_t, id_hash, dict_sys->table_id_hash,
		    ut_fold_ull(table->id), table);
}

/**********************************************************************//**
Removes a table object from the dictionary cache. */
void
dict_table_remove_from_cache_low(
/*=============================*/
	dict_table_t*	table,		/*!< in, own: table */
	ibool		lru_evict)	/*!< in: TRUE if table being evicted
					to make room in the table LRU list */
{
	dict_foreign_t*	foreign;
	dict_index_t*	index;

	ut_ad(table);
	ut_ad(dict_lru_validate());
	ut_a(table->get_ref_count() == 0);
	ut_a(table->n_rec_locks == 0);
	ut_ad(mutex_own(&dict_sys->mutex));
	ut_ad(table->magic_n == DICT_TABLE_MAGIC_N);

	/* Remove the foreign constraints from the cache */
	std::for_each(table->foreign_set.begin(), table->foreign_set.end(),
		      dict_foreign_remove_partial());
	table->foreign_set.clear();

	/* Reset table field in referencing constraints */
	for (dict_foreign_set::iterator it = table->referenced_set.begin();
	     it != table->referenced_set.end();
	     ++it) {

		foreign = *it;
		foreign->referenced_table = NULL;
		foreign->referenced_index = NULL;
	}

	/* Remove the indexes from the cache */

	for (index = UT_LIST_GET_LAST(table->indexes);
	     index != NULL;
	     index = UT_LIST_GET_LAST(table->indexes)) {

		dict_index_remove_from_cache_low(table, index, lru_evict);
	}

	/* Remove table from the hash tables of tables */

	HASH_DELETE(dict_table_t, name_hash, dict_sys->table_hash,
		    ut_fold_string(table->name.m_name), table);

	HASH_DELETE(dict_table_t, id_hash, dict_sys->table_id_hash,
		    ut_fold_ull(table->id), table);

	/* Remove table from LRU or non-LRU list. */
	if (table->can_be_evicted) {
		ut_ad(dict_lru_find_table(table));
		UT_LIST_REMOVE(dict_sys->table_LRU, table);
	} else {
		ut_ad(dict_non_lru_find_table(table));
		UT_LIST_REMOVE(dict_sys->table_non_LRU, table);
	}

	ut_ad(dict_lru_validate());

	if (lru_evict && table->drop_aborted) {
		/* Do as dict_table_try_drop_aborted() does. */

		trx_t* trx = trx_allocate_for_background();

		ut_ad(mutex_own(&dict_sys->mutex));
		ut_ad(rw_lock_own(dict_operation_lock, RW_LOCK_X));

		/* Mimic row_mysql_lock_data_dictionary(). */
		trx->dict_operation_lock_mode = RW_X_LATCH;

		trx_set_dict_operation(trx, TRX_DICT_OP_INDEX);

		/* Silence a debug assertion in row_merge_drop_indexes(). */
		ut_d(table->acquire());
		row_merge_drop_indexes(trx, table, TRUE);
		ut_d(table->release());
		ut_ad(table->get_ref_count() == 0);
		trx_commit_for_mysql(trx);
		trx->dict_operation_lock_mode = 0;
		trx_free_for_background(trx);
	}

	/* Free virtual column template if any */
	if (table->vc_templ != NULL) {
		dict_free_vc_templ(table->vc_templ);
		UT_DELETE(table->vc_templ);
	}

	dict_mem_table_free(table);
}

/**********************************************************************//**
Removes a table object from the dictionary cache. */
void
dict_table_remove_from_cache(
/*=========================*/
	dict_table_t*	table)	/*!< in, own: table */
{
	dict_table_remove_from_cache_low(table, FALSE);
}

/****************************************************************//**
If the given column name is reserved for InnoDB system columns, return
TRUE.
@return TRUE if name is reserved */
ibool
dict_col_name_is_reserved(
/*======================*/
	const char*	name)	/*!< in: column name */
{
	/* This check reminds that if a new system column is added to
	the program, it should be dealt with here. */
#if DATA_N_SYS_COLS != 3
#error "DATA_N_SYS_COLS != 3"
#endif

	static const char*	reserved_names[] = {
		"DB_ROW_ID", "DB_TRX_ID", "DB_ROLL_PTR"
	};

	ulint			i;

	for (i = 0; i < UT_ARR_SIZE(reserved_names); i++) {
		if (innobase_strcasecmp(name, reserved_names[i]) == 0) {

			return(TRUE);
		}
	}

	return(FALSE);
}

/****************************************************************//**
Return maximum size of the node pointer record.
@return maximum size of the record in bytes */
ulint
dict_index_node_ptr_max_size(
/*=========================*/
	const dict_index_t*	index)	/*!< in: index */
{
	ulint	comp;
	ulint	i;
	/* maximum possible storage size of a record */
	ulint	rec_max_size;

	if (dict_index_is_ibuf(index)) {
		/* cannot estimate accurately */
		/* This is universal index for change buffer.
		The max size of the entry is about max key length * 2.
		(index key + primary key to be inserted to the index)
		(The max key length is UNIV_PAGE_SIZE / 16 * 3 at
		 ha_innobase::max_supported_key_length(),
		 considering MAX_KEY_LENGTH = 3072 at MySQL imposes
		 the 3500 historical InnoDB value for 16K page size case.)
		For the universal index, node_ptr contains most of the entry.
		And 512 is enough to contain ibuf columns and meta-data */
		return(UNIV_PAGE_SIZE / 8 * 3 + 512);
	}

	comp = dict_table_is_comp(index->table);

	/* Each record has page_no, length of page_no and header. */
	rec_max_size = comp
		? REC_NODE_PTR_SIZE + 1 + REC_N_NEW_EXTRA_BYTES
		: REC_NODE_PTR_SIZE + 2 + REC_N_OLD_EXTRA_BYTES;

	if (comp) {
		/* Include the "null" flags in the
		maximum possible record size. */
		rec_max_size += UT_BITS_IN_BYTES(index->n_nullable);
	} else {
		/* For each column, include a 2-byte offset and a
		"null" flag. */
		rec_max_size += 2 * index->n_fields;
	}

	/* Compute the maximum possible record size. */
	for (i = 0; i < dict_index_get_n_unique_in_tree(index); i++) {
		const dict_field_t*	field
			= dict_index_get_nth_field(index, i);
		const dict_col_t*	col
			= dict_field_get_col(field);
		ulint			field_max_size;
		ulint			field_ext_max_size;

		/* Determine the maximum length of the index field. */

		field_max_size = dict_col_get_fixed_size(col, comp);
		if (field_max_size) {
			/* dict_index_add_col() should guarantee this */
			ut_ad(!field->prefix_len
			      || field->fixed_len == field->prefix_len);
			/* Fixed lengths are not encoded
			in ROW_FORMAT=COMPACT. */
			rec_max_size += field_max_size;
			continue;
		}

		field_max_size = dict_col_get_max_size(col);
		field_ext_max_size = field_max_size < 256 ? 1 : 2;

		if (field->prefix_len
		    && field->prefix_len < field_max_size) {
			field_max_size = field->prefix_len;
		}

		if (comp) {
			/* Add the extra size for ROW_FORMAT=COMPACT.
			For ROW_FORMAT=REDUNDANT, these bytes were
			added to rec_max_size before this loop. */
			rec_max_size += field_ext_max_size;
		}

		rec_max_size += field_max_size;
	}

	return(rec_max_size);
}

/****************************************************************//**
If a record of this index might not fit on a single B-tree page,
return TRUE.
@return TRUE if the index record could become too big */
static
ibool
dict_index_too_big_for_tree(
/*========================*/
	const dict_table_t*	table,		/*!< in: table */
	const dict_index_t*	new_index,	/*!< in: index */
	bool			strict)		/*!< in: TRUE=report error if
						records could be too big to
						fit in an B-tree page */
{
	ulint	comp;
	ulint	i;
	/* maximum possible storage size of a record */
	ulint	rec_max_size;
	/* maximum allowed size of a record on a leaf page */
	ulint	page_rec_max;
	/* maximum allowed size of a node pointer record */
	ulint	page_ptr_max;

	/* FTS index consists of auxiliary tables, they shall be excluded from
	index row size check */
	if (new_index->type & DICT_FTS) {
		return(false);
	}

	DBUG_EXECUTE_IF(
		"ib_force_create_table",
		return(FALSE););

	comp = dict_table_is_comp(table);

	const page_size_t	page_size(dict_table_page_size(table));

	if (page_size.is_compressed()
	    && page_size.physical() < univ_page_size.physical()) {
		/* On a compressed page, two records must fit in the
		uncompressed page modification log. On compressed pages
		with size.physical() == univ_page_size.physical(),
		this limit will never be reached. */
		ut_ad(comp);
		/* The maximum allowed record size is the size of
		an empty page, minus a byte for recoding the heap
		number in the page modification log.  The maximum
		allowed node pointer size is half that. */
		page_rec_max = page_zip_empty_size(new_index->n_fields,
						   page_size.physical());
		if (page_rec_max) {
			page_rec_max--;
		}
		page_ptr_max = page_rec_max / 2;
		/* On a compressed page, there is a two-byte entry in
		the dense page directory for every record.  But there
		is no record header. */
		rec_max_size = 2;
	} else {
		/* The maximum allowed record size is half a B-tree
		page(16k for 64k page size).  No additional sparse
		page directory entry will be generated for the first
		few user records. */
		page_rec_max = (comp || srv_page_size < UNIV_PAGE_SIZE_MAX)
			? page_get_free_space_of_empty(comp) / 2
			: REDUNDANT_REC_MAX_DATA_SIZE;

		page_ptr_max = page_rec_max;
		/* Each record has a header. */
		rec_max_size = comp
			? REC_N_NEW_EXTRA_BYTES
			: REC_N_OLD_EXTRA_BYTES;
	}

	if (comp) {
		/* Include the "null" flags in the
		maximum possible record size. */
		rec_max_size += UT_BITS_IN_BYTES(new_index->n_nullable);
	} else {
		/* For each column, include a 2-byte offset and a
		"null" flag.  The 1-byte format is only used in short
		records that do not contain externally stored columns.
		Such records could never exceed the page limit, even
		when using the 2-byte format. */
		rec_max_size += 2 * new_index->n_fields;
	}

	/* Compute the maximum possible record size. */
	for (i = 0; i < new_index->n_fields; i++) {
		const dict_field_t*	field
			= dict_index_get_nth_field(new_index, i);
		const dict_col_t*	col
			= dict_field_get_col(field);
		ulint			field_max_size;
		ulint			field_ext_max_size;

		/* In dtuple_convert_big_rec(), variable-length columns
		that are longer than BTR_EXTERN_LOCAL_STORED_MAX_SIZE
		may be chosen for external storage.

		Fixed-length columns, and all columns of secondary
		index records are always stored inline. */

		/* Determine the maximum length of the index field.
		The field_ext_max_size should be computed as the worst
		case in rec_get_converted_size_comp() for
		REC_STATUS_ORDINARY records. */

		field_max_size = dict_col_get_fixed_size(col, comp);
		if (field_max_size && field->fixed_len != 0) {
			/* dict_index_add_col() should guarantee this */
			ut_ad(!field->prefix_len
			      || field->fixed_len == field->prefix_len);
			/* Fixed lengths are not encoded
			in ROW_FORMAT=COMPACT. */
			field_ext_max_size = 0;
			goto add_field_size;
		}

		field_max_size = dict_col_get_max_size(col);
		field_ext_max_size = field_max_size < 256 ? 1 : 2;

		if (field->prefix_len) {
			if (field->prefix_len < field_max_size) {
				field_max_size = field->prefix_len;
			}
		} else if (field_max_size > BTR_EXTERN_LOCAL_STORED_MAX_SIZE
			   && dict_index_is_clust(new_index)) {

			/* In the worst case, we have a locally stored
			column of BTR_EXTERN_LOCAL_STORED_MAX_SIZE bytes.
			The length can be stored in one byte.  If the
			column were stored externally, the lengths in
			the clustered index page would be
			BTR_EXTERN_FIELD_REF_SIZE and 2. */
			field_max_size = BTR_EXTERN_LOCAL_STORED_MAX_SIZE;
			field_ext_max_size = 1;
		}

		if (comp) {
			/* Add the extra size for ROW_FORMAT=COMPACT.
			For ROW_FORMAT=REDUNDANT, these bytes were
			added to rec_max_size before this loop. */
			rec_max_size += field_ext_max_size;
		}
add_field_size:
		rec_max_size += field_max_size;

		/* Check the size limit on leaf pages. */
		if (rec_max_size >= page_rec_max) {
			ib::error_or_warn(strict)
				<< "Cannot add field " << field->name
				<< " in table " << table->name
				<< " because after adding it, the row size is "
				<< rec_max_size
				<< " which is greater than maximum allowed"
				" size (" << page_rec_max
				<< ") for a record on index leaf page.";

			return(TRUE);
		}

		/* Check the size limit on non-leaf pages.  Records
		stored in non-leaf B-tree pages consist of the unique
		columns of the record (the key columns of the B-tree)
		and a node pointer field.  When we have processed the
		unique columns, rec_max_size equals the size of the
		node pointer record minus the node pointer column. */
		if (i + 1 == dict_index_get_n_unique_in_tree(new_index)
		    && rec_max_size + REC_NODE_PTR_SIZE >= page_ptr_max) {

			return(TRUE);
		}
	}

	return(FALSE);
}

/** Adds an index to the dictionary cache.
@param[in,out]	table	table on which the index is
@param[in,out]	index	index; NOTE! The index memory
			object is freed in this function!
@param[in]	page_no	root page number of the index
@param[in]	strict	TRUE=refuse to create the index
			if records could be too big to fit in
			an B-tree page
@return DB_SUCCESS, DB_TOO_BIG_RECORD, or DB_CORRUPTION */
dberr_t
dict_index_add_to_cache(
	dict_table_t*	table,
	dict_index_t*	index,
	ulint		page_no,
	ibool		strict)
{
	return(dict_index_add_to_cache_w_vcol(
		table, index, NULL, page_no, strict));
}

/** Adds an index to the dictionary cache, with possible indexing newly
added column.
@param[in,out]	table	table on which the index is
@param[in,out]	index	index; NOTE! The index memory
			object is freed in this function!
@param[in]	add_v	new virtual column that being added along with
			an add index call
@param[in]	page_no	root page number of the index
@param[in]	strict	TRUE=refuse to create the index
			if records could be too big to fit in
			an B-tree page
@return DB_SUCCESS, DB_TOO_BIG_RECORD, or DB_CORRUPTION */
dberr_t
dict_index_add_to_cache_w_vcol(
	dict_table_t*		table,
	dict_index_t*		index,
	const dict_add_v_col_t* add_v,
	ulint			page_no,
	ibool			strict)
{
	dict_index_t*	new_index;
	ulint		n_ord;
	ulint		i;

	ut_ad(index);
	ut_ad(mutex_own(&dict_sys->mutex));
	ut_ad(index->n_def == index->n_fields);
	ut_ad(index->magic_n == DICT_INDEX_MAGIC_N);
	ut_ad(!dict_index_is_online_ddl(index));
	ut_ad(!dict_index_is_ibuf(index));

	ut_d(mem_heap_validate(index->heap));
	ut_a(!dict_index_is_clust(index)
	     || UT_LIST_GET_LEN(table->indexes) == 0);
	ut_ad(dict_index_is_clust(index) || !table->no_rollback());

	if (!dict_index_find_cols(table, index, add_v)) {

		dict_mem_index_free(index);
		return(DB_CORRUPTION);
	}

	/* Build the cache internal representation of the index,
	containing also the added system fields */

	if (index->type == DICT_FTS) {
		new_index = dict_index_build_internal_fts(table, index);
	} else if (dict_index_is_clust(index)) {
		new_index = dict_index_build_internal_clust(table, index);
	} else {
		new_index = dict_index_build_internal_non_clust(table, index);
	}

	/* Set the n_fields value in new_index to the actual defined
	number of fields in the cache internal representation */

	new_index->n_fields = new_index->n_def;
	new_index->trx_id = index->trx_id;
	new_index->set_committed(index->is_committed());
	new_index->nulls_equal = index->nulls_equal;
#ifdef MYSQL_INDEX_DISABLE_AHI
	new_index->disable_ahi = index->disable_ahi;
#endif

	if (dict_index_too_big_for_tree(table, new_index, strict)) {

		if (strict) {
			dict_mem_index_free(new_index);
			dict_mem_index_free(index);
			return(DB_TOO_BIG_RECORD);
		} else if (current_thd != NULL) {
			/* Avoid the warning to be printed
			during recovery. */
			ib_warn_row_too_big((const dict_table_t*)table);
		}
	}

	n_ord = new_index->n_uniq;
	/* Flag the ordering columns and also set column max_prefix */

	for (i = 0; i < n_ord; i++) {
		const dict_field_t*	field
			= dict_index_get_nth_field(new_index, i);

		/* Check the column being added in the index for
		the first time and flag the ordering column. */
		if (field->col->ord_part == 0 ) {
			field->col->max_prefix = field->prefix_len;
			field->col->ord_part = 1;
		} else if (field->prefix_len == 0) {
			/* Set the max_prefix for a column to 0 if
			its prefix length is 0 (for this index)
			even if it was a part of any other index
			with some prefix length. */
			field->col->max_prefix = 0;
		} else if (field->col->max_prefix != 0
			   && field->prefix_len
			   > field->col->max_prefix) {
			/* Set the max_prefix value based on the
			prefix_len. */
			field->col->max_prefix = field->prefix_len;
		}
		ut_ad(field->col->ord_part == 1);
	}

	new_index->stat_n_diff_key_vals =
		static_cast<ib_uint64_t*>(mem_heap_zalloc(
			new_index->heap,
			dict_index_get_n_unique(new_index)
			* sizeof(*new_index->stat_n_diff_key_vals)));

	new_index->stat_n_sample_sizes =
		static_cast<ib_uint64_t*>(mem_heap_zalloc(
			new_index->heap,
			dict_index_get_n_unique(new_index)
			* sizeof(*new_index->stat_n_sample_sizes)));

	new_index->stat_n_non_null_key_vals =
		static_cast<ib_uint64_t*>(mem_heap_zalloc(
			new_index->heap,
			dict_index_get_n_unique(new_index)
			* sizeof(*new_index->stat_n_non_null_key_vals)));

	new_index->stat_index_size = 1;
	new_index->stat_n_leaf_pages = 1;

	new_index->stat_defrag_n_pages_freed = 0;
	new_index->stat_defrag_n_page_split = 0;

	new_index->stat_defrag_sample_next_slot = 0;
	memset(&new_index->stat_defrag_data_size_sample,
	       0x0, sizeof(ulint) * STAT_DEFRAG_DATA_SIZE_N_SAMPLE);

	/* Add the new index as the last index for the table */

	UT_LIST_ADD_LAST(table->indexes, new_index);
	new_index->table = table;
	new_index->table_name = table->name.m_name;
#ifdef BTR_CUR_ADAPT
	new_index->search_info = btr_search_info_create(new_index->heap);
#endif /* BTR_CUR_ADAPT */

	new_index->page = unsigned(page_no);
	rw_lock_create(index_tree_rw_lock_key, &new_index->lock,
		       SYNC_INDEX_TREE);

<<<<<<< HEAD
	if (new_index->is_instant()) {
		ut_a(new_index->table->n_cols - new_index->table->n_core_cols >= 0);

		new_index->n_core_fields = new_index->n_fields - 
						(new_index->table->n_cols - new_index->table->n_core_cols);
		new_index->n_core_nullable = dict_index_get_first_n_field_n_nullable(new_index, new_index->n_core_fields);
	} else {
		new_index->n_core_nullable = new_index->n_nullable;
		new_index->n_core_fields = new_index->n_fields;
	} 

	dict_sys->size += mem_heap_get_size(new_index->heap);

=======
>>>>>>> 8a8cca28
	dict_mem_index_free(index);

	return(DB_SUCCESS);
}

/**********************************************************************//**
Removes an index from the dictionary cache. */
static
void
dict_index_remove_from_cache_low(
/*=============================*/
	dict_table_t*	table,		/*!< in/out: table */
	dict_index_t*	index,		/*!< in, own: index */
	ibool		lru_evict)	/*!< in: TRUE if index being evicted
					to make room in the table LRU list */
{
	ut_ad(table && index);
	ut_ad(table->magic_n == DICT_TABLE_MAGIC_N);
	ut_ad(index->magic_n == DICT_INDEX_MAGIC_N);
	ut_ad(mutex_own(&dict_sys->mutex));

	/* No need to acquire the dict_index_t::lock here because
	there can't be any active operations on this index (or table). */

	if (index->online_log) {
		ut_ad(index->online_status == ONLINE_INDEX_CREATION);
		row_log_free(index->online_log);
	}

#ifdef BTR_CUR_HASH_ADAPT
	/* We always create search info whether or not adaptive
	hash index is enabled or not. */
	btr_search_t*	info = btr_search_get_info(index);
	ulint		retries = 0;
	ut_ad(info);

	/* We are not allowed to free the in-memory index struct
	dict_index_t until all entries in the adaptive hash index
	that point to any of the page belonging to his b-tree index
	are dropped. This is so because dropping of these entries
	require access to dict_index_t struct. To avoid such scenario
	We keep a count of number of such pages in the search_info and
	only free the dict_index_t struct when this count drops to
	zero. See also: dict_table_can_be_evicted() */

	do {
		ulint ref_count = btr_search_info_get_ref_count(info, index);

		if (ref_count == 0) {
			break;
		}

		/* Sleep for 10ms before trying again. */
		os_thread_sleep(10000);
		++retries;

		if (retries % 500 == 0) {
			/* No luck after 5 seconds of wait. */
			ib::error() << "Waited for " << retries / 100
				<< " secs for hash index"
				" ref_count (" << ref_count << ") to drop to 0."
				" index: " << index->name
				<< " table: " << table->name;
		}

		/* To avoid a hang here we commit suicide if the
		ref_count doesn't drop to zero in 600 seconds. */
		ut_a(retries < 60000);
	} while (srv_shutdown_state == SRV_SHUTDOWN_NONE || !lru_evict);
#endif /* BTR_CUR_HASH_ADAPT */

	rw_lock_free(&index->lock);

	/* The index is being dropped, remove any compression stats for it. */
	if (!lru_evict && DICT_TF_GET_ZIP_SSIZE(index->table->flags)) {
		mutex_enter(&page_zip_stat_per_index_mutex);
		page_zip_stat_per_index.erase(index->id);
		mutex_exit(&page_zip_stat_per_index_mutex);
	}

	/* Remove the index from the list of indexes of the table */
	UT_LIST_REMOVE(table->indexes, index);

	/* Remove the index from affected virtual column index list */
	if (dict_index_has_virtual(index)) {
		const dict_col_t*	col;
		const dict_v_col_t*	vcol;

		for (ulint i = 0; i < dict_index_get_n_fields(index); i++) {
			col =  dict_index_get_nth_col(index, i);
			if (dict_col_is_virtual(col)) {
				vcol = reinterpret_cast<const dict_v_col_t*>(
					col);

				/* This could be NULL, when we do add virtual
				column, add index together. We do not need to
				track this virtual column's index */
				if (vcol->v_indexes == NULL) {
					continue;
				}

				dict_v_idx_list::iterator	it;

				for (it = vcol->v_indexes->begin();
				     it != vcol->v_indexes->end(); ++it) {
					dict_v_idx_t	v_index = *it;
					if (v_index.index == index) {
						vcol->v_indexes->erase(it);
						break;
					}
				}
			}

		}
	}

	dict_mem_index_free(index);
}

/**********************************************************************//**
Removes an index from the dictionary cache. */
void
dict_index_remove_from_cache(
/*=========================*/
	dict_table_t*	table,	/*!< in/out: table */
	dict_index_t*	index)	/*!< in, own: index */
{
	dict_index_remove_from_cache_low(table, index, FALSE);
}

/** Tries to find column names for the index and sets the col field of the
index.
@param[in]	table	table
@param[in,out]	index	index
@param[in]	add_v	new virtual columns added along with an add index call
@return TRUE if the column names were found */
static
ibool
dict_index_find_cols(
	const dict_table_t*	table,
	dict_index_t*		index,
	const dict_add_v_col_t*	add_v)
{
	std::vector<ulint, ut_allocator<ulint> >	col_added;
	std::vector<ulint, ut_allocator<ulint> >	v_col_added;

	ut_ad(table != NULL && index != NULL);
	ut_ad(table->magic_n == DICT_TABLE_MAGIC_N);
	ut_ad(mutex_own(&dict_sys->mutex));

	for (ulint i = 0; i < index->n_fields; i++) {
		ulint		j;
		dict_field_t*	field = dict_index_get_nth_field(index, i);

		for (j = 0; j < table->n_cols; j++) {
			if (!innobase_strcasecmp(dict_table_get_col_name(table, j),
				    field->name)) {

				/* Check if same column is being assigned again
				which suggest that column has duplicate name. */
				bool exists =
					std::find(col_added.begin(),
						  col_added.end(), j)
					!= col_added.end();

				if (exists) {
					/* Duplicate column found. */
					goto dup_err;
				}

				field->col = dict_table_get_nth_col(table, j);

				col_added.push_back(j);

				goto found;
			}
		}

		/* Let's check if it is a virtual column */
		for (j = 0; j < table->n_v_cols; j++) {
			if (!strcmp(dict_table_get_v_col_name(table, j),
				    field->name)) {

				/* Check if same column is being assigned again
				which suggest that column has duplicate name. */
				bool exists =
					std::find(v_col_added.begin(),
						  v_col_added.end(), j)
					!= v_col_added.end();

				if (exists) {
					/* Duplicate column found. */
					break;
				}

				field->col = reinterpret_cast<dict_col_t*>(
					dict_table_get_nth_v_col(table, j));

				v_col_added.push_back(j);

				goto found;
			}
		}

		if (add_v) {
			for (j = 0; j < add_v->n_v_col; j++) {
				if (!strcmp(add_v->v_col_name[j],
					    field->name)) {
					field->col = const_cast<dict_col_t*>(
						&add_v->v_col[j].m_col);
					goto found;
				}
			}
		}

dup_err:
#ifdef UNIV_DEBUG
		/* It is an error not to find a matching column. */
		ib::error() << "No matching column for " << field->name
			<< " in index " << index->name
			<< " of table " << table->name;
#endif /* UNIV_DEBUG */
		return(FALSE);

found:
		;
	}

	return(TRUE);
}

/*******************************************************************//**
Adds a column to index. */
void
dict_index_add_col(
/*===============*/
	dict_index_t*		index,		/*!< in/out: index */
	const dict_table_t*	table,		/*!< in: table */
	dict_col_t*		col,		/*!< in: column */
	ulint			prefix_len)	/*!< in: column prefix length */
{
	dict_field_t*	field;
	const char*	col_name;

	if (dict_col_is_virtual(col)) {
		dict_v_col_t*	v_col = reinterpret_cast<dict_v_col_t*>(col);

		/* When v_col->v_indexes==NULL,
		ha_innobase::commit_inplace_alter_table(commit=true)
		will evict and reload the table definition, and
		v_col->v_indexes will not be NULL for the new table. */
		if (v_col->v_indexes != NULL) {
			/* Register the index with the virtual column index
			list */
			struct dict_v_idx_t	new_idx
				 = {index, index->n_def};

			v_col->v_indexes->push_back(new_idx);

		}

		col_name = dict_table_get_v_col_name_mysql(
			table, dict_col_get_no(col));
	} else {
		col_name = dict_table_get_col_name(table, dict_col_get_no(col));
	}

	dict_mem_index_add_field(index, col_name, prefix_len);

	field = dict_index_get_nth_field(index, index->n_def - 1);

	field->col = col;
	field->fixed_len = static_cast<unsigned int>(
		dict_col_get_fixed_size(
			col, dict_table_is_comp(table)));

	if (prefix_len && field->fixed_len > prefix_len) {
		field->fixed_len = (unsigned int) prefix_len;
	}

	/* Long fixed-length fields that need external storage are treated as
	variable-length fields, so that the extern flag can be embedded in
	the length word. */

	if (field->fixed_len > DICT_MAX_FIXED_COL_LEN) {
		field->fixed_len = 0;
	}
#if DICT_MAX_FIXED_COL_LEN != 768
	/* The comparison limit above must be constant.  If it were
	changed, the disk format of some fixed-length columns would
	change, which would be a disaster. */
# error "DICT_MAX_FIXED_COL_LEN != 768"
#endif

	if (!(col->prtype & DATA_NOT_NULL)) {
		index->n_nullable++;
	}
}

/*******************************************************************//**
Copies fields contained in index2 to index1. */
static
void
dict_index_copy(
/*============*/
	dict_index_t*		index1,	/*!< in: index to copy to */
	dict_index_t*		index2,	/*!< in: index to copy from */
	const dict_table_t*	table,	/*!< in: table */
	ulint			start,	/*!< in: first position to copy */
	ulint			end)	/*!< in: last position to copy */
{
	dict_field_t*	field;
	ulint		i;

	/* Copy fields contained in index2 */

	for (i = start; i < end; i++) {

		field = dict_index_get_nth_field(index2, i);

		dict_index_add_col(index1, table, field->col,
				   field->prefix_len);
	}
}

/*******************************************************************//**
Copies types of fields contained in index to tuple. */
void
dict_index_copy_types(
/*==================*/
	dtuple_t*		tuple,		/*!< in/out: data tuple */
	const dict_index_t*	index,		/*!< in: index */
	ulint			n_fields)	/*!< in: number of
						field types to copy */
{
	ulint		i;

	if (dict_index_is_ibuf(index)) {
		dtuple_set_types_binary(tuple, n_fields);

		return;
	}

	for (i = 0; i < n_fields; i++) {
		const dict_field_t*	ifield;
		dtype_t*		dfield_type;

		ifield = dict_index_get_nth_field(index, i);
		dfield_type = dfield_get_type(dtuple_get_nth_field(tuple, i));
		dict_col_copy_type(dict_field_get_col(ifield), dfield_type);
		if (dict_index_is_spatial(index)
		    && DATA_GEOMETRY_MTYPE(dfield_type->mtype)) {
			dfield_type->prtype |= DATA_GIS_MBR;
		}
	}
}

/** Copies types of virtual columns contained in table to tuple and sets all
fields of the tuple to the SQL NULL value.  This function should
be called right after dtuple_create().
@param[in,out]	tuple	data tuple
@param[in]	table	table
*/
void
dict_table_copy_v_types(
	dtuple_t*		tuple,
	const dict_table_t*	table)
{
	/* tuple could have more virtual columns than existing table,
	if we are calling this for creating index along with adding
	virtual columns */
	ulint	n_fields = ut_min(dtuple_get_n_v_fields(tuple),
				  static_cast<ulint>(table->n_v_def));

	for (ulint i = 0; i < n_fields; i++) {

		dfield_t*	dfield	= dtuple_get_nth_v_field(tuple, i);
		dtype_t*	dtype	= dfield_get_type(dfield);

		dfield_set_null(dfield);
		dict_col_copy_type(
			&(dict_table_get_nth_v_col(table, i)->m_col),
			dtype);
	}
}
/*******************************************************************//**
Copies types of columns contained in table to tuple and sets all
fields of the tuple to the SQL NULL value.  This function should
be called right after dtuple_create(). */
void
dict_table_copy_types(
/*==================*/
	dtuple_t*		tuple,	/*!< in/out: data tuple */
	const dict_table_t*	table)	/*!< in: table */
{
	ulint		i;

	for (i = 0; i < dtuple_get_n_fields(tuple); i++) {

		dfield_t*	dfield	= dtuple_get_nth_field(tuple, i);
		dtype_t*	dtype	= dfield_get_type(dfield);

		dfield_set_null(dfield);
		dict_col_copy_type(dict_table_get_nth_col(table, i), dtype);
	}

	dict_table_copy_v_types(tuple, table);
}

/********************************************************************
Wait until all the background threads of the given table have exited, i.e.,
bg_threads == 0. Note: bg_threads_mutex must be reserved when
calling this. */
void
dict_table_wait_for_bg_threads_to_exit(
/*===================================*/
	dict_table_t*	table,	/*< in: table */
	ulint		delay)	/*< in: time in microseconds to wait between
				checks of bg_threads. */
{
	fts_t*		fts = table->fts;

	ut_ad(mutex_own(&fts->bg_threads_mutex));

	while (fts->bg_threads > 0) {
		mutex_exit(&fts->bg_threads_mutex);

		os_thread_sleep(delay);

		mutex_enter(&fts->bg_threads_mutex);
	}
}

/*******************************************************************//**
Builds the internal dictionary cache representation for a clustered
index, containing also system fields not defined by the user.
@return own: the internal representation of the clustered index */
static
dict_index_t*
dict_index_build_internal_clust(
/*============================*/
	const dict_table_t*	table,	/*!< in: table */
	dict_index_t*		index)	/*!< in: user representation of
					a clustered index */
{
	dict_index_t*	new_index;
	dict_field_t*	field;
	ulint		trx_id_pos;
	ulint		i;
	ibool*		indexed;

	ut_ad(table && index);
	ut_ad(dict_index_is_clust(index));
	ut_ad(!dict_index_is_ibuf(index));

	ut_ad(mutex_own(&dict_sys->mutex));
	ut_ad(table->magic_n == DICT_TABLE_MAGIC_N);

	/* Create a new index object with certainly enough fields */
	new_index = dict_mem_index_create(table->name.m_name,
					  index->name, table->space,
					  index->type,
					  index->n_fields + table->n_cols);

	/* Copy other relevant data from the old index struct to the new
	struct: it inherits the values */

	new_index->n_user_defined_cols = index->n_fields;

	new_index->id = index->id;

	/* Copy the fields of index */
	dict_index_copy(new_index, index, table, 0, index->n_fields);

	if (dict_index_is_unique(index)) {
		/* Only the fields defined so far are needed to identify
		the index entry uniquely */

		new_index->n_uniq = new_index->n_def;
	} else {
		/* Also the row id is needed to identify the entry */
		new_index->n_uniq = 1 + new_index->n_def;
	}

	new_index->trx_id_offset = 0;

	/* Add system columns, trx id first */

	trx_id_pos = new_index->n_def;

#if DATA_ROW_ID != 0
# error "DATA_ROW_ID != 0"
#endif
#if DATA_TRX_ID != 1
# error "DATA_TRX_ID != 1"
#endif
#if DATA_ROLL_PTR != 2
# error "DATA_ROLL_PTR != 2"
#endif

	if (!dict_index_is_unique(index)) {
		dict_index_add_col(new_index, table,
				   dict_table_get_sys_col(
					   table, DATA_ROW_ID),
				   0);
		trx_id_pos++;
	}

	dict_index_add_col(
		new_index, table,
		dict_table_get_sys_col(table, DATA_TRX_ID), 0);

	for (i = 0; i < trx_id_pos; i++) {

		ulint	fixed_size = dict_col_get_fixed_size(
			dict_index_get_nth_col(new_index, i),
			dict_table_is_comp(table));

		if (fixed_size == 0) {
			new_index->trx_id_offset = 0;

			break;
		}

		dict_field_t* field = dict_index_get_nth_field(
			new_index, i);
		if (field->prefix_len > 0) {
			new_index->trx_id_offset = 0;

			break;
		}

		/* Add fixed_size to new_index->trx_id_offset.
		Because the latter is a bit-field, an overflow
		can theoretically occur. Check for it. */
		fixed_size += new_index->trx_id_offset;

		new_index->trx_id_offset = unsigned(fixed_size);

		if (new_index->trx_id_offset != fixed_size) {
			/* Overflow. Pretend that this is a
			variable-length PRIMARY KEY. */
			ut_ad(0);
			new_index->trx_id_offset = 0;
			break;
		}
	}

	dict_index_add_col(
		new_index, table,
		dict_table_get_sys_col(table, DATA_ROLL_PTR), 0);

	/* Remember the table columns already contained in new_index */
	indexed = static_cast<ibool*>(
		ut_zalloc_nokey(table->n_cols * sizeof *indexed));

	/* Mark the table columns already contained in new_index */
	for (i = 0; i < new_index->n_def; i++) {

		field = dict_index_get_nth_field(new_index, i);

		/* If there is only a prefix of the column in the index
		field, do not mark the column as contained in the index */

		if (field->prefix_len == 0) {

			indexed[field->col->ind] = TRUE;
		}
	}

	/* Add to new_index non-system columns of table not yet included
	there */
	ulint n_sys_cols = dict_table_get_n_sys_cols(table);
	for (i = 0; i + n_sys_cols < (ulint) table->n_cols; i++) {

		dict_col_t*	col = dict_table_get_nth_col(table, i);
		ut_ad(col->mtype != DATA_SYS);

		if (!indexed[col->ind]) {
			dict_index_add_col(new_index, table, col, 0);
		}
	}

	ut_free(indexed);

	ut_ad(UT_LIST_GET_LEN(table->indexes) == 0);

	new_index->cached = TRUE;

	return(new_index);
}

/*******************************************************************//**
Builds the internal dictionary cache representation for a non-clustered
index, containing also system fields not defined by the user.
@return own: the internal representation of the non-clustered index */
static
dict_index_t*
dict_index_build_internal_non_clust(
/*================================*/
	const dict_table_t*	table,	/*!< in: table */
	dict_index_t*		index)	/*!< in: user representation of
					a non-clustered index */
{
	dict_field_t*	field;
	dict_index_t*	new_index;
	dict_index_t*	clust_index;
	ulint		i;
	ibool*		indexed;

	ut_ad(table && index);
	ut_ad(!dict_index_is_clust(index));
	ut_ad(!dict_index_is_ibuf(index));
	ut_ad(mutex_own(&dict_sys->mutex));
	ut_ad(table->magic_n == DICT_TABLE_MAGIC_N);

	/* The clustered index should be the first in the list of indexes */
	clust_index = UT_LIST_GET_FIRST(table->indexes);

	ut_ad(clust_index);
	ut_ad(dict_index_is_clust(clust_index));
	ut_ad(!dict_index_is_ibuf(clust_index));

	/* Create a new index */
	new_index = dict_mem_index_create(
		table->name.m_name, index->name, index->space, index->type,
		index->n_fields + 1 + clust_index->n_uniq);

	/* Copy other relevant data from the old index
	struct to the new struct: it inherits the values */

	new_index->n_user_defined_cols = index->n_fields;

	new_index->id = index->id;

	/* Copy fields from index to new_index */
	dict_index_copy(new_index, index, table, 0, index->n_fields);

	/* Remember the table columns already contained in new_index */
	indexed = static_cast<ibool*>(
		ut_zalloc_nokey(table->n_cols * sizeof *indexed));

	/* Mark the table columns already contained in new_index */
	for (i = 0; i < new_index->n_def; i++) {

		field = dict_index_get_nth_field(new_index, i);

		if (dict_col_is_virtual(field->col)) {
			continue;
		}

		/* If there is only a prefix of the column in the index
		field, do not mark the column as contained in the index */

		if (field->prefix_len == 0) {

			indexed[field->col->ind] = TRUE;
		}
	}

	/* Add to new_index the columns necessary to determine the clustered
	index entry uniquely */

	for (i = 0; i < clust_index->n_uniq; i++) {

		field = dict_index_get_nth_field(clust_index, i);

		if (!indexed[field->col->ind]) {
			dict_index_add_col(new_index, table, field->col,
					   field->prefix_len);
		} else if (dict_index_is_spatial(index)) {
			/*For spatial index, we still need to add the
			field to index. */
			dict_index_add_col(new_index, table, field->col,
					   field->prefix_len);
		}
	}

	ut_free(indexed);

	if (dict_index_is_unique(index)) {
		new_index->n_uniq = index->n_fields;
	} else {
		new_index->n_uniq = new_index->n_def;
	}

	/* Set the n_fields value in new_index to the actual defined
	number of fields */

	new_index->n_fields = new_index->n_def;

	new_index->cached = TRUE;

	return(new_index);
}

/***********************************************************************
Builds the internal dictionary cache representation for an FTS index.
@return own: the internal representation of the FTS index */
static
dict_index_t*
dict_index_build_internal_fts(
/*==========================*/
	dict_table_t*	table,	/*!< in: table */
	dict_index_t*	index)	/*!< in: user representation of an FTS index */
{
	dict_index_t*	new_index;

	ut_ad(table && index);
	ut_ad(index->type == DICT_FTS);
	ut_ad(mutex_own(&dict_sys->mutex));
	ut_ad(table->magic_n == DICT_TABLE_MAGIC_N);

	/* Create a new index */
	new_index = dict_mem_index_create(
		table->name.m_name, index->name, index->space, index->type,
		index->n_fields);

	/* Copy other relevant data from the old index struct to the new
	struct: it inherits the values */

	new_index->n_user_defined_cols = index->n_fields;

	new_index->id = index->id;

	/* Copy fields from index to new_index */
	dict_index_copy(new_index, index, table, 0, index->n_fields);

	new_index->n_uniq = 0;
	new_index->cached = TRUE;

	if (table->fts->cache == NULL) {
		table->fts->cache = fts_cache_create(table);
	}

	rw_lock_x_lock(&table->fts->cache->init_lock);
	/* Notify the FTS cache about this index. */
	fts_cache_index_cache_create(table, new_index);
	rw_lock_x_unlock(&table->fts->cache->init_lock);

	return(new_index);
}
/*====================== FOREIGN KEY PROCESSING ========================*/

#define  DB_FOREIGN_KEY_IS_PREFIX_INDEX 200
#define  DB_FOREIGN_KEY_COL_NOT_NULL    201
#define  DB_FOREIGN_KEY_COLS_NOT_EQUAL  202
#define  DB_FOREIGN_KEY_INDEX_NOT_FOUND 203

/** Check whether the dict_table_t is a partition.
A partitioned table on the SQL level is composed of InnoDB tables,
where each InnoDB table is a [sub]partition including its secondary indexes
which belongs to the partition.
@param[in]	table	Table to check.
@return true if the dict_table_t is a partition else false. */
UNIV_INLINE
bool
dict_table_is_partition(
	const dict_table_t*	table)
{
	/* Check both P and p on all platforms in case it was moved to/from
	WIN. */
	return(strstr(table->name.m_name, "#p#")
	       || strstr(table->name.m_name, "#P#"));
}

/*********************************************************************//**
Checks if a table is referenced by foreign keys.
@return TRUE if table is referenced by a foreign key */
ibool
dict_table_is_referenced_by_foreign_key(
/*====================================*/
	const dict_table_t*	table)	/*!< in: InnoDB table */
{
	return(!table->referenced_set.empty());
}

/**********************************************************************//**
Removes a foreign constraint struct from the dictionary cache. */
void
dict_foreign_remove_from_cache(
/*===========================*/
	dict_foreign_t*	foreign)	/*!< in, own: foreign constraint */
{
	ut_ad(mutex_own(&dict_sys->mutex));
	ut_a(foreign);

	if (foreign->referenced_table != NULL) {
		foreign->referenced_table->referenced_set.erase(foreign);
	}

	if (foreign->foreign_table != NULL) {
		foreign->foreign_table->foreign_set.erase(foreign);
	}

	dict_foreign_free(foreign);
}

/**********************************************************************//**
Looks for the foreign constraint from the foreign and referenced lists
of a table.
@return foreign constraint */
static
dict_foreign_t*
dict_foreign_find(
/*==============*/
	dict_table_t*	table,		/*!< in: table object */
	dict_foreign_t*	foreign)	/*!< in: foreign constraint */
{
	ut_ad(mutex_own(&dict_sys->mutex));

	ut_ad(dict_foreign_set_validate(table->foreign_set));
	ut_ad(dict_foreign_set_validate(table->referenced_set));

	dict_foreign_set::iterator it = table->foreign_set.find(foreign);

	if (it != table->foreign_set.end()) {
		return(*it);
	}

	it = table->referenced_set.find(foreign);

	if (it != table->referenced_set.end()) {
		return(*it);
	}

	return(NULL);
}

/*********************************************************************//**
Tries to find an index whose first fields are the columns in the array,
in the same order and is not marked for deletion and is not the same
as types_idx.
@return matching index, NULL if not found */
dict_index_t*
dict_foreign_find_index(
/*====================*/
	const dict_table_t*	table,	/*!< in: table */
	const char**		col_names,
					/*!< in: column names, or NULL
					to use table->col_names */
	const char**		columns,/*!< in: array of column names */
	ulint			n_cols,	/*!< in: number of columns */
	const dict_index_t*	types_idx,
					/*!< in: NULL or an index
					whose types the column types
					must match */
	bool			check_charsets,
					/*!< in: whether to check
					charsets.  only has an effect
					if types_idx != NULL */
	ulint			check_null,
					/*!< in: nonzero if none of
					the columns must be declared
					NOT NULL */
	ulint*			error,	/*!< out: error code */
	ulint*			err_col_no,
					/*!< out: column number where
					error happened */
	dict_index_t**		err_index)
					/*!< out: index where error
					happened */
{
	dict_index_t*	index;

	ut_ad(mutex_own(&dict_sys->mutex));

	if (error) {
		*error = DB_FOREIGN_KEY_INDEX_NOT_FOUND;
	}

	index = dict_table_get_first_index(table);

	while (index != NULL) {
		if (types_idx != index
		    && !(index->type & DICT_FTS)
		    && !dict_index_is_spatial(index)
		    && !index->to_be_dropped
		    && dict_foreign_qualify_index(
			    table, col_names, columns, n_cols,
			    index, types_idx,
			    check_charsets, check_null,
			    error, err_col_no,err_index)) {
			if (error) {
				*error = DB_SUCCESS;
			}

			return(index);
		}

		index = dict_table_get_next_index(index);
	}

	return(NULL);
}
#ifdef WITH_WSREP
dict_index_t*
wsrep_dict_foreign_find_index(
/*====================*/
	dict_table_t*	table,	/*!< in: table */
	const char**	col_names, /*!< in: column names, or NULL
					to use table->col_names */
	const char**	columns,/*!< in: array of column names */
	ulint		n_cols,	/*!< in: number of columns */
	dict_index_t*	types_idx, /*!< in: NULL or an index to whose types the
				   column types must match */
	ibool		check_charsets,
				/*!< in: whether to check charsets.
				only has an effect if types_idx != NULL */
	ulint		check_null)
				/*!< in: nonzero if none of the columns must
				be declared NOT NULL */
{
	return dict_foreign_find_index(
		table, col_names, columns, n_cols, types_idx, check_charsets,
		check_null, NULL, NULL, NULL);
}
#endif /* WITH_WSREP */
/**********************************************************************//**
Report an error in a foreign key definition. */
static
void
dict_foreign_error_report_low(
/*==========================*/
	FILE*		file,	/*!< in: output stream */
	const char*	name)	/*!< in: table name */
{
	rewind(file);
	ut_print_timestamp(file);
	fprintf(file, " Error in foreign key constraint of table %s:\n",
		name);
}

/**********************************************************************//**
Report an error in a foreign key definition. */
static
void
dict_foreign_error_report(
/*======================*/
	FILE*		file,	/*!< in: output stream */
	dict_foreign_t*	fk,	/*!< in: foreign key constraint */
	const char*	msg)	/*!< in: the error message */
{
	std::string fk_str;
	mutex_enter(&dict_foreign_err_mutex);
	dict_foreign_error_report_low(file, fk->foreign_table_name);
	fputs(msg, file);
	fputs(" Constraint:\n", file);
	fk_str = dict_print_info_on_foreign_key_in_create_format(NULL, fk, TRUE);
	fputs(fk_str.c_str(), file);
	putc('\n', file);
	if (fk->foreign_index) {
		fprintf(file, "The index in the foreign key in table is"
			" %s\n%s\n", fk->foreign_index->name(),
			FOREIGN_KEY_CONSTRAINTS_MSG);
	}
	mutex_exit(&dict_foreign_err_mutex);
}

/**********************************************************************//**
Adds a foreign key constraint object to the dictionary cache. May free
the object if there already is an object with the same identifier in.
At least one of the foreign table and the referenced table must already
be in the dictionary cache!
@return DB_SUCCESS or error code */
dberr_t
dict_foreign_add_to_cache(
/*======================*/
	dict_foreign_t*		foreign,
				/*!< in, own: foreign key constraint */
	const char**		col_names,
				/*!< in: column names, or NULL to use
				foreign->foreign_table->col_names */
	bool			check_charsets,
				/*!< in: whether to check charset
				compatibility */
	dict_err_ignore_t	ignore_err)
				/*!< in: error to be ignored */
{
	dict_table_t*	for_table;
	dict_table_t*	ref_table;
	dict_foreign_t*	for_in_cache		= NULL;
	dict_index_t*	index;
	ibool		added_to_referenced_list= FALSE;
	FILE*		ef			= dict_foreign_err_file;

	DBUG_ENTER("dict_foreign_add_to_cache");
	DBUG_PRINT("dict_foreign_add_to_cache", ("id: %s", foreign->id));

	ut_ad(mutex_own(&dict_sys->mutex));

	for_table = dict_table_check_if_in_cache_low(
		foreign->foreign_table_name_lookup);

	ref_table = dict_table_check_if_in_cache_low(
		foreign->referenced_table_name_lookup);
	ut_a(for_table || ref_table);

	if (for_table) {
		for_in_cache = dict_foreign_find(for_table, foreign);
	}

	if (!for_in_cache && ref_table) {
		for_in_cache = dict_foreign_find(ref_table, foreign);
	}

	if (for_in_cache) {
		dict_foreign_free(foreign);
	} else {
		for_in_cache = foreign;

	}

	if (ref_table && !for_in_cache->referenced_table) {
		ulint index_error;
		ulint err_col;
		dict_index_t *err_index=NULL;

		index = dict_foreign_find_index(
			ref_table, NULL,
			for_in_cache->referenced_col_names,
			for_in_cache->n_fields, for_in_cache->foreign_index,
			check_charsets, false, &index_error, &err_col, &err_index);

		if (index == NULL
		    && !(ignore_err & DICT_ERR_IGNORE_FK_NOKEY)) {
			dict_foreign_error_report(
				ef, for_in_cache,
				"there is no index in referenced table"
				" which would contain\n"
				"the columns as the first columns,"
				" or the data types in the\n"
				"referenced table do not match"
				" the ones in table.");

			if (for_in_cache == foreign) {
				dict_foreign_free(foreign);
			}

			DBUG_RETURN(DB_CANNOT_ADD_CONSTRAINT);
		}

		for_in_cache->referenced_table = ref_table;
		for_in_cache->referenced_index = index;

		std::pair<dict_foreign_set::iterator, bool>	ret
			= ref_table->referenced_set.insert(for_in_cache);

		ut_a(ret.second);	/* second is true if the insertion
					took place */
		added_to_referenced_list = TRUE;
	}

	if (for_table && !for_in_cache->foreign_table) {
		ulint index_error;
		ulint err_col;
		dict_index_t *err_index=NULL;

		index = dict_foreign_find_index(
			for_table, col_names,
			for_in_cache->foreign_col_names,
			for_in_cache->n_fields,
			for_in_cache->referenced_index, check_charsets,
			for_in_cache->type
			& (DICT_FOREIGN_ON_DELETE_SET_NULL
				| DICT_FOREIGN_ON_UPDATE_SET_NULL),
			&index_error, &err_col, &err_index);

		if (index == NULL
		    && !(ignore_err & DICT_ERR_IGNORE_FK_NOKEY)) {
			dict_foreign_error_report(
				ef, for_in_cache,
				"there is no index in the table"
				" which would contain\n"
				"the columns as the first columns,"
				" or the data types in the\n"
				"table do not match"
				" the ones in the referenced table\n"
				"or one of the ON ... SET NULL columns"
				" is declared NOT NULL.");

			if (for_in_cache == foreign) {
				if (added_to_referenced_list) {
					const dict_foreign_set::size_type
						n = ref_table->referenced_set
						  .erase(for_in_cache);

					ut_a(n == 1);	/* the number of
							elements removed must
							be one */
				}

				dict_foreign_free(foreign);
			}

			DBUG_RETURN(DB_CANNOT_ADD_CONSTRAINT);
		}

		for_in_cache->foreign_table = for_table;
		for_in_cache->foreign_index = index;

		std::pair<dict_foreign_set::iterator, bool>	ret
			= for_table->foreign_set.insert(for_in_cache);

		ut_a(ret.second);	/* second is true if the insertion
					took place */
	}

	/* We need to move the table to the non-LRU end of the table LRU
	list. Otherwise it will be evicted from the cache. */

	if (ref_table != NULL) {
		dict_table_prevent_eviction(ref_table);
	}

	if (for_table != NULL) {
		dict_table_prevent_eviction(for_table);
	}

	ut_ad(dict_lru_validate());
	DBUG_RETURN(DB_SUCCESS);
}

/*********************************************************************//**
Scans from pointer onwards. Stops if is at the start of a copy of
'string' where characters are compared without case sensitivity, and
only outside `` or "" quotes. Stops also at NUL.
@return scanned up to this */
static
const char*
dict_scan_to(
/*=========*/
	const char*	ptr,	/*!< in: scan from */
	const char*	string)	/*!< in: look for this */
{
	char	quote	= '\0';
	bool	escape	= false;

	for (; *ptr; ptr++) {
		if (*ptr == quote) {
			/* Closing quote character: do not look for
			starting quote or the keyword. */

			/* If the quote character is escaped by a
			backslash, ignore it. */
			if (escape) {
				escape = false;
			} else {
				quote = '\0';
			}
		} else if (quote) {
			/* Within quotes: do nothing. */
			if (escape) {
				escape = false;
			} else if (*ptr == '\\') {
				escape = true;
			}
		} else if (*ptr == '`' || *ptr == '"' || *ptr == '\'') {
			/* Starting quote: remember the quote character. */
			quote = *ptr;
		} else {
			/* Outside quotes: look for the keyword. */
			ulint	i;
			for (i = 0; string[i]; i++) {
				if (toupper((int)(unsigned char)(ptr[i]))
				    != toupper((int)(unsigned char)
					       (string[i]))) {
					goto nomatch;
				}
			}
			break;
nomatch:
			;
		}
	}

	return(ptr);
}

/*********************************************************************//**
Accepts a specified string. Comparisons are case-insensitive.
@return if string was accepted, the pointer is moved after that, else
ptr is returned */
static
const char*
dict_accept(
/*========*/
	CHARSET_INFO*	cs,	/*!< in: the character set of ptr */
	const char*	ptr,	/*!< in: scan from this */
	const char*	string,	/*!< in: accept only this string as the next
				non-whitespace string */
	ibool*		success)/*!< out: TRUE if accepted */
{
	const char*	old_ptr = ptr;
	const char*	old_ptr2;

	*success = FALSE;

	while (my_isspace(cs, *ptr)) {
		ptr++;
	}

	old_ptr2 = ptr;

	ptr = dict_scan_to(ptr, string);

	if (*ptr == '\0' || old_ptr2 != ptr) {
		return(old_ptr);
	}

	*success = TRUE;

	return(ptr + ut_strlen(string));
}

/*********************************************************************//**
Scans an id. For the lexical definition of an 'id', see the code below.
Strips backquotes or double quotes from around the id.
@return scanned to */
static
const char*
dict_scan_id(
/*=========*/
	CHARSET_INFO*	cs,	/*!< in: the character set of ptr */
	const char*	ptr,	/*!< in: scanned to */
	mem_heap_t*	heap,	/*!< in: heap where to allocate the id
				(NULL=id will not be allocated, but it
				will point to string near ptr) */
	const char**	id,	/*!< out,own: the id; NULL if no id was
				scannable */
	ibool		table_id,/*!< in: TRUE=convert the allocated id
				as a table name; FALSE=convert to UTF-8 */
	ibool		accept_also_dot)
				/*!< in: TRUE if also a dot can appear in a
				non-quoted id; in a quoted id it can appear
				always */
{
	char		quote	= '\0';
	ulint		len	= 0;
	const char*	s;
	char*		str;
	char*		dst;

	*id = NULL;

	while (my_isspace(cs, *ptr)) {
		ptr++;
	}

	if (*ptr == '\0') {

		return(ptr);
	}

	if (*ptr == '`' || *ptr == '"') {
		quote = *ptr++;
	}

	s = ptr;

	if (quote) {
		for (;;) {
			if (!*ptr) {
				/* Syntax error */
				return(ptr);
			}
			if (*ptr == quote) {
				ptr++;
				if (*ptr != quote) {
					break;
				}
			}
			ptr++;
			len++;
		}
	} else {
		while (!my_isspace(cs, *ptr) && *ptr != '(' && *ptr != ')'
		       && (accept_also_dot || *ptr != '.')
		       && *ptr != ',' && *ptr != '\0') {

			ptr++;
		}

		len = ptr - s;
	}

	if (heap == NULL) {
		/* no heap given: id will point to source string */
		*id = s;
		return(ptr);
	}

	if (quote) {
		char*	d;

		str = d = static_cast<char*>(
			mem_heap_alloc(heap, len + 1));

		while (len--) {
			if ((*d++ = *s++) == quote) {
				s++;
			}
		}
		*d++ = 0;
		len = d - str;
		ut_ad(*s == quote);
		ut_ad(s + 1 == ptr);
	} else {
		str = mem_heap_strdupl(heap, s, len);
	}

	if (!table_id) {
convert_id:
		/* Convert the identifier from connection character set
		to UTF-8. */
		len = 3 * len + 1;
		*id = dst = static_cast<char*>(mem_heap_alloc(heap, len));

		innobase_convert_from_id(cs, dst, str, len);
	} else if (!strncmp(str, srv_mysql50_table_name_prefix,
			    sizeof(srv_mysql50_table_name_prefix) - 1)) {
		/* This is a pre-5.1 table name
		containing chars other than [A-Za-z0-9].
		Discard the prefix and use raw UTF-8 encoding. */
		str += sizeof(srv_mysql50_table_name_prefix) - 1;
		len -= sizeof(srv_mysql50_table_name_prefix) - 1;
		goto convert_id;
	} else {
		/* Encode using filename-safe characters. */
		len = 5 * len + 1;
		*id = dst = static_cast<char*>(mem_heap_alloc(heap, len));

		innobase_convert_from_table_id(cs, dst, str, len);
	}

	return(ptr);
}

/*********************************************************************//**
Tries to scan a column name.
@return scanned to */
static
const char*
dict_scan_col(
/*==========*/
	CHARSET_INFO*		cs,	/*!< in: the character set of ptr */
	const char*		ptr,	/*!< in: scanned to */
	ibool*			success,/*!< out: TRUE if success */
	dict_table_t*		table,	/*!< in: table in which the column is */
	const dict_col_t**	column,	/*!< out: pointer to column if success */
	mem_heap_t*		heap,	/*!< in: heap where to allocate */
	const char**		name)	/*!< out,own: the column name;
					NULL if no name was scannable */
{
	ulint		i;

	*success = FALSE;

	ptr = dict_scan_id(cs, ptr, heap, name, FALSE, TRUE);

	if (*name == NULL) {

		return(ptr);	/* Syntax error */
	}

	if (table == NULL) {
		*success = TRUE;
		*column = NULL;
	} else {
		for (i = 0; i < dict_table_get_n_cols(table); i++) {

			const char*	col_name = dict_table_get_col_name(
				table, i);

			if (0 == innobase_strcasecmp(col_name, *name)) {
				/* Found */

				*success = TRUE;
				*column = dict_table_get_nth_col(table, i);
				strcpy((char*) *name, col_name);

				break;
			}
		}

		for (i = 0; i < dict_table_get_n_v_cols(table); i++) {

			const char*	col_name = dict_table_get_v_col_name(
				table, i);

			if (0 == innobase_strcasecmp(col_name, *name)) {
				/* Found */
				dict_v_col_t * vcol;
				*success = TRUE;
				vcol = dict_table_get_nth_v_col(table, i);
				*column = &vcol->m_col;
				strcpy((char*) *name, col_name);

				break;
			}
		}
	}

	return(ptr);
}

/*********************************************************************//**
Open a table from its database and table name, this is currently used by
foreign constraint parser to get the referenced table.
@return complete table name with database and table name, allocated from
heap memory passed in */
char*
dict_get_referenced_table(
/*======================*/
	const char*	name,		/*!< in: foreign key table name */
	const char*	database_name,	/*!< in: table db name */
	ulint		database_name_len, /*!< in: db name length */
	const char*	table_name,	/*!< in: table name */
	ulint		table_name_len, /*!< in: table name length */
	dict_table_t**	table,		/*!< out: table object or NULL */
	mem_heap_t*	heap)		/*!< in/out: heap memory */
{
	char*		ref;
	const char*	db_name;

	if (!database_name) {
		/* Use the database name of the foreign key table */

		db_name = name;
		database_name_len = dict_get_db_name_len(name);
	} else {
		db_name = database_name;
	}

	/* Copy database_name, '/', table_name, '\0' */
	ref = static_cast<char*>(
		mem_heap_alloc(heap, database_name_len + table_name_len + 2));

	memcpy(ref, db_name, database_name_len);
	ref[database_name_len] = '/';
	memcpy(ref + database_name_len + 1, table_name, table_name_len + 1);

	/* Values;  0 = Store and compare as given; case sensitive
	            1 = Store and compare in lower; case insensitive
	            2 = Store as given, compare in lower; case semi-sensitive */
	if (innobase_get_lower_case_table_names() == 2) {
		innobase_casedn_str(ref);
		*table = dict_table_get_low(ref);
		memcpy(ref, db_name, database_name_len);
		ref[database_name_len] = '/';
		memcpy(ref + database_name_len + 1, table_name, table_name_len + 1);

	} else {
#ifndef _WIN32
		if (innobase_get_lower_case_table_names() == 1) {
			innobase_casedn_str(ref);
		}
#else
		innobase_casedn_str(ref);
#endif /* !_WIN32 */
		*table = dict_table_get_low(ref);
	}

	return(ref);
}
/*********************************************************************//**
Scans a table name from an SQL string.
@return scanned to */
static
const char*
dict_scan_table_name(
/*=================*/
	CHARSET_INFO*	cs,	/*!< in: the character set of ptr */
	const char*	ptr,	/*!< in: scanned to */
	dict_table_t**	table,	/*!< out: table object or NULL */
	const char*	name,	/*!< in: foreign key table name */
	ibool*		success,/*!< out: TRUE if ok name found */
	mem_heap_t*	heap,	/*!< in: heap where to allocate the id */
	const char**	ref_name)/*!< out,own: the table name;
				NULL if no name was scannable */
{
	const char*	database_name	= NULL;
	ulint		database_name_len = 0;
	const char*	table_name	= NULL;
	const char*	scan_name;

	*success = FALSE;
	*table = NULL;

	ptr = dict_scan_id(cs, ptr, heap, &scan_name, TRUE, FALSE);

	if (scan_name == NULL) {

		return(ptr);	/* Syntax error */
	}

	if (*ptr == '.') {
		/* We scanned the database name; scan also the table name */

		ptr++;

		database_name = scan_name;
		database_name_len = strlen(database_name);

		ptr = dict_scan_id(cs, ptr, heap, &table_name, TRUE, FALSE);

		if (table_name == NULL) {

			return(ptr);	/* Syntax error */
		}
	} else {
		/* To be able to read table dumps made with InnoDB-4.0.17 or
		earlier, we must allow the dot separator between the database
		name and the table name also to appear within a quoted
		identifier! InnoDB used to print a constraint as:
		... REFERENCES `databasename.tablename` ...
		starting from 4.0.18 it is
		... REFERENCES `databasename`.`tablename` ... */
		const char* s;

		for (s = scan_name; *s; s++) {
			if (*s == '.') {
				database_name = scan_name;
				database_name_len = s - scan_name;
				scan_name = ++s;
				break;/* to do: multiple dots? */
			}
		}

		table_name = scan_name;
	}

	*ref_name = dict_get_referenced_table(
		name, database_name, database_name_len,
		table_name, strlen(table_name), table, heap);

	*success = TRUE;
	return(ptr);
}

/*********************************************************************//**
Skips one id. The id is allowed to contain also '.'.
@return scanned to */
static
const char*
dict_skip_word(
/*===========*/
	CHARSET_INFO*	cs,	/*!< in: the character set of ptr */
	const char*	ptr,	/*!< in: scanned to */
	ibool*		success)/*!< out: TRUE if success, FALSE if just spaces
				left in string or a syntax error */
{
	const char*	start;

	*success = FALSE;

	ptr = dict_scan_id(cs, ptr, NULL, &start, FALSE, TRUE);

	if (start) {
		*success = TRUE;
	}

	return(ptr);
}

/*********************************************************************//**
Removes MySQL comments from an SQL string. A comment is either
(a) '#' to the end of the line,
(b) '--[space]' to the end of the line, or
(c) '[slash][asterisk]' till the next '[asterisk][slash]' (like the familiar
C comment syntax).
@return own: SQL string stripped from comments; the caller must free
this with ut_free()! */
static
char*
dict_strip_comments(
/*================*/
	const char*	sql_string,	/*!< in: SQL string */
	size_t		sql_length)	/*!< in: length of sql_string */
{
	char*		str;
	const char*	sptr;
	const char*	eptr	= sql_string + sql_length;
	char*		ptr;
	/* unclosed quote character (0 if none) */
	char		quote	= 0;
	bool		escape = false;

	DBUG_ENTER("dict_strip_comments");

	DBUG_PRINT("dict_strip_comments", ("%s", sql_string));

	str = static_cast<char*>(ut_malloc_nokey(sql_length + 1));

	sptr = sql_string;
	ptr = str;

	for (;;) {
scan_more:
		if (sptr >= eptr || *sptr == '\0') {
end_of_string:
			*ptr = '\0';

			ut_a(ptr <= str + sql_length);

			DBUG_PRINT("dict_strip_comments", ("%s", str));
			DBUG_RETURN(str);
		}

		if (*sptr == quote) {
			/* Closing quote character: do not look for
			starting quote or comments. */

			/* If the quote character is escaped by a
			backslash, ignore it. */
			if (escape) {
				escape = false;
			} else {
				quote = 0;
			}
		} else if (quote) {
			/* Within quotes: do not look for
			starting quotes or comments. */
			if (escape) {
				escape = false;
			} else if (*sptr == '\\') {
				escape = true;
			}
		} else if (*sptr == '"' || *sptr == '`' || *sptr == '\'') {
			/* Starting quote: remember the quote character. */
			quote = *sptr;
		} else if (*sptr == '#'
			   || (sptr[0] == '-' && sptr[1] == '-'
			       && sptr[2] == ' ')) {
			for (;;) {
				if (++sptr >= eptr) {
					goto end_of_string;
				}

				/* In Unix a newline is 0x0A while in Windows
				it is 0x0D followed by 0x0A */

				switch (*sptr) {
				case (char) 0X0A:
				case (char) 0x0D:
				case '\0':
					goto scan_more;
				}
			}
		} else if (!quote && *sptr == '/' && *(sptr + 1) == '*') {
			sptr += 2;
			for (;;) {
				if (sptr >= eptr) {
					goto end_of_string;
				}

				switch (*sptr) {
				case '\0':
					goto scan_more;
				case '*':
					if (sptr[1] == '/') {
						sptr += 2;
						goto scan_more;
					}
				}

				sptr++;
			}
		}

		*ptr = *sptr;

		ptr++;
		sptr++;
	}
}

/*********************************************************************//**
Finds the highest [number] for foreign key constraints of the table. Looks
only at the >= 4.0.18-format id's, which are of the form
databasename/tablename_ibfk_[number].
@return highest number, 0 if table has no new format foreign key constraints */
ulint
dict_table_get_highest_foreign_id(
/*==============================*/
	dict_table_t*	table)	/*!< in: table in the dictionary memory cache */
{
	dict_foreign_t*	foreign;
	char*		endp;
	ulint		biggest_id	= 0;
	ulint		id;
	ulint		len;

	DBUG_ENTER("dict_table_get_highest_foreign_id");

	ut_a(table);

	len = ut_strlen(table->name.m_name);

	for (dict_foreign_set::iterator it = table->foreign_set.begin();
	     it != table->foreign_set.end();
	     ++it) {
		char    fkid[MAX_TABLE_NAME_LEN+20];
		foreign = *it;

		strcpy(fkid, foreign->id);
		/* Convert foreign key identifier on dictionary memory
		cache to filename charset. */
		innobase_convert_to_filename_charset(
				strchr(fkid, '/') + 1,
				strchr(foreign->id, '/') + 1,
				MAX_TABLE_NAME_LEN);

		if (ut_strlen(fkid) > ((sizeof dict_ibfk) - 1) + len
		    && 0 == ut_memcmp(fkid, table->name.m_name, len)
		    && 0 == ut_memcmp(fkid + len,
				      dict_ibfk, (sizeof dict_ibfk) - 1)
		    && fkid[len + ((sizeof dict_ibfk) - 1)] != '0') {
			/* It is of the >= 4.0.18 format */

			id = strtoul(fkid + len
				     + ((sizeof dict_ibfk) - 1),
				     &endp, 10);
			if (*endp == '\0') {
				ut_a(id != biggest_id);

				if (id > biggest_id) {
					biggest_id = id;
				}
			}
		}
	}

	DBUG_PRINT("dict_table_get_highest_foreign_id",
		   ("id: " ULINTPF, biggest_id));

	DBUG_RETURN(biggest_id);
}

/*********************************************************************//**
Reports a simple foreign key create clause syntax error. */
static
void
dict_foreign_report_syntax_err(
/*===========================*/
	const char*     fmt,		/*!< in: syntax err msg */
	const char*	oper,		/*!< in: operation */
	const char*	name,		/*!< in: table name */
	const char*	start_of_latest_foreign,
					/*!< in: start of the foreign key clause
					in the SQL string */
	const char*	ptr)		/*!< in: place of the syntax error */
{
	ut_ad(!srv_read_only_mode);

	FILE*	ef = dict_foreign_err_file;

	mutex_enter(&dict_foreign_err_mutex);
	dict_foreign_error_report_low(ef, name);
	fprintf(ef, fmt, oper, name, start_of_latest_foreign, ptr);
	mutex_exit(&dict_foreign_err_mutex);
}

/*********************************************************************//**
Push warning message to SQL-layer based on foreign key constraint
index match error. */
static
void
dict_foreign_push_index_error(
/*==========================*/
	trx_t*		trx,		/*!< in: trx */
	const char*	operation,	/*!< in: operation create or alter
					*/
	const char*	create_name,	/*!< in: table name in create or
					alter table */
	const char*	latest_foreign,	/*!< in: start of latest foreign key
					constraint name */
	const char**	columns,	/*!< in: foreign key columns */
	ulint		index_error,	/*!< in: error code */
	ulint		err_col,	/*!< in: column where error happened
					*/
	dict_index_t*	err_index,	/*!< in: index where error happened
					*/
	dict_table_t*	table,		/*!< in: table */
	FILE*		ef)		/*!< in: output stream */
{
	switch (index_error) {
	case DB_FOREIGN_KEY_INDEX_NOT_FOUND: {
		fprintf(ef,
			"%s table '%s' with foreign key constraint"
			" failed. There is no index in the referenced"
			" table where the referenced columns appear"
			" as the first columns near '%s'.\n",
			operation, create_name, latest_foreign);
		ib_push_warning(trx, DB_CANNOT_ADD_CONSTRAINT,
			"%s table '%s' with foreign key constraint"
			" failed. There is no index in the referenced"
			" table where the referenced columns appear"
			" as the first columns near '%s'.",
			operation, create_name, latest_foreign);
		break;
	}
	case DB_FOREIGN_KEY_IS_PREFIX_INDEX: {
		fprintf(ef,
			"%s table '%s' with foreign key constraint"
			" failed. There is only prefix index in the referenced"
			" table where the referenced columns appear"
			" as the first columns near '%s'.\n",
			operation, create_name, latest_foreign);
		ib_push_warning(trx, DB_CANNOT_ADD_CONSTRAINT,
			"%s table '%s' with foreign key constraint"
			" failed. There is only prefix index in the referenced"
			" table where the referenced columns appear"
			" as the first columns near '%s'.",
			operation, create_name, latest_foreign);
		break;
	}
	case DB_FOREIGN_KEY_COL_NOT_NULL: {
		fprintf(ef,
			"%s table %s with foreign key constraint"
			" failed. You have defined a SET NULL condition but "
			"column '%s' on index is defined as NOT NULL near '%s'.\n",
			operation, create_name, columns[err_col], latest_foreign);
		ib_push_warning(trx, DB_CANNOT_ADD_CONSTRAINT,
			"%s table %s with foreign key constraint"
			" failed. You have defined a SET NULL condition but "
			"column '%s' on index is defined as NOT NULL near '%s'.",
			operation, create_name, columns[err_col], latest_foreign);
		break;
	}
	case DB_FOREIGN_KEY_COLS_NOT_EQUAL: {
		dict_field_t*	field;
		const char*	col_name;
		field = dict_index_get_nth_field(err_index, err_col);

		col_name = dict_table_get_col_name(
			table, dict_col_get_no(field->col));
		fprintf(ef,
			"%s table %s with foreign key constraint"
			" failed. Field type or character set for column '%s' "
			"does not mach referenced column '%s' near '%s'.\n",
			operation, create_name, columns[err_col], col_name, latest_foreign);
		ib_push_warning(trx, DB_CANNOT_ADD_CONSTRAINT,
			"%s table %s with foreign key constraint"
			" failed. Field type or character set for column '%s' "
			"does not mach referenced column '%s' near '%s'.",
			operation, create_name, columns[err_col], col_name, latest_foreign);
		break;
	}
	default:
		ut_error;
	}
}

/*********************************************************************//**
Scans a table create SQL string and adds to the data dictionary the foreign key
constraints declared in the string. This function should be called after the
indexes for a table have been created. Each foreign key constraint must be
accompanied with indexes in bot participating tables. The indexes are allowed
to contain more fields than mentioned in the constraint.
@return error code or DB_SUCCESS */
static
dberr_t
dict_create_foreign_constraints_low(
	trx_t*			trx,
	mem_heap_t*		heap,
	CHARSET_INFO*		cs,
	const char*		sql_string,
	const char*		name,
	ibool			reject_fks)
{
	dict_table_t*	table			= NULL;
	dict_table_t*	referenced_table	= NULL;
	dict_table_t*	table_to_alter		= NULL;
	dict_table_t*	table_to_create		= NULL;
	ulint		highest_id_so_far	= 0;
	ulint		number			= 1;
	dict_index_t*	index			= NULL;
	dict_foreign_t*	foreign			= NULL;
	const char*	ptr			= sql_string;
	const char*	start_of_latest_foreign	= sql_string;
	const char*	start_of_latest_set     = NULL;
	FILE*		ef			= dict_foreign_err_file;
	ulint		index_error		= DB_SUCCESS;
	dict_index_t*	err_index		= NULL;
	ulint		err_col;
	const char*	constraint_name;
	ibool		success;
	dberr_t		error;
	const char*	ptr1;
	const char*	ptr2;
	ulint		i;
	ulint		j;
	ibool		is_on_delete;
	ulint		n_on_deletes;
	ulint		n_on_updates;
	const dict_col_t*columns[500];
	const char*	column_names[500];
	const char*	ref_column_names[500];
	const char*	referenced_table_name;
	dict_foreign_set	local_fk_set;
	dict_foreign_set_free	local_fk_set_free(local_fk_set);
	const char*	create_table_name;
	const char*	orig;
	char	create_name[MAX_TABLE_NAME_LEN + 1];
	char	operation[8];

	ut_ad(!srv_read_only_mode);
	ut_ad(mutex_own(&dict_sys->mutex));

	table = dict_table_get_low(name);
	/* First check if we are actually doing an ALTER TABLE, and in that
	case look for the table being altered */
	orig = ptr;
	ptr = dict_accept(cs, ptr, "ALTER", &success);

	strcpy((char *)operation, success ? "Alter " : "Create ");

	if (!success) {
		orig = ptr;
		ptr = dict_scan_to(ptr, "CREATE");
		ptr = dict_scan_to(ptr, "TABLE");
		ptr = dict_accept(cs, ptr, "TABLE", &success);

		if (success) {
			ptr = dict_scan_table_name(cs, ptr, &table_to_create, name,
					&success, heap, &create_table_name);
		}

		if (success) {
			char *bufend;
			bufend = innobase_convert_name((char *)create_name, MAX_TABLE_NAME_LEN,
					create_table_name, strlen(create_table_name),
					trx->mysql_thd);
			create_name[bufend-create_name]='\0';
			ptr = orig;
		} else {
			char *bufend;
			ptr = orig;
			bufend = innobase_convert_name((char *)create_name, MAX_TABLE_NAME_LEN,
					name, strlen(name), trx->mysql_thd);
			create_name[bufend-create_name]='\0';
		}

		goto loop;
	}

	if (table == NULL) {
		mutex_enter(&dict_foreign_err_mutex);
		dict_foreign_error_report_low(ef, create_name);
		dict_foreign_error_report_low(ef, create_name);
		fprintf(ef, "%s table %s with foreign key constraint"
			" failed. Table %s not found from data dictionary."
			" Error close to %s.\n",
			operation, create_name, create_name, start_of_latest_foreign);
		mutex_exit(&dict_foreign_err_mutex);
		ib_push_warning(trx, DB_ERROR,
			"%s table %s with foreign key constraint"
			" failed. Table %s not found from data dictionary."
			" Error close to %s.",
			operation, create_name, create_name, start_of_latest_foreign);

		return(DB_ERROR);
	}

	/* If not alter table jump to loop */
	if (!success) {

		goto loop;
	}

	orig = ptr;
	ptr = dict_accept(cs, ptr, "TABLE", &success);

	if (!success) {

		goto loop;
	}

	/* We are doing an ALTER TABLE: scan the table name we are altering */

	orig = ptr;
	ptr = dict_scan_table_name(cs, ptr, &table_to_alter, name,
				   &success, heap, &referenced_table_name);

	if (table_to_alter) {
		char *bufend;
		bufend = innobase_convert_name((char *)create_name, MAX_TABLE_NAME_LEN,
				table_to_alter->name.m_name, strlen(table_to_alter->name.m_name),
				trx->mysql_thd);
		create_name[bufend-create_name]='\0';
	} else {
		char *bufend;
		bufend = innobase_convert_name((char *)create_name, MAX_TABLE_NAME_LEN,
				referenced_table_name, strlen(referenced_table_name),
				trx->mysql_thd);
		create_name[bufend-create_name]='\0';

	}

	if (!success) {
		ib::error() << "Could not find the table " << create_name << " being" << operation << " near to "
			<< orig;

		ib_push_warning(trx, DB_ERROR,
			"%s table %s with foreign key constraint"
			" failed. Table %s not found from data dictionary."
			" Error close to %s.",
			operation, create_name, create_name, orig);

		return(DB_ERROR);
	}

	/* Starting from 4.0.18 and 4.1.2, we generate foreign key id's in the
	format databasename/tablename_ibfk_[number], where [number] is local
	to the table; look for the highest [number] for table_to_alter, so
	that we can assign to new constraints higher numbers. */

	/* If we are altering a temporary table, the table name after ALTER
	TABLE does not correspond to the internal table name, and
	table_to_alter is NULL. TODO: should we fix this somehow? */

	if (table_to_alter == NULL) {
		highest_id_so_far = 0;
	} else {
		highest_id_so_far = dict_table_get_highest_foreign_id(
			table_to_alter);
	}

	number = highest_id_so_far + 1;
	/* Scan for foreign key declarations in a loop */
loop:
	/* Scan either to "CONSTRAINT" or "FOREIGN", whichever is closer */

	ptr1 = dict_scan_to(ptr, "CONSTRAINT");
	ptr2 = dict_scan_to(ptr, "FOREIGN");

	constraint_name = NULL;

	if (ptr1 < ptr2) {
		/* The user may have specified a constraint name. Pick it so
		that we can store 'databasename/constraintname' as the id of
		of the constraint to system tables. */
		ptr = ptr1;

		orig = ptr;
		ptr = dict_accept(cs, ptr, "CONSTRAINT", &success);

		ut_a(success);

		if (!my_isspace(cs, *ptr) && *ptr != '"' && *ptr != '`') {
			goto loop;
		}

		while (my_isspace(cs, *ptr)) {
			ptr++;
		}

		/* read constraint name unless got "CONSTRAINT FOREIGN" */
		if (ptr != ptr2) {
			ptr = dict_scan_id(cs, ptr, heap,
					   &constraint_name, FALSE, FALSE);
		}
	} else {
		ptr = ptr2;
	}

	if (*ptr == '\0') {
		/* The proper way to reject foreign keys for temporary
		tables would be to split the lexing and syntactical
		analysis of foreign key clauses from the actual adding
		of them, so that ha_innodb.cc could first parse the SQL
		command, determine if there are any foreign keys, and
		if so, immediately reject the command if the table is a
		temporary one. For now, this kludge will work. */
		if (reject_fks && !local_fk_set.empty()) {
			mutex_enter(&dict_foreign_err_mutex);
			dict_foreign_error_report_low(ef, create_name);
			fprintf(ef, "%s table %s with foreign key constraint"
				" failed. Temporary tables can't have foreign key constraints."
				" Error close to %s.\n",
				operation, create_name, start_of_latest_foreign);
			mutex_exit(&dict_foreign_err_mutex);

			ib_push_warning(trx, DB_CANNOT_ADD_CONSTRAINT,
				"%s table %s with foreign key constraint"
				" failed. Temporary tables can't have foreign key constraints."
				" Error close to %s.",
				operation, create_name, start_of_latest_foreign);

			return(DB_CANNOT_ADD_CONSTRAINT);
		}

		if (dict_foreigns_has_s_base_col(local_fk_set, table)) {
			return(DB_NO_FK_ON_S_BASE_COL);
		}

		/**********************************************************/
		/* The following call adds the foreign key constraints
		to the data dictionary system tables on disk */

		error = dict_create_add_foreigns_to_dictionary(
			local_fk_set, table, trx);

		if (error == DB_SUCCESS) {

			table->foreign_set.insert(local_fk_set.begin(),
						  local_fk_set.end());
			std::for_each(local_fk_set.begin(),
				      local_fk_set.end(),
				      dict_foreign_add_to_referenced_table());
			local_fk_set.clear();

			dict_mem_table_fill_foreign_vcol_set(table);
		}
		return(error);
	}

	start_of_latest_foreign = ptr;

	orig = ptr;
	ptr = dict_accept(cs, ptr, "FOREIGN", &success);

	if (!success) {
		goto loop;
	}

	if (!my_isspace(cs, *ptr)) {
		goto loop;
	}

	orig = ptr;
	ptr = dict_accept(cs, ptr, "KEY", &success);

	if (!success) {
		goto loop;
	}

	if (my_isspace(cs, *ptr)) {
		ptr1 = dict_accept(cs, ptr, "IF", &success);

		if (success) {
			if (!my_isspace(cs, *ptr1)) {
				goto loop;
			}
			ptr1 = dict_accept(cs, ptr1, "NOT", &success);
			if (!success) {
				goto loop;
			}
			ptr1 = dict_accept(cs, ptr1, "EXISTS", &success);
			if (!success) {
				goto loop;
			}
			ptr = ptr1;
		}
	}

	orig = ptr;
	ptr = dict_accept(cs, ptr, "(", &success);

	if (!success) {
		if (constraint_name) {
			/* MySQL allows also an index id before the '('; we
			skip it */
			ptr = dict_skip_word(cs, ptr, &success);
			if (!success) {
				dict_foreign_report_syntax_err(
					"%s table %s with foreign key constraint"
					" failed. Parse error in '%s'"
					" near '%s'.\n",
					operation, create_name, start_of_latest_foreign, orig);

				ib_push_warning(trx, DB_CANNOT_ADD_CONSTRAINT,
					"%s table %s with foreign key constraint"
					" failed. Parse error in '%s'"
					" near '%s'.",
					operation, create_name, start_of_latest_foreign, orig);
				return(DB_CANNOT_ADD_CONSTRAINT);
			}
		} else {
			while (my_isspace(cs, *ptr)) {
				ptr++;
			}

			ptr = dict_scan_id(cs, ptr, heap,
				     &constraint_name, FALSE, FALSE);
		}

		ptr = dict_accept(cs, ptr, "(", &success);

		if (!success) {
			/* We do not flag a syntax error here because in an
			ALTER TABLE we may also have DROP FOREIGN KEY abc */

			goto loop;
		}
	}

	i = 0;

	/* Scan the columns in the first list */
col_loop1:
	ut_a(i < (sizeof column_names) / sizeof *column_names);
	orig = ptr;
	ptr = dict_scan_col(cs, ptr, &success, table, columns + i,
			    heap, column_names + i);
	if (!success) {
		mutex_enter(&dict_foreign_err_mutex);
		dict_foreign_error_report_low(ef, create_name);
		fprintf(ef,
			"%s table %s with foreign key constraint"
			" failed. Parse error in '%s'"
			" near '%s'.\n",
			operation, create_name, start_of_latest_foreign, orig);

		mutex_exit(&dict_foreign_err_mutex);

		ib_push_warning(trx, DB_CANNOT_ADD_CONSTRAINT,
			"%s table %s with foreign key constraint"
			" failed. Parse error in '%s'"
			" near '%s'.",
			operation, create_name, start_of_latest_foreign, orig);

		return(DB_CANNOT_ADD_CONSTRAINT);
	}

	i++;

	ptr = dict_accept(cs, ptr, ",", &success);

	if (success) {
		goto col_loop1;
	}

	orig = ptr;
	ptr = dict_accept(cs, ptr, ")", &success);

	if (!success) {
		dict_foreign_report_syntax_err(
			"%s table %s with foreign key constraint"
			" failed. Parse error in '%s'"
			" near '%s'.\n",
			operation, create_name, start_of_latest_foreign, orig);

		ib_push_warning(trx, DB_CANNOT_ADD_CONSTRAINT,
			"%s table %s with foreign key constraint"
			" failed. Parse error in '%s'"
			" near '%s'.",
			operation, create_name, start_of_latest_foreign, orig);

		return(DB_CANNOT_ADD_CONSTRAINT);
	}

	/* Try to find an index which contains the columns
	as the first fields and in the right order. There is
	no need to check column type match (on types_idx), since
	the referenced table can be NULL if foreign_key_checks is
	set to 0 */

	index = dict_foreign_find_index(
		table, NULL, column_names, i,
		NULL, TRUE, FALSE, &index_error, &err_col, &err_index);

	if (!index) {
		mutex_enter(&dict_foreign_err_mutex);
		dict_foreign_error_report_low(ef, create_name);
		fputs("There is no index in table ", ef);
		ut_print_name(ef, NULL, create_name);
		fprintf(ef, " where the columns appear\n"
			"as the first columns. Constraint:\n%s\n%s",
			start_of_latest_foreign,
			FOREIGN_KEY_CONSTRAINTS_MSG);
		dict_foreign_push_index_error(trx, operation, create_name, start_of_latest_foreign,
			column_names, index_error, err_col, err_index, table, ef);

		mutex_exit(&dict_foreign_err_mutex);
		return(DB_CANNOT_ADD_CONSTRAINT);
	}

	orig = ptr;
	ptr = dict_accept(cs, ptr, "REFERENCES", &success);

	if (!success || !my_isspace(cs, *ptr)) {
		dict_foreign_report_syntax_err(
			"%s table %s with foreign key constraint"
			" failed. Parse error in '%s'"
			" near '%s'.\n",
			operation, create_name, start_of_latest_foreign, orig);

		ib_push_warning(trx, DB_CANNOT_ADD_CONSTRAINT,
			"%s table %s with foreign key constraint"
			" failed. Parse error in '%s'"
			" near '%s'.",
			operation, create_name, start_of_latest_foreign, orig);
		return(DB_CANNOT_ADD_CONSTRAINT);
	}

	/* Don't allow foreign keys on partitioned tables yet. */
	ptr1 = dict_scan_to(ptr, "PARTITION");
	if (ptr1) {
		ptr1 = dict_accept(cs, ptr1, "PARTITION", &success);
		if (success && my_isspace(cs, *ptr1)) {
			ptr2 = dict_accept(cs, ptr1, "BY", &success);
			if (success) {
				my_error(ER_FOREIGN_KEY_ON_PARTITIONED,MYF(0));
				return(DB_CANNOT_ADD_CONSTRAINT);
			}
		}
	}
	if (dict_table_is_partition(table)) {
		my_error(ER_FOREIGN_KEY_ON_PARTITIONED,MYF(0));
		return(DB_CANNOT_ADD_CONSTRAINT);
	}

	/* Don't allow foreign keys on partitioned tables yet. */
	ptr1 = dict_scan_to(ptr, "PARTITION");
	if (ptr1) {
		ptr1 = dict_accept(cs, ptr1, "PARTITION", &success);
		if (success && my_isspace(cs, *ptr1)) {
			ptr2 = dict_accept(cs, ptr1, "BY", &success);
			if (success) {
				my_error(ER_FOREIGN_KEY_ON_PARTITIONED,MYF(0));
				return(DB_CANNOT_ADD_CONSTRAINT);
			}
		}
	}
	if (dict_table_is_partition(table)) {
		my_error(ER_FOREIGN_KEY_ON_PARTITIONED,MYF(0));
		return(DB_CANNOT_ADD_CONSTRAINT);
	}

	/* Let us create a constraint struct */

	foreign = dict_mem_foreign_create();

	if (constraint_name) {
		ulint	db_len;

		/* Catenate 'databasename/' to the constraint name specified
		by the user: we conceive the constraint as belonging to the
		same MySQL 'database' as the table itself. We store the name
		to foreign->id. */

		db_len = dict_get_db_name_len(table->name.m_name);

		foreign->id = static_cast<char*>(mem_heap_alloc(
			foreign->heap, db_len + strlen(constraint_name) + 2));

		ut_memcpy(foreign->id, table->name.m_name, db_len);
		foreign->id[db_len] = '/';
		strcpy(foreign->id + db_len + 1, constraint_name);
	}

	if (foreign->id == NULL) {
		error = dict_create_add_foreign_id(
			&number, table->name.m_name, foreign);
		if (error != DB_SUCCESS) {
			dict_foreign_free(foreign);
			return(error);
		}
	}

	std::pair<dict_foreign_set::iterator, bool>	ret
		= local_fk_set.insert(foreign);

	if (!ret.second) {
		/* A duplicate foreign key name has been found */
		dict_foreign_free(foreign);
		return(DB_CANNOT_ADD_CONSTRAINT);
	}

	foreign->foreign_table = table;
	foreign->foreign_table_name = mem_heap_strdup(
		foreign->heap, table->name.m_name);
	dict_mem_foreign_table_name_lookup_set(foreign, TRUE);

	foreign->foreign_index = index;
	foreign->n_fields = (unsigned int) i;

	foreign->foreign_col_names = static_cast<const char**>(
		mem_heap_alloc(foreign->heap, i * sizeof(void*)));

	for (i = 0; i < foreign->n_fields; i++) {
		foreign->foreign_col_names[i] = mem_heap_strdup(
                        foreign->heap, column_names[i]);
	}

	ptr = dict_scan_table_name(cs, ptr, &referenced_table, name,
				   &success, heap, &referenced_table_name);

	/* Note that referenced_table can be NULL if the user has suppressed
	checking of foreign key constraints! */

	if (!success || (!referenced_table && trx->check_foreigns)) {
		char	buf[MAX_TABLE_NAME_LEN + 1] = "";
		char*	bufend;

		bufend = innobase_convert_name(buf, MAX_TABLE_NAME_LEN,
				referenced_table_name, strlen(referenced_table_name),
				trx->mysql_thd);
		buf[bufend - buf] = '\0';

		ib_push_warning(trx, DB_CANNOT_ADD_CONSTRAINT,
			"%s table %s with foreign key constraint failed. Referenced table %s not found in the data dictionary "
			"near '%s'.",
			operation, create_name, buf, start_of_latest_foreign);
		mutex_enter(&dict_foreign_err_mutex);
		dict_foreign_error_report_low(ef, create_name);
		fprintf(ef,
			"%s table %s with foreign key constraint failed. Referenced table %s not found in the data dictionary "
			"near '%s'.\n",
			operation, create_name, buf, start_of_latest_foreign);

		mutex_exit(&dict_foreign_err_mutex);

		return(DB_CANNOT_ADD_CONSTRAINT);
	}

	/* Don't allow foreign keys on partitioned tables yet. */
	if (referenced_table && dict_table_is_partition(referenced_table)) {
		/* How could one make a referenced table to be a partition? */
		ut_ad(0);
		my_error(ER_FOREIGN_KEY_ON_PARTITIONED,MYF(0));
		return(DB_CANNOT_ADD_CONSTRAINT);
	}

	ptr = dict_accept(cs, ptr, "(", &success);

	if (!success) {
		dict_foreign_report_syntax_err(
			"%s table %s with foreign key constraint"
			" failed. Parse error in '%s'"
			" near '%s'.\n",
			operation, create_name, start_of_latest_foreign, orig);

		ib_push_warning(trx, DB_CANNOT_ADD_CONSTRAINT,
			"%s table %s with foreign key constraint"
			" failed. Parse error in '%s'"
			" near '%s'.",
			operation, create_name, start_of_latest_foreign, orig);

		return(DB_CANNOT_ADD_CONSTRAINT);
	}

	/* Scan the columns in the second list */
	i = 0;

col_loop2:
	orig = ptr;
	ptr = dict_scan_col(cs, ptr, &success, referenced_table, columns + i,
			    heap, ref_column_names + i);
	i++;

	if (!success) {

		mutex_enter(&dict_foreign_err_mutex);
		dict_foreign_error_report_low(ef, create_name);
		fprintf(ef,
			"%s table %s with foreign key constraint"
			" failed. Parse error in '%s'"
			" near '%s'.\n",
			operation, create_name, start_of_latest_foreign, orig);
		mutex_exit(&dict_foreign_err_mutex);
		ib_push_warning(trx, DB_CANNOT_ADD_CONSTRAINT,
			"%s table %s with foreign key constraint"
			" failed. Parse error in '%s'"
			" near '%s'.",
			operation, create_name, start_of_latest_foreign, orig);

		return(DB_CANNOT_ADD_CONSTRAINT);
	}

	orig = ptr;
	ptr = dict_accept(cs, ptr, ",", &success);

	if (success) {
		goto col_loop2;
	}

	orig = ptr;
	ptr = dict_accept(cs, ptr, ")", &success);

	if (!success || foreign->n_fields != i) {

		dict_foreign_report_syntax_err(
			"%s table %s with foreign key constraint"
			" failed. Parse error in '%s' near '%s'.  Referencing column count does not match referenced column count.\n",
			operation, create_name, start_of_latest_foreign, orig);

		ib_push_warning(trx, DB_CANNOT_ADD_CONSTRAINT,
			"%s table %s with foreign key constraint"
			" failed. Parse error in '%s' near '%s'.  Referencing column count %d does not match referenced column count %d.\n",
			operation, create_name, start_of_latest_foreign, orig, i, foreign->n_fields);

		return(DB_CANNOT_ADD_CONSTRAINT);
	}

	n_on_deletes = 0;
	n_on_updates = 0;

scan_on_conditions:
	/* Loop here as long as we can find ON ... conditions */

	start_of_latest_set = ptr;
	ptr = dict_accept(cs, ptr, "ON", &success);

	if (!success) {

		goto try_find_index;
	}

	orig = ptr;
	ptr = dict_accept(cs, ptr, "DELETE", &success);

	if (!success) {
		orig = ptr;
		ptr = dict_accept(cs, ptr, "UPDATE", &success);

		if (!success) {

			dict_foreign_report_syntax_err(
				"%s table %s with foreign key constraint"
				" failed. Parse error in '%s'"
				" near '%s'.\n",
				operation, create_name, start_of_latest_foreign, start_of_latest_set);

			ib_push_warning(trx, DB_CANNOT_ADD_CONSTRAINT,
				"%s table %s with foreign key constraint"
				" failed. Parse error in '%s'"
				" near '%s'.",
				operation, create_name, start_of_latest_foreign, start_of_latest_set);

			return(DB_CANNOT_ADD_CONSTRAINT);
		}

		is_on_delete = FALSE;
		n_on_updates++;
	} else {
		is_on_delete = TRUE;
		n_on_deletes++;
	}

	orig = ptr;
	ptr = dict_accept(cs, ptr, "RESTRICT", &success);

	if (success) {
		goto scan_on_conditions;
	}

	orig = ptr;
	ptr = dict_accept(cs, ptr, "CASCADE", &success);

	if (success) {
		if (is_on_delete) {
			foreign->type |= DICT_FOREIGN_ON_DELETE_CASCADE;
		} else {
			foreign->type |= DICT_FOREIGN_ON_UPDATE_CASCADE;
		}

		goto scan_on_conditions;
	}

	orig = ptr;
	ptr = dict_accept(cs, ptr, "NO", &success);

	if (success) {
		orig = ptr;
		ptr = dict_accept(cs, ptr, "ACTION", &success);

		if (!success) {
			dict_foreign_report_syntax_err(
				"%s table %s with foreign key constraint"
				" failed. Parse error in '%s'"
				" near '%s'.\n",
				operation, create_name, start_of_latest_foreign, start_of_latest_set);

			ib_push_warning(trx, DB_CANNOT_ADD_CONSTRAINT,
				"%s table %s with foreign key constraint"
				" failed. Parse error in '%s'"
				" near '%s'.",
				operation, create_name, start_of_latest_foreign, start_of_latest_set);

			return(DB_CANNOT_ADD_CONSTRAINT);
		}

		if (is_on_delete) {
			foreign->type |= DICT_FOREIGN_ON_DELETE_NO_ACTION;
		} else {
			foreign->type |= DICT_FOREIGN_ON_UPDATE_NO_ACTION;
		}

		goto scan_on_conditions;
	}

	orig = ptr;
	ptr = dict_accept(cs, ptr, "SET", &success);

	if (!success) {
		dict_foreign_report_syntax_err(
			"%s table %s with foreign key constraint"
			" failed. Parse error in '%s'"
			" near '%s'.\n",
			operation, create_name, start_of_latest_foreign, start_of_latest_set);

		ib_push_warning(trx, DB_CANNOT_ADD_CONSTRAINT,
			"%s table %s with foreign key constraint"
			" failed. Parse error in '%s'"
			" near '%s'.",
			operation, create_name, start_of_latest_foreign, start_of_latest_set);
		return(DB_CANNOT_ADD_CONSTRAINT);
	}

	orig = ptr;
	ptr = dict_accept(cs, ptr, "NULL", &success);

	if (!success) {
		dict_foreign_report_syntax_err(
			"%s table %s with foreign key constraint"
			" failed. Parse error in '%s'"
			" near '%s'.\n",
			operation, create_name, start_of_latest_foreign, start_of_latest_set);

		ib_push_warning(trx, DB_CANNOT_ADD_CONSTRAINT,
			"%s table %s with foreign key constraint"
			" failed. Parse error in '%s'"
			" near '%s'.",
			operation, create_name, start_of_latest_foreign, start_of_latest_set);

		return(DB_CANNOT_ADD_CONSTRAINT);
	}

	for (j = 0; j < foreign->n_fields; j++) {
		if ((dict_index_get_nth_col(foreign->foreign_index, j)->prtype)
		    & DATA_NOT_NULL) {
			const dict_col_t*	col
				= dict_index_get_nth_col(foreign->foreign_index, j);
			const char* col_name = dict_table_get_col_name(foreign->foreign_index->table,
				dict_col_get_no(col));

			/* It is not sensible to define SET NULL
			if the column is not allowed to be NULL! */

			mutex_enter(&dict_foreign_err_mutex);
			dict_foreign_error_report_low(ef, create_name);
			fprintf(ef,
				"%s table %s with foreign key constraint"
				" failed. You have defined a SET NULL condition but column '%s' is defined as NOT NULL"
				" in '%s' near '%s'.\n",
				operation, create_name, col_name, start_of_latest_foreign, start_of_latest_set);
			mutex_exit(&dict_foreign_err_mutex);

			ib_push_warning(trx, DB_CANNOT_ADD_CONSTRAINT,
				"%s table %s with foreign key constraint"
				" failed. You have defined a SET NULL condition but column '%s' is defined as NOT NULL"
				" in '%s' near '%s'.",
				operation, create_name, col_name, start_of_latest_foreign, start_of_latest_set);

			return(DB_CANNOT_ADD_CONSTRAINT);
		}
	}

	if (is_on_delete) {
		foreign->type |= DICT_FOREIGN_ON_DELETE_SET_NULL;
	} else {
		foreign->type |= DICT_FOREIGN_ON_UPDATE_SET_NULL;
	}

	goto scan_on_conditions;

try_find_index:
	if (n_on_deletes > 1 || n_on_updates > 1) {
		/* It is an error to define more than 1 action */

		mutex_enter(&dict_foreign_err_mutex);
		dict_foreign_error_report_low(ef, create_name);
		fprintf(ef,
			"%s table %s with foreign key constraint"
			" failed. You have more than one on delete or on update clause"
			" in '%s' near '%s'.\n",
			operation, create_name, start_of_latest_foreign, start_of_latest_set);
		mutex_exit(&dict_foreign_err_mutex);

		ib_push_warning(trx, DB_CANNOT_ADD_CONSTRAINT,
			"%s table %s with foreign key constraint"
			" failed. You have more than one on delete or on update clause"
			" in '%s' near '%s'.",
			operation, create_name, start_of_latest_foreign, start_of_latest_set);

		dict_foreign_free(foreign);

		return(DB_CANNOT_ADD_CONSTRAINT);
	}

	/* Try to find an index which contains the columns as the first fields
	and in the right order, and the types are the same as in
	foreign->foreign_index */

	if (referenced_table) {
		index = dict_foreign_find_index(referenced_table, NULL,
						ref_column_names, i,
						foreign->foreign_index,
			TRUE, FALSE, &index_error, &err_col, &err_index);

		if (!index) {
			mutex_enter(&dict_foreign_err_mutex);
			dict_foreign_error_report_low(ef, create_name);
			fprintf(ef, "%s:\n"
				"Cannot find an index in the"
				" referenced table where the\n"
				"referenced columns appear as the"
				" first columns, or column types\n"
				"in the table and the referenced table"
				" do not match for constraint.\n"
				"Note that the internal storage type of"
				" ENUM and SET changed in\n"
				"tables created with >= InnoDB-4.1.12,"
				" and such columns in old tables\n"
				"cannot be referenced by such columns"
				" in new tables.\n%s\n",
				start_of_latest_foreign,
				FOREIGN_KEY_CONSTRAINTS_MSG);

			dict_foreign_push_index_error(trx, operation, create_name, start_of_latest_foreign,
				column_names, index_error, err_col, err_index, referenced_table, ef);

			mutex_exit(&dict_foreign_err_mutex);

			return(DB_CANNOT_ADD_CONSTRAINT);
		}
	} else {
		ut_a(trx->check_foreigns == FALSE);
		index = NULL;
	}

	foreign->referenced_index = index;
	foreign->referenced_table = referenced_table;

	foreign->referenced_table_name = mem_heap_strdup(
		foreign->heap, referenced_table_name);
	dict_mem_referenced_table_name_lookup_set(foreign, TRUE);

	foreign->referenced_col_names = static_cast<const char**>(
		mem_heap_alloc(foreign->heap, i * sizeof(void*)));

	for (i = 0; i < foreign->n_fields; i++) {
		foreign->referenced_col_names[i]
			= mem_heap_strdup(foreign->heap, ref_column_names[i]);
	}

	goto loop;
}

/** Scans a table create SQL string and adds to the data dictionary
the foreign key constraints declared in the string. This function
should be called after the indexes for a table have been created.
Each foreign key constraint must be accompanied with indexes in
bot participating tables. The indexes are allowed to contain more
fields than mentioned in the constraint.

@param[in]	trx		transaction
@param[in]	sql_string	table create statement where
				foreign keys are declared like:
				FOREIGN KEY (a, b) REFERENCES table2(c, d),
				table2 can be written also with the database
				name before it: test.table2; the default
				database id the database of parameter name
@param[in]	sql_length	length of sql_string
@param[in]	name		table full name in normalized form
@param[in]	reject_fks	if TRUE, fail with error code
				DB_CANNOT_ADD_CONSTRAINT if any
				foreign keys are found.
@return error code or DB_SUCCESS */
dberr_t
dict_create_foreign_constraints(
	trx_t*			trx,
	const char*		sql_string,
	size_t			sql_length,
	const char*		name,
	ibool			reject_fks)
{
	char*		str;
	dberr_t		err;
	mem_heap_t*	heap;

	ut_a(trx);
	ut_a(trx->mysql_thd);

	str = dict_strip_comments(sql_string, sql_length);
	heap = mem_heap_create(10000);

	err = dict_create_foreign_constraints_low(
		trx, heap, innobase_get_charset(trx->mysql_thd),
		str, name, reject_fks);

	mem_heap_free(heap);
	ut_free(str);

	return(err);
}

/**********************************************************************//**
Parses the CONSTRAINT id's to be dropped in an ALTER TABLE statement.
@return DB_SUCCESS or DB_CANNOT_DROP_CONSTRAINT if syntax error or the
constraint id does not match */
dberr_t
dict_foreign_parse_drop_constraints(
/*================================*/
	mem_heap_t*	heap,			/*!< in: heap from which we can
						allocate memory */
	trx_t*		trx,			/*!< in: transaction */
	dict_table_t*	table,			/*!< in: table */
	ulint*		n,			/*!< out: number of constraints
						to drop */
	const char***	constraints_to_drop)	/*!< out: id's of the
						constraints to drop */
{
	ibool			success;
	char*			str;
	size_t			len;
	const char*		ptr;
	const char*		ptr1;
	const char*		id;
	CHARSET_INFO*		cs;

	ut_a(trx);
	ut_a(trx->mysql_thd);

	cs = innobase_get_charset(trx->mysql_thd);

	*n = 0;

	*constraints_to_drop = static_cast<const char**>(
		mem_heap_alloc(heap, 1000 * sizeof(char*)));

	ptr = innobase_get_stmt_unsafe(trx->mysql_thd, &len);

	str = dict_strip_comments(ptr, len);

	ptr = str;

	ut_ad(mutex_own(&dict_sys->mutex));
loop:
	ptr = dict_scan_to(ptr, "DROP");

	if (*ptr == '\0') {
		ut_free(str);

		return(DB_SUCCESS);
	}

	ptr = dict_accept(cs, ptr, "DROP", &success);

	if (!my_isspace(cs, *ptr)) {

		goto loop;
	}

	ptr = dict_accept(cs, ptr, "FOREIGN", &success);

	if (!success || !my_isspace(cs, *ptr)) {

		goto loop;
	}

	ptr = dict_accept(cs, ptr, "KEY", &success);

	if (!success) {

		goto syntax_error;
	}

	ptr1 = dict_accept(cs, ptr, "IF", &success);

	if (success && my_isspace(cs, *ptr1)) {
		ptr1 = dict_accept(cs, ptr1, "EXISTS", &success);
		if (success) {
			ptr = ptr1;
		}
	}

	ptr = dict_scan_id(cs, ptr, heap, &id, FALSE, TRUE);

	if (id == NULL) {

		goto syntax_error;
	}

	ut_a(*n < 1000);
	(*constraints_to_drop)[*n] = id;
	(*n)++;

	if (std::find_if(table->foreign_set.begin(),
			 table->foreign_set.end(),
			 dict_foreign_matches_id(id))
	    == table->foreign_set.end()) {

		if (!srv_read_only_mode) {
			FILE*	ef = dict_foreign_err_file;

			mutex_enter(&dict_foreign_err_mutex);
			rewind(ef);
			ut_print_timestamp(ef);
			fputs(" Error in dropping of a foreign key"
			      " constraint of table ", ef);
			ut_print_name(ef, NULL, table->name.m_name);
			fprintf(ef, ",\nin SQL command\n%s"
				"\nCannot find a constraint with the"
				" given id %s.\n", str, id);
			mutex_exit(&dict_foreign_err_mutex);
		}

		ut_free(str);

		return(DB_CANNOT_DROP_CONSTRAINT);
	}

	goto loop;

syntax_error:
	if (!srv_read_only_mode) {
		FILE*	ef = dict_foreign_err_file;

		mutex_enter(&dict_foreign_err_mutex);
		rewind(ef);
		ut_print_timestamp(ef);
		fputs(" Syntax error in dropping of a"
		      " foreign key constraint of table ", ef);
		ut_print_name(ef, NULL, table->name.m_name);
		fprintf(ef, ",\n"
			"close to:\n%s\n in SQL command\n%s\n", ptr, str);
		mutex_exit(&dict_foreign_err_mutex);
	}

	ut_free(str);

	return(DB_CANNOT_DROP_CONSTRAINT);
}

/*==================== END OF FOREIGN KEY PROCESSING ====================*/

/**********************************************************************//**
Returns an index object if it is found in the dictionary cache.
Assumes that dict_sys->mutex is already being held.
@return index, NULL if not found */
dict_index_t*
dict_index_get_if_in_cache_low(
/*===========================*/
	index_id_t	index_id)	/*!< in: index id */
{
	ut_ad(mutex_own(&dict_sys->mutex));

	return(dict_index_find_on_id_low(index_id));
}

#if defined UNIV_DEBUG || defined UNIV_BUF_DEBUG
/**********************************************************************//**
Returns an index object if it is found in the dictionary cache.
@return index, NULL if not found */
dict_index_t*
dict_index_get_if_in_cache(
/*=======================*/
	index_id_t	index_id)	/*!< in: index id */
{
	dict_index_t*	index;

	if (dict_sys == NULL) {
		return(NULL);
	}

	mutex_enter(&dict_sys->mutex);

	index = dict_index_get_if_in_cache_low(index_id);

	mutex_exit(&dict_sys->mutex);

	return(index);
}
#endif /* UNIV_DEBUG || UNIV_BUF_DEBUG */

#ifdef UNIV_DEBUG
/**********************************************************************//**
Checks that a tuple has n_fields_cmp value in a sensible range, so that
no comparison can occur with the page number field in a node pointer.
@return TRUE if ok */
ibool
dict_index_check_search_tuple(
/*==========================*/
	const dict_index_t*	index,	/*!< in: index tree */
	const dtuple_t*		tuple)	/*!< in: tuple used in a search */
{
	ut_a(index);
	ut_a(dtuple_get_n_fields_cmp(tuple)
	     <= dict_index_get_n_unique_in_tree(index));
	return(TRUE);
}
#endif /* UNIV_DEBUG */

/**********************************************************************//**
Builds a node pointer out of a physical record and a page number.
@return own: node pointer */
dtuple_t*
dict_index_build_node_ptr(
/*======================*/
	const dict_index_t*	index,	/*!< in: index */
	const rec_t*		rec,	/*!< in: record for which to build node
					pointer */
	ulint			page_no,/*!< in: page number to put in node
					pointer */
	mem_heap_t*		heap,	/*!< in: memory heap where pointer
					created */
	ulint			level)	/*!< in: level of rec in tree:
					0 means leaf level */
{
	dtuple_t*	tuple;
	dfield_t*	field;
	byte*		buf;
	ulint		n_unique;

	if (dict_index_is_ibuf(index)) {
		/* In a universal index tree, we take the whole record as
		the node pointer if the record is on the leaf level,
		on non-leaf levels we remove the last field, which
		contains the page number of the child page */

		ut_a(!dict_table_is_comp(index->table));
		n_unique = rec_get_n_fields_old(rec);

		if (level > 0) {
			ut_a(n_unique > 1);
			n_unique--;
		}
	} else {
		n_unique = dict_index_get_n_unique_in_tree_nonleaf(index);
	}

	tuple = dtuple_create(heap, n_unique + 1);

	/* When searching in the tree for the node pointer, we must not do
	comparison on the last field, the page number field, as on upper
	levels in the tree there may be identical node pointers with a
	different page number; therefore, we set the n_fields_cmp to one
	less: */

	dtuple_set_n_fields_cmp(tuple, n_unique);

	dict_index_copy_types(tuple, index, n_unique);

	buf = static_cast<byte*>(mem_heap_alloc(heap, 4));

	mach_write_to_4(buf, page_no);

	field = dtuple_get_nth_field(tuple, n_unique);
	dfield_set_data(field, buf, 4);

	dtype_set(dfield_get_type(field), DATA_SYS_CHILD, DATA_NOT_NULL, 4);

	rec_copy_prefix_to_dtuple(tuple, rec, index, n_unique, heap);
	dtuple_set_info_bits(tuple, dtuple_get_info_bits(tuple)
			     | REC_STATUS_NODE_PTR);

	ut_ad(dtuple_check_typed(tuple));

	return(tuple);
}

/**********************************************************************//**
Copies an initial segment of a physical record, long enough to specify an
index entry uniquely.
@return pointer to the prefix record */
rec_t*
dict_index_copy_rec_order_prefix(
/*=============================*/
	const dict_index_t*	index,	/*!< in: index */
	const rec_t*		rec,	/*!< in: record for which to
					copy prefix */
	ulint*			n_fields,/*!< out: number of fields copied */
	byte**			buf,	/*!< in/out: memory buffer for the
					copied prefix, or NULL */
	ulint*			buf_size)/*!< in/out: buffer size */
{
	ulint		n;

	UNIV_PREFETCH_R(rec);

	if (dict_index_is_ibuf(index)) {
		ut_a(!dict_table_is_comp(index->table));
		n = rec_get_n_fields_old(rec);
	} else {
		if (page_is_leaf(page_align(rec))) {
			n = dict_index_get_n_unique_in_tree(index);
		} else {
			n = dict_index_get_n_unique_in_tree_nonleaf(index);
			/* For internal node of R-tree, since we need to
			compare the page no field, so, we need to copy this
			field as well. */
			if (dict_index_is_spatial(index)) {
				n++;
			}
		}
	}

	*n_fields = n;
	return(rec_copy_prefix_to_buf(rec, index, n, buf, buf_size));
}

/**********************************************************************//**
Builds a typed data tuple out of a physical record.
@return own: data tuple */
dtuple_t*
dict_index_build_data_tuple(
/*========================*/
	dict_index_t*	index,	/*!< in: index tree */
	rec_t*		rec,	/*!< in: record for which to build data tuple */
	ulint		n_fields,/*!< in: number of data fields */
	mem_heap_t*	heap)	/*!< in: memory heap where tuple created */
{
	dtuple_t*	tuple;

	ut_ad(dict_table_is_comp(index->table)
	      || n_fields <= rec_get_n_fields_old(rec));

	tuple = dtuple_create(heap, n_fields);

	dict_index_copy_types(tuple, index, n_fields);

	rec_copy_prefix_to_dtuple(tuple, rec, index, n_fields, heap);

	ut_ad(dtuple_check_typed(tuple));

	return(tuple);
}

/*********************************************************************//**
Calculates the minimum record length in an index. */
ulint
dict_index_calc_min_rec_len(
/*========================*/
	const dict_index_t*	index)	/*!< in: index */
{
	ulint	sum	= 0;
	ulint	i;
	ulint	comp	= dict_table_is_comp(index->table);

	if (comp) {
		ulint nullable = 0;
		sum = REC_N_NEW_EXTRA_BYTES;
		for (i = 0; i < dict_index_get_n_fields(index); i++) {
			const dict_col_t*	col
				= dict_index_get_nth_col(index, i);
			ulint	size = dict_col_get_fixed_size(col, comp);
			sum += size;
			if (!size) {
				size = col->len;
				sum += size < 128 ? 1 : 2;
			}
			if (!(col->prtype & DATA_NOT_NULL)) {
				nullable++;
			}
		}

		/* round the NULL flags up to full bytes */
		sum += UT_BITS_IN_BYTES(nullable);

		return(sum);
	}

	for (i = 0; i < dict_index_get_n_fields(index); i++) {
		sum += dict_col_get_fixed_size(
			dict_index_get_nth_col(index, i), comp);
	}

	if (sum > 127) {
		sum += 2 * dict_index_get_n_fields(index);
	} else {
		sum += dict_index_get_n_fields(index);
	}

	sum += REC_N_OLD_EXTRA_BYTES;

	return(sum);
}

/**********************************************************************//**
Outputs info on a foreign key of a table in a format suitable for
CREATE TABLE. */
std::string
dict_print_info_on_foreign_key_in_create_format(
/*============================================*/
	trx_t*		trx,		/*!< in: transaction */
	dict_foreign_t*	foreign,	/*!< in: foreign key constraint */
	ibool		add_newline)	/*!< in: whether to add a newline */
{
	const char*	stripped_id;
	ulint	i;
	std::string	str;

	if (strchr(foreign->id, '/')) {
		/* Strip the preceding database name from the constraint id */
		stripped_id = foreign->id + 1
			+ dict_get_db_name_len(foreign->id);
	} else {
		stripped_id = foreign->id;
	}

	str.append(",");

	if (add_newline) {
		/* SHOW CREATE TABLE wants constraints each printed nicely
		on its own line, while error messages want no newlines
		inserted. */
		str.append("\n ");
	}

	str.append(" CONSTRAINT ");

	str.append(innobase_quote_identifier(trx, stripped_id));
	str.append(" FOREIGN KEY (");

	for (i = 0;;) {
		str.append(innobase_quote_identifier(trx, foreign->foreign_col_names[i]));

		if (++i < foreign->n_fields) {
			str.append(", ");
		} else {
			break;
		}
	}

	str.append(") REFERENCES ");

	if (dict_tables_have_same_db(foreign->foreign_table_name_lookup,
				     foreign->referenced_table_name_lookup)) {
		/* Do not print the database name of the referenced table */
		str.append(ut_get_name(trx,
			      dict_remove_db_name(
				      foreign->referenced_table_name)));
	} else {
		str.append(ut_get_name(trx,
				foreign->referenced_table_name));
	}

	str.append(" (");

	for (i = 0;;) {
		str.append(innobase_quote_identifier(trx,
				foreign->referenced_col_names[i]));

		if (++i < foreign->n_fields) {
			str.append(", ");
		} else {
			break;
		}
	}

	str.append(")");

	if (foreign->type & DICT_FOREIGN_ON_DELETE_CASCADE) {
		str.append(" ON DELETE CASCADE");
	}

	if (foreign->type & DICT_FOREIGN_ON_DELETE_SET_NULL) {
		str.append(" ON DELETE SET NULL");
	}

	if (foreign->type & DICT_FOREIGN_ON_DELETE_NO_ACTION) {
		str.append(" ON DELETE NO ACTION");
	}

	if (foreign->type & DICT_FOREIGN_ON_UPDATE_CASCADE) {
		str.append(" ON UPDATE CASCADE");
	}

	if (foreign->type & DICT_FOREIGN_ON_UPDATE_SET_NULL) {
		str.append(" ON UPDATE SET NULL");
	}

	if (foreign->type & DICT_FOREIGN_ON_UPDATE_NO_ACTION) {
		str.append(" ON UPDATE NO ACTION");
	}

	return str;
}

/**********************************************************************//**
Outputs info on foreign keys of a table. */
std::string
dict_print_info_on_foreign_keys(
/*============================*/
	ibool		create_table_format, /*!< in: if TRUE then print in
				a format suitable to be inserted into
				a CREATE TABLE, otherwise in the format
				of SHOW TABLE STATUS */
	trx_t*		trx,	/*!< in: transaction */
	dict_table_t*	table)	/*!< in: table */
{
	dict_foreign_t*	foreign;
	std::string 	str;

	mutex_enter(&dict_sys->mutex);

	for (dict_foreign_set::iterator it = table->foreign_set.begin();
	     it != table->foreign_set.end();
	     ++it) {

		foreign = *it;

		if (create_table_format) {
			str.append(
				dict_print_info_on_foreign_key_in_create_format(
					trx, foreign, TRUE));
		} else {
			ulint	i;
			str.append("; (");

			for (i = 0; i < foreign->n_fields; i++) {
				if (i) {
					str.append(" ");
				}

				str.append(innobase_quote_identifier(trx,
						foreign->foreign_col_names[i]));
			}

			str.append(") REFER ");
			str.append(ut_get_name(trx,
					foreign->referenced_table_name));
			str.append(")");

			for (i = 0; i < foreign->n_fields; i++) {
				if (i) {
					str.append(" ");
				}
				str.append(innobase_quote_identifier(
						trx,
						foreign->referenced_col_names[i]));
			}

			str.append(")");

			if (foreign->type == DICT_FOREIGN_ON_DELETE_CASCADE) {
				str.append(" ON DELETE CASCADE");
			}

			if (foreign->type == DICT_FOREIGN_ON_DELETE_SET_NULL) {
				str.append(" ON DELETE SET NULL");
			}

			if (foreign->type & DICT_FOREIGN_ON_DELETE_NO_ACTION) {
				str.append(" ON DELETE NO ACTION");
			}

			if (foreign->type & DICT_FOREIGN_ON_UPDATE_CASCADE) {
				str.append(" ON UPDATE CASCADE");
			}

			if (foreign->type & DICT_FOREIGN_ON_UPDATE_SET_NULL) {
				str.append(" ON UPDATE SET NULL");
			}

			if (foreign->type & DICT_FOREIGN_ON_UPDATE_NO_ACTION) {
				str.append(" ON UPDATE NO ACTION");
			}
		}
	}

	mutex_exit(&dict_sys->mutex);
	return str;
}

/** Given a space_id of a file-per-table tablespace, search the
dict_sys->table_LRU list and return the dict_table_t* pointer for it.
@param	space_id	Tablespace ID
@return table if found, NULL if not */
static
dict_table_t*
dict_find_single_table_by_space(
	ulint	space_id)
{
	dict_table_t*	table;
	ulint		num_item;
	ulint		count = 0;

	ut_ad(space_id > 0);

	if (dict_sys == NULL) {
		/* This could happen when it's in redo processing. */
		return(NULL);
	}

	table = UT_LIST_GET_FIRST(dict_sys->table_LRU);
	num_item =  UT_LIST_GET_LEN(dict_sys->table_LRU);

	/* This function intentionally does not acquire mutex as it is used
	by error handling code in deep call stack as last means to avoid
	killing the server, so it worth to risk some consequences for
	the action. */
	while (table && count < num_item) {
		if (table->space == space_id) {
			if (dict_table_is_file_per_table(table)) {
				return(table);
			}
			return(NULL);
		}

		table = UT_LIST_GET_NEXT(table_LRU, table);
		count++;
	}

	return(NULL);
}

/**********************************************************************//**
Flags a table with specified space_id corrupted in the data dictionary
cache
@return TRUE if successful */
ibool
dict_set_corrupted_by_space(
/*========================*/
	ulint	space_id)		/*!< in: space ID */
{
	dict_table_t*   table;

	table = dict_find_single_table_by_space(space_id);

	if (!table) {
		return(FALSE);
	}

	/* mark the table->corrupted bit only, since the caller
	could be too deep in the stack for SYS_INDEXES update */
	table->corrupted = true;
	table->file_unreadable = true;

	return(TRUE);
}


/** Flag a table with specified space_id encrypted in the data dictionary
cache
@param[in]	space_id	Tablespace id */
UNIV_INTERN
void
dict_set_encrypted_by_space(ulint	space_id)
{
	dict_table_t*   table;

	table = dict_find_single_table_by_space(space_id);

	if (table) {
		table->file_unreadable = true;
	}
}

/**********************************************************************//**
Flags an index corrupted both in the data dictionary cache
and in the SYS_INDEXES */
void
dict_set_corrupted(
/*===============*/
	dict_index_t*	index,	/*!< in/out: index */
	trx_t*		trx,	/*!< in/out: transaction */
	const char*	ctx)	/*!< in: context */
{
	mem_heap_t*	heap;
	mtr_t		mtr;
	dict_index_t*	sys_index;
	dtuple_t*	tuple;
	dfield_t*	dfield;
	byte*		buf;
	const char*	status;
	btr_cur_t	cursor;
	bool		locked	= RW_X_LATCH == trx->dict_operation_lock_mode;

	if (!locked) {
		row_mysql_lock_data_dictionary(trx);
	}

	ut_ad(mutex_own(&dict_sys->mutex));
	ut_ad(!dict_table_is_comp(dict_sys->sys_tables));
	ut_ad(!dict_table_is_comp(dict_sys->sys_indexes));
	ut_ad(!sync_check_iterate(dict_sync_check()));

	/* Mark the table as corrupted only if the clustered index
	is corrupted */
	if (dict_index_is_clust(index)) {
		index->table->corrupted = TRUE;
	}

	if (index->type & DICT_CORRUPT) {
		/* The index was already flagged corrupted. */
		ut_ad(!dict_index_is_clust(index) || index->table->corrupted);
		goto func_exit;
	}

	/* If this is read only mode, do not update SYS_INDEXES, just
	mark it as corrupted in memory */
	if (srv_read_only_mode) {
		index->type |= DICT_CORRUPT;
		goto func_exit;
	}

	heap = mem_heap_create(sizeof(dtuple_t) + 2 * (sizeof(dfield_t)
			       + sizeof(que_fork_t) + sizeof(upd_node_t)
			       + sizeof(upd_t) + 12));
	mtr_start(&mtr);
	index->type |= DICT_CORRUPT;

	sys_index = UT_LIST_GET_FIRST(dict_sys->sys_indexes->indexes);

	/* Find the index row in SYS_INDEXES */
	tuple = dtuple_create(heap, 2);

	dfield = dtuple_get_nth_field(tuple, 0);
	buf = static_cast<byte*>(mem_heap_alloc(heap, 8));
	mach_write_to_8(buf, index->table->id);
	dfield_set_data(dfield, buf, 8);

	dfield = dtuple_get_nth_field(tuple, 1);
	buf = static_cast<byte*>(mem_heap_alloc(heap, 8));
	mach_write_to_8(buf, index->id);
	dfield_set_data(dfield, buf, 8);

	dict_index_copy_types(tuple, sys_index, 2);

	btr_cur_search_to_nth_level(sys_index, 0, tuple, PAGE_CUR_LE,
				    BTR_MODIFY_LEAF,
				    &cursor, 0, __FILE__, __LINE__, &mtr);

	if (cursor.low_match == dtuple_get_n_fields(tuple)) {
		/* UPDATE SYS_INDEXES SET TYPE=index->type
		WHERE TABLE_ID=index->table->id AND INDEX_ID=index->id */
		ulint	len;
		byte*	field	= rec_get_nth_field_old(
			btr_cur_get_rec(&cursor),
			DICT_FLD__SYS_INDEXES__TYPE, &len);
		if (len != 4) {
			goto fail;
		}
		mlog_write_ulint(field, index->type, MLOG_4BYTES, &mtr);
		status = "Flagged";
	} else {
fail:
		status = "Unable to flag";
	}

	mtr_commit(&mtr);
	mem_heap_empty(heap);
	ib::error() << status << " corruption of " << index->name
		<< " in table " << index->table->name << " in " << ctx;
	mem_heap_free(heap);

func_exit:
	if (!locked) {
		row_mysql_unlock_data_dictionary(trx);
	}
}

/** Flags an index corrupted in the data dictionary cache only. This
is used mostly to mark a corrupted index when index's own dictionary
is corrupted, and we force to load such index for repair purpose
@param[in,out]	index	index which is corrupted */
void
dict_set_corrupted_index_cache_only(
	dict_index_t*	index)
{
	ut_ad(index != NULL);
	ut_ad(index->table != NULL);
	ut_ad(mutex_own(&dict_sys->mutex));
	ut_ad(!dict_table_is_comp(dict_sys->sys_tables));
	ut_ad(!dict_table_is_comp(dict_sys->sys_indexes));

	/* Mark the table as corrupted only if the clustered index
	is corrupted */
	if (dict_index_is_clust(index)) {
		index->table->corrupted = TRUE;
	}

	index->type |= DICT_CORRUPT;
}

/** Sets merge_threshold in the SYS_INDEXES
@param[in,out]	index		index
@param[in]	merge_threshold	value to set */
void
dict_index_set_merge_threshold(
	dict_index_t*	index,
	ulint		merge_threshold)
{
	mem_heap_t*	heap;
	mtr_t		mtr;
	dict_index_t*	sys_index;
	dtuple_t*	tuple;
	dfield_t*	dfield;
	byte*		buf;
	btr_cur_t	cursor;

	ut_ad(index != NULL);
	ut_ad(!dict_table_is_comp(dict_sys->sys_tables));
	ut_ad(!dict_table_is_comp(dict_sys->sys_indexes));

	rw_lock_x_lock(dict_operation_lock);
	mutex_enter(&(dict_sys->mutex));

	heap = mem_heap_create(sizeof(dtuple_t) + 2 * (sizeof(dfield_t)
			       + sizeof(que_fork_t) + sizeof(upd_node_t)
			       + sizeof(upd_t) + 12));

	mtr_start(&mtr);

	sys_index = UT_LIST_GET_FIRST(dict_sys->sys_indexes->indexes);

	/* Find the index row in SYS_INDEXES */
	tuple = dtuple_create(heap, 2);

	dfield = dtuple_get_nth_field(tuple, 0);
	buf = static_cast<byte*>(mem_heap_alloc(heap, 8));
	mach_write_to_8(buf, index->table->id);
	dfield_set_data(dfield, buf, 8);

	dfield = dtuple_get_nth_field(tuple, 1);
	buf = static_cast<byte*>(mem_heap_alloc(heap, 8));
	mach_write_to_8(buf, index->id);
	dfield_set_data(dfield, buf, 8);

	dict_index_copy_types(tuple, sys_index, 2);

	btr_cur_search_to_nth_level(sys_index, 0, tuple, PAGE_CUR_GE,
				    BTR_MODIFY_LEAF,
				    &cursor, 0, __FILE__, __LINE__, &mtr);

	if (cursor.up_match == dtuple_get_n_fields(tuple)
	    && rec_get_n_fields_old(btr_cur_get_rec(&cursor))
	       == DICT_NUM_FIELDS__SYS_INDEXES) {
		ulint	len;
		byte*	field	= rec_get_nth_field_old(
			btr_cur_get_rec(&cursor),
			DICT_FLD__SYS_INDEXES__MERGE_THRESHOLD, &len);

		ut_ad(len == 4);

		if (len == 4) {
			mlog_write_ulint(field, merge_threshold,
					 MLOG_4BYTES, &mtr);
		}
	}

	mtr_commit(&mtr);
	mem_heap_free(heap);

	mutex_exit(&(dict_sys->mutex));
	rw_lock_x_unlock(dict_operation_lock);
}

#ifdef UNIV_DEBUG
/** Sets merge_threshold for all indexes in the list of tables
@param[in]	list	pointer to the list of tables */
inline
void
dict_set_merge_threshold_list_debug(
	UT_LIST_BASE_NODE_T(dict_table_t)*	list,
	uint					merge_threshold_all)
{
	for (dict_table_t* table = UT_LIST_GET_FIRST(*list);
	     table != NULL;
	     table = UT_LIST_GET_NEXT(table_LRU, table)) {
		for (dict_index_t* index = UT_LIST_GET_FIRST(table->indexes);
		     index != NULL;
		     index = UT_LIST_GET_NEXT(indexes, index)) {
			rw_lock_x_lock(dict_index_get_lock(index));
			index->merge_threshold = merge_threshold_all;
			rw_lock_x_unlock(dict_index_get_lock(index));
		}
	}
}

/** Sets merge_threshold for all indexes in dictionary cache for debug.
@param[in]	merge_threshold_all	value to set for all indexes */
void
dict_set_merge_threshold_all_debug(
	uint	merge_threshold_all)
{
	mutex_enter(&dict_sys->mutex);

	dict_set_merge_threshold_list_debug(
		&dict_sys->table_LRU, merge_threshold_all);
	dict_set_merge_threshold_list_debug(
		&dict_sys->table_non_LRU, merge_threshold_all);

	mutex_exit(&dict_sys->mutex);
}

#endif /* UNIV_DEBUG */

/** Initialize dict_ind_redundant. */
void
dict_ind_init()
{
	dict_table_t*		table;

	/* create dummy table and index for REDUNDANT infimum and supremum */
	table = dict_mem_table_create("SYS_DUMMY1", DICT_HDR_SPACE, 1, 0, 0, 0, 0);
	dict_mem_table_add_col(table, NULL, NULL, DATA_CHAR,
			       DATA_ENGLISH | DATA_NOT_NULL, 8);

	dict_ind_redundant = dict_mem_index_create("SYS_DUMMY1", "SYS_DUMMY1",
						   DICT_HDR_SPACE, 0, 1);
	dict_index_add_col(dict_ind_redundant, table,
			   dict_table_get_nth_col(table, 0), 0);
	dict_ind_redundant->table = table;
	/* avoid ut_ad(index->cached) in dict_index_get_n_unique_in_tree */
	dict_ind_redundant->cached = TRUE;
}

/** Free dict_ind_redundant. */
void
dict_ind_free()
{
	dict_table_t*	table = dict_ind_redundant->table;
	dict_mem_index_free(dict_ind_redundant);
	dict_ind_redundant = NULL;
	dict_mem_table_free(table);
}

/** Get an index by name.
@param[in]	table		the table where to look for the index
@param[in]	name		the index name to look for
@param[in]	committed	true=search for committed,
false=search for uncommitted
@return index, NULL if does not exist */
dict_index_t*
dict_table_get_index_on_name(
	dict_table_t*	table,
	const char*	name,
	bool		committed)
{
	dict_index_t*	index;

	index = dict_table_get_first_index(table);

	while (index != NULL) {
		if (index->is_committed() == committed
		    && innobase_strcasecmp(index->name, name) == 0) {

			return(index);
		}

		index = dict_table_get_next_index(index);
	}

	return(NULL);
}

/**********************************************************************//**
Replace the index passed in with another equivalent index in the
foreign key lists of the table.
@return whether all replacements were found */
bool
dict_foreign_replace_index(
/*=======================*/
	dict_table_t*		table,  /*!< in/out: table */
	const char**		col_names,
					/*!< in: column names, or NULL
					to use table->col_names */
	const dict_index_t*	index)	/*!< in: index to be replaced */
{
	bool		found	= true;
	dict_foreign_t*	foreign;

	ut_ad(index->to_be_dropped);
	ut_ad(index->table == table);

	for (dict_foreign_set::iterator it = table->foreign_set.begin();
	     it != table->foreign_set.end();
	     ++it) {

		foreign = *it;
		if (foreign->foreign_index == index) {
			ut_ad(foreign->foreign_table == index->table);

			dict_index_t* new_index = dict_foreign_find_index(
				foreign->foreign_table, col_names,
				foreign->foreign_col_names,
				foreign->n_fields, index,
				/*check_charsets=*/TRUE, /*check_null=*/FALSE,
				NULL, NULL, NULL);
			if (new_index) {
				ut_ad(new_index->table == index->table);
				ut_ad(!new_index->to_be_dropped);
			} else {
				found = false;
			}

			foreign->foreign_index = new_index;
		}
	}

	for (dict_foreign_set::iterator it = table->referenced_set.begin();
	     it != table->referenced_set.end();
	     ++it) {

		foreign = *it;
		if (foreign->referenced_index == index) {
			ut_ad(foreign->referenced_table == index->table);

			dict_index_t* new_index = dict_foreign_find_index(
				foreign->referenced_table, NULL,
				foreign->referenced_col_names,
				foreign->n_fields, index,
				/*check_charsets=*/TRUE, /*check_null=*/FALSE,
				NULL, NULL, NULL);
			/* There must exist an alternative index,
			since this must have been checked earlier. */
			if (new_index) {
				ut_ad(new_index->table == index->table);
				ut_ad(!new_index->to_be_dropped);
			} else {
				found = false;
			}

			foreign->referenced_index = new_index;
		}
	}

	return(found);
}

#ifdef UNIV_DEBUG
/**********************************************************************//**
Check for duplicate index entries in a table [using the index name] */
void
dict_table_check_for_dup_indexes(
/*=============================*/
	const dict_table_t*	table,	/*!< in: Check for dup indexes
					in this table */
	enum check_name		check)	/*!< in: whether and when to allow
					temporary index names */
{
	/* Check for duplicates, ignoring indexes that are marked
	as to be dropped */

	const dict_index_t*	index1;
	const dict_index_t*	index2;

	ut_ad(mutex_own(&dict_sys->mutex));

	/* The primary index _must_ exist */
	ut_a(UT_LIST_GET_LEN(table->indexes) > 0);

	index1 = UT_LIST_GET_FIRST(table->indexes);

	do {
		if (!index1->is_committed()) {
			ut_a(!dict_index_is_clust(index1));

			switch (check) {
			case CHECK_ALL_COMPLETE:
				ut_error;
			case CHECK_ABORTED_OK:
				switch (dict_index_get_online_status(index1)) {
				case ONLINE_INDEX_COMPLETE:
				case ONLINE_INDEX_CREATION:
					ut_error;
					break;
				case ONLINE_INDEX_ABORTED:
				case ONLINE_INDEX_ABORTED_DROPPED:
					break;
				}
				/* fall through */
			case CHECK_PARTIAL_OK:
				break;
			}
		}

		for (index2 = UT_LIST_GET_NEXT(indexes, index1);
		     index2 != NULL;
		     index2 = UT_LIST_GET_NEXT(indexes, index2)) {
			ut_ad(index1->is_committed()
			      != index2->is_committed()
			      || strcmp(index1->name, index2->name) != 0);
		}

		index1 = UT_LIST_GET_NEXT(indexes, index1);
	} while (index1);
}
#endif /* UNIV_DEBUG */

/** Auxiliary macro used inside dict_table_schema_check(). */
#define CREATE_TYPES_NAMES() \
	dtype_sql_name((unsigned) req_schema->columns[i].mtype, \
		       (unsigned) req_schema->columns[i].prtype_mask, \
		       (unsigned) req_schema->columns[i].len, \
		       req_type, sizeof(req_type)); \
	dtype_sql_name(table->cols[j].mtype, \
		       table->cols[j].prtype, \
		       table->cols[j].len, \
		       actual_type, sizeof(actual_type))

/*********************************************************************//**
Checks whether a table exists and whether it has the given structure.
The table must have the same number of columns with the same names and
types. The order of the columns does not matter.
The caller must own the dictionary mutex.
dict_table_schema_check() @{
@return DB_SUCCESS if the table exists and contains the necessary columns */
dberr_t
dict_table_schema_check(
/*====================*/
	dict_table_schema_t*	req_schema,	/*!< in/out: required table
						schema */
	char*			errstr,		/*!< out: human readable error
						message if != DB_SUCCESS is
						returned */
	size_t			errstr_sz)	/*!< in: errstr size */
{
	char		buf[MAX_FULL_NAME_LEN];
	char		req_type[64];
	char		actual_type[64];
	dict_table_t*	table;
	ulint		i;

	ut_ad(mutex_own(&dict_sys->mutex));

	table = dict_table_get_low(req_schema->table_name);

	if (table == NULL) {
		bool should_print=true;
		/* no such table */

		if (innobase_strcasecmp(req_schema->table_name, "mysql/innodb_table_stats") == 0) {
			if (innodb_table_stats_not_found_reported == false) {
				innodb_table_stats_not_found = true;
				innodb_table_stats_not_found_reported = true;
			} else {
				should_print = false;
			}
		} else if (innobase_strcasecmp(req_schema->table_name, "mysql/innodb_index_stats") == 0 ) {
			if (innodb_index_stats_not_found_reported == false) {
				innodb_index_stats_not_found = true;
				innodb_index_stats_not_found_reported = true;
			} else {
				should_print = false;
			}
		}

		if (should_print) {
			ut_snprintf(errstr, errstr_sz,
				"Table %s not found.",
				ut_format_name(req_schema->table_name,
					   buf, sizeof(buf)));
			return(DB_TABLE_NOT_FOUND);
		} else {
			return(DB_STATS_DO_NOT_EXIST);
		}
	}

	if (!table->is_readable() &&
	    fil_space_get(table->space) == NULL) {
		/* missing tablespace */

		ut_snprintf(errstr, errstr_sz,
			    "Tablespace for table %s is missing.",
			    ut_format_name(req_schema->table_name,
					   buf, sizeof(buf)));

		return(DB_TABLE_NOT_FOUND);
	}

	ulint n_sys_cols = dict_table_get_n_sys_cols(table);
	if ((ulint) table->n_def - n_sys_cols != req_schema->n_cols) {
		/* the table has a different number of columns than required */
		ut_snprintf(errstr, errstr_sz,
			    "%s has " ULINTPF " columns but should have "
			    ULINTPF ".",
			    ut_format_name(req_schema->table_name,
					   buf, sizeof(buf)),
			    table->n_def - n_sys_cols,
			    req_schema->n_cols);

		return(DB_ERROR);
	}

	/* For each column from req_schema->columns[] search
	whether it is present in table->cols[].
	The following algorithm is O(n_cols^2), but is optimized to
	be O(n_cols) if the columns are in the same order in both arrays. */

	for (i = 0; i < req_schema->n_cols; i++) {
		ulint	j = dict_table_has_column(
			table, req_schema->columns[i].name, i);

		if (j == table->n_def) {

			ut_snprintf(errstr, errstr_sz,
				    "required column %s"
				    " not found in table %s.",
				    req_schema->columns[i].name,
				    ut_format_name(
					    req_schema->table_name,
					    buf, sizeof(buf)));

			return(DB_ERROR);
		}

		/* we found a column with the same name on j'th position,
		compare column types and flags */

		/* check length for exact match */
		if (req_schema->columns[i].len != table->cols[j].len) {

			CREATE_TYPES_NAMES();

			ut_snprintf(errstr, errstr_sz,
				    "Column %s in table %s is %s"
				    " but should be %s (length mismatch).",
				    req_schema->columns[i].name,
				    ut_format_name(req_schema->table_name,
						   buf, sizeof(buf)),
				    actual_type, req_type);

			return(DB_ERROR);
		}

		/*
                  check mtype for exact match.
                  This check is relaxed to allow use to use TIMESTAMP
                  (ie INT) for last_update instead of DATA_BINARY.
                  We have to test for both values as the innodb_table_stats
                  table may come from MySQL and have the old type.
                */
		if (req_schema->columns[i].mtype != table->cols[j].mtype &&
                    !(req_schema->columns[i].mtype == DATA_INT &&
                      table->cols[j].mtype == DATA_FIXBINARY))
                {
			CREATE_TYPES_NAMES();

			ut_snprintf(errstr, errstr_sz,
				    "Column %s in table %s is %s"
				    " but should be %s (type mismatch).",
				    req_schema->columns[i].name,
				    ut_format_name(req_schema->table_name,
						   buf, sizeof(buf)),
				    actual_type, req_type);

			return(DB_ERROR);
		}

		/* check whether required prtype mask is set */
		if (req_schema->columns[i].prtype_mask != 0
		    && (table->cols[j].prtype
			& req_schema->columns[i].prtype_mask)
		       != req_schema->columns[i].prtype_mask) {

			CREATE_TYPES_NAMES();

			ut_snprintf(errstr, errstr_sz,
				    "Column %s in table %s is %s"
				    " but should be %s (flags mismatch).",
				    req_schema->columns[i].name,
				    ut_format_name(req_schema->table_name,
						   buf, sizeof(buf)),
				    actual_type, req_type);

			return(DB_ERROR);
		}
	}

	if (req_schema->n_foreign != table->foreign_set.size()) {
		ut_snprintf(
			errstr, errstr_sz,
			"Table %s has " ULINTPF " foreign key(s) pointing"
			" to other tables, but it must have " ULINTPF ".",
			ut_format_name(req_schema->table_name,
				       buf, sizeof(buf)),
			static_cast<ulint>(table->foreign_set.size()),
			req_schema->n_foreign);
		return(DB_ERROR);
	}

	if (req_schema->n_referenced != table->referenced_set.size()) {
		ut_snprintf(
			errstr, errstr_sz,
			"There are " ULINTPF " foreign key(s) pointing to %s, "
			"but there must be " ULINTPF ".",
			static_cast<ulint>(table->referenced_set.size()),
			ut_format_name(req_schema->table_name,
				       buf, sizeof(buf)),
			req_schema->n_referenced);
		return(DB_ERROR);
	}

	return(DB_SUCCESS);
}
/* @} */

/*********************************************************************//**
Converts a database and table name from filesystem encoding
(e.g. d@i1b/a@q1b@1Kc, same format as used in dict_table_t::name) in two
strings in UTF8 encoding (e.g. dцb and aюbØc). The output buffers must be
at least MAX_DB_UTF8_LEN and MAX_TABLE_UTF8_LEN bytes. */
void
dict_fs2utf8(
/*=========*/
	const char*	db_and_table,	/*!< in: database and table names,
					e.g. d@i1b/a@q1b@1Kc */
	char*		db_utf8,	/*!< out: database name, e.g. dцb */
	size_t		db_utf8_size,	/*!< in: dbname_utf8 size */
	char*		table_utf8,	/*!< out: table name, e.g. aюbØc */
	size_t		table_utf8_size)/*!< in: table_utf8 size */
{
	char	db[MAX_DATABASE_NAME_LEN + 1];
	ulint	db_len;
	uint	errors;

	db_len = dict_get_db_name_len(db_and_table);

	ut_a(db_len <= sizeof(db));

	memcpy(db, db_and_table, db_len);
	db[db_len] = '\0';

	strconvert(
		&my_charset_filename, db, uint(db_len), system_charset_info,
		db_utf8, uint(db_utf8_size), &errors);

	/* convert each # to @0023 in table name and store the result in buf */
	const char*	table = dict_remove_db_name(db_and_table);
	const char*	table_p;
	char		buf[MAX_TABLE_NAME_LEN * 5 + 1];
	char*		buf_p;
	for (table_p = table, buf_p = buf; table_p[0] != '\0'; table_p++) {
		if (table_p[0] != '#') {
			buf_p[0] = table_p[0];
			buf_p++;
		} else {
			buf_p[0] = '@';
			buf_p[1] = '0';
			buf_p[2] = '0';
			buf_p[3] = '2';
			buf_p[4] = '3';
			buf_p += 5;
		}
		ut_a((size_t) (buf_p - buf) < sizeof(buf));
	}
	buf_p[0] = '\0';

	errors = 0;
	strconvert(
		&my_charset_filename, buf, (uint) (buf_p - buf),
		system_charset_info,
		table_utf8, uint(table_utf8_size),
		&errors);

	if (errors != 0) {
		ut_snprintf(table_utf8, table_utf8_size, "%s%s",
			    srv_mysql50_table_name_prefix, table);
	}
}

/** Resize the hash tables besed on the current buffer pool size. */
void
dict_resize()
{
	dict_table_t*	table;

	mutex_enter(&dict_sys->mutex);

	/* all table entries are in table_LRU and table_non_LRU lists */
	hash_table_free(dict_sys->table_hash);
	hash_table_free(dict_sys->table_id_hash);

	dict_sys->table_hash = hash_create(
		buf_pool_get_curr_size()
		/ (DICT_POOL_PER_TABLE_HASH * UNIV_WORD_SIZE));

	dict_sys->table_id_hash = hash_create(
		buf_pool_get_curr_size()
		/ (DICT_POOL_PER_TABLE_HASH * UNIV_WORD_SIZE));

	for (table = UT_LIST_GET_FIRST(dict_sys->table_LRU); table;
	     table = UT_LIST_GET_NEXT(table_LRU, table)) {
		ulint	fold = ut_fold_string(table->name.m_name);
		ulint	id_fold = ut_fold_ull(table->id);

		HASH_INSERT(dict_table_t, name_hash, dict_sys->table_hash,
			    fold, table);

		HASH_INSERT(dict_table_t, id_hash, dict_sys->table_id_hash,
			    id_fold, table);
	}

	for (table = UT_LIST_GET_FIRST(dict_sys->table_non_LRU); table;
	     table = UT_LIST_GET_NEXT(table_LRU, table)) {
		ulint	fold = ut_fold_string(table->name.m_name);
		ulint	id_fold = ut_fold_ull(table->id);

		HASH_INSERT(dict_table_t, name_hash, dict_sys->table_hash,
			    fold, table);

		HASH_INSERT(dict_table_t, id_hash, dict_sys->table_id_hash,
			    id_fold, table);
	}

	mutex_exit(&dict_sys->mutex);
}

/**********************************************************************//**
Closes the data dictionary module. */
void
dict_close(void)
/*============*/
{
	ulint	i;

	/* Free the hash elements. We don't remove them from the table
	because we are going to destroy the table anyway. */
	for (i = 0; i < hash_get_n_cells(dict_sys->table_hash); i++) {
		dict_table_t*	table;

		table = static_cast<dict_table_t*>(
			HASH_GET_FIRST(dict_sys->table_hash, i));

		while (table) {
			dict_table_t*	prev_table = table;

			table = static_cast<dict_table_t*>(
				HASH_GET_NEXT(name_hash, prev_table));
			ut_ad(prev_table->magic_n == DICT_TABLE_MAGIC_N);
			/* Acquire only because it's a pre-condition. */
			mutex_enter(&dict_sys->mutex);

			dict_table_remove_from_cache(prev_table);

			mutex_exit(&dict_sys->mutex);
		}
	}

	hash_table_free(dict_sys->table_hash);

	/* The elements are the same instance as in dict_sys->table_hash,
	therefore we don't delete the individual elements. */
	hash_table_free(dict_sys->table_id_hash);

	mutex_free(&dict_sys->mutex);

	rw_lock_free(dict_operation_lock);

	ut_free(dict_operation_lock);
	dict_operation_lock = NULL;

	mutex_free(&dict_foreign_err_mutex);

	ut_free(dict_sys);

	dict_sys = NULL;
}

#ifdef UNIV_DEBUG
/**********************************************************************//**
Validate the dictionary table LRU list.
@return TRUE if valid */
static
ibool
dict_lru_validate(void)
/*===================*/
{
	dict_table_t*	table;

	ut_ad(mutex_own(&dict_sys->mutex));

	for (table = UT_LIST_GET_FIRST(dict_sys->table_LRU);
	     table != NULL;
	     table = UT_LIST_GET_NEXT(table_LRU, table)) {

		ut_a(table->can_be_evicted);
	}

	for (table = UT_LIST_GET_FIRST(dict_sys->table_non_LRU);
	     table != NULL;
	     table = UT_LIST_GET_NEXT(table_LRU, table)) {

		ut_a(!table->can_be_evicted);
	}

	return(TRUE);
}

/**********************************************************************//**
Check if a table exists in the dict table LRU list.
@return TRUE if table found in LRU list */
static
ibool
dict_lru_find_table(
/*================*/
	const dict_table_t*	find_table)	/*!< in: table to find */
{
	dict_table_t*		table;

	ut_ad(find_table != NULL);
	ut_ad(mutex_own(&dict_sys->mutex));

	for (table = UT_LIST_GET_FIRST(dict_sys->table_LRU);
	     table != NULL;
	     table = UT_LIST_GET_NEXT(table_LRU, table)) {

		ut_a(table->can_be_evicted);

		if (table == find_table) {
			return(TRUE);
		}
	}

	return(FALSE);
}

/**********************************************************************//**
Check if a table exists in the dict table non-LRU list.
@return TRUE if table found in non-LRU list */
static
ibool
dict_non_lru_find_table(
/*====================*/
	const dict_table_t*	find_table)	/*!< in: table to find */
{
	dict_table_t*		table;

	ut_ad(find_table != NULL);
	ut_ad(mutex_own(&dict_sys->mutex));

	for (table = UT_LIST_GET_FIRST(dict_sys->table_non_LRU);
	     table != NULL;
	     table = UT_LIST_GET_NEXT(table_LRU, table)) {

		ut_a(!table->can_be_evicted);

		if (table == find_table) {
			return(TRUE);
		}
	}

	return(FALSE);
}
#endif /* UNIV_DEBUG */
/*********************************************************************//**
Check an index to see whether its first fields are the columns in the array,
in the same order and is not marked for deletion and is not the same
as types_idx.
@return true if the index qualifies, otherwise false */
bool
dict_foreign_qualify_index(
/*=======================*/
	const dict_table_t*	table,	/*!< in: table */
	const char**		col_names,
					/*!< in: column names, or NULL
					to use table->col_names */
	const char**		columns,/*!< in: array of column names */
	ulint			n_cols,	/*!< in: number of columns */
	const dict_index_t*	index,	/*!< in: index to check */
	const dict_index_t*	types_idx,
					/*!< in: NULL or an index
					whose types the column types
					must match */
	bool			check_charsets,
					/*!< in: whether to check
					charsets.  only has an effect
					if types_idx != NULL */
	ulint			check_null,
					/*!< in: nonzero if none of
					the columns must be declared
					NOT NULL */
	ulint*			error,	/*!< out: error code */
	ulint*			err_col_no,
					/*!< out: column number where
					error happened */
	dict_index_t**		err_index)
					/*!< out: index where error
					happened */
{
	if (dict_index_get_n_fields(index) < n_cols) {
		return(false);
	}

	for (ulint i = 0; i < n_cols; i++) {
		dict_field_t*	field;
		const char*	col_name;
		ulint		col_no;

		field = dict_index_get_nth_field(index, i);
		col_no = dict_col_get_no(field->col);

		if (field->prefix_len != 0) {
			/* We do not accept column prefix
			indexes here */
			if (error && err_col_no && err_index) {
				*error = DB_FOREIGN_KEY_IS_PREFIX_INDEX;
				*err_col_no = i;
				*err_index = (dict_index_t*)index;
			}
			return(false);
		}

		if (check_null
		    && (field->col->prtype & DATA_NOT_NULL)) {
			if (error && err_col_no && err_index) {
				*error = DB_FOREIGN_KEY_COL_NOT_NULL;
				*err_col_no = i;
				*err_index = (dict_index_t*)index;
			}
			return(false);
		}

		col_name = col_names
			? col_names[col_no]
			: dict_table_get_col_name(table, col_no);

		if (dict_col_is_virtual(field->col)) {
			for (ulint j = 0; j < table->n_v_def; j++) {
				col_name = dict_table_get_v_col_name(table, j);
				if (innobase_strcasecmp(field->name,col_name) == 0) {
					break;
				}
			}
		}

		if (0 != innobase_strcasecmp(columns[i], col_name)) {
			return(false);
		}

		if (types_idx && !cmp_cols_are_equal(
			    dict_index_get_nth_col(index, i),
			    dict_index_get_nth_col(types_idx, i),
			    check_charsets)) {
			if (error && err_col_no && err_index) {
				*error = DB_FOREIGN_KEY_COLS_NOT_EQUAL;
				*err_col_no = i;
				*err_index = (dict_index_t*)index;
			}

			return(false);
		}
	}

	return(true);
}

/*********************************************************************//**
Update the state of compression failure padding heuristics. This is
called whenever a compression operation succeeds or fails.
The caller must be holding info->mutex */
static
void
dict_index_zip_pad_update(
/*======================*/
	zip_pad_info_t*	info,	/*<! in/out: info to be updated */
	ulint	zip_threshold)	/*<! in: zip threshold value */
{
	ulint	total;
	ulint	fail_pct;

	ut_ad(info);

	total = info->success + info->failure;

	ut_ad(total > 0);

	if (zip_threshold == 0) {
		/* User has just disabled the padding. */
		return;
	}

	if (total < ZIP_PAD_ROUND_LEN) {
		/* We are in middle of a round. Do nothing. */
		return;
	}

	/* We are at a 'round' boundary. Reset the values but first
	calculate fail rate for our heuristic. */
	fail_pct = (info->failure * 100) / total;
	info->failure = 0;
	info->success = 0;

	if (fail_pct > zip_threshold) {
		/* Compression failures are more then user defined
		threshold. Increase the pad size to reduce chances of
		compression failures. */
		ut_ad(info->pad % ZIP_PAD_INCR == 0);

		/* Only do increment if it won't increase padding
		beyond max pad size. */
		if (info->pad + ZIP_PAD_INCR
		    < (UNIV_PAGE_SIZE * zip_pad_max) / 100) {
			/* Use atomics even though we have the mutex.
			This is to ensure that we are able to read
			info->pad atomically. */
			my_atomic_addlint(&info->pad, ZIP_PAD_INCR);

			MONITOR_INC(MONITOR_PAD_INCREMENTS);
		}

		info->n_rounds = 0;

	} else {
		/* Failure rate was OK. Another successful round
		completed. */
		++info->n_rounds;

		/* If enough successful rounds are completed with
		compression failure rate in control, decrease the
		padding. */
		if (info->n_rounds >= ZIP_PAD_SUCCESSFUL_ROUND_LIMIT
		    && info->pad > 0) {

			ut_ad(info->pad % ZIP_PAD_INCR == 0);
			/* Use atomics even though we have the mutex.
			This is to ensure that we are able to read
			info->pad atomically. */
			my_atomic_addlint(&info->pad, -ZIP_PAD_INCR);

			info->n_rounds = 0;

			MONITOR_INC(MONITOR_PAD_DECREMENTS);
		}
	}
}

/*********************************************************************//**
This function should be called whenever a page is successfully
compressed. Updates the compression padding information. */
void
dict_index_zip_success(
/*===================*/
	dict_index_t*	index)	/*!< in/out: index to be updated. */
{
	ut_ad(index);

	ulint zip_threshold = zip_failure_threshold_pct;
	if (!zip_threshold) {
		/* Disabled by user. */
		return;
	}

	dict_index_zip_pad_lock(index);
	++index->zip_pad.success;
	dict_index_zip_pad_update(&index->zip_pad, zip_threshold);
	dict_index_zip_pad_unlock(index);
}

/*********************************************************************//**
This function should be called whenever a page compression attempt
fails. Updates the compression padding information. */
void
dict_index_zip_failure(
/*===================*/
	dict_index_t*	index)	/*!< in/out: index to be updated. */
{
	ut_ad(index);

	ulint zip_threshold = zip_failure_threshold_pct;
	if (!zip_threshold) {
		/* Disabled by user. */
		return;
	}

	dict_index_zip_pad_lock(index);
	++index->zip_pad.failure;
	dict_index_zip_pad_update(&index->zip_pad, zip_threshold);
	dict_index_zip_pad_unlock(index);
}

/*********************************************************************//**
Return the optimal page size, for which page will likely compress.
@return page size beyond which page might not compress */
ulint
dict_index_zip_pad_optimal_page_size(
/*=================================*/
	dict_index_t*	index)	/*!< in: index for which page size
				is requested */
{
	ulint	pad;
	ulint	min_sz;
	ulint	sz;

	ut_ad(index);

	if (!zip_failure_threshold_pct) {
		/* Disabled by user. */
		return(UNIV_PAGE_SIZE);
	}

	pad = my_atomic_loadlint(&index->zip_pad.pad);

	ut_ad(pad < UNIV_PAGE_SIZE);
	sz = UNIV_PAGE_SIZE - pad;

	/* Min size allowed by user. */
	ut_ad(zip_pad_max < 100);
	min_sz = (UNIV_PAGE_SIZE * (100 - zip_pad_max)) / 100;

	return(ut_max(sz, min_sz));
}

/*************************************************************//**
Convert table flag to row format string.
@return row format name. */
const char*
dict_tf_to_row_format_string(
/*=========================*/
	ulint	table_flag)		/*!< in: row format setting */
{
	switch (dict_tf_get_rec_format(table_flag)) {
	case REC_FORMAT_REDUNDANT:
		return("ROW_TYPE_REDUNDANT");
	case REC_FORMAT_COMPACT:
		return("ROW_TYPE_COMPACT");
	case REC_FORMAT_COMPRESSED:
		return("ROW_TYPE_COMPRESSED");
	case REC_FORMAT_DYNAMIC:
		return("ROW_TYPE_DYNAMIC");
	}

	ut_error;
	return(0);
}

/** Calculate the used memory occupied by the data dictionary
table and index objects.
@return number of bytes occupied. */
UNIV_INTERN
ulint
dict_sys_get_size()
{
	ulint size = 0;

	ut_ad(dict_sys);

	mutex_enter(&dict_sys->mutex);

	for(ulint i = 0; i < hash_get_n_cells(dict_sys->table_hash); i++) {
		dict_table_t* table;

		for (table = static_cast<dict_table_t*>(HASH_GET_FIRST(dict_sys->table_hash,i));
		     table != NULL;
		     table = static_cast<dict_table_t*>(HASH_GET_NEXT(name_hash, table))) {
			dict_index_t* index;
			size += mem_heap_get_size(table->heap) + strlen(table->name.m_name) +1;

			for(index = dict_table_get_first_index(table);
			    index != NULL;
			    index = dict_table_get_next_index(index)) {
				size += mem_heap_get_size(index->heap);
			}
		}
	}

	mutex_exit(&dict_sys->mutex);

	return (size);
}

/** Look for any dictionary objects that are found in the given tablespace.
@param[in]	space_id	Tablespace ID to search for.
@return true if tablespace is empty. */
bool
dict_space_is_empty(
	ulint	space_id)
{
	btr_pcur_t	pcur;
	const rec_t*	rec;
	mtr_t		mtr;
	bool		found = false;

	rw_lock_x_lock(dict_operation_lock);
	mutex_enter(&dict_sys->mutex);
	mtr_start(&mtr);

	for (rec = dict_startscan_system(&pcur, &mtr, SYS_TABLES);
	     rec != NULL;
	     rec = dict_getnext_system(&pcur, &mtr)) {
		const byte*	field;
		ulint		len;
		ulint		space_id_for_table;

		field = rec_get_nth_field_old(
			rec, DICT_FLD__SYS_TABLES__SPACE, &len);
		ut_ad(len == 4);
		space_id_for_table = mach_read_from_4(field);

		if (space_id_for_table == space_id) {
			found = true;
		}
	}

	mtr_commit(&mtr);
	mutex_exit(&dict_sys->mutex);
	rw_lock_x_unlock(dict_operation_lock);

	return(!found);
}

/** Find the space_id for the given name in sys_tablespaces.
@param[in]	name	Tablespace name to search for.
@return the tablespace ID. */
ulint
dict_space_get_id(
	const char*	name)
{
	btr_pcur_t	pcur;
	const rec_t*	rec;
	mtr_t		mtr;
	ulint		name_len = strlen(name);
	ulint		id = ULINT_UNDEFINED;

	rw_lock_x_lock(dict_operation_lock);
	mutex_enter(&dict_sys->mutex);
	mtr_start(&mtr);

	for (rec = dict_startscan_system(&pcur, &mtr, SYS_TABLESPACES);
	     rec != NULL;
	     rec = dict_getnext_system(&pcur, &mtr)) {
		const byte*	field;
		ulint		len;

		field = rec_get_nth_field_old(
			rec, DICT_FLD__SYS_TABLESPACES__NAME, &len);
		ut_ad(len > 0);
		ut_ad(len < OS_FILE_MAX_PATH);

		if (len == name_len && ut_memcmp(name, field, len) == 0) {

			field = rec_get_nth_field_old(
				rec, DICT_FLD__SYS_TABLESPACES__SPACE, &len);
			ut_ad(len == 4);
			id = mach_read_from_4(field);

			/* This is normally called by dict_getnext_system()
			at the end of the index. */
			btr_pcur_close(&pcur);
			break;
		}
	}

	mtr_commit(&mtr);
	mutex_exit(&dict_sys->mutex);
	rw_lock_x_unlock(dict_operation_lock);

	return(id);
}

/** Determine the extent size (in pages) for the given table
@param[in]	table	the table whose extent size is being
			calculated.
@return extent size in pages (256, 128 or 64) */
ulint
dict_table_extent_size(
	const dict_table_t*	table)
{
	const ulint	mb_1 = 1024 * 1024;
	const ulint	mb_2 = 2 * mb_1;
	const ulint	mb_4 = 4 * mb_1;

	page_size_t	page_size = dict_table_page_size(table);
	ulint	pages_in_extent = FSP_EXTENT_SIZE;

	if (page_size.is_compressed()) {

		ulint	disk_page_size	= page_size.physical();

		switch (disk_page_size) {
		case 1024:
			pages_in_extent = mb_1/1024;
			break;
		case 2048:
			pages_in_extent = mb_1/2048;
			break;
		case 4096:
			pages_in_extent = mb_1/4096;
			break;
		case 8192:
			pages_in_extent = mb_1/8192;
			break;
		case 16384:
			pages_in_extent = mb_1/16384;
			break;
		case 32768:
			pages_in_extent = mb_2/32768;
			break;
		case 65536:
			pages_in_extent = mb_4/65536;
			break;
		default:
			ut_ad(0);
		}
	}

	return(pages_in_extent);
}<|MERGE_RESOLUTION|>--- conflicted
+++ resolved
@@ -2598,7 +2598,6 @@
 	rw_lock_create(index_tree_rw_lock_key, &new_index->lock,
 		       SYNC_INDEX_TREE);
 
-<<<<<<< HEAD
 	if (new_index->is_instant()) {
 		ut_a(new_index->table->n_cols - new_index->table->n_core_cols >= 0);
 
@@ -2610,10 +2609,6 @@
 		new_index->n_core_fields = new_index->n_fields;
 	} 
 
-	dict_sys->size += mem_heap_get_size(new_index->heap);
-
-=======
->>>>>>> 8a8cca28
 	dict_mem_index_free(index);
 
 	return(DB_SUCCESS);
