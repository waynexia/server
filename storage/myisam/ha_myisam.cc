/* Copyright (C) 2000-2006 MySQL AB

   This program is free software; you can redistribute it and/or modify
   it under the terms of the GNU General Public License as published by
   the Free Software Foundation; version 2 of the License.

   This program is distributed in the hope that it will be useful,
   but WITHOUT ANY WARRANTY; without even the implied warranty of
   MERCHANTABILITY or FITNESS FOR A PARTICULAR PURPOSE.  See the
   GNU General Public License for more details.

   You should have received a copy of the GNU General Public License
   along with this program; if not, write to the Free Software
   Foundation, Inc., 59 Temple Place, Suite 330, Boston, MA  02111-1307  USA */


#ifdef USE_PRAGMA_IMPLEMENTATION
#pragma implementation				// gcc: Class implementation
#endif

#define MYSQL_SERVER 1
#include "mysql_priv.h"
#include <mysql/plugin.h>
#include <m_ctype.h>
#include <my_bit.h>
#include <myisampack.h>
#include "ha_myisam.h"
#include <stdarg.h>
#include "myisamdef.h"
#include "rt_index.h"

ulong myisam_recover_options= HA_RECOVER_NONE;

/* bits in myisam_recover_options */
const char *myisam_recover_names[] =
{ "DEFAULT", "BACKUP", "FORCE", "QUICK", NullS};
TYPELIB myisam_recover_typelib= {array_elements(myisam_recover_names)-1,"",
				 myisam_recover_names, NULL};

const char *myisam_stats_method_names[] = {"nulls_unequal", "nulls_equal",
                                           "nulls_ignored", NullS};
TYPELIB myisam_stats_method_typelib= {
  array_elements(myisam_stats_method_names) - 1, "",
  myisam_stats_method_names, NULL};


/*****************************************************************************
** MyISAM tables
*****************************************************************************/

static handler *myisam_create_handler(handlerton *hton,
                                      TABLE_SHARE *table, 
                                      MEM_ROOT *mem_root)
{
  return new (mem_root) ha_myisam(hton, table);
}

// collect errors printed by mi_check routines

static void mi_check_print_msg(HA_CHECK *param,	const char* msg_type,
			       const char *fmt, va_list args)
{
  THD* thd = (THD*)param->thd;
  Protocol *protocol= thd->protocol;
<<<<<<< HEAD
  uint length, msg_length;
  char msgbuf[HA_MAX_MSG_BUF];
=======
  size_t length, msg_length;
  char msgbuf[MI_MAX_MSG_BUF];
>>>>>>> 08618508
  char name[NAME_LEN*2+2];

  msg_length= my_vsnprintf(msgbuf, sizeof(msgbuf), fmt, args);
  msgbuf[sizeof(msgbuf) - 1] = 0; // healthy paranoia

  DBUG_PRINT(msg_type,("message: %s",msgbuf));

  if (!thd->vio_ok())
  {
    sql_print_error(msgbuf);
    return;
  }

  if (param->testflag & (T_CREATE_MISSING_KEYS | T_SAFE_REPAIR |
			 T_AUTO_REPAIR))
  {
    my_message(ER_NOT_KEYFILE,msgbuf,MYF(MY_WME));
    return;
  }
  length=(uint) (strxmov(name, param->db_name,".",param->table_name,NullS) -
		 name);
  /*
    TODO: switch from protocol to push_warning here. The main reason we didn't
    it yet is parallel repair. Due to following trace:
    mi_check_print_msg/push_warning/sql_alloc/my_pthread_getspecific_ptr.

    Also we likely need to lock mutex here (in both cases with protocol and
    push_warning).
  */
  protocol->prepare_for_resend();
  protocol->store(name, length, system_charset_info);
  protocol->store(param->op_name, system_charset_info);
  protocol->store(msg_type, system_charset_info);
  protocol->store(msgbuf, msg_length, system_charset_info);
  if (protocol->write())
    sql_print_error("Failed on my_net_write, writing to stderr instead: %s\n",
		    msgbuf);
  return;
}


/*
  Convert TABLE object to MyISAM key and column definition

  SYNOPSIS
    table2myisam()
      table_arg   in     TABLE object.
      keydef_out  out    MyISAM key definition.
      recinfo_out out    MyISAM column definition.
      records_out out    Number of fields.

  DESCRIPTION
    This function will allocate and initialize MyISAM key and column
    definition for further use in mi_create or for a check for underlying
    table conformance in merge engine.

    The caller needs to free *recinfo_out after use. Since *recinfo_out
    and *keydef_out are allocated with a my_multi_malloc, *keydef_out
    is freed automatically when *recinfo_out is freed.

  RETURN VALUE
    0  OK
    !0 error code
*/

int table2myisam(TABLE *table_arg, MI_KEYDEF **keydef_out,
                 MI_COLUMNDEF **recinfo_out, uint *records_out)
{
  uint i, j, recpos, minpos, fieldpos, temp_length, length;
  enum ha_base_keytype type= HA_KEYTYPE_BINARY;
  uchar *record;
  KEY *pos;
  MI_KEYDEF *keydef;
  MI_COLUMNDEF *recinfo, *recinfo_pos;
  HA_KEYSEG *keyseg;
  TABLE_SHARE *share= table_arg->s;
  uint options= share->db_options_in_use;
  DBUG_ENTER("table2myisam");
  if (!(my_multi_malloc(MYF(MY_WME),
          recinfo_out, (share->fields * 2 + 2) * sizeof(MI_COLUMNDEF),
          keydef_out, share->keys * sizeof(MI_KEYDEF),
          &keyseg,
          (share->key_parts + share->keys) * sizeof(HA_KEYSEG),
          NullS)))
    DBUG_RETURN(HA_ERR_OUT_OF_MEM); /* purecov: inspected */
  keydef= *keydef_out;
  recinfo= *recinfo_out;
  pos= table_arg->key_info;
  for (i= 0; i < share->keys; i++, pos++)
  {
    keydef[i].flag= ((uint16) pos->flags & (HA_NOSAME | HA_FULLTEXT | HA_SPATIAL));
    keydef[i].key_alg= pos->algorithm == HA_KEY_ALG_UNDEF ?
      (pos->flags & HA_SPATIAL ? HA_KEY_ALG_RTREE : HA_KEY_ALG_BTREE) :
      pos->algorithm;
    keydef[i].block_length= pos->block_size;
    keydef[i].seg= keyseg;
    keydef[i].keysegs= pos->key_parts;
    for (j= 0; j < pos->key_parts; j++)
    {
      Field *field= pos->key_part[j].field;
      type= field->key_type();
      keydef[i].seg[j].flag= pos->key_part[j].key_part_flag;

      if (options & HA_OPTION_PACK_KEYS ||
          (pos->flags & (HA_PACK_KEY | HA_BINARY_PACK_KEY |
                         HA_SPACE_PACK_USED)))
      {
        if (pos->key_part[j].length > 8 &&
            (type == HA_KEYTYPE_TEXT ||
             type == HA_KEYTYPE_NUM ||
             (type == HA_KEYTYPE_BINARY && !field->zero_pack())))
        {
          /* No blobs here */
          if (j == 0)
            keydef[i].flag|= HA_PACK_KEY;
          if (!(field->flags & ZEROFILL_FLAG) &&
              (field->type() == MYSQL_TYPE_STRING ||
               field->type() == MYSQL_TYPE_VAR_STRING ||
               ((int) (pos->key_part[j].length - field->decimals())) >= 4))
            keydef[i].seg[j].flag|= HA_SPACE_PACK;
        }
        else if (j == 0 && (!(pos->flags & HA_NOSAME) || pos->key_length > 16))
          keydef[i].flag|= HA_BINARY_PACK_KEY;
      }
      keydef[i].seg[j].type= (int) type;
      keydef[i].seg[j].start= pos->key_part[j].offset;
      keydef[i].seg[j].length= pos->key_part[j].length;
      keydef[i].seg[j].bit_start= keydef[i].seg[j].bit_end=
        keydef[i].seg[j].bit_length= 0;
      keydef[i].seg[j].bit_pos= 0;
      keydef[i].seg[j].language= field->charset()->number;

      if (field->null_ptr)
      {
        keydef[i].seg[j].null_bit= field->null_bit;
        keydef[i].seg[j].null_pos= (uint) (field->null_ptr-
                                           (uchar*) table_arg->record[0]);
      }
      else
      {
        keydef[i].seg[j].null_bit= 0;
        keydef[i].seg[j].null_pos= 0;
      }
      if (field->type() == MYSQL_TYPE_BLOB ||
          field->type() == MYSQL_TYPE_GEOMETRY)
      {
        keydef[i].seg[j].flag|= HA_BLOB_PART;
        /* save number of bytes used to pack length */
        keydef[i].seg[j].bit_start= (uint) (field->pack_length() -
                                            share->blob_ptr_size);
      }
      else if (field->type() == MYSQL_TYPE_BIT)
      {
        keydef[i].seg[j].bit_length= ((Field_bit *) field)->bit_len;
        keydef[i].seg[j].bit_start= ((Field_bit *) field)->bit_ofs;
        keydef[i].seg[j].bit_pos= (uint) (((Field_bit *) field)->bit_ptr -
                                          (uchar*) table_arg->record[0]);
      }
    }
    keyseg+= pos->key_parts;
  }
  if (table_arg->found_next_number_field)
    keydef[share->next_number_index].flag|= HA_AUTO_KEY;
  record= table_arg->record[0];
  recpos= 0;
  recinfo_pos= recinfo;
  while (recpos < (uint) share->reclength)
  {
    Field **field, *found= 0;
    minpos= share->reclength;
    length= 0;

    for (field= table_arg->field; *field; field++)
    {
      if ((fieldpos= (*field)->offset(record)) >= recpos &&
          fieldpos <= minpos)
      {
        /* skip null fields */
        if (!(temp_length= (*field)->pack_length_in_rec()))
          continue; /* Skip null-fields */
        if (! found || fieldpos < minpos ||
            (fieldpos == minpos && temp_length < length))
        {
          minpos= fieldpos;
          found= *field;
          length= temp_length;
        }
      }
    }
    DBUG_PRINT("loop", ("found: 0x%lx  recpos: %d  minpos: %d  length: %d",
                        (long) found, recpos, minpos, length));
    if (recpos != minpos)
    {
      /* reserve space for null bits */
      bzero((char*) recinfo_pos, sizeof(*recinfo_pos));
      recinfo_pos->type= FIELD_NORMAL;
      recinfo_pos++->length= (uint16) (minpos - recpos);
    }
    if (!found)
      break;

    if (found->flags & BLOB_FLAG)
      recinfo_pos->type= FIELD_BLOB;
    else if (found->type() == MYSQL_TYPE_VARCHAR)
      recinfo_pos->type= FIELD_VARCHAR;
    else if (!(options & HA_OPTION_PACK_RECORD))
      recinfo_pos->type= FIELD_NORMAL;
    else if (found->zero_pack())
      recinfo_pos->type= FIELD_SKIP_ZERO;
    else
      recinfo_pos->type= ((length <= 3 ||
                           (found->flags & ZEROFILL_FLAG)) ?
                          FIELD_NORMAL :
                          found->type() == MYSQL_TYPE_STRING ||
                          found->type() == MYSQL_TYPE_VAR_STRING ?
                          FIELD_SKIP_ENDSPACE :
                          FIELD_SKIP_PRESPACE);
    if (found->null_ptr)
    {
      recinfo_pos->null_bit= found->null_bit;
      recinfo_pos->null_pos= (uint) (found->null_ptr -
                                     (uchar*) table_arg->record[0]);
    }
    else
    {
      recinfo_pos->null_bit= 0;
      recinfo_pos->null_pos= 0;
    }
    (recinfo_pos++)->length= (uint16) length;
    recpos= minpos + length;
    DBUG_PRINT("loop", ("length: %d  type: %d",
                        recinfo_pos[-1].length,recinfo_pos[-1].type));
  }
  *records_out= (uint) (recinfo_pos - recinfo);
  DBUG_RETURN(0);
}


/*
  Check for underlying table conformance

  SYNOPSIS
    myisam_check_definition()
      t1_keyinfo       in    First table key definition
      t1_recinfo       in    First table record definition
      t1_keys          in    Number of keys in first table
      t1_recs          in    Number of records in first table
      t2_keyinfo       in    Second table key definition
      t2_recinfo       in    Second table record definition
      t2_keys          in    Number of keys in second table
      t2_recs          in    Number of records in second table
      strict           in    Strict check switch

  DESCRIPTION
    This function compares two MyISAM definitions. By intention it was done
    to compare merge table definition against underlying table definition.
    It may also be used to compare dot-frm and MYI definitions of MyISAM
    table as well to compare different MyISAM table definitions.

    For merge table it is not required that number of keys in merge table
    must exactly match number of keys in underlying table. When calling this
    function for underlying table conformance check, 'strict' flag must be
    set to false, and converted merge definition must be passed as t1_*.

    Otherwise 'strict' flag must be set to 1 and it is not required to pass
    converted dot-frm definition as t1_*.

  RETURN VALUE
    0 - Equal definitions.
    1 - Different definitions.

  TODO
    - compare FULLTEXT keys;
    - compare SPATIAL keys;
    - compare FIELD_SKIP_ZERO which is converted to FIELD_NORMAL correctly
      (should be corretly detected in table2myisam).
*/

int check_definition(MI_KEYDEF *t1_keyinfo, MI_COLUMNDEF *t1_recinfo,
                     uint t1_keys, uint t1_recs,
                     MI_KEYDEF *t2_keyinfo, MI_COLUMNDEF *t2_recinfo,
                     uint t2_keys, uint t2_recs, bool strict)
{
  uint i, j;
  DBUG_ENTER("check_definition");
  if ((strict ? t1_keys != t2_keys : t1_keys > t2_keys))
  {
    DBUG_PRINT("error", ("Number of keys differs: t1_keys=%u, t2_keys=%u",
                         t1_keys, t2_keys));
    DBUG_RETURN(1);
  }
  if (t1_recs != t2_recs)
  {
    DBUG_PRINT("error", ("Number of recs differs: t1_recs=%u, t2_recs=%u",
                         t1_recs, t2_recs));
    DBUG_RETURN(1);
  }
  for (i= 0; i < t1_keys; i++)
  {
    HA_KEYSEG *t1_keysegs= t1_keyinfo[i].seg;
    HA_KEYSEG *t2_keysegs= t2_keyinfo[i].seg;
    if (t1_keyinfo[i].flag & HA_FULLTEXT && t2_keyinfo[i].flag & HA_FULLTEXT)
      continue;
    else if (t1_keyinfo[i].flag & HA_FULLTEXT ||
             t2_keyinfo[i].flag & HA_FULLTEXT)
    {
       DBUG_PRINT("error", ("Key %d has different definition", i));
       DBUG_PRINT("error", ("t1_fulltext= %d, t2_fulltext=%d",
                            test(t1_keyinfo[i].flag & HA_FULLTEXT),
                            test(t2_keyinfo[i].flag & HA_FULLTEXT)));
       DBUG_RETURN(1);
    }
    if (t1_keyinfo[i].flag & HA_SPATIAL && t2_keyinfo[i].flag & HA_SPATIAL)
      continue;
    else if (t1_keyinfo[i].flag & HA_SPATIAL ||
             t2_keyinfo[i].flag & HA_SPATIAL)
    {
       DBUG_PRINT("error", ("Key %d has different definition", i));
       DBUG_PRINT("error", ("t1_spatial= %d, t2_spatial=%d",
                            test(t1_keyinfo[i].flag & HA_SPATIAL),
                            test(t2_keyinfo[i].flag & HA_SPATIAL)));
       DBUG_RETURN(1);
    }
    if (t1_keyinfo[i].keysegs != t2_keyinfo[i].keysegs ||
        t1_keyinfo[i].key_alg != t2_keyinfo[i].key_alg)
    {
      DBUG_PRINT("error", ("Key %d has different definition", i));
      DBUG_PRINT("error", ("t1_keysegs=%d, t1_key_alg=%d",
                           t1_keyinfo[i].keysegs, t1_keyinfo[i].key_alg));
      DBUG_PRINT("error", ("t2_keysegs=%d, t2_key_alg=%d",
                           t2_keyinfo[i].keysegs, t2_keyinfo[i].key_alg));
      DBUG_RETURN(1);
    }
    for (j=  t1_keyinfo[i].keysegs; j--;)
    {
      uint8 t1_keysegs_j__type= t1_keysegs[j].type;

      /*
        Table migration from 4.1 to 5.1. In 5.1 a *TEXT key part is
        always HA_KEYTYPE_VARTEXT2. In 4.1 we had only the equivalent of
        HA_KEYTYPE_VARTEXT1. Since we treat both the same on MyISAM
        level, we can ignore a mismatch between these types.
      */
      if ((t1_keysegs[j].flag & HA_BLOB_PART) &&
          (t2_keysegs[j].flag & HA_BLOB_PART))
      {
        if ((t1_keysegs_j__type == HA_KEYTYPE_VARTEXT2) &&
            (t2_keysegs[j].type == HA_KEYTYPE_VARTEXT1))
          t1_keysegs_j__type= HA_KEYTYPE_VARTEXT1; /* purecov: tested */
        else if ((t1_keysegs_j__type == HA_KEYTYPE_VARBINARY2) &&
                 (t2_keysegs[j].type == HA_KEYTYPE_VARBINARY1))
          t1_keysegs_j__type= HA_KEYTYPE_VARBINARY1; /* purecov: inspected */
      }

      if (t1_keysegs_j__type != t2_keysegs[j].type ||
          t1_keysegs[j].language != t2_keysegs[j].language ||
          t1_keysegs[j].null_bit != t2_keysegs[j].null_bit ||
          t1_keysegs[j].length != t2_keysegs[j].length)
      {
        DBUG_PRINT("error", ("Key segment %d (key %d) has different "
                             "definition", j, i));
        DBUG_PRINT("error", ("t1_type=%d, t1_language=%d, t1_null_bit=%d, "
                             "t1_length=%d",
                             t1_keysegs[j].type, t1_keysegs[j].language,
                             t1_keysegs[j].null_bit, t1_keysegs[j].length));
        DBUG_PRINT("error", ("t2_type=%d, t2_language=%d, t2_null_bit=%d, "
                             "t2_length=%d",
                             t2_keysegs[j].type, t2_keysegs[j].language,
                             t2_keysegs[j].null_bit, t2_keysegs[j].length));

        DBUG_RETURN(1);
      }
    }
  }
  for (i= 0; i < t1_recs; i++)
  {
    MI_COLUMNDEF *t1_rec= &t1_recinfo[i];
    MI_COLUMNDEF *t2_rec= &t2_recinfo[i];
    /*
      FIELD_SKIP_ZERO can be changed to FIELD_NORMAL in mi_create,
      see NOTE1 in mi_create.c
    */
    if ((t1_rec->type != t2_rec->type &&
         !(t1_rec->type == (int) FIELD_SKIP_ZERO &&
           t1_rec->length == 1 &&
           t2_rec->type == (int) FIELD_NORMAL)) ||
        t1_rec->length != t2_rec->length ||
        t1_rec->null_bit != t2_rec->null_bit)
    {
      DBUG_PRINT("error", ("Field %d has different definition", i));
      DBUG_PRINT("error", ("t1_type=%d, t1_length=%d, t1_null_bit=%d",
                           t1_rec->type, t1_rec->length, t1_rec->null_bit));
      DBUG_PRINT("error", ("t2_type=%d, t2_length=%d, t2_null_bit=%d",
                           t2_rec->type, t2_rec->length, t2_rec->null_bit));
      DBUG_RETURN(1);
    }
  }
  DBUG_RETURN(0);
}


extern "C" {

volatile int *killed_ptr(HA_CHECK *param)
{
  /* In theory Unsafe conversion, but should be ok for now */
  return (int*) &(((THD *)(param->thd))->killed);
}

void mi_check_print_error(HA_CHECK *param, const char *fmt,...)
{
  param->error_printed|=1;
  param->out_flag|= O_DATA_LOST;
  va_list args;
  va_start(args, fmt);
  mi_check_print_msg(param, "error", fmt, args);
  va_end(args);
}

void mi_check_print_info(HA_CHECK *param, const char *fmt,...)
{
  va_list args;
  va_start(args, fmt);
  mi_check_print_msg(param, "info", fmt, args);
  va_end(args);
}

void mi_check_print_warning(HA_CHECK *param, const char *fmt,...)
{
  param->warning_printed=1;
  param->out_flag|= O_DATA_LOST;
  va_list args;
  va_start(args, fmt);
  mi_check_print_msg(param, "warning", fmt, args);
  va_end(args);
}

}


ha_myisam::ha_myisam(handlerton *hton, TABLE_SHARE *table_arg)
  :handler(hton, table_arg), file(0),
  int_table_flags(HA_NULL_IN_KEY | HA_CAN_FULLTEXT | HA_CAN_SQL_HANDLER |
                  HA_BINLOG_ROW_CAPABLE | HA_BINLOG_STMT_CAPABLE |
                  HA_DUPLICATE_POS | HA_CAN_INDEX_BLOBS | HA_AUTO_PART_KEY |
                  HA_FILE_BASED | HA_CAN_GEOMETRY | HA_NO_TRANSACTIONS |
                  HA_CAN_INSERT_DELAYED | HA_CAN_BIT_FIELD | HA_CAN_RTREEKEYS |
                  HA_HAS_RECORDS | HA_STATS_RECORDS_IS_EXACT),
   can_enable_indexes(1)
{}

handler *ha_myisam::clone(MEM_ROOT *mem_root)
{
  ha_myisam *new_handler= static_cast <ha_myisam *>(handler::clone(mem_root));
  if (new_handler)
    new_handler->file->state= file->state;
  return new_handler;
}


static const char *ha_myisam_exts[] = {
  ".MYI",
  ".MYD",
  NullS
};

const char **ha_myisam::bas_ext() const
{
  return ha_myisam_exts;
}


const char *ha_myisam::index_type(uint key_number)
{
  return ((table->key_info[key_number].flags & HA_FULLTEXT) ? 
	  "FULLTEXT" :
	  (table->key_info[key_number].flags & HA_SPATIAL) ?
	  "SPATIAL" :
	  (table->key_info[key_number].algorithm == HA_KEY_ALG_RTREE) ?
	  "RTREE" :
	  "BTREE");
}

#ifdef HAVE_REPLICATION
int ha_myisam::net_read_dump(NET* net)
{
  int data_fd = file->dfile;
  int error = 0;

  my_seek(data_fd, 0L, MY_SEEK_SET, MYF(MY_WME));
  for (;;)
  {
    ulong packet_len = my_net_read(net);
    if (!packet_len)
      break ; // end of file
    if (packet_len == packet_error)
    {
      sql_print_error("ha_myisam::net_read_dump - read error ");
      error= -1;
      goto err;
    }
    if (my_write(data_fd, (uchar*)net->read_pos, (uint) packet_len,
		 MYF(MY_WME|MY_FNABP)))
    {
      error = errno;
      goto err;
    }
  }
err:
  return error;
}


int ha_myisam::dump(THD* thd, int fd)
{
  MYISAM_SHARE* share = file->s;
  NET* net = &thd->net;
  uint blocksize = share->blocksize;
  my_off_t bytes_to_read = share->state.state.data_file_length;
  int data_fd = file->dfile;
  uchar *buf = (uchar*) my_malloc(blocksize, MYF(MY_WME));
  if (!buf)
    return ENOMEM;

  int error = 0;
  my_seek(data_fd, 0L, MY_SEEK_SET, MYF(MY_WME));
  for (; bytes_to_read > 0;)
  {
    size_t bytes = my_read(data_fd, buf, blocksize, MYF(MY_WME));
    if (bytes == MY_FILE_ERROR)
    {
      error = errno;
      goto err;
    }

    if (fd >= 0)
    {
      if (my_write(fd, buf, bytes, MYF(MY_WME | MY_FNABP)))
      {
	error = errno ? errno : EPIPE;
	goto err;
      }
    }
    else
    {
      if (my_net_write(net, buf, bytes))
      {
	error = errno ? errno : EPIPE;
	goto err;
      }
    }
    bytes_to_read -= bytes;
  }

  if (fd < 0)
  {
    if (my_net_write(net, (uchar*) "", 0))
      error = errno ? errno : EPIPE;
    net_flush(net);
  }

err:
  my_free((uchar*) buf, MYF(0));
  return error;
}
#endif /* HAVE_REPLICATION */


/* Name is here without an extension */
int ha_myisam::open(const char *name, int mode, uint test_if_locked)
{
  MI_KEYDEF *keyinfo;
  MI_COLUMNDEF *recinfo= 0;
  uint recs;
  uint i;

  /*
    If the user wants to have memory mapped data files, add an
    open_flag. Do not memory map temporary tables because they are
    expected to be inserted and thus extended a lot. Memory mapping is
    efficient for files that keep their size, but very inefficient for
    growing files. Using an open_flag instead of calling mi_extra(...
    HA_EXTRA_MMAP ...) after mi_open() has the advantage that the
    mapping is not repeated for every open, but just done on the initial
    open, when the MyISAM share is created. Everytime the server
    requires to open a new instance of a table it calls this method. We
    will always supply HA_OPEN_MMAP for a permanent table. However, the
    MyISAM storage engine will ignore this flag if this is a secondary
    open of a table that is in use by other threads already (if the
    MyISAM share exists already).
  */
  if (!(test_if_locked & HA_OPEN_TMP_TABLE) && opt_myisam_use_mmap)
    test_if_locked|= HA_OPEN_MMAP;

  if (!(file=mi_open(name, mode, test_if_locked | HA_OPEN_FROM_SQL_LAYER)))
    return (my_errno ? my_errno : -1);
  if (!table->s->tmp_table) /* No need to perform a check for tmp table */
  {
    if ((my_errno= table2myisam(table, &keyinfo, &recinfo, &recs)))
    {
      /* purecov: begin inspected */
      DBUG_PRINT("error", ("Failed to convert TABLE object to MyISAM "
                           "key and column definition"));
      goto err;
      /* purecov: end */
    }
    if (check_definition(keyinfo, recinfo, table->s->keys, recs,
                         file->s->keyinfo, file->s->rec,
                         file->s->base.keys, file->s->base.fields, true))
    {
      /* purecov: begin inspected */
      my_errno= HA_ERR_CRASHED;
      goto err;
      /* purecov: end */
    }
  }
  
  if (test_if_locked & (HA_OPEN_IGNORE_IF_LOCKED | HA_OPEN_TMP_TABLE))
    VOID(mi_extra(file, HA_EXTRA_NO_WAIT_LOCK, 0));

  info(HA_STATUS_NO_LOCK | HA_STATUS_VARIABLE | HA_STATUS_CONST);
  if (!(test_if_locked & HA_OPEN_WAIT_IF_LOCKED))
    VOID(mi_extra(file, HA_EXTRA_WAIT_LOCK, 0));
  if (!table->s->db_record_offset)
    int_table_flags|=HA_REC_NOT_IN_SEQ;
  if (file->s->options & (HA_OPTION_CHECKSUM | HA_OPTION_COMPRESS_RECORD))
  {
    /*
      Set which type of automatic checksum we have
      The old checksum and new checksum are identical if there is no
      null fields.
      Files with new checksum has the HA_OPTION_NULL_FIELDS bit set.
    */      
    if ((file->s->options & HA_OPTION_NULL_FIELDS) ||
        !file->s->has_null_fields)
      int_table_flags|= HA_HAS_NEW_CHECKSUM;
    if (!(file->s->options & HA_OPTION_NULL_FIELDS))
      int_table_flags|= HA_HAS_OLD_CHECKSUM;
  }

  for (i= 0; i < table->s->keys; i++)
  {
    plugin_ref parser= table->key_info[i].parser;
    if (table->key_info[i].flags & HA_USES_PARSER)
      file->s->keyinfo[i].parser=
        (struct st_mysql_ftparser *)plugin_decl(parser)->info;
    table->key_info[i].block_size= file->s->keyinfo[i].block_length;
  }
  my_errno= 0;
  goto end;
 err:
  this->close();
 end:
  /*
    Both recinfo and keydef are allocated by my_multi_malloc(), thus only
    recinfo must be freed.
  */
  if (recinfo)
    my_free((uchar*) recinfo, MYF(0));
  return my_errno;
}

int ha_myisam::close(void)
{
  MI_INFO *tmp=file;
  file=0;
  return mi_close(tmp);
}

int ha_myisam::write_row(uchar *buf)
{
  ha_statistic_increment(&SSV::ha_write_count);

  /* If we have a timestamp column, update it to the current time */
  if (table->timestamp_field_type & TIMESTAMP_AUTO_SET_ON_INSERT)
    table->timestamp_field->set_time();

  /*
    If we have an auto_increment column and we are writing a changed row
    or a new row, then update the auto_increment value in the record.
  */
  if (table->next_number_field && buf == table->record[0])
  {
    int error;
    if ((error= update_auto_increment()))
      return error;
  }
  return mi_write(file,buf);
}

int ha_myisam::check(THD* thd, HA_CHECK_OPT* check_opt)
{
  if (!file) return HA_ADMIN_INTERNAL_ERROR;
  int error;
  HA_CHECK param;
  MYISAM_SHARE* share = file->s;
  const char *old_proc_info=thd->proc_info;

  thd_proc_info(thd, "Checking table");
  myisamchk_init(&param);
  param.thd = thd;
  param.op_name =   "check";
  param.db_name=    table->s->db.str;
  param.table_name= table->alias;
  param.testflag = check_opt->flags | T_CHECK | T_SILENT;
  param.stats_method= (enum_handler_stats_method)thd->variables.myisam_stats_method;

  if (!(table->db_stat & HA_READ_ONLY))
    param.testflag|= T_STATISTICS;
  param.using_global_keycache = 1;

  if (!mi_is_crashed(file) &&
      (((param.testflag & T_CHECK_ONLY_CHANGED) &&
	!(share->state.changed & (STATE_CHANGED | STATE_CRASHED |
				  STATE_CRASHED_ON_REPAIR)) &&
	share->state.open_count == 0) ||
       ((param.testflag & T_FAST) && (share->state.open_count ==
				      (uint) (share->global_changed ? 1 : 0)))))
    return HA_ADMIN_ALREADY_DONE;

  error = chk_status(&param, file);		// Not fatal
  error = chk_size(&param, file);
  if (!error)
    error |= chk_del(&param, file, param.testflag);
  if (!error)
    error = chk_key(&param, file);
  if (!error)
  {
    if ((!(param.testflag & T_QUICK) &&
	 ((share->options &
	   (HA_OPTION_PACK_RECORD | HA_OPTION_COMPRESS_RECORD)) ||
	  (param.testflag & (T_EXTEND | T_MEDIUM)))) ||
	mi_is_crashed(file))
    {
      ulonglong old_testflag= param.testflag;
      param.testflag|=T_MEDIUM;
      if (!(error= init_io_cache(&param.read_cache, file->dfile,
                                 my_default_record_cache_size, READ_CACHE,
                                 share->pack.header_length, 1, MYF(MY_WME))))
      {
        error= chk_data_link(&param, file, test(param.testflag & T_EXTEND));
        end_io_cache(&(param.read_cache));
      }
      param.testflag= old_testflag;
    }
  }
  if (!error)
  {
    if ((share->state.changed & (STATE_CHANGED |
				 STATE_CRASHED_ON_REPAIR |
				 STATE_CRASHED | STATE_NOT_ANALYZED)) ||
	(param.testflag & T_STATISTICS) ||
	mi_is_crashed(file))
    {
      file->update|=HA_STATE_CHANGED | HA_STATE_ROW_CHANGED;
      pthread_mutex_lock(&share->intern_lock);
      share->state.changed&= ~(STATE_CHANGED | STATE_CRASHED |
			       STATE_CRASHED_ON_REPAIR);
      if (!(table->db_stat & HA_READ_ONLY))
	error=update_state_info(&param,file,UPDATE_TIME | UPDATE_OPEN_COUNT |
				UPDATE_STAT);
      pthread_mutex_unlock(&share->intern_lock);
      info(HA_STATUS_NO_LOCK | HA_STATUS_TIME | HA_STATUS_VARIABLE |
	   HA_STATUS_CONST);
    }
  }
  else if (!mi_is_crashed(file) && !thd->killed)
  {
    mi_mark_crashed(file);
    file->update |= HA_STATE_CHANGED | HA_STATE_ROW_CHANGED;
  }

  thd_proc_info(thd, old_proc_info);
  return error ? HA_ADMIN_CORRUPT : HA_ADMIN_OK;
}


/*
  analyze the key distribution in the table
  As the table may be only locked for read, we have to take into account that
  two threads may do an analyze at the same time!
*/

int ha_myisam::analyze(THD *thd, HA_CHECK_OPT* check_opt)
{
  int error=0;
  HA_CHECK param;
  MYISAM_SHARE* share = file->s;

  myisamchk_init(&param);
  param.thd = thd;
  param.op_name=    "analyze";
  param.db_name=    table->s->db.str;
  param.table_name= table->alias;
  param.testflag= (T_FAST | T_CHECK | T_SILENT | T_STATISTICS |
                   T_DONT_CHECK_CHECKSUM);
  param.using_global_keycache = 1;
  param.stats_method= (enum_handler_stats_method)thd->variables.myisam_stats_method;

  if (!(share->state.changed & STATE_NOT_ANALYZED))
    return HA_ADMIN_ALREADY_DONE;

  error = chk_key(&param, file);
  if (!error)
  {
    pthread_mutex_lock(&share->intern_lock);
    error=update_state_info(&param,file,UPDATE_STAT);
    pthread_mutex_unlock(&share->intern_lock);
  }
  else if (!mi_is_crashed(file) && !thd->killed)
    mi_mark_crashed(file);
  return error ? HA_ADMIN_CORRUPT : HA_ADMIN_OK;
}


int ha_myisam::restore(THD* thd, HA_CHECK_OPT *check_opt)
{
  HA_CHECK_OPT tmp_check_opt;
  char *backup_dir= thd->lex->backup_dir;
  char src_path[FN_REFLEN], dst_path[FN_REFLEN];
  char table_name[FN_REFLEN];
  int error;
  const char* errmsg;
  DBUG_ENTER("restore");

  VOID(tablename_to_filename(table->s->table_name.str, table_name,
                             sizeof(table_name)));

  if (fn_format_relative_to_data_home(src_path, table_name, backup_dir,
				      MI_NAME_DEXT))
    DBUG_RETURN(HA_ADMIN_INVALID);

  strxmov(dst_path, table->s->normalized_path.str, MI_NAME_DEXT, NullS);
  if (my_copy(src_path, dst_path, MYF(MY_WME)))
  {
    error= HA_ADMIN_FAILED;
    errmsg= "Failed in my_copy (Error %d)";
    goto err;
  }

  tmp_check_opt.init();
  tmp_check_opt.flags |= T_VERY_SILENT | T_CALC_CHECKSUM | T_QUICK;
  DBUG_RETURN(repair(thd, &tmp_check_opt));

 err:
  {
    HA_CHECK param;
    myisamchk_init(&param);
    param.thd= thd;
    param.op_name=    "restore";
    param.db_name=    table->s->db.str;
    param.table_name= table->s->table_name.str;
    param.testflag= 0;
    mi_check_print_error(&param, errmsg, my_errno);
    DBUG_RETURN(error);
  }
}


int ha_myisam::backup(THD* thd, HA_CHECK_OPT *check_opt)
{
  char *backup_dir= thd->lex->backup_dir;
  char src_path[FN_REFLEN], dst_path[FN_REFLEN];
  char table_name[FN_REFLEN];
  int error;
  const char *errmsg;
  DBUG_ENTER("ha_myisam::backup");

  VOID(tablename_to_filename(table->s->table_name.str, table_name,
                             sizeof(table_name)));

  if (fn_format_relative_to_data_home(dst_path, table_name, backup_dir,
				      reg_ext))
  {
    errmsg= "Failed in fn_format() for .frm file (errno: %d)";
    error= HA_ADMIN_INVALID;
    goto err;
  }

  strxmov(src_path, table->s->normalized_path.str, reg_ext, NullS);
  if (my_copy(src_path, dst_path,
	      MYF(MY_WME | MY_HOLD_ORIGINAL_MODES | MY_DONT_OVERWRITE_FILE)))
  {
    error = HA_ADMIN_FAILED;
    errmsg = "Failed copying .frm file (errno: %d)";
    goto err;
  }

  /* Change extension */
  if (fn_format_relative_to_data_home(dst_path, table_name, backup_dir,
                                      MI_NAME_DEXT))
  {
    errmsg = "Failed in fn_format() for .MYD file (errno: %d)";
    error = HA_ADMIN_INVALID;
    goto err;
  }

  strxmov(src_path, table->s->normalized_path.str, MI_NAME_DEXT, NullS);
  if (my_copy(src_path, dst_path,
	      MYF(MY_WME | MY_HOLD_ORIGINAL_MODES | MY_DONT_OVERWRITE_FILE)))
  {
    errmsg = "Failed copying .MYD file (errno: %d)";
    error= HA_ADMIN_FAILED;
    goto err;
  }
  DBUG_RETURN(HA_ADMIN_OK);

 err:
  {
    HA_CHECK param;
    myisamchk_init(&param);
    param.thd=        thd;
    param.op_name=    "backup";
    param.db_name=    table->s->db.str;
    param.table_name= table->s->table_name.str;
    param.testflag =  0;
    mi_check_print_error(&param,errmsg, my_errno);
    DBUG_RETURN(error);
  }
}


int ha_myisam::repair(THD* thd, HA_CHECK_OPT *check_opt)
{
  int error;
  HA_CHECK param;
  ha_rows start_records;

  if (!file) return HA_ADMIN_INTERNAL_ERROR;

  myisamchk_init(&param);
  param.thd = thd;
  param.op_name=  "repair";
  param.testflag= ((check_opt->flags & ~(T_EXTEND)) |
                   T_SILENT | T_FORCE_CREATE | T_CALC_CHECKSUM |
                   (check_opt->flags & T_EXTEND ? T_REP : T_REP_BY_SORT));
  param.sort_buffer_length= thd->variables.myisam_sort_buff_size;
  start_records=file->state->records;
  while ((error=repair(thd,param,0)) && param.retry_repair)
  {
    param.retry_repair=0;
    if (test_all_bits(param.testflag,
		      (uint) (T_RETRY_WITHOUT_QUICK | T_QUICK)))
    {
      param.testflag&= ~(T_RETRY_WITHOUT_QUICK | T_QUICK);
      /* Ensure we don't loose any rows when retrying without quick */
      param.testflag|= T_SAFE_REPAIR;
      sql_print_information("Retrying repair of: '%s' without quick",
                            table->s->path.str);
      continue;
    }
    param.testflag&= ~T_QUICK;
    if ((param.testflag & T_REP_BY_SORT))
    {
      param.testflag= (param.testflag & ~T_REP_BY_SORT) | T_REP;
      sql_print_information("Retrying repair of: '%s' with keycache",
                            table->s->path.str);
      continue;
    }
    break;
  }
  if (!error && start_records != file->state->records &&
      !(check_opt->flags & T_VERY_SILENT))
  {
    char llbuff[22],llbuff2[22];
    sql_print_information("Found %s of %s rows when repairing '%s'",
                          llstr(file->state->records, llbuff),
                          llstr(start_records, llbuff2),
                          table->s->path.str);
  }
  return error;
}

int ha_myisam::optimize(THD* thd, HA_CHECK_OPT *check_opt)
{
  int error;
  if (!file) return HA_ADMIN_INTERNAL_ERROR;
  HA_CHECK param;

  myisamchk_init(&param);
  param.thd = thd;
  param.op_name= "optimize";
  param.testflag= (check_opt->flags | T_SILENT | T_FORCE_CREATE |
                   T_REP_BY_SORT | T_STATISTICS | T_SORT_INDEX);
  param.sort_buffer_length= thd->variables.myisam_sort_buff_size;
  if ((error= repair(thd,param,1)) && param.retry_repair)
  {
    sql_print_warning("Warning: Optimize table got errno %d on %s.%s, retrying",
                      my_errno, param.db_name, param.table_name);
    param.testflag&= ~T_REP_BY_SORT;
    error= repair(thd,param,1);
  }
  return error;
}


int ha_myisam::repair(THD *thd, HA_CHECK &param, bool do_optimize)
{
  int error=0;
  ulonglong local_testflag= param.testflag;
  bool optimize_done= !do_optimize, statistics_done=0;
  const char *old_proc_info=thd->proc_info;
  char fixed_name[FN_REFLEN];
  MYISAM_SHARE* share = file->s;
  ha_rows rows= file->state->records;
  DBUG_ENTER("ha_myisam::repair");

  /*
    Normally this method is entered with a properly opened table. If the
    repair fails, it can be repeated with more elaborate options. Under
    special circumstances it can happen that a repair fails so that it
    closed the data file and cannot re-open it. In this case file->dfile
    is set to -1. We must not try another repair without an open data
    file. (Bug #25289)
  */
  if (file->dfile == -1)
  {
    sql_print_information("Retrying repair of: '%s' failed. "
                          "Please try REPAIR EXTENDED or myisamchk",
                          table->s->path.str);
    DBUG_RETURN(HA_ADMIN_FAILED);
  }

  param.db_name=    table->s->db.str;
  param.table_name= table->alias;
  param.tmpfile_createflag = O_RDWR | O_TRUNC;
  param.using_global_keycache = 1;
  param.thd= thd;
  param.tmpdir= &mysql_tmpdir_list;
  param.out_flag= 0;
  strmov(fixed_name,file->filename);

  // Don't lock tables if we have used LOCK TABLE
  if (!thd->locked_tables && 
      mi_lock_database(file, table->s->tmp_table ? F_EXTRA_LCK : F_WRLCK))
  {
    mi_check_print_error(&param,ER(ER_CANT_LOCK),my_errno);
    DBUG_RETURN(HA_ADMIN_FAILED);
  }

  if (!do_optimize ||
      ((file->state->del || share->state.split != file->state->records) &&
       (!(param.testflag & T_QUICK) ||
	!(share->state.changed & STATE_NOT_OPTIMIZED_KEYS))))
  {
    ulonglong key_map= ((local_testflag & T_CREATE_MISSING_KEYS) ?
			mi_get_mask_all_keys_active(share->base.keys) :
			share->state.key_map);
    ulonglong testflag= param.testflag;
    if (mi_test_if_sort_rep(file,file->state->records,key_map,0) &&
	(local_testflag & T_REP_BY_SORT))
    {
      local_testflag|= T_STATISTICS;
      param.testflag|= T_STATISTICS;		// We get this for free
      statistics_done=1;
      if (thd->variables.myisam_repair_threads>1)
      {
        char buf[40];
        /* TODO: respect myisam_repair_threads variable */
        my_snprintf(buf, 40, "Repair with %d threads", my_count_bits(key_map));
        thd_proc_info(thd, buf);
        error = mi_repair_parallel(&param, file, fixed_name,
                                   test(param.testflag & T_QUICK));
        thd_proc_info(thd, "Repair done"); // to reset proc_info, as
                                      // it was pointing to local buffer
      }
      else
      {
        thd_proc_info(thd, "Repair by sorting");
        error = mi_repair_by_sort(&param, file, fixed_name,
                                  test(param.testflag & T_QUICK));
      }
    }
    else
    {
      thd_proc_info(thd, "Repair with keycache");
      param.testflag &= ~T_REP_BY_SORT;
      error=  mi_repair(&param, file, fixed_name,
			test(param.testflag & T_QUICK));
    }
    param.testflag= testflag | (param.testflag & T_RETRY_WITHOUT_QUICK);
    optimize_done=1;
  }
  if (!error)
  {
    if ((local_testflag & T_SORT_INDEX) &&
	(share->state.changed & STATE_NOT_SORTED_PAGES))
    {
      optimize_done=1;
      thd_proc_info(thd, "Sorting index");
      error=mi_sort_index(&param,file,fixed_name);
    }
    if (!statistics_done && (local_testflag & T_STATISTICS))
    {
      if (share->state.changed & STATE_NOT_ANALYZED)
      {
	optimize_done=1;
	thd_proc_info(thd, "Analyzing");
	error = chk_key(&param, file);
      }
      else
	local_testflag&= ~T_STATISTICS;		// Don't update statistics
    }
  }
  thd_proc_info(thd, "Saving state");
  if (!error)
  {
    if ((share->state.changed & STATE_CHANGED) || mi_is_crashed(file))
    {
      share->state.changed&= ~(STATE_CHANGED | STATE_CRASHED |
			       STATE_CRASHED_ON_REPAIR);
      file->update|=HA_STATE_CHANGED | HA_STATE_ROW_CHANGED;
    }
    /*
      the following 'if', thought conceptually wrong,
      is a useful optimization nevertheless.
    */
    if (file->state != &file->s->state.state)
      file->s->state.state = *file->state;
    if (file->s->base.auto_key)
      update_auto_increment_key(&param, file, 1);
    if (optimize_done)
      error = update_state_info(&param, file,
				UPDATE_TIME | UPDATE_OPEN_COUNT |
				(local_testflag &
				 T_STATISTICS ? UPDATE_STAT : 0));
    info(HA_STATUS_NO_LOCK | HA_STATUS_TIME | HA_STATUS_VARIABLE |
	 HA_STATUS_CONST);
    if (rows != file->state->records && ! (param.testflag & T_VERY_SILENT))
    {
      char llbuff[22],llbuff2[22];
      mi_check_print_warning(&param,"Number of rows changed from %s to %s",
			     llstr(rows,llbuff),
			     llstr(file->state->records,llbuff2));
    }
  }
  else
  {
    mi_mark_crashed_on_repair(file);
    file->update |= HA_STATE_CHANGED | HA_STATE_ROW_CHANGED;
    update_state_info(&param, file, 0);
  }
  thd_proc_info(thd, old_proc_info);
  if (!thd->locked_tables)
    mi_lock_database(file,F_UNLCK);
  DBUG_RETURN(error ? HA_ADMIN_FAILED :
	      !optimize_done ? HA_ADMIN_ALREADY_DONE : HA_ADMIN_OK);
}


/*
  Assign table indexes to a specific key cache.
*/

int ha_myisam::assign_to_keycache(THD* thd, HA_CHECK_OPT *check_opt)
{
  KEY_CACHE *new_key_cache= check_opt->key_cache;
  const char *errmsg= 0;
  int error= HA_ADMIN_OK;
  ulonglong map;
  TABLE_LIST *table_list= table->pos_in_table_list;
  DBUG_ENTER("ha_myisam::assign_to_keycache");

  table->keys_in_use_for_query.clear_all();

  if (table_list->process_index_hints(table))
    DBUG_RETURN(HA_ADMIN_FAILED);
  map= ~(ulonglong) 0;
  if (!table->keys_in_use_for_query.is_clear_all())
    /* use all keys if there's no list specified by the user through hints */
    map= table->keys_in_use_for_query.to_ulonglong();

  if ((error= mi_assign_to_key_cache(file, map, new_key_cache)))
  { 
    char buf[STRING_BUFFER_USUAL_SIZE];
    my_snprintf(buf, sizeof(buf),
		"Failed to flush to index file (errno: %d)", error);
    errmsg= buf;
    error= HA_ADMIN_CORRUPT;
  }

  if (error != HA_ADMIN_OK)
  {
    /* Send error to user */
    HA_CHECK param;
    myisamchk_init(&param);
    param.thd= thd;
    param.op_name=    "assign_to_keycache";
    param.db_name=    table->s->db.str;
    param.table_name= table->s->table_name.str;
    param.testflag= 0;
    mi_check_print_error(&param, errmsg);
  }
  DBUG_RETURN(error);
}


/*
  Preload pages of the index file for a table into the key cache.
*/

int ha_myisam::preload_keys(THD* thd, HA_CHECK_OPT *check_opt)
{
  int error;
  const char *errmsg;
  ulonglong map;
  TABLE_LIST *table_list= table->pos_in_table_list;
  my_bool ignore_leaves= table_list->ignore_leaves;
  char buf[MYSQL_ERRMSG_SIZE];

  DBUG_ENTER("ha_myisam::preload_keys");

  table->keys_in_use_for_query.clear_all();

  if (table_list->process_index_hints(table))
    DBUG_RETURN(HA_ADMIN_FAILED);

  map= ~(ulonglong) 0;
  /* Check validity of the index references */
  if (!table->keys_in_use_for_query.is_clear_all())
    /* use all keys if there's no list specified by the user through hints */
    map= table->keys_in_use_for_query.to_ulonglong();

  mi_extra(file, HA_EXTRA_PRELOAD_BUFFER_SIZE,
           (void *) &thd->variables.preload_buff_size);

  if ((error= mi_preload(file, map, ignore_leaves)))
  {
    switch (error) {
    case HA_ERR_NON_UNIQUE_BLOCK_SIZE:
      errmsg= "Indexes use different block sizes";
      break;
    case HA_ERR_OUT_OF_MEM:
      errmsg= "Failed to allocate buffer";
      break;
    default:
      my_snprintf(buf, sizeof(buf),
                  "Failed to read from index file (errno: %d)", my_errno);
      errmsg= buf;
    }
    error= HA_ADMIN_FAILED;
    goto err;
  }

  DBUG_RETURN(HA_ADMIN_OK);

 err:
  {
    HA_CHECK param;
    myisamchk_init(&param);
    param.thd= thd;
    param.op_name=    "preload_keys";
    param.db_name=    table->s->db.str;
    param.table_name= table->s->table_name.str;
    param.testflag=   0;
    mi_check_print_error(&param, errmsg);
    DBUG_RETURN(error);
  }
}


/*
  Disable indexes, making it persistent if requested.

  SYNOPSIS
    disable_indexes()
    mode        mode of operation:
                HA_KEY_SWITCH_NONUNIQ      disable all non-unique keys
                HA_KEY_SWITCH_ALL          disable all keys
                HA_KEY_SWITCH_NONUNIQ_SAVE dis. non-uni. and make persistent
                HA_KEY_SWITCH_ALL_SAVE     dis. all keys and make persistent

  IMPLEMENTATION
    HA_KEY_SWITCH_NONUNIQ       is not implemented.
    HA_KEY_SWITCH_ALL_SAVE      is not implemented.

  RETURN
    0  ok
    HA_ERR_WRONG_COMMAND  mode not implemented.
*/

int ha_myisam::disable_indexes(uint mode)
{
  int error;

  if (mode == HA_KEY_SWITCH_ALL)
  {
    /* call a storage engine function to switch the key map */
    error= mi_disable_indexes(file);
  }
  else if (mode == HA_KEY_SWITCH_NONUNIQ_SAVE)
  {
    mi_extra(file, HA_EXTRA_NO_KEYS, 0);
    info(HA_STATUS_CONST);                        // Read new key info
    error= 0;
  }
  else
  {
    /* mode not implemented */
    error= HA_ERR_WRONG_COMMAND;
  }
  return error;
}


/*
  Enable indexes, making it persistent if requested.

  SYNOPSIS
    enable_indexes()
    mode        mode of operation:
                HA_KEY_SWITCH_NONUNIQ      enable all non-unique keys
                HA_KEY_SWITCH_ALL          enable all keys
                HA_KEY_SWITCH_NONUNIQ_SAVE en. non-uni. and make persistent
                HA_KEY_SWITCH_ALL_SAVE     en. all keys and make persistent

  DESCRIPTION
    Enable indexes, which might have been disabled by disable_index() before.
    The modes without _SAVE work only if both data and indexes are empty,
    since the MyISAM repair would enable them persistently.
    To be sure in these cases, call handler::delete_all_rows() before.

  IMPLEMENTATION
    HA_KEY_SWITCH_NONUNIQ       is not implemented.
    HA_KEY_SWITCH_ALL_SAVE      is not implemented.

  RETURN
    0  ok
    !=0  Error, among others:
    HA_ERR_CRASHED  data or index is non-empty. Delete all rows and retry.
    HA_ERR_WRONG_COMMAND  mode not implemented.
*/

int ha_myisam::enable_indexes(uint mode)
{
  int error;

  if (mi_is_all_keys_active(file->s->state.key_map, file->s->base.keys))
  {
    /* All indexes are enabled already. */
    return 0;
  }

  if (mode == HA_KEY_SWITCH_ALL)
  {
    error= mi_enable_indexes(file);
    /*
       Do not try to repair on error,
       as this could make the enabled state persistent,
       but mode==HA_KEY_SWITCH_ALL forbids it.
    */
  }
  else if (mode == HA_KEY_SWITCH_NONUNIQ_SAVE)
  {
    THD *thd=current_thd;
    HA_CHECK param;
    const char *save_proc_info=thd->proc_info;
    thd_proc_info(thd, "Creating index");
    myisamchk_init(&param);
    param.op_name= "recreating_index";
    param.testflag= (T_SILENT | T_REP_BY_SORT | T_QUICK |
                     T_CREATE_MISSING_KEYS);
    param.myf_rw&= ~MY_WAIT_IF_FULL;
    param.sort_buffer_length=  thd->variables.myisam_sort_buff_size;
    param.stats_method=
      (enum_handler_stats_method)thd->variables.myisam_stats_method;
    param.tmpdir=&mysql_tmpdir_list;
    if ((error= (repair(thd,param,0) != HA_ADMIN_OK)) && param.retry_repair)
    {
      sql_print_warning("Warning: Enabling keys got errno %d on %s.%s, retrying",
                        my_errno, param.db_name, param.table_name);
      /* Repairing by sort failed. Now try standard repair method. */
      param.testflag&= ~(T_REP_BY_SORT | T_QUICK);
      error= (repair(thd,param,0) != HA_ADMIN_OK);
      /*
        If the standard repair succeeded, clear all error messages which
        might have been set by the first repair. They can still be seen
        with SHOW WARNINGS then.
      */
      if (! error)
        thd->clear_error();
    }
    info(HA_STATUS_CONST);
    thd_proc_info(thd, save_proc_info);
  }
  else
  {
    /* mode not implemented */
    error= HA_ERR_WRONG_COMMAND;
  }
  return error;
}


/*
  Test if indexes are disabled.


  SYNOPSIS
    indexes_are_disabled()
      no parameters


  RETURN
    0  indexes are not disabled
    1  all indexes are disabled
   [2  non-unique indexes are disabled - NOT YET IMPLEMENTED]
*/

int ha_myisam::indexes_are_disabled(void)
{
  
  return mi_indexes_are_disabled(file);
}


/*
  prepare for a many-rows insert operation
  e.g. - disable indexes (if they can be recreated fast) or
  activate special bulk-insert optimizations

  SYNOPSIS
    start_bulk_insert(rows)
    rows        Rows to be inserted
                0 if we don't know

  NOTICE
    Do not forget to call end_bulk_insert() later!
*/

void ha_myisam::start_bulk_insert(ha_rows rows)
{
  DBUG_ENTER("ha_myisam::start_bulk_insert");
  THD *thd= current_thd;
  ulong size= min(thd->variables.read_buff_size,
                  (ulong) (table->s->avg_row_length*rows));
  DBUG_PRINT("info",("start_bulk_insert: rows %lu size %lu",
                     (ulong) rows, size));

  /* don't enable row cache if too few rows */
  if (! rows || (rows > MI_MIN_ROWS_TO_USE_WRITE_CACHE))
    mi_extra(file, HA_EXTRA_WRITE_CACHE, (void*) &size);

  can_enable_indexes= mi_is_all_keys_active(file->s->state.key_map,
                                            file->s->base.keys);

  if (!(specialflag & SPECIAL_SAFE_MODE))
  {
    /*
      Only disable old index if the table was empty and we are inserting
      a lot of rows.
      We should not do this for only a few rows as this is slower and
      we don't want to update the key statistics based of only a few rows.
    */
    if (file->state->records == 0 && can_enable_indexes &&
        (!rows || rows >= MI_MIN_ROWS_TO_DISABLE_INDEXES))
      mi_disable_non_unique_index(file,rows);
    else
    if (!file->bulk_insert &&
        (!rows || rows >= MI_MIN_ROWS_TO_USE_BULK_INSERT))
    {
      mi_init_bulk_insert(file, thd->variables.bulk_insert_buff_size, rows);
    }
  }
  DBUG_VOID_RETURN;
}

/*
  end special bulk-insert optimizations,
  which have been activated by start_bulk_insert().

  SYNOPSIS
    end_bulk_insert()
    no arguments

  RETURN
    0     OK
    != 0  Error
*/

int ha_myisam::end_bulk_insert(bool abort)
{
  mi_end_bulk_insert(file);
  int err=mi_extra(file, HA_EXTRA_NO_CACHE, 0);
  return (err || abort ? err : can_enable_indexes ?
          enable_indexes(HA_KEY_SWITCH_NONUNIQ_SAVE) : 0);
}


bool ha_myisam::check_and_repair(THD *thd)
{
  int error=0;
  int marked_crashed;
  char *old_query;
  uint old_query_length;
  HA_CHECK_OPT check_opt;
  DBUG_ENTER("ha_myisam::check_and_repair");

  check_opt.init();
  check_opt.flags= T_MEDIUM | T_AUTO_REPAIR;
  // Don't use quick if deleted rows
  if (!file->state->del && (myisam_recover_options & HA_RECOVER_QUICK))
    check_opt.flags|=T_QUICK;
  sql_print_warning("Checking table:   '%s'",table->s->path.str);

  old_query= thd->query;
  old_query_length= thd->query_length;
  pthread_mutex_lock(&LOCK_thread_count);
  thd->query=        table->s->table_name.str;
  thd->query_length= (uint) table->s->table_name.length;
  pthread_mutex_unlock(&LOCK_thread_count);

  if ((marked_crashed= mi_is_crashed(file)) || check(thd, &check_opt))
  {
    sql_print_warning("Recovering table: '%s'",table->s->path.str);
    check_opt.flags=
      ((myisam_recover_options & HA_RECOVER_BACKUP ? T_BACKUP_DATA : 0) |
       (marked_crashed                             ? 0 : T_QUICK) |
       (myisam_recover_options & HA_RECOVER_FORCE  ? 0 : T_SAFE_REPAIR) |
       T_AUTO_REPAIR);
    if (repair(thd, &check_opt))
      error=1;
  }
  pthread_mutex_lock(&LOCK_thread_count);
  thd->query= old_query;
  thd->query_length= old_query_length;
  pthread_mutex_unlock(&LOCK_thread_count);
  DBUG_RETURN(error);
}

bool ha_myisam::is_crashed() const
{
  return (file->s->state.changed & STATE_CRASHED ||
	  (my_disable_locking && file->s->state.open_count));
}

int ha_myisam::update_row(const uchar *old_data, uchar *new_data)
{
  ha_statistic_increment(&SSV::ha_update_count);
  if (table->timestamp_field_type & TIMESTAMP_AUTO_SET_ON_UPDATE)
    table->timestamp_field->set_time();
  return mi_update(file,old_data,new_data);
}

int ha_myisam::delete_row(const uchar *buf)
{
  ha_statistic_increment(&SSV::ha_delete_count);
  return mi_delete(file,buf);
}

int ha_myisam::index_read_map(uchar *buf, const uchar *key,
                              key_part_map keypart_map,
                              enum ha_rkey_function find_flag)
{
  DBUG_ASSERT(inited==INDEX);
  ha_statistic_increment(&SSV::ha_read_key_count);
  int error=mi_rkey(file, buf, active_index, key, keypart_map, find_flag);
  table->status=error ? STATUS_NOT_FOUND: 0;
  return error;
}

int ha_myisam::index_read_idx_map(uchar *buf, uint index, const uchar *key,
                                  key_part_map keypart_map,
                                  enum ha_rkey_function find_flag)
{
  ha_statistic_increment(&SSV::ha_read_key_count);
  int error=mi_rkey(file, buf, index, key, keypart_map, find_flag);
  table->status=error ? STATUS_NOT_FOUND: 0;
  return error;
}

int ha_myisam::index_read_last_map(uchar *buf, const uchar *key,
                                   key_part_map keypart_map)
{
  DBUG_ENTER("ha_myisam::index_read_last");
  DBUG_ASSERT(inited==INDEX);
  ha_statistic_increment(&SSV::ha_read_key_count);
  int error=mi_rkey(file, buf, active_index, key, keypart_map,
                    HA_READ_PREFIX_LAST);
  table->status=error ? STATUS_NOT_FOUND: 0;
  DBUG_RETURN(error);
}

int ha_myisam::index_next(uchar *buf)
{
  DBUG_ASSERT(inited==INDEX);
  ha_statistic_increment(&SSV::ha_read_next_count);
  int error=mi_rnext(file,buf,active_index);
  table->status=error ? STATUS_NOT_FOUND: 0;
  return error;
}

int ha_myisam::index_prev(uchar *buf)
{
  DBUG_ASSERT(inited==INDEX);
  ha_statistic_increment(&SSV::ha_read_prev_count);
  int error=mi_rprev(file,buf, active_index);
  table->status=error ? STATUS_NOT_FOUND: 0;
  return error;
}

int ha_myisam::index_first(uchar *buf)
{
  DBUG_ASSERT(inited==INDEX);
  ha_statistic_increment(&SSV::ha_read_first_count);
  int error=mi_rfirst(file, buf, active_index);
  table->status=error ? STATUS_NOT_FOUND: 0;
  return error;
}

int ha_myisam::index_last(uchar *buf)
{
  DBUG_ASSERT(inited==INDEX);
  ha_statistic_increment(&SSV::ha_read_last_count);
  int error=mi_rlast(file, buf, active_index);
  table->status=error ? STATUS_NOT_FOUND: 0;
  return error;
}

int ha_myisam::index_next_same(uchar *buf,
			       const uchar *key __attribute__((unused)),
			       uint length __attribute__((unused)))
{
  int error;
  DBUG_ASSERT(inited==INDEX);
  ha_statistic_increment(&SSV::ha_read_next_count);
  do
  {
    error= mi_rnext_same(file,buf);
  } while (error == HA_ERR_RECORD_DELETED);
  table->status=error ? STATUS_NOT_FOUND: 0;
  return error;
}


int ha_myisam::rnd_init(bool scan)
{
  if (scan)
    return mi_scan_init(file);
  return mi_reset(file);                        // Free buffers
}

int ha_myisam::rnd_next(uchar *buf)
{
  ha_statistic_increment(&SSV::ha_read_rnd_next_count);
  int error=mi_scan(file, buf);
  table->status=error ? STATUS_NOT_FOUND: 0;
  return error;
}

int ha_myisam::remember_rnd_pos()
{
  position((uchar*) 0);
  return 0;
}

int ha_myisam::restart_rnd_next(uchar *buf)
{
  return rnd_pos(buf, ref);
}

int ha_myisam::rnd_pos(uchar *buf, uchar *pos)
{
  ha_statistic_increment(&SSV::ha_read_rnd_count);
  int error=mi_rrnd(file, buf, my_get_ptr(pos,ref_length));
  table->status=error ? STATUS_NOT_FOUND: 0;
  return error;
}

void ha_myisam::position(const uchar *record)
{
  my_off_t row_position= mi_position(file);
  my_store_ptr(ref, ref_length, row_position);
}

int ha_myisam::info(uint flag)
{
  MI_ISAMINFO misam_info;
  char name_buff[FN_REFLEN];

  (void) mi_status(file,&misam_info,flag);
  if (flag & HA_STATUS_VARIABLE)
  {
    stats.records=           misam_info.records;
    stats.deleted=           misam_info.deleted;
    stats.data_file_length=  misam_info.data_file_length;
    stats.index_file_length= misam_info.index_file_length;
    stats.delete_length=     misam_info.delete_length;
    stats.check_time=        misam_info.check_time;
    stats.mean_rec_length=   misam_info.mean_reclength;
  }
  if (flag & HA_STATUS_CONST)
  {
    TABLE_SHARE *share= table->s;
    stats.max_data_file_length=  misam_info.max_data_file_length;
    stats.max_index_file_length= misam_info.max_index_file_length;
    stats.create_time= misam_info.create_time;
    ref_length= misam_info.reflength;
    share->db_options_in_use= misam_info.options;
    stats.block_size= myisam_block_size;        /* record block size */

    /* Update share */
    if (share->tmp_table == NO_TMP_TABLE)
      pthread_mutex_lock(&share->mutex);
    share->keys_in_use.set_prefix(share->keys);
    share->keys_in_use.intersect_extended(misam_info.key_map);
    share->keys_for_keyread.intersect(share->keys_in_use);
    share->db_record_offset= misam_info.record_offset;
    if (share->key_parts)
      memcpy((char*) table->key_info[0].rec_per_key,
	     (char*) misam_info.rec_per_key,
	     sizeof(table->key_info[0].rec_per_key[0])*share->key_parts);
    if (share->tmp_table == NO_TMP_TABLE)
      pthread_mutex_unlock(&share->mutex);

   /*
     Set data_file_name and index_file_name to point at the symlink value
     if table is symlinked (Ie;  Real name is not same as generated name)
   */
    data_file_name= index_file_name= 0;
    fn_format(name_buff, file->filename, "", MI_NAME_DEXT,
              MY_APPEND_EXT | MY_UNPACK_FILENAME);
    if (strcmp(name_buff, misam_info.data_file_name))
      data_file_name=misam_info.data_file_name;
    fn_format(name_buff, file->filename, "", MI_NAME_IEXT,
              MY_APPEND_EXT | MY_UNPACK_FILENAME);
    if (strcmp(name_buff, misam_info.index_file_name))
      index_file_name=misam_info.index_file_name;
  }
  if (flag & HA_STATUS_ERRKEY)
  {
    errkey  = misam_info.errkey;
    my_store_ptr(dup_ref, ref_length, misam_info.dupp_key_pos);
  }
  if (flag & HA_STATUS_TIME)
    stats.update_time = misam_info.update_time;
  if (flag & HA_STATUS_AUTO)
    stats.auto_increment_value= misam_info.auto_increment;

  return 0;
}


int ha_myisam::extra(enum ha_extra_function operation)
{
  if ((specialflag & SPECIAL_SAFE_MODE) && operation == HA_EXTRA_KEYREAD)
    return 0;
  if (operation == HA_EXTRA_MMAP && !opt_myisam_use_mmap)
    return 0;
  return mi_extra(file, operation, 0);
}

int ha_myisam::reset(void)
{
  return mi_reset(file);
}

/* To be used with WRITE_CACHE and EXTRA_CACHE */

int ha_myisam::extra_opt(enum ha_extra_function operation, ulong cache_size)
{
  if ((specialflag & SPECIAL_SAFE_MODE) && operation == HA_EXTRA_WRITE_CACHE)
    return 0;
  return mi_extra(file, operation, (void*) &cache_size);
}

int ha_myisam::delete_all_rows()
{
  return mi_delete_all_rows(file);
}

int ha_myisam::delete_table(const char *name)
{
  return mi_delete_table(name);
}


int ha_myisam::external_lock(THD *thd, int lock_type)
{
  return mi_lock_database(file, !table->s->tmp_table ?
			  lock_type : ((lock_type == F_UNLCK) ?
				       F_UNLCK : F_EXTRA_LCK));
}

THR_LOCK_DATA **ha_myisam::store_lock(THD *thd,
				      THR_LOCK_DATA **to,
				      enum thr_lock_type lock_type)
{
  if (lock_type != TL_IGNORE && file->lock.type == TL_UNLOCK)
    file->lock.type=lock_type;
  *to++= &file->lock;
  return to;
}

void ha_myisam::update_create_info(HA_CREATE_INFO *create_info)
{
  ha_myisam::info(HA_STATUS_AUTO | HA_STATUS_CONST);
  if (!(create_info->used_fields & HA_CREATE_USED_AUTO))
  {
    create_info->auto_increment_value= stats.auto_increment_value;
  }
  create_info->data_file_name=data_file_name;
  create_info->index_file_name=index_file_name;
}


int ha_myisam::create(const char *name, register TABLE *table_arg,
		      HA_CREATE_INFO *ha_create_info)
{
  int error;
  uint create_flags= 0, records, i;
  char buff[FN_REFLEN];
  MI_KEYDEF *keydef;
  MI_COLUMNDEF *recinfo;
  MI_CREATE_INFO create_info;
  TABLE_SHARE *share= table_arg->s;
  uint options= share->db_options_in_use;
  DBUG_ENTER("ha_myisam::create");
  for (i= 0; i < share->keys; i++)
  {
    if (table_arg->key_info[i].flags & HA_USES_PARSER)
    {
      create_flags|= HA_CREATE_RELIES_ON_SQL_LAYER;
      break;
    }
  }
  if ((error= table2myisam(table_arg, &keydef, &recinfo, &records)))
    DBUG_RETURN(error); /* purecov: inspected */
  bzero((char*) &create_info, sizeof(create_info));
  create_info.max_rows= share->max_rows;
  create_info.reloc_rows= share->min_rows;
  create_info.with_auto_increment= share->next_number_key_offset == 0;
  create_info.auto_increment= (ha_create_info->auto_increment_value ?
                               ha_create_info->auto_increment_value -1 :
                               (ulonglong) 0);
  create_info.data_file_length= ((ulonglong) share->max_rows *
                                 share->avg_row_length);
  create_info.data_file_name= ha_create_info->data_file_name;
  create_info.index_file_name= ha_create_info->index_file_name;
  create_info.language= share->table_charset->number;

  if (ha_create_info->options & HA_LEX_CREATE_TMP_TABLE)
    create_flags|= HA_CREATE_TMP_TABLE;
  if (ha_create_info->options & HA_CREATE_KEEP_FILES)
    create_flags|= HA_CREATE_KEEP_FILES;
  if (options & HA_OPTION_PACK_RECORD)
    create_flags|= HA_PACK_RECORD;
  if (options & HA_OPTION_CHECKSUM)
    create_flags|= HA_CREATE_CHECKSUM;
  if (options & HA_OPTION_DELAY_KEY_WRITE)
    create_flags|= HA_CREATE_DELAY_KEY_WRITE;

  /* TODO: Check that the following fn_format is really needed */
  error= mi_create(fn_format(buff, name, "", "",
                             MY_UNPACK_FILENAME|MY_APPEND_EXT),
                   share->keys, keydef,
                   records, recinfo,
                   0, (MI_UNIQUEDEF*) 0,
                   &create_info, create_flags);
  my_free((uchar*) recinfo, MYF(0));
  DBUG_RETURN(error);
}


int ha_myisam::rename_table(const char * from, const char * to)
{
  return mi_rename(from,to);
}


void ha_myisam::get_auto_increment(ulonglong offset, ulonglong increment,
                                   ulonglong nb_desired_values,
                                   ulonglong *first_value,
                                   ulonglong *nb_reserved_values)
{
  ulonglong nr;
  int error;
  uchar key[HA_MAX_KEY_LENGTH];

  if (!table->s->next_number_key_offset)
  {						// Autoincrement at key-start
    ha_myisam::info(HA_STATUS_AUTO);
    *first_value= stats.auto_increment_value;
    /* MyISAM has only table-level lock, so reserves to +inf */
    *nb_reserved_values= ULONGLONG_MAX;
    return;
  }

  /* it's safe to call the following if bulk_insert isn't on */
  mi_flush_bulk_insert(file, table->s->next_number_index);

  (void) extra(HA_EXTRA_KEYREAD);
  key_copy(key, table->record[0],
           table->key_info + table->s->next_number_index,
           table->s->next_number_key_offset);
  error= mi_rkey(file, table->record[1], (int) table->s->next_number_index,
                 key, make_prev_keypart_map(table->s->next_number_keypart),
                 HA_READ_PREFIX_LAST);
  if (error)
    nr= 1;
  else
  {
    /* Get data from record[1] */
    nr= ((ulonglong) table->next_number_field->
         val_int_offset(table->s->rec_buff_length)+1);
  }
  extra(HA_EXTRA_NO_KEYREAD);
  *first_value= nr;
  /*
    MySQL needs to call us for next row: assume we are inserting ("a",null)
    here, we return 3, and next this statement will want to insert ("b",null):
    there is no reason why ("b",3+1) would be the good row to insert: maybe it
    already exists, maybe 3+1 is too large...
  */
  *nb_reserved_values= 1;
}


/*
  Find out how many rows there is in the given range

  SYNOPSIS
    records_in_range()
    inx			Index to use
    min_key		Start of range.  Null pointer if from first key
    max_key		End of range. Null pointer if to last key

  NOTES
    min_key.flag can have one of the following values:
      HA_READ_KEY_EXACT		Include the key in the range
      HA_READ_AFTER_KEY		Don't include key in range

    max_key.flag can have one of the following values:  
      HA_READ_BEFORE_KEY	Don't include key in range
      HA_READ_AFTER_KEY		Include all 'end_key' values in the range

  RETURN
   HA_POS_ERROR		Something is wrong with the index tree.
   0			There is no matching keys in the given range
   number > 0		There is approximately 'number' matching rows in
			the range.
*/

ha_rows ha_myisam::records_in_range(uint inx, key_range *min_key,
                                    key_range *max_key)
{
  return (ha_rows) mi_records_in_range(file, (int) inx, min_key, max_key);
}


int ha_myisam::ft_read(uchar *buf)
{
  int error;

  if (!ft_handler)
    return -1;

  thread_safe_increment(table->in_use->status_var.ha_read_next_count,
			&LOCK_status); // why ?

  error=ft_handler->please->read_next(ft_handler,(char*) buf);

  table->status=error ? STATUS_NOT_FOUND: 0;
  return error;
}

uint ha_myisam::checksum() const
{
  return (uint)file->state->checksum;
}


bool ha_myisam::check_if_incompatible_data(HA_CREATE_INFO *info,
					   uint table_changes)
{
  uint options= table->s->db_options_in_use;

  if (info->auto_increment_value != stats.auto_increment_value ||
      info->data_file_name != data_file_name ||
      info->index_file_name != index_file_name ||
      table_changes == IS_EQUAL_NO ||
      table_changes & IS_EQUAL_PACK_LENGTH) // Not implemented yet
    return COMPATIBLE_DATA_NO;

  if ((options & (HA_OPTION_PACK_RECORD | HA_OPTION_CHECKSUM |
		  HA_OPTION_DELAY_KEY_WRITE)) !=
      (info->table_options & (HA_OPTION_PACK_RECORD | HA_OPTION_CHECKSUM |
			      HA_OPTION_DELAY_KEY_WRITE)))
    return COMPATIBLE_DATA_NO;
  return COMPATIBLE_DATA_YES;
}


/**
  Check if a table is incompatible with the current version.

  The cases are:
  - Table has checksum, varchars and are not of dynamic record type
*/

int ha_myisam::check_for_upgrade(HA_CHECK_OPT *check_opt)
{
  if (!(file->s->options & HA_OPTION_NULL_FIELDS) &&
      !(file->s->options & HA_OPTION_PACK_RECORD) &&
      file->s->has_varchar_fields)
  {
    /* We need alter there to get the HA_OPTION_NULL_FIELDS flag to be set */
    return HA_ADMIN_NEEDS_ALTER;
  }
  return HA_ADMIN_OK;
}


extern int mi_panic(enum ha_panic_function flag);
int myisam_panic(handlerton *hton, ha_panic_function flag)
{
  return mi_panic(flag);
}

static int myisam_init(void *p)
{
  handlerton *myisam_hton;

  myisam_hton= (handlerton *)p;
  myisam_hton->state= SHOW_OPTION_YES;
  myisam_hton->db_type= DB_TYPE_MYISAM;
  myisam_hton->create= myisam_create_handler;
  myisam_hton->panic= myisam_panic;
  myisam_hton->flags= HTON_CAN_RECREATE | HTON_SUPPORT_LOG_TABLES;
  return 0;
}

struct st_mysql_storage_engine myisam_storage_engine=
{ MYSQL_HANDLERTON_INTERFACE_VERSION };

mysql_declare_plugin(myisam)
{
  MYSQL_STORAGE_ENGINE_PLUGIN,
  &myisam_storage_engine,
  "MyISAM",
  "MySQL AB",
  "Default engine as of MySQL 3.23 with great performance",
  PLUGIN_LICENSE_GPL,
  myisam_init, /* Plugin Init */
  NULL, /* Plugin Deinit */
  0x0100, /* 1.0 */
  NULL,                       /* status variables                */
  NULL,                       /* system variables                */
  NULL                        /* config options                  */
}
mysql_declare_plugin_end;


#ifdef HAVE_QUERY_CACHE
/**
  @brief Register a named table with a call back function to the query cache.

  @param thd The thread handle
  @param table_key A pointer to the table name in the table cache
  @param key_length The length of the table name
  @param[out] engine_callback The pointer to the storage engine call back
    function, currently 0
  @param[out] engine_data Engine data will be set to 0.

  @note Despite the name of this function, it is used to check each statement
    before it is cached and not to register a table or callback function.

  @see handler::register_query_cache_table

  @return The error code. The engine_data and engine_callback will be set to 0.
    @retval TRUE Success
    @retval FALSE An error occured
*/

my_bool ha_myisam::register_query_cache_table(THD *thd, char *table_name,
                                              uint table_name_len,
                                              qc_engine_callback
                                              *engine_callback,
                                              ulonglong *engine_data)
{
  DBUG_ENTER("ha_myisam::register_query_cache_table");
  /*
    No call back function is needed to determine if a cached statement
    is valid or not.
  */
  *engine_callback= 0;

  /*
    No engine data is needed.
  */
  *engine_data= 0;

  if (file->s->concurrent_insert)
  {
    /*
      If a concurrent INSERT has happened just before the currently
      processed SELECT statement, the total size of the table is
      unknown.

      To determine if the table size is known, the current thread's snap
      shot of the table size with the actual table size are compared.

      If the table size is unknown the SELECT statement can't be cached.

      When concurrent inserts are disabled at table open, mi_open()
      does not assign a get_status() function. In this case the local
      ("current") status is never updated. We would wrongly think that
      we cannot cache the statement.
    */
    ulonglong actual_data_file_length;
    ulonglong current_data_file_length;

    /*
      POSIX visibility rules specify that "2. Whatever memory values a
      thread can see when it unlocks a mutex <...> can also be seen by any
      thread that later locks the same mutex". In this particular case,
      concurrent insert thread had modified the data_file_length in
      MYISAM_SHARE before it has unlocked (or even locked)
      structure_guard_mutex. So, here we're guaranteed to see at least that
      value after we've locked the same mutex. We can see a later value
      (modified by some other thread) though, but it's ok, as we only want
      to know if the variable was changed, the actual new value doesn't matter
    */
    actual_data_file_length= file->s->state.state.data_file_length;
    current_data_file_length= file->save_state.data_file_length;

    if (current_data_file_length != actual_data_file_length)
    {
      /* Don't cache current statement. */
      DBUG_RETURN(FALSE);
    }
  }

  /*
    This query execution might have started after the query cache was flushed
    by a concurrent INSERT. In this case, don't cache this statement as the
    data file length difference might not be visible yet if the tables haven't
    been unlocked by the concurrent insert thread.
  */
  if (file->state->uncacheable)
    DBUG_RETURN(FALSE);

  /* It is ok to try to cache current statement. */
  DBUG_RETURN(TRUE);
}
#endif<|MERGE_RESOLUTION|>--- conflicted
+++ resolved
@@ -62,13 +62,8 @@
 {
   THD* thd = (THD*)param->thd;
   Protocol *protocol= thd->protocol;
-<<<<<<< HEAD
-  uint length, msg_length;
+  size_t length, msg_length;
   char msgbuf[HA_MAX_MSG_BUF];
-=======
-  size_t length, msg_length;
-  char msgbuf[MI_MAX_MSG_BUF];
->>>>>>> 08618508
   char name[NAME_LEN*2+2];
 
   msg_length= my_vsnprintf(msgbuf, sizeof(msgbuf), fmt, args);
