/*****************************************************************************

Copyright (c) 1995, 2014, Oracle and/or its affiliates. All Rights Reserved.
Copyright (c) 2008, 2009 Google Inc.
Copyright (c) 2009, Percona Inc.
Copyright (c) 2013, 2014, SkySQL Ab. All Rights Reserved.

Portions of this file contain modifications contributed and copyrighted by
Google, Inc. Those modifications are gratefully acknowledged and are described
briefly in the InnoDB documentation. The contributions by Google are
incorporated with their permission, and subject to the conditions contained in
the file COPYING.Google.

Portions of this file contain modifications contributed and copyrighted
by Percona Inc.. Those modifications are
gratefully acknowledged and are described briefly in the InnoDB
documentation. The contributions by Percona Inc. are incorporated with
their permission, and subject to the conditions contained in the file
COPYING.Percona.

This program is free software; you can redistribute it and/or modify it under
the terms of the GNU General Public License as published by the Free Software
Foundation; version 2 of the License.

This program is distributed in the hope that it will be useful, but WITHOUT
ANY WARRANTY; without even the implied warranty of MERCHANTABILITY or FITNESS
FOR A PARTICULAR PURPOSE. See the GNU General Public License for more details.

You should have received a copy of the GNU General Public License along with
this program; if not, write to the Free Software Foundation, Inc.,
51 Franklin Street, Suite 500, Boston, MA 02110-1335 USA

*****************************************************************************/

/**************************************************//**
@file srv/srv0srv.cc
The database server main program

Created 10/8/1995 Heikki Tuuri
*******************************************************/

/* Dummy comment */
#include "srv0srv.h"

#include "ut0mem.h"
#include "ut0ut.h"
#include "os0proc.h"
#include "mem0mem.h"
#include "mem0pool.h"
#include "sync0sync.h"
#include "que0que.h"
#include "log0online.h"
#include "log0recv.h"
#include "pars0pars.h"
#include "usr0sess.h"
#include "lock0lock.h"
#include "trx0purge.h"
#include "ibuf0ibuf.h"
#include "buf0flu.h"
#include "buf0lru.h"
#include "btr0sea.h"
#include "dict0load.h"
#include "dict0boot.h"
#include "dict0stats_bg.h" /* dict_stats_event */
#include "srv0start.h"
#include "row0mysql.h"
#include "ha_prototypes.h"
#include "trx0i_s.h"
#include "os0sync.h" /* for HAVE_ATOMIC_BUILTINS */
#include "srv0mon.h"
#include "ut0crc32.h"
#include "os0file.h"

#include "mysql/plugin.h"
#include "mysql/service_thd_wait.h"
#include "fil0pagecompress.h"

/* prototypes of new functions added to ha_innodb.cc for kill_idle_transaction */
ibool		innobase_thd_is_idle(const void* thd);
ib_int64_t	innobase_thd_get_start_time(const void* thd);
void		innobase_thd_kill(ulong thd_id);
ulong		innobase_thd_get_thread_id(const void* thd);

/* prototypes for new functions added to ha_innodb.cc */
ibool	innobase_get_slow_log();

#ifdef WITH_WSREP
extern int wsrep_debug;
extern int wsrep_trx_is_aborting(void *thd_ptr);
#endif
/* The following counter is incremented whenever there is some user activity
in the server */
UNIV_INTERN ulint	srv_activity_count	= 0;

/* The following is the maximum allowed duration of a lock wait. */
UNIV_INTERN ulint	srv_fatal_semaphore_wait_threshold = 600;

/**/
UNIV_INTERN long long	srv_kill_idle_transaction = 0;

/* How much data manipulation language (DML) statements need to be delayed,
in microseconds, in order to reduce the lagging of the purge thread. */
UNIV_INTERN ulint	srv_dml_needed_delay = 0;

UNIV_INTERN ibool	srv_monitor_active = FALSE;
UNIV_INTERN ibool	srv_error_monitor_active = FALSE;

UNIV_INTERN ibool	srv_buf_dump_thread_active = FALSE;

UNIV_INTERN ibool	srv_dict_stats_thread_active = FALSE;

UNIV_INTERN const char*	srv_main_thread_op_info = "";

/** Prefix used by MySQL to indicate pre-5.1 table name encoding */
const char		srv_mysql50_table_name_prefix[10] = "#mysql50#";

/* Server parameters which are read from the initfile */

/* The following three are dir paths which are catenated before file
names, where the file name itself may also contain a path */

UNIV_INTERN char*	srv_data_home	= NULL;

/** Rollback files directory, can be absolute. */
UNIV_INTERN char*	srv_undo_dir = NULL;

/** The number of tablespaces to use for rollback segments. */
UNIV_INTERN ulong	srv_undo_tablespaces = 8;

/** The number of UNDO tablespaces that are open and ready to use. */
UNIV_INTERN ulint	srv_undo_tablespaces_open = 8;

/* The number of rollback segments to use */
UNIV_INTERN ulong	srv_undo_logs = 1;

#ifdef UNIV_LOG_ARCHIVE
UNIV_INTERN char*	srv_arch_dir	= NULL;
UNIV_INTERN ulong	srv_log_arch_expire_sec	= 0;
#endif /* UNIV_LOG_ARCHIVE */

/** Set if InnoDB must operate in read-only mode. We don't do any
recovery and open all tables in RO mode instead of RW mode. We don't
sync the max trx id to disk either. */
UNIV_INTERN my_bool	srv_read_only_mode;
/** store to its own file each table created by an user; data
dictionary tables are in the system tablespace 0 */
UNIV_INTERN my_bool	srv_file_per_table;
/** The file format to use on new *.ibd files. */
UNIV_INTERN ulint	srv_file_format = 0;
/** Whether to check file format during startup.  A value of
UNIV_FORMAT_MAX + 1 means no checking ie. FALSE.  The default is to
set it to the highest format we support. */
UNIV_INTERN ulint	srv_max_file_format_at_startup = UNIV_FORMAT_MAX;

#if UNIV_FORMAT_A
# error "UNIV_FORMAT_A must be 0!"
#endif

/** Place locks to records only i.e. do not use next-key locking except
on duplicate key checking and foreign key checking */
UNIV_INTERN ibool	srv_locks_unsafe_for_binlog = FALSE;
/** Sort buffer size in index creation */
UNIV_INTERN ulong	srv_sort_buf_size = 1048576;
/** Maximum modification log file size for online index creation */
UNIV_INTERN unsigned long long	srv_online_max_size;

/* If this flag is TRUE, then we will use the native aio of the
OS (provided we compiled Innobase with it in), otherwise we will
use simulated aio we build below with threads.
Currently we support native aio on windows and linux */
UNIV_INTERN my_bool	srv_use_native_aio = TRUE;

<<<<<<< HEAD
/* Default compression level if page compression is used and no compression
level is set for the table*/
UNIV_INTERN long        srv_compress_zlib_level         = 6;
/* If this flag is TRUE, then we will use fallocate(PUCH_HOLE)
to the pages */
UNIV_INTERN my_bool     srv_use_trim                    = FALSE;
/* If this flag is TRUE, then we will use posix fallocate for file extentsion */
UNIV_INTERN my_bool     srv_use_posix_fallocate         = FALSE;
/* If this flag is TRUE, then we disable doublewrite buffer */
UNIV_INTERN my_bool     srv_use_atomic_writes           = FALSE;
/* If this flag IS TRUE, then we use this algorithm for page compressing the pages */
UNIV_INTERN ulong	innodb_compression_algorithm = PAGE_ZLIB_ALGORITHM;
/* Number of threads used for multi-threaded flush */
UNIV_INTERN long srv_mtflush_threads = MTFLUSH_DEFAULT_WORKER;
/* If this flag is TRUE, then we will use multi threaded flush. */
UNIV_INTERN my_bool	srv_use_mtflush                 = FALSE;
=======
UNIV_INTERN my_bool	srv_lock_timeout_active = FALSE;
>>>>>>> 46024098

#ifdef __WIN__
/* Windows native condition variables. We use runtime loading / function
pointers, because they are not available on Windows Server 2003 and
Windows XP/2000.

We use condition for events on Windows if possible, even if os_event
resembles Windows kernel event object well API-wise. The reason is
performance, kernel objects are heavyweights and WaitForSingleObject() is a
performance killer causing calling thread to context switch. Besides, Innodb
is preallocating large number (often millions) of os_events. With kernel event
objects it takes a big chunk out of non-paged pool, which is better suited
for tasks like IO than for storing idle event objects. */
UNIV_INTERN ibool	srv_use_native_conditions = FALSE;
#endif /* __WIN__ */

UNIV_INTERN ulint	srv_n_data_files = 0;
UNIV_INTERN char**	srv_data_file_names = NULL;
/* size in database pages */
UNIV_INTERN ulint*	srv_data_file_sizes = NULL;

UNIV_INTERN my_bool	srv_track_changed_pages = FALSE;

UNIV_INTERN ulonglong	srv_max_bitmap_file_size = 100 * 1024 * 1024;

UNIV_INTERN ulonglong	srv_max_changed_pages = 0;

/** When TRUE, fake change transcations take S rather than X row locks.
    When FALSE, row locks are not taken at all. */
UNIV_INTERN my_bool	srv_fake_changes_locks = TRUE;

/* if TRUE, then we auto-extend the last data file */
UNIV_INTERN ibool	srv_auto_extend_last_data_file	= FALSE;
/* if != 0, this tells the max size auto-extending may increase the
last data file size */
UNIV_INTERN ulint	srv_last_file_size_max	= 0;
/* If the last data file is auto-extended, we add this
many pages to it at a time */
UNIV_INTERN ulong	srv_auto_extend_increment = 8;
UNIV_INTERN ulint*	srv_data_file_is_raw_partition = NULL;

/* If the following is TRUE we do not allow inserts etc. This protects
the user from forgetting the 'newraw' keyword to my.cnf */

UNIV_INTERN ibool	srv_created_new_raw	= FALSE;

UNIV_INTERN char*	srv_log_group_home_dir	= NULL;

UNIV_INTERN ulong	srv_n_log_files		= SRV_N_LOG_FILES_MAX;
/* size in database pages */
UNIV_INTERN ib_uint64_t	srv_log_file_size	= IB_UINT64_MAX;
UNIV_INTERN ib_uint64_t	srv_log_file_size_requested;
/* size in database pages */
UNIV_INTERN ulint	srv_log_buffer_size	= ULINT_MAX;
UNIV_INTERN uint	srv_flush_log_at_timeout = 1;
UNIV_INTERN ulong	srv_page_size		= UNIV_PAGE_SIZE_DEF;
UNIV_INTERN ulong	srv_page_size_shift	= UNIV_PAGE_SIZE_SHIFT_DEF;
UNIV_INTERN char	srv_use_global_flush_log_at_trx_commit	= TRUE;

/* Try to flush dirty pages so as to avoid IO bursts at
the checkpoints. */
UNIV_INTERN char	srv_adaptive_flushing	= TRUE;

UNIV_INTERN ulong	srv_show_locks_held	= 10;
UNIV_INTERN ulong	srv_show_verbose_locks	= 0;

/** Maximum number of times allowed to conditionally acquire
mutex before switching to blocking wait on the mutex */
#define MAX_MUTEX_NOWAIT	20

/** Check whether the number of failed nonblocking mutex
acquisition attempts exceeds maximum allowed value. If so,
srv_printf_innodb_monitor() will request mutex acquisition
with mutex_enter(), which will wait until it gets the mutex. */
#define MUTEX_NOWAIT(mutex_skipped)	((mutex_skipped) < MAX_MUTEX_NOWAIT)

#ifdef WITH_INNODB_DISALLOW_WRITES
UNIV_INTERN os_event_t	srv_allow_writes_event;
#endif /* WITH_INNODB_DISALLOW_WRITES */

/** The sort order table of the MySQL latin1_swedish_ci character set
collation */
UNIV_INTERN const byte*	srv_latin1_ordering;

/* use os/external memory allocator */
UNIV_INTERN my_bool	srv_use_sys_malloc	= TRUE;
/* requested size in kilobytes */
UNIV_INTERN ulint	srv_buf_pool_size	= ULINT_MAX;
/* force virtual page preallocation (prefault) */
UNIV_INTERN my_bool	srv_buf_pool_populate	= FALSE;
/* requested number of buffer pool instances */
UNIV_INTERN ulint       srv_buf_pool_instances  = 1;
/* number of locks to protect buf_pool->page_hash */
UNIV_INTERN ulong	srv_n_page_hash_locks = 16;
/** Scan depth for LRU flush batch i.e.: number of blocks scanned*/
UNIV_INTERN ulong	srv_LRU_scan_depth	= 1024;
/** whether or not to flush neighbors of a block */
UNIV_INTERN ulong	srv_flush_neighbors	= 1;
/* previously requested size */
UNIV_INTERN ulint	srv_buf_pool_old_size;
/* current size in kilobytes */
UNIV_INTERN ulint	srv_buf_pool_curr_size	= 0;
/* size in bytes */
UNIV_INTERN ulint	srv_mem_pool_size	= ULINT_MAX;
UNIV_INTERN ulint	srv_lock_table_size	= ULINT_MAX;

/** Query thread preflush algorithm */
UNIV_INTERN ulong	srv_foreground_preflush
	= SRV_FOREGROUND_PREFLUSH_EXP_BACKOFF;

/** The maximum time limit for a single LRU tail flush iteration by the page
cleaner thread */
UNIV_INTERN ulint	srv_cleaner_max_lru_time = 1000;

/** The maximum time limit for a single flush list flush iteration by the page
cleaner thread */
UNIV_INTERN ulint	srv_cleaner_max_flush_time = 1000;

/** Page cleaner flush list flush batches are further divided into this chunk
size  */
UNIV_INTERN ulint	srv_cleaner_flush_chunk_size = 100;

/** Page cleaner LRU list flush batches are further divided into this chunk
size  */
UNIV_INTERN ulint	srv_cleaner_lru_chunk_size = 100;

/** If free list length is lower than this percentage of srv_LRU_scan_depth,
page cleaner LRU flushes will issue flush batches to the same instance in a
row  */
UNIV_INTERN ulint	srv_cleaner_free_list_lwm = 10;

/** If TRUE, page cleaner heuristics use evicted instead of flushed page counts
for its heuristics  */
UNIV_INTERN my_bool	srv_cleaner_eviction_factor = FALSE;

/** Page cleaner LSN age factor formula option */
UNIV_INTERN ulong	srv_cleaner_lsn_age_factor
	= SRV_CLEANER_LSN_AGE_FACTOR_HIGH_CHECKPOINT;

/** Empty free list for a query thread handling algorithm option  */
UNIV_INTERN ulong	srv_empty_free_list_algorithm
	= SRV_EMPTY_FREE_LIST_BACKOFF;

/* This parameter is deprecated. Use srv_n_io_[read|write]_threads
instead. */
UNIV_INTERN ulint	srv_n_file_io_threads	= ULINT_MAX;
UNIV_INTERN ulint	srv_n_read_io_threads	= ULINT_MAX;
UNIV_INTERN ulint	srv_n_write_io_threads	= ULINT_MAX;

/* Switch to enable random read ahead. */
UNIV_INTERN my_bool	srv_random_read_ahead	= FALSE;

/* The log block size */
UNIV_INTERN ulint	srv_log_block_size	= 0;

/* User settable value of the number of pages that must be present
in the buffer cache and accessed sequentially for InnoDB to trigger a
readahead request. */
UNIV_INTERN ulong	srv_read_ahead_threshold	= 56;

#ifdef UNIV_LOG_ARCHIVE
UNIV_INTERN ibool		srv_log_archive_on	= FALSE;
UNIV_INTERN ibool		srv_archive_recovery	= 0;
UNIV_INTERN ib_uint64_t	srv_archive_recovery_limit_lsn;
#endif /* UNIV_LOG_ARCHIVE */

/* This parameter is used to throttle the number of insert buffers that are
merged in a batch. By increasing this parameter on a faster disk you can
possibly reduce the number of I/O operations performed to complete the
merge operation. The value of this parameter is used as is by the
background loop when the system is idle (low load), on a busy system
the parameter is scaled down by a factor of 4, this is to avoid putting
a heavier load on the I/O sub system. */

UNIV_INTERN ulong	srv_insert_buffer_batch_size = 20;

UNIV_INTERN char*	srv_file_flush_method_str = NULL;
UNIV_INTERN ulint	srv_unix_file_flush_method = SRV_UNIX_FSYNC;
UNIV_INTERN ulint	srv_win_file_flush_method = SRV_WIN_IO_UNBUFFERED;

UNIV_INTERN ulint	srv_max_n_open_files	  = 300;

/* Number of IO operations per second the server can do */
UNIV_INTERN ulong	srv_io_capacity         = 200;
UNIV_INTERN ulong	srv_max_io_capacity     = 400;

/* The InnoDB main thread tries to keep the ratio of modified pages
in the buffer pool to all database pages in the buffer pool smaller than
the following number. But it is not guaranteed that the value stays below
that during a time of heavy update/insert activity. */

UNIV_INTERN double	srv_max_buf_pool_modified_pct	= 75.0;
UNIV_INTERN double	srv_max_dirty_pages_pct_lwm	= 50.0;

/* This is the percentage of log capacity at which adaptive flushing,
if enabled, will kick in. */
UNIV_INTERN double	srv_adaptive_flushing_lwm	= 10.0;

/* Number of iterations over which adaptive flushing is averaged. */
UNIV_INTERN ulong	srv_flushing_avg_loops		= 30;

/* The tid of the cleaner thread */
UNIV_INTERN os_tid_t	srv_cleaner_tid;

/* The tid of the LRU manager thread */
UNIV_INTERN os_tid_t	srv_lru_manager_tid;

/* The tids of the purge threads */
UNIV_INTERN os_tid_t	srv_purge_tids[SRV_MAX_N_PURGE_THREADS];

/* The tids of the I/O threads */
UNIV_INTERN os_tid_t	srv_io_tids[SRV_MAX_N_IO_THREADS];

/* The tid of the master thread */
UNIV_INTERN os_tid_t	srv_master_tid;

/* The relative scheduling priority of the cleaner and LRU manager threads */
UNIV_INTERN ulint	srv_sched_priority_cleaner	= 19;

/* The relative scheduling priority of the purge threads */
UNIV_INTERN ulint	srv_sched_priority_purge	= 19;

/* The relative scheduling priority of the I/O threads */
UNIV_INTERN ulint	srv_sched_priority_io		= 19;

/* The relative scheduling priority of the master thread */
UNIV_INTERN ulint	srv_sched_priority_master	= 19;

/* The relative priority of the current thread.  If 0, low priority; if 1, high
priority.  */
UNIV_INTERN UNIV_THREAD_LOCAL ulint srv_current_thread_priority = 0;

/* The relative priority of the purge coordinator and worker threads.  */
UNIV_INTERN my_bool	srv_purge_thread_priority	= FALSE;

/* The relative priority of the I/O threads.  */
UNIV_INTERN my_bool	srv_io_thread_priority		= FALSE;

/* The relative priority of the cleaner thread.  */
UNIV_INTERN my_bool	srv_cleaner_thread_priority	= FALSE;

/* The relative priority of the master thread.  */
UNIV_INTERN my_bool	srv_master_thread_priority	= FALSE;

/* The number of purge threads to use.*/
UNIV_INTERN ulong	srv_n_purge_threads = 1;

/* the number of pages to purge in one batch */
UNIV_INTERN ulong	srv_purge_batch_size = 20;

/* Internal setting for "innodb_stats_method". Decides how InnoDB treats
NULL value when collecting statistics. By default, it is set to
SRV_STATS_NULLS_EQUAL(0), ie. all NULL value are treated equal */
UNIV_INTERN ulong srv_innodb_stats_method = SRV_STATS_NULLS_EQUAL;

UNIV_INTERN srv_stats_t	srv_stats;

/* structure to pass status variables to MySQL */
UNIV_INTERN export_var_t export_vars;

/** Normally 0. When nonzero, skip some phases of crash recovery,
starting from SRV_FORCE_IGNORE_CORRUPT, so that data can be recovered
by SELECT or mysqldump. When this is nonzero, we do not allow any user
modifications to the data. */
UNIV_INTERN ulong	srv_force_recovery;
#ifndef DBUG_OFF
/** Inject a crash at different steps of the recovery process.
This is for testing and debugging only. */
UNIV_INTERN ulong	srv_force_recovery_crash;
#endif /* !DBUG_OFF */

/** Print all user-level transactions deadlocks to mysqld stderr */

UNIV_INTERN my_bool	srv_print_all_deadlocks = FALSE;

/* Produce a stacktrace on long semaphore wait */
UNIV_INTERN my_bool     srv_use_stacktrace = FALSE;

/** Enable INFORMATION_SCHEMA.innodb_cmp_per_index */
UNIV_INTERN my_bool	srv_cmp_per_index_enabled = FALSE;

/* If the following is set to 1 then we do not run purge and insert buffer
merge to completion before shutdown. If it is set to 2, do not even flush the
buffer pool to data files at the shutdown: we effectively 'crash'
InnoDB (but lose no committed transactions). */
UNIV_INTERN ulint	srv_fast_shutdown	= 0;

/* Generate a innodb_status.<pid> file */
UNIV_INTERN ibool	srv_innodb_status	= FALSE;

/* When estimating number of different key values in an index, sample
this many index pages, there are 2 ways to calculate statistics:
* persistent stats that are calculated by ANALYZE TABLE and saved
  in the innodb database.
* quick transient stats, that are used if persistent stats for the given
  table/index are not found in the innodb database */
UNIV_INTERN unsigned long long	srv_stats_transient_sample_pages = 8;
UNIV_INTERN my_bool		srv_stats_persistent = TRUE;
UNIV_INTERN unsigned long long	srv_stats_persistent_sample_pages = 20;
UNIV_INTERN my_bool		srv_stats_auto_recalc = TRUE;

/* The number of rows modified before we calculate new statistics (default 0
= current limits) */
UNIV_INTERN unsigned long long srv_stats_modified_counter = 0;

/* Enable traditional statistic calculation based on number of configured
pages default true. */
UNIV_INTERN my_bool	srv_stats_sample_traditional = TRUE;

UNIV_INTERN ibool	srv_use_doublewrite_buf	= TRUE;

/** doublewrite buffer is 1MB is size i.e.: it can hold 128 16K pages.
The following parameter is the size of the buffer that is used for
batch flushing i.e.: LRU flushing and flush_list flushing. The rest
of the pages are used for single page flushing. */
UNIV_INTERN ulong	srv_doublewrite_batch_size	= 120;

UNIV_INTERN ulong	srv_replication_delay		= 0;

UNIV_INTERN ulong	srv_pass_corrupt_table = 0; /* 0:disable 1:enable */

UNIV_INTERN ulong	srv_log_checksum_algorithm =
	SRV_CHECKSUM_ALGORITHM_INNODB;

/*-------------------------------------------*/
#ifdef HAVE_MEMORY_BARRIER
/* No idea to wait long with memory barriers */
UNIV_INTERN ulong	srv_n_spin_wait_rounds	= 15;
#else
UNIV_INTERN ulong	srv_n_spin_wait_rounds	= 30;
#endif
UNIV_INTERN ulong	srv_spin_wait_delay	= 6;
UNIV_INTERN ibool	srv_priority_boost	= TRUE;

#ifdef UNIV_DEBUG
UNIV_INTERN ibool	srv_print_thread_releases	= FALSE;
UNIV_INTERN ibool	srv_print_lock_waits		= FALSE;
UNIV_INTERN ibool	srv_print_buf_io		= FALSE;
UNIV_INTERN ibool	srv_print_log_io		= FALSE;
UNIV_INTERN ibool	srv_print_latch_waits		= FALSE;
#endif /* UNIV_DEBUG */

static ulint		srv_n_rows_inserted_old		= 0;
static ulint		srv_n_rows_updated_old		= 0;
static ulint		srv_n_rows_deleted_old		= 0;
static ulint		srv_n_rows_read_old		= 0;
static ulint		srv_n_system_rows_inserted_old	= 0;
static ulint		srv_n_system_rows_updated_old	= 0;
static ulint		srv_n_system_rows_deleted_old	= 0;
static ulint		srv_n_system_rows_read_old	= 0;

UNIV_INTERN ulint	srv_truncated_status_writes	= 0;
UNIV_INTERN ulint	srv_available_undo_logs         = 0;

UNIV_INTERN ib_uint64_t srv_page_compression_saved      = 0;
UNIV_INTERN ib_uint64_t srv_page_compression_trim_sect512       = 0;
UNIV_INTERN ib_uint64_t srv_page_compression_trim_sect4096      = 0;
UNIV_INTERN ib_uint64_t srv_index_pages_written         = 0;
UNIV_INTERN ib_uint64_t srv_non_index_pages_written     = 0;
UNIV_INTERN ib_uint64_t srv_pages_page_compressed       = 0;
UNIV_INTERN ib_uint64_t srv_page_compressed_trim_op     = 0;
UNIV_INTERN ib_uint64_t srv_page_compressed_trim_op_saved     = 0;
UNIV_INTERN ib_uint64_t srv_index_page_decompressed     = 0;

/* Ensure status variables are on separate cache lines */

#ifdef __powerpc__
#define CACHE_LINE_SIZE 128
#else
#define CACHE_LINE_SIZE 64
#endif
#define CACHE_ALIGNED __attribute__ ((aligned (CACHE_LINE_SIZE)))

UNIV_INTERN byte
counters_pad_start[CACHE_LINE_SIZE] __attribute__((unused)) = {0};

UNIV_INTERN ulint		srv_read_views_memory CACHE_ALIGNED	= 0;
UNIV_INTERN ulint		srv_descriptors_memory CACHE_ALIGNED	= 0;

UNIV_INTERN byte
counters_pad_end[CACHE_LINE_SIZE] __attribute__((unused)) = {0};

/* Set the following to 0 if you want InnoDB to write messages on
stderr on startup/shutdown. */
UNIV_INTERN ibool	srv_print_verbose_log		= TRUE;
UNIV_INTERN my_bool	srv_print_innodb_monitor	= FALSE;
UNIV_INTERN my_bool	srv_print_innodb_lock_monitor	= FALSE;
UNIV_INTERN ibool	srv_print_innodb_tablespace_monitor = FALSE;
UNIV_INTERN ibool	srv_print_innodb_table_monitor = FALSE;

/* Array of English strings describing the current state of an
i/o handler thread */

UNIV_INTERN const char* srv_io_thread_op_info[SRV_MAX_N_IO_THREADS];
UNIV_INTERN const char* srv_io_thread_function[SRV_MAX_N_IO_THREADS];

UNIV_INTERN time_t	srv_last_monitor_time;

UNIV_INTERN ib_mutex_t	srv_innodb_monitor_mutex;

/* Mutex for locking srv_monitor_file. Not created if srv_read_only_mode */
UNIV_INTERN ib_mutex_t	srv_monitor_file_mutex;

#ifdef UNIV_PFS_MUTEX
# ifndef HAVE_ATOMIC_BUILTINS
/* Key to register server_mutex with performance schema */
UNIV_INTERN mysql_pfs_key_t	server_mutex_key;
# endif /* !HAVE_ATOMIC_BUILTINS */
/** Key to register srv_innodb_monitor_mutex with performance schema */
UNIV_INTERN mysql_pfs_key_t	srv_innodb_monitor_mutex_key;
/** Key to register srv_monitor_file_mutex with performance schema */
UNIV_INTERN mysql_pfs_key_t	srv_monitor_file_mutex_key;
/** Key to register srv_dict_tmpfile_mutex with performance schema */
UNIV_INTERN mysql_pfs_key_t	srv_dict_tmpfile_mutex_key;
/** Key to register the mutex with performance schema */
UNIV_INTERN mysql_pfs_key_t	srv_misc_tmpfile_mutex_key;
/** Key to register srv_sys_t::mutex with performance schema */
UNIV_INTERN mysql_pfs_key_t	srv_sys_mutex_key;
/** Key to register srv_sys_t::tasks_mutex with performance schema */
UNIV_INTERN mysql_pfs_key_t	srv_sys_tasks_mutex_key;
#endif /* UNIV_PFS_MUTEX */

/** Temporary file for innodb monitor output */
UNIV_INTERN FILE*	srv_monitor_file;
/** Mutex for locking srv_dict_tmpfile. Not created if srv_read_only_mode.
This mutex has a very high rank; threads reserving it should not
be holding any InnoDB latches. */
UNIV_INTERN ib_mutex_t	srv_dict_tmpfile_mutex;
/** Temporary file for output from the data dictionary */
UNIV_INTERN FILE*	srv_dict_tmpfile;
/** Mutex for locking srv_misc_tmpfile. Not created if srv_read_only_mode.
This mutex has a very low rank; threads reserving it should not
acquire any further latches or sleep before releasing this one. */
UNIV_INTERN ib_mutex_t	srv_misc_tmpfile_mutex;
/** Temporary file for miscellanous diagnostic output */
UNIV_INTERN FILE*	srv_misc_tmpfile;

UNIV_INTERN ulint	srv_main_thread_process_no	= 0;
UNIV_INTERN ulint	srv_main_thread_id		= 0;

/* The following counts are used by the srv_master_thread. */

/** Iterations of the loop bounded by 'srv_active' label. */
static ulint		srv_main_active_loops		= 0;
/** Iterations of the loop bounded by the 'srv_idle' label. */
static ulint		srv_main_idle_loops		= 0;
/** Iterations of the loop bounded by the 'srv_shutdown' label. */
static ulint		srv_main_shutdown_loops		= 0;
/** Log writes involving flush. */
static ulint		srv_log_writes_and_flush	= 0;

/* This is only ever touched by the master thread. It records the
time when the last flush of log file has happened. The master
thread ensures that we flush the log files at least once per
second. */
static time_t	srv_last_log_flush_time;

/* Interval in seconds at which various tasks are performed by the
master thread when server is active. In order to balance the workload,
we should try to keep intervals such that they are not multiple of
each other. For example, if we have intervals for various tasks
defined as 5, 10, 15, 60 then all tasks will be performed when
current_time % 60 == 0 and no tasks will be performed when
current_time % 5 != 0. */

# define	SRV_MASTER_CHECKPOINT_INTERVAL		(7)
# define	SRV_MASTER_PURGE_INTERVAL		(10)
#ifdef MEM_PERIODIC_CHECK
# define	SRV_MASTER_MEM_VALIDATE_INTERVAL	(13)
#endif /* MEM_PERIODIC_CHECK */
# define	SRV_MASTER_DICT_LRU_INTERVAL		(47)

/** Acquire the system_mutex. */
#define srv_sys_mutex_enter() do {			\
	mutex_enter(&srv_sys->mutex);			\
} while (0)

/** Test if the system mutex is owned. */
#define srv_sys_mutex_own() (mutex_own(&srv_sys->mutex)	\
			     && !srv_read_only_mode)

/** Release the system mutex. */
#define srv_sys_mutex_exit() do {			\
	mutex_exit(&srv_sys->mutex);			\
} while (0)

#define fetch_lock_wait_timeout(trx)			\
	((trx)->lock.allowed_to_wait			\
	 ? thd_lock_wait_timeout((trx)->mysql_thd)	\
	 : 0)

/** Simulate compression failures. */
UNIV_INTERN uint srv_simulate_comp_failures = 0;

/*
	IMPLEMENTATION OF THE SERVER MAIN PROGRAM
	=========================================

There is the following analogue between this database
server and an operating system kernel:

DB concept			equivalent OS concept
----------			---------------------
transaction		--	process;

query thread		--	thread;

lock			--	semaphore;

kernel			--	kernel;

query thread execution:
(a) without lock mutex
reserved		--	process executing in user mode;
(b) with lock mutex reserved
			--	process executing in kernel mode;

The server has several backgroind threads all running at the same
priority as user threads. It periodically checks if here is anything
happening in the server which requires intervention of the master
thread. Such situations may be, for example, when flushing of dirty
blocks is needed in the buffer pool or old version of database rows
have to be cleaned away (purged). The user can configure a separate
dedicated purge thread(s) too, in which case the master thread does not
do any purging.

The threads which we call user threads serve the queries of the MySQL
server. They run at normal priority.

When there is no activity in the system, also the master thread
suspends itself to wait for an event making the server totally silent.

There is still one complication in our server design. If a
background utility thread obtains a resource (e.g., mutex) needed by a user
thread, and there is also some other user activity in the system,
the user thread may have to wait indefinitely long for the
resource, as the OS does not schedule a background thread if
there is some other runnable user thread. This problem is called
priority inversion in real-time programming.

One solution to the priority inversion problem would be to keep record
of which thread owns which resource and in the above case boost the
priority of the background thread so that it will be scheduled and it
can release the resource.  This solution is called priority inheritance
in real-time programming.  A drawback of this solution is that the overhead
of acquiring a mutex increases slightly, maybe 0.2 microseconds on a 100
MHz Pentium, because the thread has to call os_thread_get_curr_id.  This may
be compared to 0.5 microsecond overhead for a mutex lock-unlock pair. Note
that the thread cannot store the information in the resource , say mutex,
itself, because competing threads could wipe out the information if it is
stored before acquiring the mutex, and if it stored afterwards, the
information is outdated for the time of one machine instruction, at least.
(To be precise, the information could be stored to lock_word in mutex if
the machine supports atomic swap.)

The above solution with priority inheritance may become actual in the
future, currently we do not implement any priority twiddling solution.
Our general aim is to reduce the contention of all mutexes by making
them more fine grained.

The thread table contains information of the current status of each
thread existing in the system, and also the event semaphores used in
suspending the master thread and utility threads when they have nothing
to do.  The thread table can be seen as an analogue to the process table
in a traditional Unix implementation. */

/** The server system struct */
struct srv_sys_t{
	ib_mutex_t	tasks_mutex;		/*!< variable protecting the
						tasks queue */
	UT_LIST_BASE_NODE_T(que_thr_t)
			tasks;			/*!< task queue */

	ib_mutex_t	mutex;			/*!< variable protecting the
						fields below. */
	ulint		n_sys_threads;		/*!< size of the sys_threads
						array */

	srv_slot_t*	sys_threads;		/*!< server thread table */

	ulint		n_threads_active[SRV_MASTER + 1];
						/*!< number of threads active
						in a thread class */

	srv_stats_t::ulint_ctr_1_t
			activity_count;		/*!< For tracking server
						activity */
};

#ifndef HAVE_ATOMIC_BUILTINS
/** Mutex protecting some server global variables. */
UNIV_INTERN ib_mutex_t	server_mutex;
#endif /* !HAVE_ATOMIC_BUILTINS */

static srv_sys_t*	srv_sys	= NULL;

/** Event to signal the monitor thread. */
UNIV_INTERN os_event_t	srv_monitor_event;

/** Event to signal the error thread */
UNIV_INTERN os_event_t	srv_error_event;

/** Event to signal the buffer pool dump/load thread */
UNIV_INTERN os_event_t	srv_buf_dump_event;

/** The buffer pool dump/load file name */
UNIV_INTERN char*	srv_buf_dump_filename;

/** Boolean config knobs that tell InnoDB to dump the buffer pool at shutdown
and/or load it during startup. */
UNIV_INTERN char	srv_buffer_pool_dump_at_shutdown = FALSE;
UNIV_INTERN char	srv_buffer_pool_load_at_startup = FALSE;

/** Slot index in the srv_sys->sys_threads array for the purge thread. */
static const ulint	SRV_PURGE_SLOT	= 1;

/** Slot index in the srv_sys->sys_threads array for the master thread. */
static const ulint	SRV_MASTER_SLOT = 0;

UNIV_INTERN os_event_t	srv_checkpoint_completed_event;

UNIV_INTERN os_event_t	srv_redo_log_tracked_event;

UNIV_INTERN bool	srv_redo_log_thread_started = false;

/*********************************************************************//**
Prints counters for work done by srv_master_thread. */
static
void
srv_print_master_thread_info(
/*=========================*/
	FILE  *file)    /* in: output stream */
{
	fprintf(file, "srv_master_thread loops: %lu srv_active, "
		"%lu srv_shutdown, %lu srv_idle\n",
		srv_main_active_loops,
		srv_main_shutdown_loops,
		srv_main_idle_loops);
	fprintf(file, "srv_master_thread log flush and writes: %lu\n",
		srv_log_writes_and_flush);
}

/*********************************************************************//**
Sets the info describing an i/o thread current state. */
UNIV_INTERN
void
srv_set_io_thread_op_info(
/*======================*/
	ulint		i,	/*!< in: the 'segment' of the i/o thread */
	const char*	str)	/*!< in: constant char string describing the
				state */
{
	ut_a(i < SRV_MAX_N_IO_THREADS);

	srv_io_thread_op_info[i] = str;
}

/*********************************************************************//**
Resets the info describing an i/o thread current state. */
UNIV_INTERN
void
srv_reset_io_thread_op_info()
/*=========================*/
{
	for (ulint i = 0; i < UT_ARR_SIZE(srv_io_thread_op_info); ++i) {
		srv_io_thread_op_info[i] = "not started yet";
	}
}

#ifdef UNIV_DEBUG
/*********************************************************************//**
Validates the type of a thread table slot.
@return TRUE if ok */
static
ibool
srv_thread_type_validate(
/*=====================*/
	srv_thread_type	type)	/*!< in: thread type */
{
	switch (type) {
	case SRV_NONE:
		break;
	case SRV_WORKER:
	case SRV_PURGE:
	case SRV_MASTER:
		return(TRUE);
	}
	ut_error;
	return(FALSE);
}
#endif /* UNIV_DEBUG */

/*********************************************************************//**
Gets the type of a thread table slot.
@return thread type */
static
srv_thread_type
srv_slot_get_type(
/*==============*/
	const srv_slot_t*	slot)	/*!< in: thread slot */
{
	srv_thread_type	type = slot->type;
	ut_ad(srv_thread_type_validate(type));
	return(type);
}

/*********************************************************************//**
Reserves a slot in the thread table for the current thread.
@return	reserved slot */
static
srv_slot_t*
srv_reserve_slot(
/*=============*/
	srv_thread_type	type)	/*!< in: type of the thread */
{
	srv_slot_t*	slot = 0;

	srv_sys_mutex_enter();

	ut_ad(srv_thread_type_validate(type));

	switch (type) {
	case SRV_MASTER:
		slot = &srv_sys->sys_threads[SRV_MASTER_SLOT];
		break;

	case SRV_PURGE:
		slot = &srv_sys->sys_threads[SRV_PURGE_SLOT];
		break;

	case SRV_WORKER:
		/* Find an empty slot, skip the master and purge slots. */
		for (slot = &srv_sys->sys_threads[2];
		     slot->in_use;
		     ++slot) {

			ut_a(slot < &srv_sys->sys_threads[
			     srv_sys->n_sys_threads]);
		}
		break;

	case SRV_NONE:
		ut_error;
	}

	ut_a(!slot->in_use);

	slot->in_use = TRUE;
	slot->suspended = FALSE;
	slot->type = type;

	ut_ad(srv_slot_get_type(slot) == type);

	++srv_sys->n_threads_active[type];

	srv_sys_mutex_exit();

	return(slot);
}

/*********************************************************************//**
Suspends the calling thread to wait for the event in its thread slot.
@return the current signal count of the event. */
static
ib_int64_t
srv_suspend_thread_low(
/*===================*/
	srv_slot_t*	slot)	/*!< in/out: thread slot */
{

	ut_ad(!srv_read_only_mode);
	ut_ad(srv_sys_mutex_own());

	ut_ad(slot->in_use);

	srv_thread_type	type = srv_slot_get_type(slot);

	switch (type) {
	case SRV_NONE:
		ut_error;

	case SRV_MASTER:
		/* We have only one master thread and it
		should be the first entry always. */
		ut_a(srv_sys->n_threads_active[type] == 1);
		break;

	case SRV_PURGE:
		/* We have only one purge coordinator thread
		and it should be the second entry always. */
		ut_a(srv_sys->n_threads_active[type] == 1);
		break;

	case SRV_WORKER:
		ut_a(srv_n_purge_threads > 1);
		ut_a(srv_sys->n_threads_active[type] > 0);
		break;
	}

	ut_a(!slot->suspended);
	slot->suspended = TRUE;

	ut_a(srv_sys->n_threads_active[type] > 0);

	srv_sys->n_threads_active[type]--;

	return(os_event_reset(slot->event));
}

/*********************************************************************//**
Suspends the calling thread to wait for the event in its thread slot.
@return the current signal count of the event. */
static
ib_int64_t
srv_suspend_thread(
/*===============*/
	srv_slot_t*	slot)	/*!< in/out: thread slot */
{
	srv_sys_mutex_enter();

	ib_int64_t	sig_count = srv_suspend_thread_low(slot);

	srv_sys_mutex_exit();

	return(sig_count);
}

/*********************************************************************//**
Releases threads of the type given from suspension in the thread table.
NOTE! The server mutex has to be reserved by the caller!
@return number of threads released: this may be less than n if not
        enough threads were suspended at the moment. */
UNIV_INTERN
ulint
srv_release_threads(
/*================*/
	srv_thread_type	type,	/*!< in: thread type */
	ulint		n)	/*!< in: number of threads to release */
{
	ulint		i;
	ulint		count	= 0;

	ut_ad(srv_thread_type_validate(type));
	ut_ad(n > 0);

	srv_sys_mutex_enter();

	for (i = 0; i < srv_sys->n_sys_threads; i++) {
		srv_slot_t*	slot;

		slot = &srv_sys->sys_threads[i];

		if (slot->in_use
		    && srv_slot_get_type(slot) == type
		    && slot->suspended) {

			switch (type) {
			case SRV_NONE:
				ut_error;

			case SRV_MASTER:
				/* We have only one master thread and it
				should be the first entry always. */
				ut_a(n == 1);
				ut_a(i == SRV_MASTER_SLOT);
				ut_a(srv_sys->n_threads_active[type] == 0);
				break;

			case SRV_PURGE:
				/* We have only one purge coordinator thread
				and it should be the second entry always. */
				ut_a(n == 1);
				ut_a(i == SRV_PURGE_SLOT);
				ut_a(srv_n_purge_threads > 0);
				ut_a(srv_sys->n_threads_active[type] == 0);
				break;

			case SRV_WORKER:
				ut_a(srv_n_purge_threads > 1);
				ut_a(srv_sys->n_threads_active[type]
				     < srv_n_purge_threads - 1);
				break;
			}

			slot->suspended = FALSE;

			++srv_sys->n_threads_active[type];

			os_event_set(slot->event);

			if (++count == n) {
				break;
			}
		}
	}

	srv_sys_mutex_exit();

	return(count);
}

/*********************************************************************//**
Release a thread's slot. */
static
void
srv_free_slot(
/*==========*/
	srv_slot_t*	slot)	/*!< in/out: thread slot */
{
	srv_sys_mutex_enter();

	if (!slot->suspended) {
		/* Mark the thread as inactive. */
		srv_suspend_thread_low(slot);
	}

	/* Free the slot for reuse. */
	ut_ad(slot->in_use);
	slot->in_use = FALSE;

	srv_sys_mutex_exit();
}

/*********************************************************************//**
Initializes the server. */
UNIV_INTERN
void
srv_init(void)
/*==========*/
{
	ulint	n_sys_threads = 0;
	ulint	srv_sys_sz = sizeof(*srv_sys);

#ifndef HAVE_ATOMIC_BUILTINS
	mutex_create(server_mutex_key, &server_mutex, SYNC_ANY_LATCH);
#endif /* !HAVE_ATOMIC_BUILTINS */

	mutex_create(srv_innodb_monitor_mutex_key,
		     &srv_innodb_monitor_mutex, SYNC_NO_ORDER_CHECK);

	if (!srv_read_only_mode) {

		/* Number of purge threads + master thread */
		n_sys_threads = srv_n_purge_threads + 1;

		srv_sys_sz += n_sys_threads * sizeof(*srv_sys->sys_threads);
	}

	srv_sys = static_cast<srv_sys_t*>(mem_zalloc(srv_sys_sz));

	srv_sys->n_sys_threads = n_sys_threads;

	if (!srv_read_only_mode) {

		mutex_create(srv_sys_mutex_key, &srv_sys->mutex, SYNC_THREADS);

		mutex_create(srv_sys_tasks_mutex_key,
			     &srv_sys->tasks_mutex, SYNC_ANY_LATCH);

		srv_sys->sys_threads = (srv_slot_t*) &srv_sys[1];

		for (ulint i = 0; i < srv_sys->n_sys_threads; ++i) {
			srv_slot_t*	slot = &srv_sys->sys_threads[i];

			slot->event = os_event_create();

			ut_a(slot->event);
		}

		srv_error_event = os_event_create();

		srv_monitor_event = os_event_create();

		srv_buf_dump_event = os_event_create();

		srv_checkpoint_completed_event = os_event_create();

		if (srv_track_changed_pages) {
			srv_redo_log_tracked_event = os_event_create();
			os_event_set(srv_redo_log_tracked_event);
		}

		UT_LIST_INIT(srv_sys->tasks);
	}

	/* page_zip_stat_per_index_mutex is acquired from:
	1. page_zip_compress() (after SYNC_FSP)
	2. page_zip_decompress()
	3. i_s_cmp_per_index_fill_low() (where SYNC_DICT is acquired)
	4. innodb_cmp_per_index_update(), no other latches
	since we do not acquire any other latches while holding this mutex,
	it can have very low level. We pick SYNC_ANY_LATCH for it. */

	mutex_create(
		page_zip_stat_per_index_mutex_key,
		&page_zip_stat_per_index_mutex, SYNC_ANY_LATCH);

	/* Create dummy indexes for infimum and supremum records */

	dict_ind_init();

	srv_conc_init();
#ifdef WITH_INNODB_DISALLOW_WRITES
	/* Writes have to be enabled on init or else we hang. Thus, we
	always set the event here regardless of innobase_disallow_writes.
	That flag will always be 0 at this point because it isn't settable
	via my.cnf or command line arg. */
	srv_allow_writes_event = os_event_create();
	os_event_set(srv_allow_writes_event);
#endif /* WITH_INNODB_DISALLOW_WRITES */

	/* Initialize some INFORMATION SCHEMA internal structures */
	trx_i_s_cache_init(trx_i_s_cache);

	ut_crc32_init();

	dict_mem_init();
}

/*********************************************************************//**
Frees the data structures created in srv_init(). */
UNIV_INTERN
void
srv_free(void)
/*==========*/
{
	srv_conc_free();

	/* The mutexes srv_sys->mutex and srv_sys->tasks_mutex should have
	been freed by sync_close() already. */
	mem_free(srv_sys);
	srv_sys = NULL;

	trx_i_s_cache_free(trx_i_s_cache);

	if (!srv_read_only_mode) {
		os_event_free(srv_buf_dump_event);
		srv_buf_dump_event = NULL;
	}
}

/*********************************************************************//**
Initializes the synchronization primitives, memory system, and the thread
local storage. */
UNIV_INTERN
void
srv_general_init(void)
/*==================*/
{
	ut_mem_init();
	/* Reset the system variables in the recovery module. */
	recv_sys_var_init();
	os_sync_init();
	sync_init();
	mem_init(srv_mem_pool_size);
	que_init();
	row_mysql_init();
}

/*********************************************************************//**
Normalizes init parameter values to use units we use inside InnoDB. */
static
void
srv_normalize_init_values(void)
/*===========================*/
{
	ulint	n;
	ulint	i;

	n = srv_n_data_files;

	for (i = 0; i < n; i++) {
		srv_data_file_sizes[i] = srv_data_file_sizes[i]
			* ((1024 * 1024) / UNIV_PAGE_SIZE);
	}

	srv_last_file_size_max = srv_last_file_size_max
		* ((1024 * 1024) / UNIV_PAGE_SIZE);

	srv_log_file_size = srv_log_file_size / UNIV_PAGE_SIZE;

	srv_log_buffer_size = srv_log_buffer_size / UNIV_PAGE_SIZE;

	srv_lock_table_size = 5 * (srv_buf_pool_size / UNIV_PAGE_SIZE);
}

/*********************************************************************//**
Boots the InnoDB server. */
UNIV_INTERN
void
srv_boot(void)
/*==========*/
{
	/* Transform the init parameter values given by MySQL to
	use units we use inside InnoDB: */

	srv_normalize_init_values();

	/* Initialize synchronization primitives, memory management, and thread
	local storage */

	srv_general_init();

	/* Initialize this module */

	srv_init();
	srv_mon_create();
}

/******************************************************************//**
Refreshes the values used to calculate per-second averages. */
static
void
srv_refresh_innodb_monitor_stats(void)
/*==================================*/
{
	mutex_enter(&srv_innodb_monitor_mutex);

	srv_last_monitor_time = time(NULL);

	os_aio_refresh_stats();

	btr_cur_n_sea_old = btr_cur_n_sea;
	btr_cur_n_non_sea_old = btr_cur_n_non_sea;

	log_refresh_stats();

	buf_refresh_io_stats_all();

	srv_n_rows_inserted_old = srv_stats.n_rows_inserted;
	srv_n_rows_updated_old = srv_stats.n_rows_updated;
	srv_n_rows_deleted_old = srv_stats.n_rows_deleted;
	srv_n_rows_read_old = srv_stats.n_rows_read;

	srv_n_system_rows_inserted_old = srv_stats.n_system_rows_inserted;
	srv_n_system_rows_updated_old = srv_stats.n_system_rows_updated;
	srv_n_system_rows_deleted_old = srv_stats.n_system_rows_deleted;
	srv_n_system_rows_read_old = srv_stats.n_system_rows_read;

	mutex_exit(&srv_innodb_monitor_mutex);
}

/******************************************************************//**
Outputs to a file the output of the InnoDB Monitor.
@return FALSE if not all information printed
due to failure to obtain necessary mutex */
UNIV_INTERN
ibool
srv_printf_innodb_monitor(
/*======================*/
	FILE*	file,		/*!< in: output stream */
	ibool	nowait,		/*!< in: whether to wait for the
				lock_sys_t:: mutex */
	ulint*	trx_start_pos,	/*!< out: file position of the start of
				the list of active transactions */
	ulint*	trx_end)	/*!< out: file position of the end of
				the list of active transactions */
{
	double	time_elapsed;
	time_t	current_time;
	ulint	n_reserved;
	ibool	ret;

	ulong	btr_search_sys_constant;
	ulong	btr_search_sys_variable;
	ulint	lock_sys_subtotal;
	ulint	recv_sys_subtotal;

	ulint	i;
	trx_t*	trx;

	mutex_enter(&srv_innodb_monitor_mutex);

	current_time = time(NULL);

	/* We add 0.001 seconds to time_elapsed to prevent division
	by zero if two users happen to call SHOW ENGINE INNODB STATUS at the
	same time */

	time_elapsed = difftime(current_time, srv_last_monitor_time)
		+ 0.001;

	srv_last_monitor_time = time(NULL);

	fputs("\n=====================================\n", file);

	ut_print_timestamp(file);
	fprintf(file,
		" INNODB MONITOR OUTPUT\n"
		"=====================================\n"
		"Per second averages calculated from the last %lu seconds\n",
		(ulong) time_elapsed);

	fputs("-----------------\n"
	      "BACKGROUND THREAD\n"
	      "-----------------\n", file);
	srv_print_master_thread_info(file);

	fputs("----------\n"
	      "SEMAPHORES\n"
	      "----------\n", file);
	sync_print(file);

	/* Conceptually, srv_innodb_monitor_mutex has a very high latching
	order level in sync0sync.h, while dict_foreign_err_mutex has a very
	low level 135. Therefore we can reserve the latter mutex here without
	a danger of a deadlock of threads. */

	mutex_enter(&dict_foreign_err_mutex);

	if (!srv_read_only_mode && ftell(dict_foreign_err_file) != 0L) {
		fputs("------------------------\n"
		      "LATEST FOREIGN KEY ERROR\n"
		      "------------------------\n", file);
		ut_copy_file(file, dict_foreign_err_file);
	}

	mutex_exit(&dict_foreign_err_mutex);

	/* Only if lock_print_info_summary proceeds correctly,
	before we call the lock_print_info_all_transactions
	to print all the lock information. IMPORTANT NOTE: This
	function acquires the lock mutex on success. */
	ret = lock_print_info_summary(file, nowait);

	if (ret) {
		if (trx_start_pos) {
			long	t = ftell(file);
			if (t < 0) {
				*trx_start_pos = ULINT_UNDEFINED;
			} else {
				*trx_start_pos = (ulint) t;
			}
		}

		/* NOTE: If we get here then we have the lock mutex. This
		function will release the lock mutex that we acquired when
		we called the lock_print_info_summary() function earlier. */

		lock_print_info_all_transactions(file);

		if (trx_end) {
			long	t = ftell(file);
			if (t < 0) {
				*trx_end = ULINT_UNDEFINED;
			} else {
				*trx_end = (ulint) t;
			}
		}
	}

	fputs("--------\n"
	      "FILE I/O\n"
	      "--------\n", file);
	os_aio_print(file);

	fputs("-------------------------------------\n"
	      "INSERT BUFFER AND ADAPTIVE HASH INDEX\n"
	      "-------------------------------------\n", file);
	ibuf_print(file);


	fprintf(file,
		"%.2f hash searches/s, %.2f non-hash searches/s\n",
		(btr_cur_n_sea - btr_cur_n_sea_old)
		/ time_elapsed,
		(btr_cur_n_non_sea - btr_cur_n_non_sea_old)
		/ time_elapsed);
	btr_cur_n_sea_old = btr_cur_n_sea;
	btr_cur_n_non_sea_old = btr_cur_n_non_sea;

	fputs("---\n"
	      "LOG\n"
	      "---\n", file);
	log_print(file);

	fputs("----------------------\n"
	      "BUFFER POOL AND MEMORY\n"
	      "----------------------\n", file);
	fprintf(file,
			"Total memory allocated " ULINTPF
			"; in additional pool allocated " ULINTPF "\n",
			ut_total_allocated_memory,
			mem_pool_get_reserved(mem_comm_pool));

	fprintf(file,
		"Total memory allocated by read views " ULINTPF "\n",
		os_atomic_increment_ulint(&srv_read_views_memory, 0));

	/* Calculate AHI constant and variable memory allocations */

	btr_search_sys_constant = 0;
	btr_search_sys_variable = 0;

	ut_ad(btr_search_sys->hash_tables);

	for (i = 0; i < btr_search_index_num; i++) {
		hash_table_t* ht = btr_search_sys->hash_tables[i];

		ut_ad(ht);
		ut_ad(ht->heap);

		/* Multiple mutexes/heaps are currently never used for adaptive
		hash index tables. */
		ut_ad(!ht->n_sync_obj);
		ut_ad(!ht->heaps);

		btr_search_sys_variable += mem_heap_get_size(ht->heap);
		btr_search_sys_constant += ht->n_cells * sizeof(hash_cell_t);
	}

	lock_sys_subtotal = 0;
	if (trx_sys) {
		mutex_enter(&trx_sys->mutex);
		trx = UT_LIST_GET_FIRST(trx_sys->mysql_trx_list);
		while (trx) {
			lock_sys_subtotal
				+= ((trx->lock.lock_heap)
				    ? mem_heap_get_size(trx->lock.lock_heap)
				    : 0);
			trx = UT_LIST_GET_NEXT(mysql_trx_list, trx);
		}
		mutex_exit(&trx_sys->mutex);
	}

	recv_sys_subtotal = ((recv_sys && recv_sys->addr_hash)
			? mem_heap_get_size(recv_sys->heap) : 0);

	fprintf(file,
			"Internal hash tables (constant factor + variable factor)\n"
			"    Adaptive hash index %lu \t(%lu + " ULINTPF ")\n"
			"    Page hash           %lu (buffer pool 0 only)\n"
			"    Dictionary cache    %lu \t(%lu + " ULINTPF ")\n"
			"    File system         %lu \t(%lu + " ULINTPF ")\n"
			"    Lock system         %lu \t(%lu + " ULINTPF ")\n"
			"    Recovery system     %lu \t(%lu + " ULINTPF ")\n",

			btr_search_sys_constant + btr_search_sys_variable,
			btr_search_sys_constant,
			btr_search_sys_variable,

			(ulong) (buf_pool_from_array(0)->page_hash->n_cells * sizeof(hash_cell_t)),

			(ulong) (dict_sys ? ((dict_sys->table_hash->n_cells
						+ dict_sys->table_id_hash->n_cells
						) * sizeof(hash_cell_t)
					+ dict_sys->size) : 0),
			(ulong) (dict_sys ? ((dict_sys->table_hash->n_cells
							+ dict_sys->table_id_hash->n_cells
							) * sizeof(hash_cell_t)) : 0),
			dict_sys ? (dict_sys->size) : 0,

			(ulong) (fil_system_hash_cells() * sizeof(hash_cell_t)
					+ fil_system_hash_nodes()),
			(ulong) (fil_system_hash_cells() * sizeof(hash_cell_t)),
			fil_system_hash_nodes(),

			(ulong) ((lock_sys ? (lock_sys->rec_hash->n_cells * sizeof(hash_cell_t)) : 0)
					+ lock_sys_subtotal),
			(ulong) (lock_sys ? (lock_sys->rec_hash->n_cells * sizeof(hash_cell_t)) : 0),
			lock_sys_subtotal,

			(ulong) (((recv_sys && recv_sys->addr_hash)
						? (recv_sys->addr_hash->n_cells * sizeof(hash_cell_t)) : 0)
					+ recv_sys_subtotal),
			(ulong) ((recv_sys && recv_sys->addr_hash)
					? (recv_sys->addr_hash->n_cells * sizeof(hash_cell_t)) : 0),
			recv_sys_subtotal);

	fprintf(file, "Dictionary memory allocated " ULINTPF "\n",
		dict_sys->size);

	buf_print_io(file);

	fputs("--------------\n"
	      "ROW OPERATIONS\n"
	      "--------------\n", file);
	fprintf(file, "%ld queries inside InnoDB, %lu queries in queue\n",
		(long) srv_conc_get_active_threads(),
		srv_conc_get_waiting_threads());

	mutex_enter(&trx_sys->mutex);

	fprintf(file, "%lu read views open inside InnoDB\n",
		UT_LIST_GET_LEN(trx_sys->view_list));

	fprintf(file, "%lu RW transactions active inside InnoDB\n",
		UT_LIST_GET_LEN(trx_sys->rw_trx_list));

	fprintf(file, "%lu RO transactions active inside InnoDB\n",
		UT_LIST_GET_LEN(trx_sys->ro_trx_list));

	fprintf(file, "%lu out of %lu descriptors used\n",
		trx_sys->descr_n_used, trx_sys->descr_n_max);

	if (UT_LIST_GET_LEN(trx_sys->view_list)) {
		read_view_t*	view = UT_LIST_GET_LAST(trx_sys->view_list);

		if (view) {
			fprintf(file, "---OLDEST VIEW---\n");
			read_view_print(file, view);
			fprintf(file, "-----------------\n");
		}
	}

	mutex_exit(&trx_sys->mutex);

	n_reserved = fil_space_get_n_reserved_extents(0);
	if (n_reserved > 0) {
		fprintf(file,
			"%lu tablespace extents now reserved for"
			" B-tree split operations\n",
			(ulong) n_reserved);
	}

#ifdef UNIV_LINUX
	fprintf(file, "Main thread process no. %lu, id %lu, state: %s\n",
		(ulong) srv_main_thread_process_no,
		(ulong) srv_main_thread_id,
		srv_main_thread_op_info);
#else
	fprintf(file, "Main thread id %lu, state: %s\n",
		(ulong) srv_main_thread_id,
		srv_main_thread_op_info);
#endif
	fprintf(file,
		"Number of rows inserted " ULINTPF
		", updated " ULINTPF ", deleted " ULINTPF
		", read " ULINTPF "\n",
		(ulint) srv_stats.n_rows_inserted,
		(ulint) srv_stats.n_rows_updated,
		(ulint) srv_stats.n_rows_deleted,
		(ulint) srv_stats.n_rows_read);
	fprintf(file,
		"%.2f inserts/s, %.2f updates/s,"
		" %.2f deletes/s, %.2f reads/s\n",
		((ulint) srv_stats.n_rows_inserted - srv_n_rows_inserted_old)
		/ time_elapsed,
		((ulint) srv_stats.n_rows_updated - srv_n_rows_updated_old)
		/ time_elapsed,
		((ulint) srv_stats.n_rows_deleted - srv_n_rows_deleted_old)
		/ time_elapsed,
		((ulint) srv_stats.n_rows_read - srv_n_rows_read_old)
		/ time_elapsed);
	fprintf(file,
		"Number of system rows inserted " ULINTPF
		", updated " ULINTPF ", deleted " ULINTPF
		", read " ULINTPF "\n",
		(ulint) srv_stats.n_system_rows_inserted,
		(ulint) srv_stats.n_system_rows_updated,
		(ulint) srv_stats.n_system_rows_deleted,
		(ulint) srv_stats.n_system_rows_read);
	fprintf(file,
		"%.2f inserts/s, %.2f updates/s,"
		" %.2f deletes/s, %.2f reads/s\n",
		((ulint) srv_stats.n_system_rows_inserted
		 - srv_n_system_rows_inserted_old) / time_elapsed,
		((ulint) srv_stats.n_system_rows_updated
		 - srv_n_system_rows_updated_old) / time_elapsed,
		((ulint) srv_stats.n_system_rows_deleted
		 - srv_n_system_rows_deleted_old) / time_elapsed,
		((ulint) srv_stats.n_system_rows_read
		 - srv_n_system_rows_read_old) / time_elapsed);
	srv_n_rows_inserted_old = srv_stats.n_rows_inserted;
	srv_n_rows_updated_old = srv_stats.n_rows_updated;
	srv_n_rows_deleted_old = srv_stats.n_rows_deleted;
	srv_n_rows_read_old = srv_stats.n_rows_read;
	srv_n_system_rows_inserted_old = srv_stats.n_system_rows_inserted;
	srv_n_system_rows_updated_old = srv_stats.n_system_rows_updated;
	srv_n_system_rows_deleted_old = srv_stats.n_system_rows_deleted;
	srv_n_system_rows_read_old = srv_stats.n_system_rows_read;

	fputs("----------------------------\n"
	      "END OF INNODB MONITOR OUTPUT\n"
	      "============================\n", file);
	mutex_exit(&srv_innodb_monitor_mutex);
	fflush(file);

	return(ret);
}

/******************************************************************//**
Function to pass InnoDB status variables to MySQL */
UNIV_INTERN
void
srv_export_innodb_status(void)
/*==========================*/
{
	buf_pool_stat_t		stat;
	buf_pools_list_size_t	buf_pools_list_size;
	ulint			LRU_len;
	ulint			free_len;
	ulint			flush_list_len;
	ulint			mem_adaptive_hash, mem_dictionary;
	read_view_t*		oldest_view;
	ulint			i;

	buf_get_total_stat(&stat);
	buf_get_total_list_len(&LRU_len, &free_len, &flush_list_len);
	buf_get_total_list_size_in_bytes(&buf_pools_list_size);

	mem_adaptive_hash = 0;

	ut_ad(btr_search_sys->hash_tables);

	for (i = 0; i < btr_search_index_num; i++) {
		hash_table_t*	ht = btr_search_sys->hash_tables[i];

		ut_ad(ht);
		ut_ad(ht->heap);
		/* Multiple mutexes/heaps are currently never used for adaptive
		hash index tables. */
		ut_ad(!ht->n_sync_obj);
		ut_ad(!ht->heaps);

		mem_adaptive_hash += mem_heap_get_size(ht->heap);
		mem_adaptive_hash += ht->n_cells * sizeof(hash_cell_t);
	}

	mem_dictionary = (dict_sys ? ((dict_sys->table_hash->n_cells
					+ dict_sys->table_id_hash->n_cells
				      ) * sizeof(hash_cell_t)
				+ dict_sys->size) : 0);

	mutex_enter(&srv_innodb_monitor_mutex);

	export_vars.innodb_data_pending_reads =
		os_n_pending_reads;

	export_vars.innodb_data_pending_writes =
		os_n_pending_writes;

	export_vars.innodb_data_pending_fsyncs =
		fil_n_pending_log_flushes
		+ fil_n_pending_tablespace_flushes;
	export_vars.innodb_adaptive_hash_hash_searches
		= btr_cur_n_sea;
	export_vars.innodb_adaptive_hash_non_hash_searches
		= btr_cur_n_non_sea;
	export_vars.innodb_background_log_sync
		= srv_log_writes_and_flush;

	export_vars.innodb_data_fsyncs = os_n_fsyncs;

	export_vars.innodb_data_read = srv_stats.data_read;

	export_vars.innodb_data_reads = os_n_file_reads;

	export_vars.innodb_data_writes = os_n_file_writes;

	export_vars.innodb_data_written = srv_stats.data_written;

	export_vars.innodb_buffer_pool_read_requests = stat.n_page_gets;

	export_vars.innodb_buffer_pool_write_requests =
		srv_stats.buf_pool_write_requests;

	export_vars.innodb_buffer_pool_wait_free =
		srv_stats.buf_pool_wait_free;

	export_vars.innodb_buffer_pool_pages_flushed =
		srv_stats.buf_pool_flushed;

	export_vars.innodb_buffer_pool_reads = srv_stats.buf_pool_reads;

	export_vars.innodb_buffer_pool_read_ahead_rnd =
		stat.n_ra_pages_read_rnd;

	export_vars.innodb_buffer_pool_read_ahead =
		stat.n_ra_pages_read;

	export_vars.innodb_buffer_pool_read_ahead_evicted =
		stat.n_ra_pages_evicted;

	export_vars.innodb_buffer_pool_pages_LRU_flushed =
		stat.buf_lru_flush_page_count;

	export_vars.innodb_buffer_pool_pages_data = LRU_len;

	export_vars.innodb_buffer_pool_bytes_data =
		buf_pools_list_size.LRU_bytes
		+ buf_pools_list_size.unzip_LRU_bytes;

	export_vars.innodb_buffer_pool_pages_dirty = flush_list_len;

	export_vars.innodb_buffer_pool_bytes_dirty =
		buf_pools_list_size.flush_list_bytes;

	export_vars.innodb_buffer_pool_pages_free = free_len;

	export_vars.innodb_deadlocks = srv_stats.lock_deadlock_count;

#ifdef UNIV_DEBUG
	export_vars.innodb_buffer_pool_pages_latched =
		buf_get_latched_pages_number();
#endif /* UNIV_DEBUG */
	export_vars.innodb_buffer_pool_pages_total = buf_pool_get_n_pages();

	export_vars.innodb_buffer_pool_pages_misc =
		buf_pool_get_n_pages() - LRU_len - free_len;

	export_vars.innodb_buffer_pool_pages_made_young
		= stat.n_pages_made_young;
	export_vars.innodb_buffer_pool_pages_made_not_young
		= stat.n_pages_not_made_young;
	export_vars.innodb_buffer_pool_pages_old = 0;
	for (i = 0; i < srv_buf_pool_instances; i++) {
		buf_pool_t*	buf_pool = buf_pool_from_array(i);
		export_vars.innodb_buffer_pool_pages_old
			+= buf_pool->LRU_old_len;
	}
	export_vars.innodb_checkpoint_age
		= (log_sys->lsn - log_sys->last_checkpoint_lsn);
	export_vars.innodb_checkpoint_max_age
		= log_sys->max_checkpoint_age;
	export_vars.innodb_history_list_length
		= trx_sys->rseg_history_len;
	ibuf_export_ibuf_status(
			&export_vars.innodb_ibuf_size,
			&export_vars.innodb_ibuf_free_list,
			&export_vars.innodb_ibuf_segment_size,
			&export_vars.innodb_ibuf_merges,
			&export_vars.innodb_ibuf_merged_inserts,
			&export_vars.innodb_ibuf_merged_delete_marks,
			&export_vars.innodb_ibuf_merged_deletes,
			&export_vars.innodb_ibuf_discarded_inserts,
			&export_vars.innodb_ibuf_discarded_delete_marks,
			&export_vars.innodb_ibuf_discarded_deletes);
	export_vars.innodb_lsn_current
		= log_sys->lsn;
	export_vars.innodb_lsn_flushed
		= log_sys->flushed_to_disk_lsn;
	export_vars.innodb_lsn_last_checkpoint
		= log_sys->last_checkpoint_lsn;
	export_vars.innodb_master_thread_active_loops
		= srv_main_active_loops;
	export_vars.innodb_master_thread_idle_loops
		= srv_main_idle_loops;
	export_vars.innodb_max_trx_id
		= trx_sys->max_trx_id;
	export_vars.innodb_mem_adaptive_hash
		= mem_adaptive_hash;
	export_vars.innodb_mem_dictionary
		= mem_dictionary;
	export_vars.innodb_mem_total
		= ut_total_allocated_memory;
	export_vars.innodb_mutex_os_waits
		= mutex_os_wait_count;
	export_vars.innodb_mutex_spin_rounds
		= mutex_spin_round_count;
	export_vars.innodb_mutex_spin_waits
		= mutex_spin_wait_count;
	export_vars.innodb_s_lock_os_waits
		= rw_lock_stats.rw_s_os_wait_count;
	export_vars.innodb_s_lock_spin_rounds
		= rw_lock_stats.rw_s_spin_round_count;
	export_vars.innodb_s_lock_spin_waits
		= rw_lock_stats.rw_s_spin_wait_count;
	export_vars.innodb_x_lock_os_waits
		= rw_lock_stats.rw_x_os_wait_count;
	export_vars.innodb_x_lock_spin_rounds
		= rw_lock_stats.rw_x_spin_round_count;
	export_vars.innodb_x_lock_spin_waits
		= rw_lock_stats.rw_x_spin_wait_count;

	oldest_view = UT_LIST_GET_LAST(trx_sys->view_list);
	export_vars.innodb_oldest_view_low_limit_trx_id
		= oldest_view ? oldest_view->low_limit_id : 0;

	export_vars.innodb_purge_trx_id = purge_sys->limit.trx_no;
	export_vars.innodb_purge_undo_no = purge_sys->limit.undo_no;
	export_vars.innodb_current_row_locks
		= lock_sys->rec_num;

#ifdef HAVE_ATOMIC_BUILTINS
	export_vars.innodb_have_atomic_builtins = 1;
#else
	export_vars.innodb_have_atomic_builtins = 0;
#endif
	export_vars.innodb_page_size = UNIV_PAGE_SIZE;

	export_vars.innodb_log_waits = srv_stats.log_waits;

	export_vars.innodb_os_log_written = srv_stats.os_log_written;

	export_vars.innodb_os_log_fsyncs = fil_n_log_flushes;

	export_vars.innodb_os_log_pending_fsyncs = fil_n_pending_log_flushes;

	export_vars.innodb_os_log_pending_writes =
		srv_stats.os_log_pending_writes;

	export_vars.innodb_log_write_requests = srv_stats.log_write_requests;

	export_vars.innodb_log_writes = srv_stats.log_writes;

	export_vars.innodb_dblwr_pages_written =
		srv_stats.dblwr_pages_written;

	export_vars.innodb_dblwr_writes = srv_stats.dblwr_writes;

	export_vars.innodb_pages_created = stat.n_pages_created;

	export_vars.innodb_pages_read = stat.n_pages_read;

	export_vars.innodb_pages_written = stat.n_pages_written;

	export_vars.innodb_row_lock_waits = srv_stats.n_lock_wait_count;

	export_vars.innodb_row_lock_current_waits =
		srv_stats.n_lock_wait_current_count;

	export_vars.innodb_row_lock_time = srv_stats.n_lock_wait_time / 1000;

	if (srv_stats.n_lock_wait_count > 0) {

		export_vars.innodb_row_lock_time_avg = (ulint)
			(srv_stats.n_lock_wait_time
			 / 1000 / srv_stats.n_lock_wait_count);

	} else {
		export_vars.innodb_row_lock_time_avg = 0;
	}

	export_vars.innodb_row_lock_time_max =
		lock_sys->n_lock_max_wait_time / 1000;

	export_vars.innodb_rows_read = srv_stats.n_rows_read;

	export_vars.innodb_rows_inserted = srv_stats.n_rows_inserted;

	export_vars.innodb_rows_updated = srv_stats.n_rows_updated;

	export_vars.innodb_rows_deleted = srv_stats.n_rows_deleted;

	export_vars.innodb_system_rows_read = srv_stats.n_system_rows_read;

	export_vars.innodb_system_rows_inserted =
		srv_stats.n_system_rows_inserted;

	export_vars.innodb_system_rows_updated =
		srv_stats.n_system_rows_updated;

	export_vars.innodb_system_rows_deleted =
		srv_stats.n_system_rows_deleted;

	export_vars.innodb_num_open_files = fil_n_file_opened;

	export_vars.innodb_truncated_status_writes =
		srv_truncated_status_writes;

	export_vars.innodb_available_undo_logs = srv_available_undo_logs;
	export_vars.innodb_read_views_memory
		= os_atomic_increment_ulint(&srv_read_views_memory, 0);
	export_vars.innodb_descriptors_memory
		= os_atomic_increment_ulint(&srv_descriptors_memory, 0);

	export_vars.innodb_page_compression_saved = srv_stats.page_compression_saved;
	export_vars.innodb_page_compression_trim_sect512 = srv_stats.page_compression_trim_sect512;
	export_vars.innodb_page_compression_trim_sect4096 = srv_stats.page_compression_trim_sect4096;
	export_vars.innodb_index_pages_written = srv_stats.index_pages_written;
	export_vars.innodb_non_index_pages_written = srv_stats.non_index_pages_written;
	export_vars.innodb_pages_page_compressed = srv_stats.pages_page_compressed;
	export_vars.innodb_page_compressed_trim_op = srv_stats.page_compressed_trim_op;
	export_vars.innodb_page_compressed_trim_op_saved = srv_stats.page_compressed_trim_op_saved;
	export_vars.innodb_pages_page_decompressed = srv_stats.pages_page_decompressed;

#ifdef UNIV_DEBUG
	rw_lock_s_lock(&purge_sys->latch);
	trx_id_t	done_trx_no	= purge_sys->done.trx_no;
	trx_id_t	up_limit_id	= purge_sys->view
		? purge_sys->view->up_limit_id
		: 0;
	rw_lock_s_unlock(&purge_sys->latch);

	mutex_enter(&trx_sys->mutex);
	trx_id_t	max_trx_id	= trx_sys->rw_max_trx_id;
	mutex_exit(&trx_sys->mutex);

	if (!done_trx_no || max_trx_id < done_trx_no - 1) {
		export_vars.innodb_purge_trx_id_age = 0;
	} else {
		export_vars.innodb_purge_trx_id_age =
			(ulint) (max_trx_id - done_trx_no + 1);
	}

	if (!up_limit_id
	    || max_trx_id < up_limit_id) {
		export_vars.innodb_purge_view_trx_id_age = 0;
	} else {
		export_vars.innodb_purge_view_trx_id_age =
			(ulint) (max_trx_id - up_limit_id);
	}
#endif /* UNIV_DEBUG */

	mutex_exit(&srv_innodb_monitor_mutex);
}

/*********************************************************************//**
A thread which prints the info output by various InnoDB monitors.
@return	a dummy parameter */
extern "C" UNIV_INTERN
os_thread_ret_t
DECLARE_THREAD(srv_monitor_thread)(
/*===============================*/
	void*	arg __attribute__((unused)))
			/*!< in: a dummy parameter required by
			os_thread_create */
{
	ib_int64_t	sig_count;
	double		time_elapsed;
	time_t		current_time;
	time_t		last_table_monitor_time;
	time_t		last_tablespace_monitor_time;
	time_t		last_monitor_time;
	ulint		mutex_skipped;
	ibool		last_srv_print_monitor;

	ut_ad(!srv_read_only_mode);

#ifdef UNIV_DEBUG_THREAD_CREATION
	fprintf(stderr, "Lock timeout thread starts, id %lu\n",
		os_thread_pf(os_thread_get_curr_id()));
#endif /* UNIV_DEBUG_THREAD_CREATION */

#ifdef UNIV_PFS_THREAD
	pfs_register_thread(srv_monitor_thread_key);
#endif /* UNIV_PFS_THREAD */
	srv_monitor_active = TRUE;

	UT_NOT_USED(arg);
	srv_last_monitor_time = ut_time();
	last_table_monitor_time = ut_time();
	last_tablespace_monitor_time = ut_time();
	last_monitor_time = ut_time();
	mutex_skipped = 0;
	last_srv_print_monitor = srv_print_innodb_monitor;
loop:
	/* Wake up every 5 seconds to see if we need to print
	monitor information or if signalled at shutdown. */

	sig_count = os_event_reset(srv_monitor_event);

	os_event_wait_time_low(srv_monitor_event, 5000000, sig_count);

	current_time = ut_time();

	time_elapsed = difftime(current_time, last_monitor_time);

	if (time_elapsed > 15) {
		last_monitor_time = ut_time();

		if (srv_print_innodb_monitor) {
			/* Reset mutex_skipped counter everytime
			srv_print_innodb_monitor changes. This is to
			ensure we will not be blocked by lock_sys->mutex
			for short duration information printing,
			such as requested by sync_array_print_long_waits() */
			if (!last_srv_print_monitor) {
				mutex_skipped = 0;
				last_srv_print_monitor = TRUE;
			}

			if (!srv_printf_innodb_monitor(stderr,
						MUTEX_NOWAIT(mutex_skipped),
						NULL, NULL)) {
				mutex_skipped++;
			} else {
				/* Reset the counter */
				mutex_skipped = 0;
			}
		} else {
			last_srv_print_monitor = FALSE;
		}


		/* We don't create the temp files or associated
		mutexes in read-only-mode */

		if (!srv_read_only_mode && srv_innodb_status) {
			mutex_enter(&srv_monitor_file_mutex);
			rewind(srv_monitor_file);
			if (!srv_printf_innodb_monitor(srv_monitor_file,
						MUTEX_NOWAIT(mutex_skipped),
						NULL, NULL)) {
				mutex_skipped++;
			} else {
				mutex_skipped = 0;
			}

			os_file_set_eof(srv_monitor_file);
			mutex_exit(&srv_monitor_file_mutex);
		}

		if (srv_print_innodb_tablespace_monitor
		    && difftime(current_time,
				last_tablespace_monitor_time) > 60) {
			last_tablespace_monitor_time = ut_time();

			fputs("========================"
			      "========================\n",
			      stderr);

			ut_print_timestamp(stderr);

			fputs(" INNODB TABLESPACE MONITOR OUTPUT\n"
			      "========================"
			      "========================\n",
			      stderr);

			fsp_print(0);
			fputs("Validating tablespace\n", stderr);
			fsp_validate(0);
			fputs("Validation ok\n"
			      "---------------------------------------\n"
			      "END OF INNODB TABLESPACE MONITOR OUTPUT\n"
			      "=======================================\n",
			      stderr);
		}

		if (srv_print_innodb_table_monitor
		    && difftime(current_time, last_table_monitor_time) > 60) {

			last_table_monitor_time = ut_time();

			fprintf(stderr, "Warning: %s\n",
				DEPRECATED_MSG_INNODB_TABLE_MONITOR);

			fputs("===========================================\n",
			      stderr);

			ut_print_timestamp(stderr);

			fputs(" INNODB TABLE MONITOR OUTPUT\n"
			      "===========================================\n",
			      stderr);
			dict_print();

			fputs("-----------------------------------\n"
			      "END OF INNODB TABLE MONITOR OUTPUT\n"
			      "==================================\n",
			      stderr);

			fprintf(stderr, "Warning: %s\n",
				DEPRECATED_MSG_INNODB_TABLE_MONITOR);
		}
	}

	if (srv_shutdown_state >= SRV_SHUTDOWN_CLEANUP) {
		goto exit_func;
	}

	if (srv_print_innodb_monitor
	    || srv_print_innodb_lock_monitor
	    || srv_print_innodb_tablespace_monitor
	    || srv_print_innodb_table_monitor) {
		goto loop;
	}

	goto loop;

exit_func:
	srv_monitor_active = FALSE;

	/* We count the number of threads in os_thread_exit(). A created
	thread should always use that to exit and not use return() to exit. */

	os_thread_exit(NULL);

	OS_THREAD_DUMMY_RETURN;
}

/*********************************************************************//**
A thread which prints warnings about semaphore waits which have lasted
too long. These can be used to track bugs which cause hangs.
@return	a dummy parameter */
extern "C" UNIV_INTERN
os_thread_ret_t
DECLARE_THREAD(srv_error_monitor_thread)(
/*=====================================*/
	void*	arg __attribute__((unused)))
			/*!< in: a dummy parameter required by
			os_thread_create */
{
	/* number of successive fatal timeouts observed */
	ulint		fatal_cnt	= 0;
	lsn_t		old_lsn;
	lsn_t		new_lsn;
	ib_int64_t	sig_count;
	/* longest waiting thread for a semaphore */
	os_thread_id_t	waiter		= os_thread_get_curr_id();
	os_thread_id_t	old_waiter	= waiter;
	/* the semaphore that is being waited for */
	const void*	sema		= NULL;
	const void*	old_sema	= NULL;

	ut_ad(!srv_read_only_mode);

	old_lsn = srv_start_lsn;

#ifdef UNIV_DEBUG_THREAD_CREATION
	fprintf(stderr, "Error monitor thread starts, id %lu\n",
		os_thread_pf(os_thread_get_curr_id()));
#endif /* UNIV_DEBUG_THREAD_CREATION */

#ifdef UNIV_PFS_THREAD
	pfs_register_thread(srv_error_monitor_thread_key);
#endif /* UNIV_PFS_THREAD */
	srv_error_monitor_active = TRUE;

loop:
	/* Try to track a strange bug reported by Harald Fuchs and others,
	where the lsn seems to decrease at times */

        /* We have to use nowait to ensure we don't block */
	new_lsn= log_get_lsn_nowait();

	if (new_lsn && new_lsn < old_lsn) {
		ut_print_timestamp(stderr);
		fprintf(stderr,
			"  InnoDB: Error: old log sequence number " LSN_PF
			" was greater\n"
			"InnoDB: than the new log sequence number " LSN_PF "!\n"
			"InnoDB: Please submit a bug report"
			" to http://bugs.mysql.com\n",
			old_lsn, new_lsn);
		ut_ad(0);
	}

        if (new_lsn)
		old_lsn = new_lsn;

	if (difftime(time(NULL), srv_last_monitor_time) > 60) {
		/* We referesh InnoDB Monitor values so that averages are
		printed from at most 60 last seconds */

		srv_refresh_innodb_monitor_stats();
	}

	/* Update the statistics collected for deciding LRU
	eviction policy. */
	buf_LRU_stat_update();

	/* In case mutex_exit is not a memory barrier, it is
	theoretically possible some threads are left waiting though
	the semaphore is already released. Wake up those threads: */

	sync_arr_wake_threads_if_sema_free();

	if (sync_array_print_long_waits(&waiter, &sema)
	    && sema == old_sema && os_thread_eq(waiter, old_waiter)) {
#if defined(WITH_WSREP) && defined(WITH_INNODB_DISALLOW_WRITES)
	  if (srv_allow_writes_event->is_set) {
#endif /* WITH_WSREP */
		fatal_cnt++;
#if defined(WITH_WSREP) && defined(WITH_INNODB_DISALLOW_WRITES)
	  } else {
		fprintf(stderr,
			"WSREP: avoiding InnoDB self crash due to long "
			"semaphore wait of  > %lu seconds\n"
			"Server is processing SST donor operation, "
			"fatal_cnt now: %lu",
			(ulong) srv_fatal_semaphore_wait_threshold, fatal_cnt);
	  }
#endif /* WITH_WSREP */
		if (fatal_cnt > 10) {

			fprintf(stderr,
				"InnoDB: Error: semaphore wait has lasted"
				" > %lu seconds\n"
				"InnoDB: We intentionally crash the server,"
				" because it appears to be hung.\n",
				(ulong) srv_fatal_semaphore_wait_threshold);

			ut_error;
		}
	} else {
		fatal_cnt = 0;
		old_waiter = waiter;
		old_sema = sema;
	}

	if (srv_kill_idle_transaction && trx_sys) {
		trx_t*	trx;
		time_t	now;
rescan_idle:
		now = time(NULL);
		mutex_enter(&trx_sys->mutex);
		trx = UT_LIST_GET_FIRST(trx_sys->mysql_trx_list);
		while (trx) {
			if (!trx_state_eq(trx, TRX_STATE_NOT_STARTED)
			    && trx_state_eq(trx, TRX_STATE_ACTIVE)
			    && trx->mysql_thd
			    && innobase_thd_is_idle(trx->mysql_thd)) {
				ib_int64_t	start_time = innobase_thd_get_start_time(trx->mysql_thd);
				ulong		thd_id = innobase_thd_get_thread_id(trx->mysql_thd);

				if (trx->last_stmt_start != start_time) {
					trx->idle_start = now;
					trx->last_stmt_start = start_time;
				} else if (difftime(now, trx->idle_start)
					   > srv_kill_idle_transaction) {
					/* kill the session */
					mutex_exit(&trx_sys->mutex);
					innobase_thd_kill(thd_id);
					goto rescan_idle;
				}
			}
			trx = UT_LIST_GET_NEXT(mysql_trx_list, trx);
		}
		mutex_exit(&trx_sys->mutex);
	}

	/* Flush stderr so that a database user gets the output
	to possible MySQL error file */

	fflush(stderr);

	sig_count = os_event_reset(srv_error_event);

	os_event_wait_time_low(srv_error_event, 1000000, sig_count);

	if (srv_shutdown_state < SRV_SHUTDOWN_CLEANUP) {

		goto loop;
	}

	srv_error_monitor_active = FALSE;

	/* We count the number of threads in os_thread_exit(). A created
	thread should always use that to exit and not use return() to exit. */

	os_thread_exit(NULL);

	OS_THREAD_DUMMY_RETURN;
}

/******************************************************************//**
Increment the server activity count. */
UNIV_INTERN
void
srv_inc_activity_count(void)
/*========================*/
{
	srv_sys->activity_count.inc();
}

/**********************************************************************//**
Check whether any background thread is active. If so return the thread
type.
@return SRV_NONE if all are suspended or have exited, thread
type if any are still active. */
UNIV_INTERN
srv_thread_type
srv_get_active_thread_type(void)
/*============================*/
{
	srv_thread_type ret = SRV_NONE;

	if (srv_read_only_mode) {
		return(SRV_NONE);
	}

	srv_sys_mutex_enter();

	for (ulint i = SRV_WORKER; i <= SRV_MASTER; ++i) {
		if (srv_sys->n_threads_active[i] != 0) {
			ret = static_cast<srv_thread_type>(i);
			break;
		}
	}

	srv_sys_mutex_exit();

	/* Check only on shutdown. */
	if (ret == SRV_NONE
	    && srv_shutdown_state != SRV_SHUTDOWN_NONE
	    && trx_purge_state() != PURGE_STATE_DISABLED
	    && trx_purge_state() != PURGE_STATE_EXIT) {

		ret = SRV_PURGE;
	}

	return(ret);
}

/**********************************************************************//**
Check whether any background thread are active. If so print which thread
is active. Send the threads wakeup signal.
@return name of thread that is active or NULL */
UNIV_INTERN
const char*
srv_any_background_threads_are_active(void)
/*=======================================*/
{
	const char*	thread_active = NULL;

	if (srv_read_only_mode) {
		return(NULL);
	} else if (srv_error_monitor_active) {
		thread_active = "srv_error_monitor_thread";
	} else if (lock_sys->timeout_thread_active) {
		thread_active = "srv_lock_timeout thread";
	} else if (srv_monitor_active) {
		thread_active = "srv_monitor_thread";
	} else if (srv_buf_dump_thread_active) {
		thread_active = "buf_dump_thread";
	} else if (srv_dict_stats_thread_active) {
		thread_active = "dict_stats_thread";
	}

	os_event_set(srv_error_event);
	os_event_set(srv_monitor_event);
	os_event_set(srv_buf_dump_event);
	os_event_set(lock_sys->timeout_event);
	os_event_set(dict_stats_event);

	return(thread_active);
}

/******************************************************************//**
A thread which follows the redo log and outputs the changed page bitmap.
@return a dummy value */
extern "C" UNIV_INTERN
os_thread_ret_t
DECLARE_THREAD(srv_redo_log_follow_thread)(
/*=======================================*/
	void*	arg __attribute__((unused)))	/*!< in: a dummy parameter
						     required by
						     os_thread_create */
{
	ut_ad(!srv_read_only_mode);

#ifdef UNIV_DEBUG_THREAD_CREATION
	fprintf(stderr, "Redo log follower thread starts, id %lu\n",
		os_thread_pf(os_thread_get_curr_id()));
#endif

#ifdef UNIV_PFS_THREAD
	pfs_register_thread(srv_log_tracking_thread_key);
#endif

	my_thread_init();
	srv_redo_log_thread_started = true;

	do {
		os_event_wait(srv_checkpoint_completed_event);
		os_event_reset(srv_checkpoint_completed_event);

#ifdef UNIV_DEBUG
		if (!srv_track_changed_pages) {
			continue;
		}
#endif

		if (srv_shutdown_state < SRV_SHUTDOWN_LAST_PHASE) {
			if (!log_online_follow_redo_log()) {
				/* TODO: sync with I_S log tracking status? */
				ib_logf(IB_LOG_LEVEL_ERROR,
					"log tracking bitmap write failed, "
					"stopping log tracking thread!\n");
				break;
			}
			os_event_set(srv_redo_log_tracked_event);
		}

	} while (srv_shutdown_state < SRV_SHUTDOWN_LAST_PHASE);

	srv_track_changed_pages = FALSE;
	log_online_read_shutdown();
	os_event_set(srv_redo_log_tracked_event);
	srv_redo_log_thread_started = false; /* Defensive, not required */

	my_thread_end();
	os_thread_exit(NULL);

	OS_THREAD_DUMMY_RETURN;
}

/*************************************************************//**
Removes old archived transaction log files.
Both parameters couldn't be provided at the same time */
dberr_t
purge_archived_logs(
	time_t	before_date,		/*!< in: all files modified
					before timestamp should be removed */
	lsn_t	before_no)		/*!< in: files with this number in name
					and earler should be removed */
{
	log_group_t*	group = UT_LIST_GET_FIRST(log_sys->log_groups);

	os_file_dir_t	dir;
	os_file_stat_t	fileinfo;
	char		archived_log_filename[OS_FILE_MAX_PATH];
	char		namegen[OS_FILE_MAX_PATH];
	ulint		dirnamelen;

	if (srv_arch_dir) {
		dir = os_file_opendir(srv_arch_dir, FALSE);
		if (!dir) {
			ib_logf(IB_LOG_LEVEL_WARN,
				"opening archived log directory %s failed. "
				"Purge archived logs are not available\n",
				srv_arch_dir);
			/* failed to open directory */
			return(DB_ERROR);
		}
	} else {
		/* log archive directory is not specified */
		return(DB_ERROR);
	}

	dirnamelen = strlen(srv_arch_dir);

	memcpy(archived_log_filename, srv_arch_dir, dirnamelen);
	if (dirnamelen &&
		archived_log_filename[dirnamelen - 1] != SRV_PATH_SEPARATOR) {
		archived_log_filename[dirnamelen++] = SRV_PATH_SEPARATOR;
	}

	memset(&fileinfo, 0, sizeof(fileinfo));
	while(!os_file_readdir_next_file(srv_arch_dir, dir,
				&fileinfo) ) {
		if (strncmp(fileinfo.name,
			IB_ARCHIVED_LOGS_PREFIX, IB_ARCHIVED_LOGS_PREFIX_LEN)) {
			continue;
		}
		if (dirnamelen + strlen(fileinfo.name) + 2 > OS_FILE_MAX_PATH)
			continue;

		snprintf(archived_log_filename + dirnamelen, OS_FILE_MAX_PATH,
				"%s", fileinfo.name);

		if (before_no) {
			ib_uint64_t log_file_no = strtoull(fileinfo.name +
					IB_ARCHIVED_LOGS_PREFIX_LEN,
					NULL, 10);
			if (log_file_no == 0 || before_no <= log_file_no) {
				continue;
			}
		} else {
			fileinfo.mtime = 0;
			if (os_file_get_status(archived_log_filename,
					&fileinfo, false) != DB_SUCCESS ||
					fileinfo.mtime == 0) {
				continue;
			}

			if (before_date == 0 || fileinfo.mtime > before_date) {
				continue;
			}
		}

		/* We are going to delete archived file. Acquire log_sys->mutex
		to make sure that we are the only who try to delete file. This
		also prevents log system from using this file. Do not delete
		file if it is currently in progress of writting or have
		pending IO. This is enforced by checking:
		  1. fil_space_contains_node.
		  2. group->archived_offset % group->file_size != 0, i.e. 
		     there is archive in progress and we are going to delete it.
		This covers 3 cases:
		  a. Usual case when we have one archive in progress,
		     both 1 and 2 are TRUE
		  b. When we have more then 1 archive in fil_space,
		     this can happen when flushed LSN range crosses file
		     boundary
		  c. When we have empty fil_space, but existing file will be
		     opened once archiving operation is requested. This usually
		     happens on startup.
		*/

		mutex_enter(&log_sys->mutex);

		log_archived_file_name_gen(namegen, sizeof(namegen),
					   group->id, group->archived_file_no);

		if (fil_space_contains_node(group->archive_space_id,
					    archived_log_filename) ||
		    (group->archived_offset % group->file_size != 0 &&
		     strcmp(namegen, archived_log_filename) == 0)) {

			mutex_exit(&log_sys->mutex);
			continue;
		}

		if (!os_file_delete_if_exists(innodb_file_data_key,
					     archived_log_filename)) {

			ib_logf(IB_LOG_LEVEL_WARN,
				"can't delete archived log file %s.\n",
				archived_log_filename);

			mutex_exit(&log_sys->mutex);
			os_file_closedir(dir);

			return(DB_ERROR);
		}

		mutex_exit(&log_sys->mutex);
	}

	os_file_closedir(dir);

	return(DB_SUCCESS);
}

/*******************************************************************//**
Tells the InnoDB server that there has been activity in the database
and wakes up the master thread if it is suspended (not sleeping). Used
in the MySQL interface. Note that there is a small chance that the master
thread stays suspended (we do not protect our operation with the
srv_sys_t->mutex, for performance reasons). */
UNIV_INTERN
void
srv_active_wake_master_thread(void)
/*===============================*/
{
	if (srv_read_only_mode) {
		return;
	}

	ut_ad(!srv_sys_mutex_own());

	srv_inc_activity_count();

	if (srv_sys->n_threads_active[SRV_MASTER] == 0) {
		srv_slot_t*	slot;

		srv_sys_mutex_enter();

		slot = &srv_sys->sys_threads[SRV_MASTER_SLOT];

		/* Only if the master thread has been started. */

		if (slot->in_use) {
			ut_a(srv_slot_get_type(slot) == SRV_MASTER);

			if (slot->suspended) {

				slot->suspended = FALSE;

				++srv_sys->n_threads_active[SRV_MASTER];

				os_event_set(slot->event);
			}
		}

		srv_sys_mutex_exit();
	}
}

/*******************************************************************//**
Tells the purge thread that there has been activity in the database
and wakes up the purge thread if it is suspended (not sleeping).  Note
that there is a small chance that the purge thread stays suspended
(we do not protect our check with the srv_sys_t:mutex and the
purge_sys->latch, for performance reasons). */
UNIV_INTERN
void
srv_wake_purge_thread_if_not_active(void)
/*=====================================*/
{
	ut_ad(!srv_sys_mutex_own());

	if (purge_sys->state == PURGE_STATE_RUN
	    && srv_sys->n_threads_active[SRV_PURGE] == 0) {

		srv_release_threads(SRV_PURGE, 1);
	}
}

/*******************************************************************//**
Wakes up the master thread if it is suspended or being suspended. */
UNIV_INTERN
void
srv_wake_master_thread(void)
/*========================*/
{
	ut_ad(!srv_sys_mutex_own());

	srv_inc_activity_count();

	srv_release_threads(SRV_MASTER, 1);
}

/*******************************************************************//**
Get current server activity count. We don't hold srv_sys::mutex while
reading this value as it is only used in heuristics.
@return activity count. */
UNIV_INTERN
ulint
srv_get_activity_count(void)
/*========================*/
{
	return(srv_sys->activity_count);
}

/*******************************************************************//**
Check if there has been any activity.
@return FALSE if no change in activity counter. */
UNIV_INTERN
ibool
srv_check_activity(
/*===============*/
	ulint		old_activity_count)	/*!< in: old activity count */
{
	return(srv_sys->activity_count != old_activity_count);
}

/********************************************************************//**
The master thread is tasked to ensure that flush of log file happens
once every second in the background. This is to ensure that not more
than one second of trxs are lost in case of crash when
innodb_flush_logs_at_trx_commit != 1 */
static
void
srv_sync_log_buffer_in_background(void)
/*===================================*/
{
	time_t	current_time = time(NULL);

	srv_main_thread_op_info = "flushing log";
	if (difftime(current_time, srv_last_log_flush_time)
	    >= srv_flush_log_at_timeout) {
		log_buffer_sync_in_background(TRUE);
		srv_last_log_flush_time = current_time;
		srv_log_writes_and_flush++;
	}
}

/********************************************************************//**
Make room in the table cache by evicting an unused table.
@return number of tables evicted. */
static
ulint
srv_master_evict_from_table_cache(
/*==============================*/
	ulint	pct_check)	/*!< in: max percent to check */
{
	ulint	n_tables_evicted = 0;

	rw_lock_x_lock(&dict_operation_lock);

	dict_mutex_enter_for_mysql();

	n_tables_evicted = dict_make_room_in_cache(
		innobase_get_table_cache_size(), pct_check);

	dict_mutex_exit_for_mysql();

	rw_lock_x_unlock(&dict_operation_lock);

	return(n_tables_evicted);
}

/*********************************************************************//**
This function prints progress message every 60 seconds during server
shutdown, for any activities that master thread is pending on. */
static
void
srv_shutdown_print_master_pending(
/*==============================*/
	ib_time_t*	last_print_time,	/*!< last time the function
						print the message */
	ulint		n_tables_to_drop,	/*!< number of tables to
						be dropped */
	ulint		n_bytes_merged)		/*!< number of change buffer
						just merged */
{
	ib_time_t	current_time;
	double		time_elapsed;

	current_time = ut_time();
	time_elapsed = ut_difftime(current_time, *last_print_time);

	if (time_elapsed > 60) {
		*last_print_time = ut_time();

		if (n_tables_to_drop) {
			ut_print_timestamp(stderr);
			fprintf(stderr, "  InnoDB: Waiting for "
				"%lu table(s) to be dropped\n",
				(ulong) n_tables_to_drop);
		}

		/* Check change buffer merge, we only wait for change buffer
		merge if it is a slow shutdown */
		if (!srv_fast_shutdown && n_bytes_merged) {
			ut_print_timestamp(stderr);
			fprintf(stderr, "  InnoDB: Waiting for change "
				"buffer merge to complete\n"
				"  InnoDB: number of bytes of change buffer "
				"just merged:  %lu\n",
				n_bytes_merged);
		}
	}
}

/*********************************************************************//**
Perform the tasks that the master thread is supposed to do when the
server is active. There are two types of tasks. The first category is
of such tasks which are performed at each inovcation of this function.
We assume that this function is called roughly every second when the
server is active. The second category is of such tasks which are
performed at some interval e.g.: purge, dict_LRU cleanup etc. */
static
void
srv_master_do_active_tasks(void)
/*============================*/
{
	ib_time_t	cur_time = ut_time();
	ullint		counter_time = ut_time_us(NULL);

	/* First do the tasks that we are suppose to do at each
	invocation of this function. */

	++srv_main_active_loops;

	MONITOR_INC(MONITOR_MASTER_ACTIVE_LOOPS);

	/* ALTER TABLE in MySQL requires on Unix that the table handler
	can drop tables lazily after there no longer are SELECT
	queries to them. */
	srv_main_thread_op_info = "doing background drop tables";
	row_drop_tables_for_mysql_in_background();
	MONITOR_INC_TIME_IN_MICRO_SECS(
		MONITOR_SRV_BACKGROUND_DROP_TABLE_MICROSECOND, counter_time);

	if (srv_shutdown_state > 0) {
		return;
	}

	/* make sure that there is enough reusable space in the redo
	log files */
	srv_main_thread_op_info = "checking free log space";
	log_free_check();

	/* Do an ibuf merge */
	srv_main_thread_op_info = "doing insert buffer merge";
	counter_time = ut_time_us(NULL);
	ibuf_contract_in_background(0, FALSE);
	MONITOR_INC_TIME_IN_MICRO_SECS(
		MONITOR_SRV_IBUF_MERGE_MICROSECOND, counter_time);

	/* Flush logs if needed */
	srv_main_thread_op_info = "flushing log";
	srv_sync_log_buffer_in_background();
	MONITOR_INC_TIME_IN_MICRO_SECS(
		MONITOR_SRV_LOG_FLUSH_MICROSECOND, counter_time);

	/* Now see if various tasks that are performed at defined
	intervals need to be performed. */

#ifdef MEM_PERIODIC_CHECK
	/* Check magic numbers of every allocated mem block once in
	SRV_MASTER_MEM_VALIDATE_INTERVAL seconds */
	if (cur_time % SRV_MASTER_MEM_VALIDATE_INTERVAL == 0) {
		mem_validate_all_blocks();
		MONITOR_INC_TIME_IN_MICRO_SECS(
			MONITOR_SRV_MEM_VALIDATE_MICROSECOND, counter_time);
	}
#endif
	if (srv_shutdown_state > 0) {
		return;
	}

	if (srv_shutdown_state > 0) {
		return;
	}

	if (cur_time % SRV_MASTER_DICT_LRU_INTERVAL == 0) {
		srv_main_thread_op_info = "enforcing dict cache limit";
		srv_master_evict_from_table_cache(50);
		MONITOR_INC_TIME_IN_MICRO_SECS(
			MONITOR_SRV_DICT_LRU_MICROSECOND, counter_time);
	}

	if (srv_shutdown_state > 0) {
		return;
	}

	/* Make a new checkpoint */
	if (cur_time % SRV_MASTER_CHECKPOINT_INTERVAL == 0) {
		srv_main_thread_op_info = "making checkpoint";
		log_checkpoint(TRUE, FALSE, TRUE);
		MONITOR_INC_TIME_IN_MICRO_SECS(
			MONITOR_SRV_CHECKPOINT_MICROSECOND, counter_time);
	}
}

/*********************************************************************//**
Perform the tasks that the master thread is supposed to do whenever the
server is idle. We do check for the server state during this function
and if the server has entered the shutdown phase we may return from
the function without completing the required tasks.
Note that the server can move to active state when we are executing this
function but we don't check for that as we are suppose to perform more
or less same tasks when server is active. */
static
void
srv_master_do_idle_tasks(void)
/*==========================*/
{
	ullint	counter_time;

	++srv_main_idle_loops;

	MONITOR_INC(MONITOR_MASTER_IDLE_LOOPS);


	/* ALTER TABLE in MySQL requires on Unix that the table handler
	can drop tables lazily after there no longer are SELECT
	queries to them. */
	counter_time = ut_time_us(NULL);
	srv_main_thread_op_info = "doing background drop tables";
	row_drop_tables_for_mysql_in_background();
	MONITOR_INC_TIME_IN_MICRO_SECS(
		MONITOR_SRV_BACKGROUND_DROP_TABLE_MICROSECOND,
			 counter_time);

	if (srv_shutdown_state > 0) {
		return;
	}

	/* make sure that there is enough reusable space in the redo
	log files */
	srv_main_thread_op_info = "checking free log space";
	log_free_check();

	/* Do an ibuf merge */
	counter_time = ut_time_us(NULL);
	srv_main_thread_op_info = "doing insert buffer merge";
	ibuf_contract_in_background(0, TRUE);
	MONITOR_INC_TIME_IN_MICRO_SECS(
		MONITOR_SRV_IBUF_MERGE_MICROSECOND, counter_time);

	if (srv_shutdown_state > 0) {
		return;
	}

	srv_main_thread_op_info = "enforcing dict cache limit";
	srv_master_evict_from_table_cache(100);
	MONITOR_INC_TIME_IN_MICRO_SECS(
		MONITOR_SRV_DICT_LRU_MICROSECOND, counter_time);

	/* Flush logs if needed */
	srv_sync_log_buffer_in_background();
	MONITOR_INC_TIME_IN_MICRO_SECS(
		MONITOR_SRV_LOG_FLUSH_MICROSECOND, counter_time);

	if (srv_shutdown_state > 0) {
		return;
	}

	/* Make a new checkpoint */
	srv_main_thread_op_info = "making checkpoint";
	log_checkpoint(TRUE, FALSE, TRUE);
	MONITOR_INC_TIME_IN_MICRO_SECS(MONITOR_SRV_CHECKPOINT_MICROSECOND,
				       counter_time);

	if (srv_shutdown_state > 0) {
		return;
	}

	if (srv_log_arch_expire_sec) {
		srv_main_thread_op_info = "purging archived logs";
		purge_archived_logs(ut_time() - srv_log_arch_expire_sec,
				0);
	}
}

/*********************************************************************//**
Perform the tasks during shutdown. The tasks that we do at shutdown
depend on srv_fast_shutdown:
2 => very fast shutdown => do no book keeping
1 => normal shutdown => clear drop table queue and make checkpoint
0 => slow shutdown => in addition to above do complete purge and ibuf
merge
@return TRUE if some work was done. FALSE otherwise */
static
ibool
srv_master_do_shutdown_tasks(
/*=========================*/
	ib_time_t*	last_print_time)/*!< last time the function
					print the message */
{
	ulint		n_bytes_merged = 0;
	ulint		n_tables_to_drop = 0;

	ut_ad(!srv_read_only_mode);

	++srv_main_shutdown_loops;

	ut_a(srv_shutdown_state > 0);

	/* In very fast shutdown none of the following is necessary */
	if (srv_fast_shutdown == 2) {
		return(FALSE);
	}

	/* ALTER TABLE in MySQL requires on Unix that the table handler
	can drop tables lazily after there no longer are SELECT
	queries to them. */
	srv_main_thread_op_info = "doing background drop tables";
	n_tables_to_drop = row_drop_tables_for_mysql_in_background();

	/* make sure that there is enough reusable space in the redo
	log files */
	srv_main_thread_op_info = "checking free log space";
	log_free_check();

	/* In case of normal shutdown we don't do ibuf merge or purge */
	if (srv_fast_shutdown == 1) {
		goto func_exit;
	}

	/* Do an ibuf merge */
	srv_main_thread_op_info = "doing insert buffer merge";
	n_bytes_merged = ibuf_contract_in_background(0, TRUE);

	/* Flush logs if needed */
	srv_sync_log_buffer_in_background();

func_exit:
	/* Make a new checkpoint about once in 10 seconds */
	srv_main_thread_op_info = "making checkpoint";
	log_checkpoint(TRUE, FALSE, FALSE);

	/* Print progress message every 60 seconds during shutdown */
	if (srv_shutdown_state > 0 && srv_print_verbose_log) {
		srv_shutdown_print_master_pending(
			last_print_time, n_tables_to_drop, n_bytes_merged);
	}

	return(n_bytes_merged || n_tables_to_drop);
}

/*********************************************************************//**
Puts master thread to sleep. At this point we are using polling to
service various activities. Master thread sleeps for one second before
checking the state of the server again */
static
void
srv_master_sleep(void)
/*==================*/
{
	srv_main_thread_op_info = "sleeping";
	os_thread_sleep(1000000);
	srv_main_thread_op_info = "";
}

/*********************************************************************//**
The master thread controlling the server.
@return	a dummy parameter */
extern "C" UNIV_INTERN
os_thread_ret_t
DECLARE_THREAD(srv_master_thread)(
/*==============================*/
	void*	arg __attribute__((unused)))
			/*!< in: a dummy parameter required by
			os_thread_create */
{
	srv_slot_t*	slot;
	ulint		old_activity_count = srv_get_activity_count();
	ib_time_t	last_print_time;

	ut_ad(!srv_read_only_mode);

	srv_master_tid = os_thread_get_tid();

	os_thread_set_priority(srv_master_tid, srv_sched_priority_master);

#ifdef UNIV_DEBUG_THREAD_CREATION
	fprintf(stderr, "Master thread starts, id %lu\n",
		os_thread_pf(os_thread_get_curr_id()));
#endif /* UNIV_DEBUG_THREAD_CREATION */

#ifdef UNIV_PFS_THREAD
	pfs_register_thread(srv_master_thread_key);
#endif /* UNIV_PFS_THREAD */

	srv_main_thread_process_no = os_proc_get_number();
	srv_main_thread_id = os_thread_pf(os_thread_get_curr_id());

	slot = srv_reserve_slot(SRV_MASTER);
	ut_a(slot == srv_sys->sys_threads);

	last_print_time = ut_time();
loop:
	if (srv_force_recovery >= SRV_FORCE_NO_BACKGROUND) {
		goto suspend_thread;
	}

	while (srv_shutdown_state == SRV_SHUTDOWN_NONE) {

		srv_master_sleep();

		MONITOR_INC(MONITOR_MASTER_THREAD_SLEEP);

		srv_current_thread_priority = srv_master_thread_priority;

		if (srv_check_activity(old_activity_count)) {
			old_activity_count = srv_get_activity_count();
			srv_master_do_active_tasks();
		} else {
			srv_master_do_idle_tasks();
		}
	}

	while (srv_master_do_shutdown_tasks(&last_print_time)) {

		/* Shouldn't loop here in case of very fast shutdown */
		ut_ad(srv_fast_shutdown < 2);
	}

suspend_thread:
	srv_main_thread_op_info = "suspending";

	srv_suspend_thread(slot);

	/* DO NOT CHANGE THIS STRING. innobase_start_or_create_for_mysql()
	waits for database activity to die down when converting < 4.1.x
	databases, and relies on this string being exactly as it is. InnoDB
	manual also mentions this string in several places. */
	srv_main_thread_op_info = "waiting for server activity";

	os_event_wait(slot->event);

	if (srv_shutdown_state == SRV_SHUTDOWN_EXIT_THREADS) {
		os_thread_exit(NULL);
	}

	goto loop;

	OS_THREAD_DUMMY_RETURN;	/* Not reached, avoid compiler warning */
}

/*********************************************************************//**
Check if purge should stop.
@return true if it should shutdown. */
static
bool
srv_purge_should_exit(
/*==============*/
	ulint		n_purged)	/*!< in: pages purged in last batch */
{
	switch (srv_shutdown_state) {
	case SRV_SHUTDOWN_NONE:
		/* Normal operation. */
		break;

	case SRV_SHUTDOWN_CLEANUP:
	case SRV_SHUTDOWN_EXIT_THREADS:
		/* Exit unless slow shutdown requested or all done. */
		return(srv_fast_shutdown != 0 || n_purged == 0);

	case SRV_SHUTDOWN_LAST_PHASE:
	case SRV_SHUTDOWN_FLUSH_PHASE:
		ut_error;
	}

	return(false);
}

/*********************************************************************//**
Fetch and execute a task from the work queue.
@return	true if a task was executed */
static
bool
srv_task_execute(void)
/*==================*/
{
	que_thr_t*	thr = NULL;

	ut_ad(!srv_read_only_mode);
	ut_a(srv_force_recovery < SRV_FORCE_NO_BACKGROUND);

	mutex_enter(&srv_sys->tasks_mutex);

	if (UT_LIST_GET_LEN(srv_sys->tasks) > 0) {

		thr = UT_LIST_GET_FIRST(srv_sys->tasks);

		ut_a(que_node_get_type(thr->child) == QUE_NODE_PURGE);

		UT_LIST_REMOVE(queue, srv_sys->tasks, thr);
	}

	mutex_exit(&srv_sys->tasks_mutex);

	if (thr != NULL) {

		que_run_threads(thr);

		os_atomic_inc_ulint(
			&purge_sys->bh_mutex, &purge_sys->n_completed, 1);

		srv_inc_activity_count();
	}

	return(thr != NULL);
}

static ulint purge_tid_i = 0;

/*********************************************************************//**
Worker thread that reads tasks from the work queue and executes them.
@return	a dummy parameter */
extern "C" UNIV_INTERN
os_thread_ret_t
DECLARE_THREAD(srv_worker_thread)(
/*==============================*/
	void*	arg __attribute__((unused)))	/*!< in: a dummy parameter
						required by os_thread_create */
{
	srv_slot_t*	slot;
	ulint		tid_i = os_atomic_increment_ulint(&purge_tid_i, 1);

	ut_ad(tid_i < srv_n_purge_threads);
	ut_ad(!srv_read_only_mode);
	ut_a(srv_force_recovery < SRV_FORCE_NO_BACKGROUND);

	srv_purge_tids[tid_i] = os_thread_get_tid();
	os_thread_set_priority(srv_purge_tids[tid_i],
			       srv_sched_priority_purge);

#ifdef UNIV_DEBUG_THREAD_CREATION
	ut_print_timestamp(stderr);
	fprintf(stderr, " InnoDB: worker thread starting, id %lu\n",
		os_thread_pf(os_thread_get_curr_id()));
#endif /* UNIV_DEBUG_THREAD_CREATION */

	slot = srv_reserve_slot(SRV_WORKER);

	ut_a(srv_n_purge_threads > 1);

	srv_sys_mutex_enter();

	ut_a(srv_sys->n_threads_active[SRV_WORKER] < srv_n_purge_threads);

	srv_sys_mutex_exit();

	/* We need to ensure that the worker threads exit after the
	purge coordinator thread. Otherwise the purge coordinaor can
	end up waiting forever in trx_purge_wait_for_workers_to_complete() */

	do {
		srv_suspend_thread(slot);

		os_event_wait(slot->event);

		srv_current_thread_priority = srv_purge_thread_priority;

		if (srv_task_execute()) {

			/* If there are tasks in the queue, wakeup
			the purge coordinator thread. */

			srv_wake_purge_thread_if_not_active();
		}

		/* Note: we are checking the state without holding the
		purge_sys->latch here. */
	} while (purge_sys->state != PURGE_STATE_EXIT);

	srv_free_slot(slot);

	rw_lock_x_lock(&purge_sys->latch);

	ut_a(!purge_sys->running);
	ut_a(purge_sys->state == PURGE_STATE_EXIT);
	ut_a(srv_shutdown_state > SRV_SHUTDOWN_NONE);

	rw_lock_x_unlock(&purge_sys->latch);

#ifdef UNIV_DEBUG_THREAD_CREATION
	ut_print_timestamp(stderr);
	fprintf(stderr, " InnoDB: Purge worker thread exiting, id %lu\n",
		os_thread_pf(os_thread_get_curr_id()));
#endif /* UNIV_DEBUG_THREAD_CREATION */

	/* We count the number of threads in os_thread_exit(). A created
	thread should always use that to exit and not use return() to exit. */
	os_thread_exit(NULL);

	OS_THREAD_DUMMY_RETURN;	/* Not reached, avoid compiler warning */
}

/*********************************************************************//**
Do the actual purge operation.
@return length of history list before the last purge batch. */
static
ulint
srv_do_purge(
/*=========*/
	ulint		n_threads,	/*!< in: number of threads to use */
	ulint*		n_total_purged)	/*!< in/out: total pages purged */
{
	ulint		n_pages_purged;

	static ulint	count = 0;
	static ulint	n_use_threads = 0;
	static ulint	rseg_history_len = 0;
	ulint		old_activity_count = srv_get_activity_count();

	ut_a(n_threads > 0);
	ut_ad(!srv_read_only_mode);

	/* Purge until there are no more records to purge and there is
	no change in configuration or server state. If the user has
	configured more than one purge thread then we treat that as a
	pool of threads and only use the extra threads if purge can't
	keep up with updates. */

	if (n_use_threads == 0) {
		n_use_threads = n_threads;
	}

	do {
		srv_current_thread_priority = srv_purge_thread_priority;

		if (trx_sys->rseg_history_len > rseg_history_len
		    || (srv_max_purge_lag > 0
			&& rseg_history_len > srv_max_purge_lag)) {

			/* History length is now longer than what it was
			when we took the last snapshot. Use more threads. */

			if (n_use_threads < n_threads) {
				++n_use_threads;
			}

		} else if (srv_check_activity(old_activity_count)
			   && n_use_threads > 1) {

			/* History length same or smaller since last snapshot,
			use fewer threads. */

			--n_use_threads;

			old_activity_count = srv_get_activity_count();
		}

		/* Ensure that the purge threads are less than what
		was configured. */

		ut_a(n_use_threads > 0);
		ut_a(n_use_threads <= n_threads);

		/* Take a snapshot of the history list before purge. */
		if ((rseg_history_len = trx_sys->rseg_history_len) == 0) {
			break;
		}

		n_pages_purged = trx_purge(
			n_use_threads, srv_purge_batch_size, false);

		if (!(count++ % TRX_SYS_N_RSEGS)) {
			/* Force a truncate of the history list. */
			n_pages_purged += trx_purge(
				1, srv_purge_batch_size, true);
		}

		*n_total_purged += n_pages_purged;

	} while (!srv_purge_should_exit(n_pages_purged)
		 && n_pages_purged > 0
		 && purge_sys->state == PURGE_STATE_RUN);

	return(rseg_history_len);
}

/*********************************************************************//**
Suspend the purge coordinator thread. */
static
void
srv_purge_coordinator_suspend(
/*==========================*/
	srv_slot_t*	slot,			/*!< in/out: Purge coordinator
						thread slot */
	ulint		rseg_history_len)	/*!< in: history list length
						before last purge */
{
	ut_ad(!srv_read_only_mode);
	ut_a(slot->type == SRV_PURGE);

	bool		stop = false;

	/** Maximum wait time on the purge event, in micro-seconds. */
	static const ulint SRV_PURGE_MAX_TIMEOUT = 10000;

	ib_int64_t	sig_count = srv_suspend_thread(slot);

	do {
		ulint		ret;

		rw_lock_x_lock(&purge_sys->latch);

		purge_sys->running = false;

		rw_lock_x_unlock(&purge_sys->latch);

		/* We don't wait right away on the the non-timed wait because
		we want to signal the thread that wants to suspend purge. */

		if (stop) {
			os_event_wait_low(slot->event, sig_count);
			ret = 0;
		} else if (rseg_history_len <= trx_sys->rseg_history_len) {
			ret = os_event_wait_time_low(
				slot->event, SRV_PURGE_MAX_TIMEOUT, sig_count);
		} else {
			/* We don't want to waste time waiting, if the
			history list increased by the time we got here,
			unless purge has been stopped. */
			ret = 0;
		}

		srv_sys_mutex_enter();

		/* The thread can be in state !suspended after the timeout
		but before this check if another thread sent a wakeup signal. */

		if (slot->suspended) {
			slot->suspended = FALSE;
			++srv_sys->n_threads_active[slot->type];
			ut_a(srv_sys->n_threads_active[slot->type] == 1);
		}

		srv_sys_mutex_exit();

		sig_count = srv_suspend_thread(slot);

		rw_lock_x_lock(&purge_sys->latch);

		stop = (srv_shutdown_state == SRV_SHUTDOWN_NONE
			&& purge_sys->state == PURGE_STATE_STOP);

		if (!stop) {
			ut_a(purge_sys->n_stop == 0);
			purge_sys->running = true;
		} else {
			ut_a(purge_sys->n_stop > 0);

			/* Signal that we are suspended. */
			os_event_set(purge_sys->event);
		}

		rw_lock_x_unlock(&purge_sys->latch);

		if (ret == OS_SYNC_TIME_EXCEEDED) {

			/* No new records added since wait started then simply
			wait for new records. The magic number 5000 is an
			approximation for the case where we have cached UNDO
			log records which prevent truncate of the UNDO
			segments. */

			if (rseg_history_len == trx_sys->rseg_history_len
			    && trx_sys->rseg_history_len < 5000) {

				stop = true;
			}
		}

	} while (stop);

	srv_sys_mutex_enter();

	if (slot->suspended) {
		slot->suspended = FALSE;
		++srv_sys->n_threads_active[slot->type];
		ut_a(srv_sys->n_threads_active[slot->type] == 1);
	}

	srv_sys_mutex_exit();
}

/*********************************************************************//**
Purge coordinator thread that schedules the purge tasks.
@return	a dummy parameter */
extern "C" UNIV_INTERN
os_thread_ret_t
DECLARE_THREAD(srv_purge_coordinator_thread)(
/*=========================================*/
	void*	arg __attribute__((unused)))	/*!< in: a dummy parameter
						required by os_thread_create */
{
	srv_slot_t*	slot;
	ulint           n_total_purged = ULINT_UNDEFINED;

	ut_ad(!srv_read_only_mode);
	ut_a(srv_n_purge_threads >= 1);
	ut_a(trx_purge_state() == PURGE_STATE_INIT);
	ut_a(srv_force_recovery < SRV_FORCE_NO_BACKGROUND);

	srv_purge_tids[0] = os_thread_get_tid();
	os_thread_set_priority(srv_purge_tids[0], srv_sched_priority_purge);

	rw_lock_x_lock(&purge_sys->latch);

	purge_sys->running = true;
	purge_sys->state = PURGE_STATE_RUN;

	rw_lock_x_unlock(&purge_sys->latch);

#ifdef UNIV_PFS_THREAD
	pfs_register_thread(srv_purge_thread_key);
#endif /* UNIV_PFS_THREAD */

#ifdef UNIV_DEBUG_THREAD_CREATION
	ut_print_timestamp(stderr);
	fprintf(stderr, " InnoDB: Purge coordinator thread created, id %lu\n",
		os_thread_pf(os_thread_get_curr_id()));
#endif /* UNIV_DEBUG_THREAD_CREATION */

	slot = srv_reserve_slot(SRV_PURGE);

	ulint	rseg_history_len = trx_sys->rseg_history_len;

	do {
		/* If there are no records to purge or the last
		purge didn't purge any records then wait for activity. */

		if (srv_shutdown_state == SRV_SHUTDOWN_NONE
		    && (purge_sys->state == PURGE_STATE_STOP
			|| n_total_purged == 0)) {

			srv_purge_coordinator_suspend(slot, rseg_history_len);
		}

		if (srv_purge_should_exit(n_total_purged)) {
			ut_a(!slot->suspended);
			break;
		}

		n_total_purged = 0;

		srv_current_thread_priority = srv_purge_thread_priority;

		rseg_history_len = srv_do_purge(
			srv_n_purge_threads, &n_total_purged);

		srv_inc_activity_count();

	} while (!srv_purge_should_exit(n_total_purged));

	/* Ensure that we don't jump out of the loop unless the
	exit condition is satisfied. */

	ut_a(srv_purge_should_exit(n_total_purged));

	ulint	n_pages_purged = ULINT_MAX;

	/* Ensure that all records are purged if it is not a fast shutdown.
	This covers the case where a record can be added after we exit the
	loop above. */
	while (srv_fast_shutdown == 0 && n_pages_purged > 0) {
		n_pages_purged = trx_purge(1, srv_purge_batch_size, false);
	}

	/* Force a truncate of the history list. */
	n_pages_purged = trx_purge(1, srv_purge_batch_size, true);
	ut_a(n_pages_purged == 0 || srv_fast_shutdown != 0);

	/* The task queue should always be empty, independent of fast
	shutdown state. */
	ut_a(srv_get_task_queue_length() == 0);

	srv_free_slot(slot);

	/* Note that we are shutting down. */
	rw_lock_x_lock(&purge_sys->latch);

	purge_sys->state = PURGE_STATE_EXIT;

	purge_sys->running = false;

	rw_lock_x_unlock(&purge_sys->latch);

#ifdef UNIV_DEBUG_THREAD_CREATION
	ut_print_timestamp(stderr);
	fprintf(stderr, " InnoDB: Purge coordinator exiting, id %lu\n",
		os_thread_pf(os_thread_get_curr_id()));
#endif /* UNIV_DEBUG_THREAD_CREATION */

	/* Ensure that all the worker threads quit. */
	if (srv_n_purge_threads > 1) {
		srv_release_threads(SRV_WORKER, srv_n_purge_threads - 1);
	}

	/* We count the number of threads in os_thread_exit(). A created
	thread should always use that to exit and not use return() to exit. */
	os_thread_exit(NULL);

	OS_THREAD_DUMMY_RETURN;	/* Not reached, avoid compiler warning */
}

/**********************************************************************//**
Enqueues a task to server task queue and releases a worker thread, if there
is a suspended one. */
UNIV_INTERN
void
srv_que_task_enqueue_low(
/*=====================*/
	que_thr_t*	thr)	/*!< in: query thread */
{
	ut_ad(!srv_read_only_mode);
	mutex_enter(&srv_sys->tasks_mutex);

	UT_LIST_ADD_LAST(queue, srv_sys->tasks, thr);

	mutex_exit(&srv_sys->tasks_mutex);

	srv_release_threads(SRV_WORKER, 1);
}

/**********************************************************************//**
Get count of tasks in the queue.
@return number of tasks in queue  */
UNIV_INTERN
ulint
srv_get_task_queue_length(void)
/*===========================*/
{
	ulint	n_tasks;

	ut_ad(!srv_read_only_mode);

	mutex_enter(&srv_sys->tasks_mutex);

	n_tasks = UT_LIST_GET_LEN(srv_sys->tasks);

	mutex_exit(&srv_sys->tasks_mutex);

	return(n_tasks);
}

/**********************************************************************//**
Wakeup the purge threads. */
UNIV_INTERN
void
srv_purge_wakeup(void)
/*==================*/
{
	ut_ad(!srv_read_only_mode);

	if (srv_force_recovery < SRV_FORCE_NO_BACKGROUND) {

		srv_release_threads(SRV_PURGE, 1);

		if (srv_n_purge_threads > 1) {
			ulint	n_workers = srv_n_purge_threads - 1;

			srv_release_threads(SRV_WORKER, n_workers);
		}
	}
}
<|MERGE_RESOLUTION|>--- conflicted
+++ resolved
@@ -170,7 +170,8 @@
 Currently we support native aio on windows and linux */
 UNIV_INTERN my_bool	srv_use_native_aio = TRUE;
 
-<<<<<<< HEAD
+UNIV_INTERN my_bool	srv_lock_timeout_active = FALSE;
+
 /* Default compression level if page compression is used and no compression
 level is set for the table*/
 UNIV_INTERN long        srv_compress_zlib_level         = 6;
@@ -187,9 +188,6 @@
 UNIV_INTERN long srv_mtflush_threads = MTFLUSH_DEFAULT_WORKER;
 /* If this flag is TRUE, then we will use multi threaded flush. */
 UNIV_INTERN my_bool	srv_use_mtflush                 = FALSE;
-=======
-UNIV_INTERN my_bool	srv_lock_timeout_active = FALSE;
->>>>>>> 46024098
 
 #ifdef __WIN__
 /* Windows native condition variables. We use runtime loading / function
