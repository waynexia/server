--- conflicted
+++ resolved
@@ -3502,15 +3502,9 @@
 				/*!< in: nonzero if none of the columns must
 				be declared NOT NULL */
 {
-<<<<<<< HEAD
 	return dict_foreign_find_index(
 		table, col_names, columns, n_cols, types_idx, check_charsets,
 		check_null, NULL, NULL, NULL);
-=======
-	return dict_foreign_find_index(table, col_names, columns, n_cols,
-	                               types_idx, check_charsets, check_null,
-	                               NULL, NULL, NULL);
->>>>>>> 7196691b
 }
 #endif /* WITH_WSREP */
 /**********************************************************************//**
