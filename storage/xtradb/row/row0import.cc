--- conflicted
+++ resolved
@@ -1,11 +1,7 @@
 /*****************************************************************************
 
-<<<<<<< HEAD
-Copyright (c) 2012, 2016, Oracle and/or its affiliates. All Rights Reserved.
+Copyright (c) 2012, 2018, Oracle and/or its affiliates. All Rights Reserved.
 Copyright (c) 2015, 2018, MariaDB Corporation.
-=======
-Copyright (c) 2012, 2018, Oracle and/or its affiliates. All Rights Reserved.
->>>>>>> bbcb1734
 
 This program is free software; you can redistribute it and/or modify it under
 the terms of the GNU General Public License as published by the Free Software
@@ -1337,7 +1333,6 @@
 {
 	/* Do some simple checks. */
 
-<<<<<<< HEAD
 	if (ulint mismatch = (m_table->flags ^ m_flags)
 	    & ~DICT_TF_MASK_DATA_DIR) {
 		const char* msg;
@@ -1390,25 +1385,6 @@
 			" .cfg file uses %s",
 			m_table->flags, ulong(m_flags), msg);
 
-=======
-	if (relevant_flags != relevant_table_flags) {
-		if (dict_tf_to_row_format_string(relevant_flags) !=
-			dict_tf_to_row_format_string(relevant_table_flags)) {
-			ib_errf(thd, IB_LOG_LEVEL_ERROR,
-				ER_TABLE_SCHEMA_MISMATCH,
-				"Table flags don't match,"
-				"server table has %s "
-				"and the meta-data file has %s",
-				dict_tf_to_row_format_string(
-					relevant_table_flags),
-				dict_tf_to_row_format_string(
-					relevant_flags));
-		} else {
-			ib_errf(thd, IB_LOG_LEVEL_ERROR,
-				ER_TABLE_SCHEMA_MISMATCH,
-				"Table flags don't match");
-		}
->>>>>>> bbcb1734
 		return(DB_ERROR);
 	} else if (m_table->n_cols != m_n_cols) {
 		ib_errf(thd, IB_LOG_LEVEL_ERROR, ER_TABLE_SCHEMA_MISMATCH,
@@ -1892,10 +1868,6 @@
 
 	while (!m_rec_iter.end()) {
 		rec_t*	rec = m_rec_iter.current();
-<<<<<<< HEAD
-=======
-
->>>>>>> bbcb1734
 		ibool	deleted = rec_get_deleted_flag(rec, comp);
 
 		/* For the clustered index we have to adjust the BLOB
@@ -1997,15 +1969,11 @@
 		return(DB_SUCCESS);
 	}
 
-<<<<<<< HEAD
-	return page_is_leaf(block->frame) ? update_records(block) : DB_SUCCESS;
-=======
 	if (!page_is_leaf(block->frame)) {
 		return (DB_SUCCESS);
 	}
 
 	return(update_records(block));
->>>>>>> bbcb1734
 }
 
 /**
@@ -3594,11 +3562,6 @@
 
 	row_import	cfg;
 
-<<<<<<< HEAD
-=======
-	memset(static_cast<void*>(&cfg), 0x0, sizeof(cfg));
-
->>>>>>> bbcb1734
 	err = row_import_read_cfg(table, trx->mysql_thd, cfg);
 
 	/* Check if the table column definitions match the contents
