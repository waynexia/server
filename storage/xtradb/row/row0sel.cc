/*****************************************************************************

Copyright (c) 1997, 2016, Oracle and/or its affiliates. All Rights Reserved.
Copyright (c) 2008, Google Inc.
Copyright (c) 2017, MariaDB Corporation.

Portions of this file contain modifications contributed and copyrighted by
Google, Inc. Those modifications are gratefully acknowledged and are described
briefly in the InnoDB documentation. The contributions by Google are
incorporated with their permission, and subject to the conditions contained in
the file COPYING.Google.

This program is free software; you can redistribute it and/or modify it under
the terms of the GNU General Public License as published by the Free Software
Foundation; version 2 of the License.

This program is distributed in the hope that it will be useful, but WITHOUT
ANY WARRANTY; without even the implied warranty of MERCHANTABILITY or FITNESS
FOR A PARTICULAR PURPOSE. See the GNU General Public License for more details.

You should have received a copy of the GNU General Public License along with
this program; if not, write to the Free Software Foundation, Inc.,
51 Franklin Street, Suite 500, Boston, MA 02110-1335 USA

*****************************************************************************/

/***************************************************//**
@file row/row0sel.cc
Select

Created 12/19/1997 Heikki Tuuri
*******************************************************/

#include "row0sel.h"

#ifdef UNIV_NONINL
#include "row0sel.ic"
#endif

#include "dict0dict.h"
#include "dict0boot.h"
#include "trx0undo.h"
#include "trx0trx.h"
#include "btr0btr.h"
#include "btr0cur.h"
#include "btr0sea.h"
#include "mach0data.h"
#include "que0que.h"
#include "row0upd.h"
#include "row0row.h"
#include "row0vers.h"
#include "rem0cmp.h"
#include "lock0lock.h"
#include "eval0eval.h"
#include "pars0sym.h"
#include "pars0pars.h"
#include "row0mysql.h"
#include "read0read.h"
#include "buf0lru.h"
#include "ha_prototypes.h"
#include "srv0start.h"
#include "m_string.h" /* for my_sys.h */
#include "my_sys.h" /* DEBUG_SYNC_C */

#include "my_compare.h" /* enum icp_result */
#include "thr_lock.h"
#include "handler.h"
#include "ha_innodb.h"

/* Maximum number of rows to prefetch; MySQL interface has another parameter */
#define SEL_MAX_N_PREFETCH	16

/* Number of rows fetched, after which to start prefetching; MySQL interface
has another parameter */
#define SEL_PREFETCH_LIMIT	1

/* When a select has accessed about this many pages, it returns control back
to que_run_threads: this is to allow canceling runaway queries */

#define SEL_COST_LIMIT	100

/* Flags for search shortcut */
#define SEL_FOUND	0
#define	SEL_EXHAUSTED	1
#define SEL_RETRY	2

/********************************************************************//**
Returns TRUE if the user-defined column in a secondary index record
is alphabetically the same as the corresponding BLOB column in the clustered
index record.
NOTE: the comparison is NOT done as a binary comparison, but character
fields are compared with collation!
@return	TRUE if the columns are equal */
static
ibool
row_sel_sec_rec_is_for_blob(
/*========================*/
	ulint		mtype,		/*!< in: main type */
	ulint		prtype,		/*!< in: precise type */
	ulint		mbminmaxlen,	/*!< in: minimum and maximum length of
					a multi-byte character */
	const byte*	clust_field,	/*!< in: the locally stored part of
					the clustered index column, including
					the BLOB pointer; the clustered
					index record must be covered by
					a lock or a page latch to protect it
					against deletion (rollback or purge) */
	ulint		clust_len,	/*!< in: length of clust_field */
	const byte*	sec_field,	/*!< in: column in secondary index */
	ulint		sec_len,	/*!< in: length of sec_field */
	ulint		prefix_len,	/*!< in: index column prefix length
					in bytes */
	dict_table_t*	table)		/*!< in: table */
{
	ulint	len;
	byte	buf[REC_VERSION_56_MAX_INDEX_COL_LEN];
	ulint	zip_size = dict_tf_get_zip_size(table->flags);

	/* This function should never be invoked on an Antelope format
	table, because they should always contain enough prefix in the
	clustered index record. */
	ut_ad(dict_table_get_format(table) >= UNIV_FORMAT_B);
	ut_a(clust_len >= BTR_EXTERN_FIELD_REF_SIZE);
	ut_ad(prefix_len >= sec_len);
	ut_ad(prefix_len > 0);
	ut_a(prefix_len <= sizeof buf);

	if (UNIV_UNLIKELY
	    (!memcmp(clust_field + clust_len - BTR_EXTERN_FIELD_REF_SIZE,
		     field_ref_zero, BTR_EXTERN_FIELD_REF_SIZE))) {
		/* The externally stored field was not written yet.
		This record should only be seen by
		recv_recovery_rollback_active() or any
		TRX_ISO_READ_UNCOMMITTED transactions. */
		return(FALSE);
	}

	len = btr_copy_externally_stored_field_prefix(buf, prefix_len,
						      zip_size,
						      clust_field, clust_len,
						      NULL);

	if (UNIV_UNLIKELY(len == 0)) {
		/* The BLOB was being deleted as the server crashed.
		There should not be any secondary index records
		referring to this clustered index record, because
		btr_free_externally_stored_field() is called after all
		secondary index entries of the row have been purged. */
		return(FALSE);
	}

	len = dtype_get_at_most_n_mbchars(prtype, mbminmaxlen,
					  prefix_len, len, (const char*) buf);

	return(!cmp_data_data(mtype, prtype, buf, len, sec_field, sec_len));
}

/********************************************************************//**
Returns TRUE if the user-defined column values in a secondary index record
are alphabetically the same as the corresponding columns in the clustered
index record.
NOTE: the comparison is NOT done as a binary comparison, but character
fields are compared with collation!
@return TRUE if the secondary record is equal to the corresponding
fields in the clustered record, when compared with collation;
FALSE if not equal or if the clustered record has been marked for deletion */
static
ibool
row_sel_sec_rec_is_for_clust_rec(
/*=============================*/
	const rec_t*	sec_rec,	/*!< in: secondary index record */
	dict_index_t*	sec_index,	/*!< in: secondary index */
	const rec_t*	clust_rec,	/*!< in: clustered index record;
					must be protected by a lock or
					a page latch against deletion
					in rollback or purge */
	dict_index_t*	clust_index)	/*!< in: clustered index */
{
	const byte*	sec_field;
	ulint		sec_len;
	const byte*	clust_field;
	ulint		n;
	ulint		i;
	mem_heap_t*	heap		= NULL;
	ulint		clust_offsets_[REC_OFFS_NORMAL_SIZE];
	ulint		sec_offsets_[REC_OFFS_SMALL_SIZE];
	ulint*		clust_offs	= clust_offsets_;
	ulint*		sec_offs	= sec_offsets_;
	ibool		is_equal	= TRUE;

	rec_offs_init(clust_offsets_);
	rec_offs_init(sec_offsets_);

	if (rec_get_deleted_flag(clust_rec,
				 dict_table_is_comp(clust_index->table))) {

		/* The clustered index record is delete-marked;
		it is not visible in the read view.  Besides,
		if there are any externally stored columns,
		some of them may have already been purged. */
		return(FALSE);
	}

	clust_offs = rec_get_offsets(clust_rec, clust_index, clust_offs,
				     ULINT_UNDEFINED, &heap);
	sec_offs = rec_get_offsets(sec_rec, sec_index, sec_offs,
				   ULINT_UNDEFINED, &heap);

	n = dict_index_get_n_ordering_defined_by_user(sec_index);

	for (i = 0; i < n; i++) {
		const dict_field_t*	ifield;
		const dict_col_t*	col;
		ulint			clust_pos;
		ulint			clust_len;
		ulint			len;

		ifield = dict_index_get_nth_field(sec_index, i);
		col = dict_field_get_col(ifield);
		clust_pos = dict_col_get_clust_pos(col, clust_index);

		clust_field = rec_get_nth_field(
			clust_rec, clust_offs, clust_pos, &clust_len);
		sec_field = rec_get_nth_field(sec_rec, sec_offs, i, &sec_len);

		len = clust_len;

		if (ifield->prefix_len > 0 && len != UNIV_SQL_NULL
		    && sec_len != UNIV_SQL_NULL) {

			if (rec_offs_nth_extern(clust_offs, clust_pos)) {
				len -= BTR_EXTERN_FIELD_REF_SIZE;
			}

			len = dtype_get_at_most_n_mbchars(
				col->prtype, col->mbminmaxlen,
				ifield->prefix_len, len, (char*) clust_field);

			if (rec_offs_nth_extern(clust_offs, clust_pos)
			    && len < sec_len) {
				if (!row_sel_sec_rec_is_for_blob(
					    col->mtype, col->prtype,
					    col->mbminmaxlen,
					    clust_field, clust_len,
					    sec_field, sec_len,
					    ifield->prefix_len,
					    clust_index->table)) {
					goto inequal;
				}

				continue;
			}
		}

		if (0 != cmp_data_data(col->mtype, col->prtype,
				       clust_field, len,
				       sec_field, sec_len)) {
inequal:
			is_equal = FALSE;
			goto func_exit;
		}
	}

func_exit:
	if (UNIV_LIKELY_NULL(heap)) {
		mem_heap_free(heap);
	}
	return(is_equal);
}

/*********************************************************************//**
Creates a select node struct.
@return	own: select node struct */
UNIV_INTERN
sel_node_t*
sel_node_create(
/*============*/
	mem_heap_t*	heap)	/*!< in: memory heap where created */
{
	sel_node_t*	node;

	node = static_cast<sel_node_t*>(
		mem_heap_alloc(heap, sizeof(sel_node_t)));

	node->common.type = QUE_NODE_SELECT;
	node->state = SEL_NODE_OPEN;

	node->plans = NULL;

	return(node);
}

/*********************************************************************//**
Frees the memory private to a select node when a query graph is freed,
does not free the heap where the node was originally created. */
UNIV_INTERN
void
sel_node_free_private(
/*==================*/
	sel_node_t*	node)	/*!< in: select node struct */
{
	ulint	i;
	plan_t*	plan;

	if (node->plans != NULL) {
		for (i = 0; i < node->n_tables; i++) {
			plan = sel_node_get_nth_plan(node, i);

			btr_pcur_close(&(plan->pcur));
			btr_pcur_close(&(plan->clust_pcur));

			if (plan->old_vers_heap) {
				mem_heap_free(plan->old_vers_heap);
			}
		}
	}
}

/*********************************************************************//**
Evaluates the values in a select list. If there are aggregate functions,
their argument value is added to the aggregate total. */
UNIV_INLINE
void
sel_eval_select_list(
/*=================*/
	sel_node_t*	node)	/*!< in: select node */
{
	que_node_t*	exp;

	exp = node->select_list;

	while (exp) {
		eval_exp(exp);

		exp = que_node_get_next(exp);
	}
}

/*********************************************************************//**
Assigns the values in the select list to the possible into-variables in
SELECT ... INTO ... */
UNIV_INLINE
void
sel_assign_into_var_values(
/*=======================*/
	sym_node_t*	var,	/*!< in: first variable in a list of
				variables */
	sel_node_t*	node)	/*!< in: select node */
{
	que_node_t*	exp;

	if (var == NULL) {

		return;
	}

	for (exp = node->select_list;
	     var != 0;
	     var = static_cast<sym_node_t*>(que_node_get_next(var))) {

		ut_ad(exp);

		eval_node_copy_val(var->alias, exp);

		exp = que_node_get_next(exp);
	}
}

/*********************************************************************//**
Resets the aggregate value totals in the select list of an aggregate type
query. */
UNIV_INLINE
void
sel_reset_aggregate_vals(
/*=====================*/
	sel_node_t*	node)	/*!< in: select node */
{
	func_node_t*	func_node;

	ut_ad(node->is_aggregate);

	for (func_node = static_cast<func_node_t*>(node->select_list);
	     func_node != 0;
	     func_node = static_cast<func_node_t*>(
		     	que_node_get_next(func_node))) {

		eval_node_set_int_val(func_node, 0);
	}

	node->aggregate_already_fetched = FALSE;
}

/*********************************************************************//**
Copies the input variable values when an explicit cursor is opened. */
UNIV_INLINE
void
row_sel_copy_input_variable_vals(
/*=============================*/
	sel_node_t*	node)	/*!< in: select node */
{
	sym_node_t*	var;

	var = UT_LIST_GET_FIRST(node->copy_variables);

	while (var) {
		eval_node_copy_val(var, var->alias);

		var->indirection = NULL;

		var = UT_LIST_GET_NEXT(col_var_list, var);
	}
}

/*********************************************************************//**
Fetches the column values from a record. */
static
void
row_sel_fetch_columns(
/*==================*/
	dict_index_t*	index,	/*!< in: record index */
	const rec_t*	rec,	/*!< in: record in a clustered or non-clustered
				index; must be protected by a page latch */
	const ulint*	offsets,/*!< in: rec_get_offsets(rec, index) */
	sym_node_t*	column)	/*!< in: first column in a column list, or
				NULL */
{
	dfield_t*	val;
	ulint		index_type;
	ulint		field_no;
	const byte*	data;
	ulint		len;

	ut_ad(rec_offs_validate(rec, index, offsets));

	if (dict_index_is_clust(index)) {
		index_type = SYM_CLUST_FIELD_NO;
	} else {
		index_type = SYM_SEC_FIELD_NO;
	}

	while (column) {
		mem_heap_t*	heap = NULL;
		ibool		needs_copy;

		field_no = column->field_nos[index_type];

		if (field_no != ULINT_UNDEFINED) {

			if (UNIV_UNLIKELY(rec_offs_nth_extern(offsets,
							      field_no))) {

				/* Copy an externally stored field to the
				temporary heap, if possible. */

				heap = mem_heap_create(1);

				data = btr_rec_copy_externally_stored_field(
					rec, offsets,
					dict_table_zip_size(index->table),
					field_no, &len, heap, NULL);

				/* data == NULL means that the
				externally stored field was not
				written yet. This record
				should only be seen by
				recv_recovery_rollback_active() or any
				TRX_ISO_READ_UNCOMMITTED
				transactions. The InnoDB SQL parser
				(the sole caller of this function)
				does not implement READ UNCOMMITTED,
				and it is not involved during rollback. */
				ut_a(data);
				ut_a(len != UNIV_SQL_NULL);

				needs_copy = TRUE;
			} else {
				data = rec_get_nth_field(rec, offsets,
							 field_no, &len);

				needs_copy = column->copy_val;
			}

			if (needs_copy) {
				eval_node_copy_and_alloc_val(column, data,
							     len);
			} else {
				val = que_node_get_val(column);
				dfield_set_data(val, data, len);
			}

			if (UNIV_LIKELY_NULL(heap)) {
				mem_heap_free(heap);
			}
		}

		column = UT_LIST_GET_NEXT(col_var_list, column);
	}
}

/*********************************************************************//**
Allocates a prefetch buffer for a column when prefetch is first time done. */
static
void
sel_col_prefetch_buf_alloc(
/*=======================*/
	sym_node_t*	column)	/*!< in: symbol table node for a column */
{
	sel_buf_t*	sel_buf;
	ulint		i;

	ut_ad(que_node_get_type(column) == QUE_NODE_SYMBOL);

	column->prefetch_buf = static_cast<sel_buf_t*>(
		mem_alloc(SEL_MAX_N_PREFETCH * sizeof(sel_buf_t)));

	for (i = 0; i < SEL_MAX_N_PREFETCH; i++) {
		sel_buf = column->prefetch_buf + i;

		sel_buf->data = NULL;
		sel_buf->len = 0;
		sel_buf->val_buf_size = 0;
	}
}

/*********************************************************************//**
Frees a prefetch buffer for a column, including the dynamically allocated
memory for data stored there. */
UNIV_INTERN
void
sel_col_prefetch_buf_free(
/*======================*/
	sel_buf_t*	prefetch_buf)	/*!< in, own: prefetch buffer */
{
	sel_buf_t*	sel_buf;
	ulint		i;

	for (i = 0; i < SEL_MAX_N_PREFETCH; i++) {
		sel_buf = prefetch_buf + i;

		if (sel_buf->val_buf_size > 0) {

			mem_free(sel_buf->data);
		}
	}

	mem_free(prefetch_buf);
}

/*********************************************************************//**
Pops the column values for a prefetched, cached row from the column prefetch
buffers and places them to the val fields in the column nodes. */
static
void
sel_dequeue_prefetched_row(
/*=======================*/
	plan_t*	plan)	/*!< in: plan node for a table */
{
	sym_node_t*	column;
	sel_buf_t*	sel_buf;
	dfield_t*	val;
	byte*		data;
	ulint		len;
	ulint		val_buf_size;

	ut_ad(plan->n_rows_prefetched > 0);

	column = UT_LIST_GET_FIRST(plan->columns);

	while (column) {
		val = que_node_get_val(column);

		if (!column->copy_val) {
			/* We did not really push any value for the
			column */

			ut_ad(!column->prefetch_buf);
			ut_ad(que_node_get_val_buf_size(column) == 0);
			ut_d(dfield_set_null(val));

			goto next_col;
		}

		ut_ad(column->prefetch_buf);
		ut_ad(!dfield_is_ext(val));

		sel_buf = column->prefetch_buf + plan->first_prefetched;

		data = sel_buf->data;
		len = sel_buf->len;
		val_buf_size = sel_buf->val_buf_size;

		/* We must keep track of the allocated memory for
		column values to be able to free it later: therefore
		we swap the values for sel_buf and val */

		sel_buf->data = static_cast<byte*>(dfield_get_data(val));
		sel_buf->len = dfield_get_len(val);
		sel_buf->val_buf_size = que_node_get_val_buf_size(column);

		dfield_set_data(val, data, len);
		que_node_set_val_buf_size(column, val_buf_size);
next_col:
		column = UT_LIST_GET_NEXT(col_var_list, column);
	}

	plan->n_rows_prefetched--;

	plan->first_prefetched++;
}

/*********************************************************************//**
Pushes the column values for a prefetched, cached row to the column prefetch
buffers from the val fields in the column nodes. */
UNIV_INLINE
void
sel_enqueue_prefetched_row(
/*=======================*/
	plan_t*	plan)	/*!< in: plan node for a table */
{
	sym_node_t*	column;
	sel_buf_t*	sel_buf;
	dfield_t*	val;
	byte*		data;
	ulint		len;
	ulint		pos;
	ulint		val_buf_size;

	if (plan->n_rows_prefetched == 0) {
		pos = 0;
		plan->first_prefetched = 0;
	} else {
		pos = plan->n_rows_prefetched;

		/* We have the convention that pushing new rows starts only
		after the prefetch stack has been emptied: */

		ut_ad(plan->first_prefetched == 0);
	}

	plan->n_rows_prefetched++;

	ut_ad(pos < SEL_MAX_N_PREFETCH);

	for (column = UT_LIST_GET_FIRST(plan->columns);
	     column != 0;
	     column = UT_LIST_GET_NEXT(col_var_list, column)) {

		if (!column->copy_val) {
			/* There is no sense to push pointers to database
			page fields when we do not keep latch on the page! */
			continue;
		}

		if (!column->prefetch_buf) {
			/* Allocate a new prefetch buffer */

			sel_col_prefetch_buf_alloc(column);
		}

		sel_buf = column->prefetch_buf + pos;

		val = que_node_get_val(column);

		data = static_cast<byte*>(dfield_get_data(val));
		len = dfield_get_len(val);
		val_buf_size = que_node_get_val_buf_size(column);

		/* We must keep track of the allocated memory for
		column values to be able to free it later: therefore
		we swap the values for sel_buf and val */

		dfield_set_data(val, sel_buf->data, sel_buf->len);
		que_node_set_val_buf_size(column, sel_buf->val_buf_size);

		sel_buf->data = data;
		sel_buf->len = len;
		sel_buf->val_buf_size = val_buf_size;
	}
}

/*********************************************************************//**
Builds a previous version of a clustered index record for a consistent read
@return	DB_SUCCESS or error code */
static MY_ATTRIBUTE((nonnull, warn_unused_result))
dberr_t
row_sel_build_prev_vers(
/*====================*/
	read_view_t*	read_view,	/*!< in: read view */
	dict_index_t*	index,		/*!< in: plan node for table */
	rec_t*		rec,		/*!< in: record in a clustered index */
	ulint**		offsets,	/*!< in/out: offsets returned by
					rec_get_offsets(rec, plan->index) */
	mem_heap_t**	offset_heap,	/*!< in/out: memory heap from which
					the offsets are allocated */
	mem_heap_t**    old_vers_heap,  /*!< out: old version heap to use */
	rec_t**		old_vers,	/*!< out: old version, or NULL if the
					record does not exist in the view:
					i.e., it was freshly inserted
					afterwards */
	mtr_t*		mtr)		/*!< in: mtr */
{
	dberr_t	err;

	if (*old_vers_heap) {
		mem_heap_empty(*old_vers_heap);
	} else {
		*old_vers_heap = mem_heap_create(512);
	}

	err = row_vers_build_for_consistent_read(
		rec, mtr, index, offsets, read_view, offset_heap,
		*old_vers_heap, old_vers);
	return(err);
}

/*********************************************************************//**
Builds the last committed version of a clustered index record for a
semi-consistent read. */
static MY_ATTRIBUTE((nonnull))
void
row_sel_build_committed_vers_for_mysql(
/*===================================*/
	dict_index_t*	clust_index,	/*!< in: clustered index */
	row_prebuilt_t*	prebuilt,	/*!< in: prebuilt struct */
	const rec_t*	rec,		/*!< in: record in a clustered index */
	ulint**		offsets,	/*!< in/out: offsets returned by
					rec_get_offsets(rec, clust_index) */
	mem_heap_t**	offset_heap,	/*!< in/out: memory heap from which
					the offsets are allocated */
	const rec_t**	old_vers,	/*!< out: old version, or NULL if the
					record does not exist in the view:
					i.e., it was freshly inserted
					afterwards */
	mtr_t*		mtr)		/*!< in: mtr */
{
	if (prebuilt->old_vers_heap) {
		mem_heap_empty(prebuilt->old_vers_heap);
	} else {
		prebuilt->old_vers_heap = mem_heap_create(
			rec_offs_size(*offsets));
	}

	row_vers_build_for_semi_consistent_read(
		rec, mtr, clust_index, offsets, offset_heap,
		prebuilt->old_vers_heap, old_vers);
}

/*********************************************************************//**
Tests the conditions which determine when the index segment we are searching
through has been exhausted.
@return	TRUE if row passed the tests */
UNIV_INLINE
ibool
row_sel_test_end_conds(
/*===================*/
	plan_t*	plan)	/*!< in: plan for the table; the column values must
			already have been retrieved and the right sides of
			comparisons evaluated */
{
	func_node_t*	cond;

	/* All conditions in end_conds are comparisons of a column to an
	expression */

	for (cond = UT_LIST_GET_FIRST(plan->end_conds);
	     cond != 0;
	     cond = UT_LIST_GET_NEXT(cond_list, cond)) {

		/* Evaluate the left side of the comparison, i.e., get the
		column value if there is an indirection */

		eval_sym(static_cast<sym_node_t*>(cond->args));

		/* Do the comparison */

		if (!eval_cmp(cond)) {

			return(FALSE);
		}
	}

	return(TRUE);
}

/*********************************************************************//**
Tests the other conditions.
@return	TRUE if row passed the tests */
UNIV_INLINE
ibool
row_sel_test_other_conds(
/*=====================*/
	plan_t*	plan)	/*!< in: plan for the table; the column values must
			already have been retrieved */
{
	func_node_t*	cond;

	cond = UT_LIST_GET_FIRST(plan->other_conds);

	while (cond) {
		eval_exp(cond);

		if (!eval_node_get_ibool_val(cond)) {

			return(FALSE);
		}

		cond = UT_LIST_GET_NEXT(cond_list, cond);
	}

	return(TRUE);
}

/*********************************************************************//**
Retrieves the clustered index record corresponding to a record in a
non-clustered index. Does the necessary locking.
@return	DB_SUCCESS or error code */
static MY_ATTRIBUTE((nonnull, warn_unused_result))
dberr_t
row_sel_get_clust_rec(
/*==================*/
	sel_node_t*	node,	/*!< in: select_node */
	plan_t*		plan,	/*!< in: plan node for table */
	rec_t*		rec,	/*!< in: record in a non-clustered index */
	que_thr_t*	thr,	/*!< in: query thread */
	rec_t**		out_rec,/*!< out: clustered record or an old version of
				it, NULL if the old version did not exist
				in the read view, i.e., it was a fresh
				inserted version */
	mtr_t*		mtr)	/*!< in: mtr used to get access to the
				non-clustered record; the same mtr is used to
				access the clustered index */
{
	dict_index_t*	index;
	rec_t*		clust_rec;
	rec_t*		old_vers;
	dberr_t		err;
	mem_heap_t*	heap		= NULL;
	ulint		offsets_[REC_OFFS_NORMAL_SIZE];
	ulint*		offsets		= offsets_;
	rec_offs_init(offsets_);

	*out_rec = NULL;

	offsets = rec_get_offsets(rec,
				  btr_pcur_get_btr_cur(&plan->pcur)->index,
				  offsets, ULINT_UNDEFINED, &heap);

	row_build_row_ref_fast(plan->clust_ref, plan->clust_map, rec, offsets);

	index = dict_table_get_first_index(plan->table);

	btr_pcur_open_with_no_init(index, plan->clust_ref, PAGE_CUR_LE,
				   BTR_SEARCH_LEAF, &plan->clust_pcur,
				   0, mtr);

	clust_rec = btr_pcur_get_rec(&(plan->clust_pcur));

	/* Note: only if the search ends up on a non-infimum record is the
	low_match value the real match to the search tuple */

	if (!page_rec_is_user_rec(clust_rec)
	    || btr_pcur_get_low_match(&(plan->clust_pcur))
	    < dict_index_get_n_unique(index)) {

		ut_a(rec_get_deleted_flag(rec,
					  dict_table_is_comp(plan->table)));
		ut_a(node->read_view);

		/* In a rare case it is possible that no clust rec is found
		for a delete-marked secondary index record: if in row0umod.cc
		in row_undo_mod_remove_clust_low() we have already removed
		the clust rec, while purge is still cleaning and removing
		secondary index records associated with earlier versions of
		the clustered index record. In that case we know that the
		clustered index record did not exist in the read view of
		trx. */

		goto func_exit;
	}

	offsets = rec_get_offsets(clust_rec, index, offsets,
				  ULINT_UNDEFINED, &heap);

	if (!node->read_view) {
		/* Try to place a lock on the index record */
		ulint	lock_type;
		trx_t*	trx;

		trx = thr_get_trx(thr);

		/* If innodb_locks_unsafe_for_binlog option is used
		or this session is using READ COMMITTED or lower isolation level
		we lock only the record, i.e., next-key locking is
		not used. */
		if (srv_locks_unsafe_for_binlog
		    || trx->isolation_level <= TRX_ISO_READ_COMMITTED) {
			lock_type = LOCK_REC_NOT_GAP;
		} else {
			lock_type = LOCK_ORDINARY;
		}

		err = lock_clust_rec_read_check_and_lock(
			0, btr_pcur_get_block(&plan->clust_pcur),
			clust_rec, index, offsets,
			static_cast<enum lock_mode>(node->row_lock_mode),
			lock_type,
			thr);

		switch (err) {
		case DB_SUCCESS:
		case DB_SUCCESS_LOCKED_REC:
			/* Declare the variable uninitialized in Valgrind.
			It should be set to DB_SUCCESS at func_exit. */
			UNIV_MEM_INVALID(&err, sizeof err);
			break;
		default:
			goto err_exit;
		}
	} else {
		/* This is a non-locking consistent read: if necessary, fetch
		a previous version of the record */

		old_vers = NULL;

		if (!lock_clust_rec_cons_read_sees(clust_rec, index, offsets,
						   node->read_view)) {

			err = row_sel_build_prev_vers(
				node->read_view, index, clust_rec,
				&offsets, &heap, &plan->old_vers_heap,
				&old_vers, mtr);

			if (err != DB_SUCCESS) {

				goto err_exit;
			}

			clust_rec = old_vers;

			if (clust_rec == NULL) {
				goto func_exit;
			}
		}

		/* If we had to go to an earlier version of row or the
		secondary index record is delete marked, then it may be that
		the secondary index record corresponding to clust_rec
		(or old_vers) is not rec; in that case we must ignore
		such row because in our snapshot rec would not have existed.
		Remember that from rec we cannot see directly which transaction
		id corresponds to it: we have to go to the clustered index
		record. A query where we want to fetch all rows where
		the secondary index value is in some interval would return
		a wrong result if we would not drop rows which we come to
		visit through secondary index records that would not really
		exist in our snapshot. */

		if ((old_vers
		     || rec_get_deleted_flag(rec, dict_table_is_comp(
						     plan->table)))
		    && !row_sel_sec_rec_is_for_clust_rec(rec, plan->index,
							 clust_rec, index)) {
			goto func_exit;
		}
	}

	/* Fetch the columns needed in test conditions.  The clustered
	index record is protected by a page latch that was acquired
	when plan->clust_pcur was positioned.  The latch will not be
	released until mtr_commit(mtr). */

	ut_ad(!rec_get_deleted_flag(clust_rec, rec_offs_comp(offsets)));
	row_sel_fetch_columns(index, clust_rec, offsets,
			      UT_LIST_GET_FIRST(plan->columns));
	*out_rec = clust_rec;
func_exit:
	err = DB_SUCCESS;
err_exit:
	if (UNIV_LIKELY_NULL(heap)) {
		mem_heap_free(heap);
	}
	return(err);
}

/*********************************************************************//**
Sets a lock on a record.
@return	DB_SUCCESS, DB_SUCCESS_LOCKED_REC, or error code */
UNIV_INLINE
dberr_t
sel_set_rec_lock(
/*=============*/
	const buf_block_t*	block,	/*!< in: buffer block of rec */
	const rec_t*		rec,	/*!< in: record */
	dict_index_t*		index,	/*!< in: index */
	const ulint*		offsets,/*!< in: rec_get_offsets(rec, index) */
	ulint			mode,	/*!< in: lock mode */
	ulint			type,	/*!< in: LOCK_ORDINARY, LOCK_GAP, or
					LOC_REC_NOT_GAP */
	que_thr_t*		thr)	/*!< in: query thread */
{
	trx_t*		trx;
	dberr_t		err;

	trx = thr_get_trx(thr);

	if (UT_LIST_GET_LEN(trx->lock.trx_locks) > 10000) {
		if (buf_LRU_buf_pool_running_out()) {

			return(DB_LOCK_TABLE_FULL);
		}
	}

	if (dict_index_is_clust(index)) {
		err = lock_clust_rec_read_check_and_lock(
			0, block, rec, index, offsets,
			static_cast<enum lock_mode>(mode), type, thr);
	} else {
		err = lock_sec_rec_read_check_and_lock(
			0, block, rec, index, offsets,
			static_cast<enum lock_mode>(mode), type, thr);
	}

	return(err);
}

/*********************************************************************//**
Opens a pcur to a table index. */
static
void
row_sel_open_pcur(
/*==============*/
	plan_t*		plan,		/*!< in: table plan */
	ibool		search_latch_locked,
					/*!< in: TRUE if the thread currently
					has the search latch locked in
					s-mode */
	mtr_t*		mtr)		/*!< in: mtr */
{
	dict_index_t*	index;
	func_node_t*	cond;
	que_node_t*	exp;
	ulint		n_fields;
	ulint		has_search_latch = 0;	/* RW_S_LATCH or 0 */
	ulint		i;

	if (search_latch_locked) {
		has_search_latch = RW_S_LATCH;
	}

	index = plan->index;

	/* Calculate the value of the search tuple: the exact match columns
	get their expressions evaluated when we evaluate the right sides of
	end_conds */

	cond = UT_LIST_GET_FIRST(plan->end_conds);

	while (cond) {
		eval_exp(que_node_get_next(cond->args));

		cond = UT_LIST_GET_NEXT(cond_list, cond);
	}

	if (plan->tuple) {
		n_fields = dtuple_get_n_fields(plan->tuple);

		if (plan->n_exact_match < n_fields) {
			/* There is a non-exact match field which must be
			evaluated separately */

			eval_exp(plan->tuple_exps[n_fields - 1]);
		}

		for (i = 0; i < n_fields; i++) {
			exp = plan->tuple_exps[i];

			dfield_copy_data(dtuple_get_nth_field(plan->tuple, i),
					 que_node_get_val(exp));
		}

		/* Open pcur to the index */

		btr_pcur_open_with_no_init(index, plan->tuple, plan->mode,
					   BTR_SEARCH_LEAF, &plan->pcur,
					   has_search_latch, mtr);
	} else {
		/* Open the cursor to the start or the end of the index
		(FALSE: no init) */

		btr_pcur_open_at_index_side(plan->asc, index, BTR_SEARCH_LEAF,
					    &(plan->pcur), false, 0, mtr);
	}

	ut_ad(plan->n_rows_prefetched == 0);
	ut_ad(plan->n_rows_fetched == 0);
	ut_ad(plan->cursor_at_end == FALSE);

	plan->pcur_is_open = TRUE;
}

/*********************************************************************//**
Restores a stored pcur position to a table index.
@return TRUE if the cursor should be moved to the next record after we
return from this function (moved to the previous, in the case of a
descending cursor) without processing again the current cursor
record */
static
ibool
row_sel_restore_pcur_pos(
/*=====================*/
	plan_t*		plan,	/*!< in: table plan */
	mtr_t*		mtr)	/*!< in: mtr */
{
	ibool	equal_position;
	ulint	relative_position;

	ut_ad(!plan->cursor_at_end);

	relative_position = btr_pcur_get_rel_pos(&(plan->pcur));

	equal_position = btr_pcur_restore_position(BTR_SEARCH_LEAF,
						   &(plan->pcur), mtr);

	/* If the cursor is traveling upwards, and relative_position is

	(1) BTR_PCUR_BEFORE: this is not allowed, as we did not have a lock
	yet on the successor of the page infimum;
	(2) BTR_PCUR_AFTER: btr_pcur_restore_position placed the cursor on the
	first record GREATER than the predecessor of a page supremum; we have
	not yet processed the cursor record: no need to move the cursor to the
	next record;
	(3) BTR_PCUR_ON: btr_pcur_restore_position placed the cursor on the
	last record LESS or EQUAL to the old stored user record; (a) if
	equal_position is FALSE, this means that the cursor is now on a record
	less than the old user record, and we must move to the next record;
	(b) if equal_position is TRUE, then if
	plan->stored_cursor_rec_processed is TRUE, we must move to the next
	record, else there is no need to move the cursor. */

	if (plan->asc) {
		if (relative_position == BTR_PCUR_ON) {

			if (equal_position) {

				return(plan->stored_cursor_rec_processed);
			}

			return(TRUE);
		}

		ut_ad(relative_position == BTR_PCUR_AFTER
		      || relative_position == BTR_PCUR_AFTER_LAST_IN_TREE);

		return(FALSE);
	}

	/* If the cursor is traveling downwards, and relative_position is

	(1) BTR_PCUR_BEFORE: btr_pcur_restore_position placed the cursor on
	the last record LESS than the successor of a page infimum; we have not
	processed the cursor record: no need to move the cursor;
	(2) BTR_PCUR_AFTER: btr_pcur_restore_position placed the cursor on the
	first record GREATER than the predecessor of a page supremum; we have
	processed the cursor record: we should move the cursor to the previous
	record;
	(3) BTR_PCUR_ON: btr_pcur_restore_position placed the cursor on the
	last record LESS or EQUAL to the old stored user record; (a) if
	equal_position is FALSE, this means that the cursor is now on a record
	less than the old user record, and we need not move to the previous
	record; (b) if equal_position is TRUE, then if
	plan->stored_cursor_rec_processed is TRUE, we must move to the previous
	record, else there is no need to move the cursor. */

	if (relative_position == BTR_PCUR_BEFORE
	    || relative_position == BTR_PCUR_BEFORE_FIRST_IN_TREE) {

		return(FALSE);
	}

	if (relative_position == BTR_PCUR_ON) {

		if (equal_position) {

			return(plan->stored_cursor_rec_processed);
		}

		return(FALSE);
	}

	ut_ad(relative_position == BTR_PCUR_AFTER
	      || relative_position == BTR_PCUR_AFTER_LAST_IN_TREE);

	return(TRUE);
}

/*********************************************************************//**
Resets a plan cursor to a closed state. */
UNIV_INLINE
void
plan_reset_cursor(
/*==============*/
	plan_t*	plan)	/*!< in: plan */
{
	plan->pcur_is_open = FALSE;
	plan->cursor_at_end = FALSE;
	plan->n_rows_fetched = 0;
	plan->n_rows_prefetched = 0;
}

/*********************************************************************//**
Tries to do a shortcut to fetch a clustered index record with a unique key,
using the hash index if possible (not always).
@return	SEL_FOUND, SEL_EXHAUSTED, SEL_RETRY */
static
ulint
row_sel_try_search_shortcut(
/*========================*/
	sel_node_t*	node,	/*!< in: select node for a consistent read */
	plan_t*		plan,	/*!< in: plan for a unique search in clustered
				index */
	ibool		search_latch_locked,
				/*!< in: whether the search holds
				btr_search_latch */
	mtr_t*		mtr)	/*!< in: mtr */
{
	dict_index_t*	index;
	rec_t*		rec;
	mem_heap_t*	heap		= NULL;
	ulint		offsets_[REC_OFFS_NORMAL_SIZE];
	ulint*		offsets		= offsets_;
	ulint		ret;
	rec_offs_init(offsets_);

	index = plan->index;

	ut_ad(node->read_view);
	ut_ad(plan->unique_search);
	ut_ad(!plan->must_get_clust);
#ifdef UNIV_SYNC_DEBUG
	if (search_latch_locked) {
		ut_ad(rw_lock_own(btr_search_get_latch(index),
				  RW_LOCK_SHARED));
	}
#endif /* UNIV_SYNC_DEBUG */

	row_sel_open_pcur(plan, search_latch_locked, mtr);

	rec = btr_pcur_get_rec(&(plan->pcur));

	if (!page_rec_is_user_rec(rec)) {

		return(SEL_RETRY);
	}

	ut_ad(plan->mode == PAGE_CUR_GE);

	/* As the cursor is now placed on a user record after a search with
	the mode PAGE_CUR_GE, the up_match field in the cursor tells how many
	fields in the user record matched to the search tuple */

	if (btr_pcur_get_up_match(&(plan->pcur)) < plan->n_exact_match) {

		return(SEL_EXHAUSTED);
	}

	/* This is a non-locking consistent read: if necessary, fetch
	a previous version of the record */

	offsets = rec_get_offsets(rec, index, offsets, ULINT_UNDEFINED, &heap);

	if (dict_index_is_clust(index)) {
		if (!lock_clust_rec_cons_read_sees(rec, index, offsets,
						   node->read_view)) {
			ret = SEL_RETRY;
			goto func_exit;
		}
	} else if (!lock_sec_rec_cons_read_sees(rec, node->read_view)) {

		ret = SEL_RETRY;
		goto func_exit;
	}

	/* Test the deleted flag. */

	if (rec_get_deleted_flag(rec, dict_table_is_comp(plan->table))) {

		ret = SEL_EXHAUSTED;
		goto func_exit;
	}

	/* Fetch the columns needed in test conditions.  The index
	record is protected by a page latch that was acquired when
	plan->pcur was positioned.  The latch will not be released
	until mtr_commit(mtr). */

	row_sel_fetch_columns(index, rec, offsets,
			      UT_LIST_GET_FIRST(plan->columns));

	/* Test the rest of search conditions */

	if (!row_sel_test_other_conds(plan)) {

		ret = SEL_EXHAUSTED;
		goto func_exit;
	}

	ut_ad(plan->pcur.latch_mode == BTR_SEARCH_LEAF);

	plan->n_rows_fetched++;
	ret = SEL_FOUND;
func_exit:
	if (UNIV_LIKELY_NULL(heap)) {
		mem_heap_free(heap);
	}
	return(ret);
}

/*********************************************************************//**
Performs a select step.
@return	DB_SUCCESS or error code */
static MY_ATTRIBUTE((nonnull, warn_unused_result))
dberr_t
row_sel(
/*====*/
	sel_node_t*	node,	/*!< in: select node */
	que_thr_t*	thr)	/*!< in: query thread */
{
	dict_index_t*	index;
	plan_t*		plan;
	mtr_t		mtr;
	ibool		moved;
	rec_t*		rec;
	rec_t*		old_vers;
	rec_t*		clust_rec;
	ibool		search_latch_locked;
	ibool		consistent_read;

	/* The following flag becomes TRUE when we are doing a
	consistent read from a non-clustered index and we must look
	at the clustered index to find out the previous delete mark
	state of the non-clustered record: */

	ibool		cons_read_requires_clust_rec	= FALSE;
	ulint		cost_counter			= 0;
	ibool		cursor_just_opened;
	ibool		must_go_to_next;
	ibool		mtr_has_extra_clust_latch	= FALSE;
	/* TRUE if the search was made using
	a non-clustered index, and we had to
	access the clustered record: now &mtr
	contains a clustered index latch, and
	&mtr must be committed before we move
	to the next non-clustered record */
	ulint		found_flag;
	dberr_t		err;
	mem_heap_t*	heap				= NULL;
	ulint		offsets_[REC_OFFS_NORMAL_SIZE];
	ulint*		offsets				= offsets_;
	rec_offs_init(offsets_);

	ut_ad(thr->run_node == node);

	search_latch_locked = FALSE;

	if (node->read_view) {
		/* In consistent reads, we try to do with the hash index and
		not to use the buffer page get. This is to reduce memory bus
		load resulting from semaphore operations. The search latch
		will be s-locked when we access an index with a unique search
		condition, but not locked when we access an index with a
		less selective search condition. */

		consistent_read = TRUE;
	} else {
		consistent_read = FALSE;
	}

table_loop:
	/* TABLE LOOP
	----------
	This is the outer major loop in calculating a join. We come here when
	node->fetch_table changes, and after adding a row to aggregate totals
	and, of course, when this function is called. */

	ut_ad(mtr_has_extra_clust_latch == FALSE);

	plan = sel_node_get_nth_plan(node, node->fetch_table);
	index = plan->index;

	if (plan->n_rows_prefetched > 0) {
		sel_dequeue_prefetched_row(plan);

		goto next_table_no_mtr;
	}

	if (plan->cursor_at_end) {
		/* The cursor has already reached the result set end: no more
		rows to process for this table cursor, as also the prefetch
		stack was empty */

		ut_ad(plan->pcur_is_open);

		goto table_exhausted_no_mtr;
	}

	/* Open a cursor to index, or restore an open cursor position */

	mtr_start_trx(&mtr, thr_get_trx(thr));

	if (consistent_read && plan->unique_search && !plan->pcur_is_open
	    && !plan->must_get_clust
	    && !plan->table->big_rows) {
		if (!search_latch_locked) {
			rw_lock_s_lock(btr_search_get_latch(index));

			search_latch_locked = TRUE;
		} else if (rw_lock_get_writer(btr_search_get_latch(index))
			   == RW_LOCK_WAIT_EX) {

			/* There is an x-latch request waiting: release the
			s-latch for a moment; as an s-latch here is often
			kept for some 10 searches before being released,
			a waiting x-latch request would block other threads
			from acquiring an s-latch for a long time, lowering
			performance significantly in multiprocessors. */

			rw_lock_s_unlock(btr_search_get_latch(index));
			rw_lock_s_lock(btr_search_get_latch(index));
		}

		found_flag = row_sel_try_search_shortcut(node, plan,
							 search_latch_locked,
							 &mtr);

		if (found_flag == SEL_FOUND) {

			goto next_table;

		} else if (found_flag == SEL_EXHAUSTED) {

			goto table_exhausted;
		}

		ut_ad(found_flag == SEL_RETRY);

		plan_reset_cursor(plan);

		mtr_commit(&mtr);
		mtr_start_trx(&mtr, thr_get_trx(thr));
	}

	if (search_latch_locked) {
		rw_lock_s_unlock(btr_search_get_latch(index));

		search_latch_locked = FALSE;
	}

	if (!plan->pcur_is_open) {
		/* Evaluate the expressions to build the search tuple and
		open the cursor */

		row_sel_open_pcur(plan, search_latch_locked, &mtr);

		cursor_just_opened = TRUE;

		/* A new search was made: increment the cost counter */
		cost_counter++;
	} else {
		/* Restore pcur position to the index */

		must_go_to_next = row_sel_restore_pcur_pos(plan, &mtr);

		cursor_just_opened = FALSE;

		if (must_go_to_next) {
			/* We have already processed the cursor record: move
			to the next */

			goto next_rec;
		}
	}

rec_loop:
	/* RECORD LOOP
	-----------
	In this loop we use pcur and try to fetch a qualifying row, and
	also fill the prefetch buffer for this table if n_rows_fetched has
	exceeded a threshold. While we are inside this loop, the following
	holds:
	(1) &mtr is started,
	(2) pcur is positioned and open.

	NOTE that if cursor_just_opened is TRUE here, it means that we came
	to this point right after row_sel_open_pcur. */

	ut_ad(mtr_has_extra_clust_latch == FALSE);

	rec = btr_pcur_get_rec(&(plan->pcur));

	/* PHASE 1: Set a lock if specified */

	if (!node->asc && cursor_just_opened
	    && !page_rec_is_supremum(rec)) {

		/* When we open a cursor for a descending search, we must set
		a next-key lock on the successor record: otherwise it would
		be possible to insert new records next to the cursor position,
		and it might be that these new records should appear in the
		search result set, resulting in the phantom problem. */

		if (!consistent_read) {
			rec_t*	next_rec = page_rec_get_next(rec);
			ulint	lock_type;
			trx_t*	trx;

			trx = thr_get_trx(thr);

			offsets = rec_get_offsets(next_rec, index, offsets,
						  ULINT_UNDEFINED, &heap);

			/* If innodb_locks_unsafe_for_binlog option is used
			or this session is using READ COMMITTED or lower isolation
			level, we lock only the record, i.e., next-key
			locking is not used. */
			if (srv_locks_unsafe_for_binlog
			    || trx->isolation_level
			    <= TRX_ISO_READ_COMMITTED) {

				if (page_rec_is_supremum(next_rec)) {

					goto skip_lock;
				}

				lock_type = LOCK_REC_NOT_GAP;
			} else {
				lock_type = LOCK_ORDINARY;
			}

			err = sel_set_rec_lock(btr_pcur_get_block(&plan->pcur),
					       next_rec, index, offsets,
					       node->row_lock_mode,
					       lock_type, thr);

			switch (err) {
			case DB_SUCCESS_LOCKED_REC:
				err = DB_SUCCESS;
			case DB_SUCCESS:
				break;
			default:
				/* Note that in this case we will store in pcur
				the PREDECESSOR of the record we are waiting
				the lock for */
				goto lock_wait_or_error;
			}
		}
	}

skip_lock:
	if (page_rec_is_infimum(rec)) {

		/* The infimum record on a page cannot be in the result set,
		and neither can a record lock be placed on it: we skip such
		a record. We also increment the cost counter as we may have
		processed yet another page of index. */

		cost_counter++;

		goto next_rec;
	}

	if (!consistent_read) {
		/* Try to place a lock on the index record */
		ulint	lock_type;
		trx_t*	trx;

		offsets = rec_get_offsets(rec, index, offsets,
					  ULINT_UNDEFINED, &heap);

		trx = thr_get_trx(thr);

		/* If innodb_locks_unsafe_for_binlog option is used
		or this session is using READ COMMITTED or lower isolation level,
		we lock only the record, i.e., next-key locking is
		not used. */
		if (srv_locks_unsafe_for_binlog
		    || trx->isolation_level <= TRX_ISO_READ_COMMITTED) {

			if (page_rec_is_supremum(rec)) {

				goto next_rec;
			}

			lock_type = LOCK_REC_NOT_GAP;
		} else {
			lock_type = LOCK_ORDINARY;
		}

		err = sel_set_rec_lock(btr_pcur_get_block(&plan->pcur),
				       rec, index, offsets,
				       node->row_lock_mode, lock_type, thr);

		switch (err) {
		case DB_SUCCESS_LOCKED_REC:
			err = DB_SUCCESS;
		case DB_SUCCESS:
			break;
		default:
			goto lock_wait_or_error;
		}
	}

	if (page_rec_is_supremum(rec)) {

		/* A page supremum record cannot be in the result set: skip
		it now when we have placed a possible lock on it */

		goto next_rec;
	}

	ut_ad(page_rec_is_user_rec(rec));

	if (cost_counter > SEL_COST_LIMIT) {

		/* Now that we have placed the necessary locks, we can stop
		for a while and store the cursor position; NOTE that if we
		would store the cursor position BEFORE placing a record lock,
		it might happen that the cursor would jump over some records
		that another transaction could meanwhile insert adjacent to
		the cursor: this would result in the phantom problem. */

		goto stop_for_a_while;
	}

	/* PHASE 2: Check a mixed index mix id if needed */

	if (plan->unique_search && cursor_just_opened) {

		ut_ad(plan->mode == PAGE_CUR_GE);

		/* As the cursor is now placed on a user record after a search
		with the mode PAGE_CUR_GE, the up_match field in the cursor
		tells how many fields in the user record matched to the search
		tuple */

		if (btr_pcur_get_up_match(&(plan->pcur))
		    < plan->n_exact_match) {
			goto table_exhausted;
		}

		/* Ok, no need to test end_conds or mix id */

	}

	/* We are ready to look at a possible new index entry in the result
	set: the cursor is now placed on a user record */

	/* PHASE 3: Get previous version in a consistent read */

	cons_read_requires_clust_rec = FALSE;
	offsets = rec_get_offsets(rec, index, offsets, ULINT_UNDEFINED, &heap);

	if (consistent_read) {
		/* This is a non-locking consistent read: if necessary, fetch
		a previous version of the record */

		if (dict_index_is_clust(index)) {

			if (!lock_clust_rec_cons_read_sees(rec, index, offsets,
							   node->read_view)) {

				err = row_sel_build_prev_vers(
					node->read_view, index, rec,
					&offsets, &heap, &plan->old_vers_heap,
					&old_vers, &mtr);

				if (err != DB_SUCCESS) {

					goto lock_wait_or_error;
				}

				if (old_vers == NULL) {
					/* The record does not exist
					in our read view. Skip it, but
					first attempt to determine
					whether the index segment we
					are searching through has been
					exhausted. */

					offsets = rec_get_offsets(
						rec, index, offsets,
						ULINT_UNDEFINED, &heap);

					/* Fetch the columns needed in
					test conditions. The clustered
					index record is protected by a
					page latch that was acquired
					by row_sel_open_pcur() or
					row_sel_restore_pcur_pos().
					The latch will not be released
					until mtr_commit(mtr). */

					row_sel_fetch_columns(
						index, rec, offsets,
						UT_LIST_GET_FIRST(
							plan->columns));

					if (!row_sel_test_end_conds(plan)) {

						goto table_exhausted;
					}

					goto next_rec;
				}

				rec = old_vers;
			}
		} else if (!lock_sec_rec_cons_read_sees(rec,
							node->read_view)) {
			cons_read_requires_clust_rec = TRUE;
		}
	}

	/* PHASE 4: Test search end conditions and deleted flag */

	/* Fetch the columns needed in test conditions.  The record is
	protected by a page latch that was acquired by
	row_sel_open_pcur() or row_sel_restore_pcur_pos().  The latch
	will not be released until mtr_commit(mtr). */

	row_sel_fetch_columns(index, rec, offsets,
			      UT_LIST_GET_FIRST(plan->columns));

	/* Test the selection end conditions: these can only contain columns
	which already are found in the index, even though the index might be
	non-clustered */

	if (plan->unique_search && cursor_just_opened) {

		/* No test necessary: the test was already made above */

	} else if (!row_sel_test_end_conds(plan)) {

		goto table_exhausted;
	}

	if (rec_get_deleted_flag(rec, dict_table_is_comp(plan->table))
	    && !cons_read_requires_clust_rec) {

		/* The record is delete marked: we can skip it if this is
		not a consistent read which might see an earlier version
		of a non-clustered index record */

		if (plan->unique_search) {

			goto table_exhausted;
		}

		goto next_rec;
	}

	/* PHASE 5: Get the clustered index record, if needed and if we did
	not do the search using the clustered index */

	if (plan->must_get_clust || cons_read_requires_clust_rec) {

		/* It was a non-clustered index and we must fetch also the
		clustered index record */

		err = row_sel_get_clust_rec(node, plan, rec, thr, &clust_rec,
					    &mtr);
		mtr_has_extra_clust_latch = TRUE;

		if (err != DB_SUCCESS) {

			goto lock_wait_or_error;
		}

		/* Retrieving the clustered record required a search:
		increment the cost counter */

		cost_counter++;

		if (clust_rec == NULL) {
			/* The record did not exist in the read view */
			ut_ad(consistent_read);

			goto next_rec;
		}

		if (rec_get_deleted_flag(clust_rec,
					 dict_table_is_comp(plan->table))) {

			/* The record is delete marked: we can skip it */

			goto next_rec;
		}

		if (node->can_get_updated) {

			btr_pcur_store_position(&(plan->clust_pcur), &mtr);
		}
	}

	/* PHASE 6: Test the rest of search conditions */

	if (!row_sel_test_other_conds(plan)) {

		if (plan->unique_search) {

			goto table_exhausted;
		}

		goto next_rec;
	}

	/* PHASE 7: We found a new qualifying row for the current table; push
	the row if prefetch is on, or move to the next table in the join */

	plan->n_rows_fetched++;

	ut_ad(plan->pcur.latch_mode == BTR_SEARCH_LEAF);

	if ((plan->n_rows_fetched <= SEL_PREFETCH_LIMIT)
	    || plan->unique_search || plan->no_prefetch
	    || plan->table->big_rows) {

		/* No prefetch in operation: go to the next table */

		goto next_table;
	}

	sel_enqueue_prefetched_row(plan);

	if (plan->n_rows_prefetched == SEL_MAX_N_PREFETCH) {

		/* The prefetch buffer is now full */

		sel_dequeue_prefetched_row(plan);

		goto next_table;
	}

next_rec:
	ut_ad(!search_latch_locked);

	if (mtr_has_extra_clust_latch) {

		/* We must commit &mtr if we are moving to the next
		non-clustered index record, because we could break the
		latching order if we would access a different clustered
		index page right away without releasing the previous. */

		goto commit_mtr_for_a_while;
	}

	if (node->asc) {
		moved = btr_pcur_move_to_next(&(plan->pcur), &mtr);
	} else {
		moved = btr_pcur_move_to_prev(&(plan->pcur), &mtr);
	}

	if (!moved) {

		goto table_exhausted;
	}

	cursor_just_opened = FALSE;

	/* END OF RECORD LOOP
	------------------ */
	goto rec_loop;

next_table:
	/* We found a record which satisfies the conditions: we can move to
	the next table or return a row in the result set */

	ut_ad(btr_pcur_is_on_user_rec(&plan->pcur));

	if (plan->unique_search && !node->can_get_updated) {

		plan->cursor_at_end = TRUE;
	} else {
		ut_ad(!search_latch_locked);

		plan->stored_cursor_rec_processed = TRUE;

		btr_pcur_store_position(&(plan->pcur), &mtr);
	}

	mtr_commit(&mtr);

	mtr_has_extra_clust_latch = FALSE;

next_table_no_mtr:
	/* If we use 'goto' to this label, it means that the row was popped
	from the prefetched rows stack, and &mtr is already committed */

	if (node->fetch_table + 1 == node->n_tables) {

		sel_eval_select_list(node);

		if (node->is_aggregate) {

			goto table_loop;
		}

		sel_assign_into_var_values(node->into_list, node);

		thr->run_node = que_node_get_parent(node);

		err = DB_SUCCESS;
		goto func_exit;
	}

	node->fetch_table++;

	/* When we move to the next table, we first reset the plan cursor:
	we do not care about resetting it when we backtrack from a table */

	plan_reset_cursor(sel_node_get_nth_plan(node, node->fetch_table));

	goto table_loop;

table_exhausted:
	/* The table cursor pcur reached the result set end: backtrack to the
	previous table in the join if we do not have cached prefetched rows */

	plan->cursor_at_end = TRUE;

	mtr_commit(&mtr);

	mtr_has_extra_clust_latch = FALSE;

	if (plan->n_rows_prefetched > 0) {
		/* The table became exhausted during a prefetch */

		sel_dequeue_prefetched_row(plan);

		goto next_table_no_mtr;
	}

table_exhausted_no_mtr:
	if (node->fetch_table == 0) {
		err = DB_SUCCESS;

		if (node->is_aggregate && !node->aggregate_already_fetched) {

			node->aggregate_already_fetched = TRUE;

			sel_assign_into_var_values(node->into_list, node);

			thr->run_node = que_node_get_parent(node);
		} else {
			node->state = SEL_NODE_NO_MORE_ROWS;

			thr->run_node = que_node_get_parent(node);
		}

		goto func_exit;
	}

	node->fetch_table--;

	goto table_loop;

stop_for_a_while:
	/* Return control for a while to que_run_threads, so that runaway
	queries can be canceled. NOTE that when we come here, we must, in a
	locking read, have placed the necessary (possibly waiting request)
	record lock on the cursor record or its successor: when we reposition
	the cursor, this record lock guarantees that nobody can meanwhile have
	inserted new records which should have appeared in the result set,
	which would result in the phantom problem. */

	ut_ad(!search_latch_locked);

	plan->stored_cursor_rec_processed = FALSE;
	btr_pcur_store_position(&(plan->pcur), &mtr);

	mtr_commit(&mtr);

#ifdef UNIV_SYNC_DEBUG
	ut_ad(sync_thread_levels_empty_except_dict());
#endif /* UNIV_SYNC_DEBUG */
	err = DB_SUCCESS;
	goto func_exit;

commit_mtr_for_a_while:
	/* Stores the cursor position and commits &mtr; this is used if
	&mtr may contain latches which would break the latching order if
	&mtr would not be committed and the latches released. */

	plan->stored_cursor_rec_processed = TRUE;

	ut_ad(!search_latch_locked);
	btr_pcur_store_position(&(plan->pcur), &mtr);

	mtr_commit(&mtr);

	mtr_has_extra_clust_latch = FALSE;

#ifdef UNIV_SYNC_DEBUG
	ut_ad(sync_thread_levels_empty_except_dict());
#endif /* UNIV_SYNC_DEBUG */

	goto table_loop;

lock_wait_or_error:
	/* See the note at stop_for_a_while: the same holds for this case */

	ut_ad(!btr_pcur_is_before_first_on_page(&plan->pcur) || !node->asc);
	ut_ad(!search_latch_locked);

	plan->stored_cursor_rec_processed = FALSE;
	btr_pcur_store_position(&(plan->pcur), &mtr);

	mtr_commit(&mtr);

#ifdef UNIV_SYNC_DEBUG
	ut_ad(sync_thread_levels_empty_except_dict());
#endif /* UNIV_SYNC_DEBUG */

func_exit:
	if (search_latch_locked) {
		rw_lock_s_unlock(btr_search_get_latch(index));
	}
	if (UNIV_LIKELY_NULL(heap)) {
		mem_heap_free(heap);
	}
	return(err);
}

/**********************************************************************//**
Performs a select step. This is a high-level function used in SQL execution
graphs.
@return	query thread to run next or NULL */
UNIV_INTERN
que_thr_t*
row_sel_step(
/*=========*/
	que_thr_t*	thr)	/*!< in: query thread */
{
	sel_node_t*	node;

	ut_ad(thr);

	node = static_cast<sel_node_t*>(thr->run_node);

	ut_ad(que_node_get_type(node) == QUE_NODE_SELECT);

	/* If this is a new time this node is executed (or when execution
	resumes after wait for a table intention lock), set intention locks
	on the tables, or assign a read view */

	if (node->into_list && (thr->prev_node == que_node_get_parent(node))) {

		node->state = SEL_NODE_OPEN;
	}

	if (node->state == SEL_NODE_OPEN) {

		/* It may be that the current session has not yet started
		its transaction, or it has been committed: */

		trx_start_if_not_started_xa(thr_get_trx(thr));

		plan_reset_cursor(sel_node_get_nth_plan(node, 0));

		if (node->consistent_read) {
			/* Assign a read view for the query */
			node->read_view = trx_assign_read_view(
				thr_get_trx(thr));
		} else {
			sym_node_t*	table_node;
			enum lock_mode	i_lock_mode;

			if (node->set_x_locks) {
				i_lock_mode = LOCK_IX;
			} else {
				i_lock_mode = LOCK_IS;
			}

			for (table_node = node->table_list;
			     table_node != 0;
			     table_node = static_cast<sym_node_t*>(
					que_node_get_next(table_node))) {

				dberr_t	err = lock_table(
					0, table_node->table, i_lock_mode,
					thr);

				if (err != DB_SUCCESS) {
					trx_t*	trx;

					trx = thr_get_trx(thr);
					trx->error_state = err;

					return(NULL);
				}
			}
		}

		/* If this is an explicit cursor, copy stored procedure
		variable values, so that the values cannot change between
		fetches (currently, we copy them also for non-explicit
		cursors) */

		if (node->explicit_cursor
		    && UT_LIST_GET_FIRST(node->copy_variables)) {

			row_sel_copy_input_variable_vals(node);
		}

		node->state = SEL_NODE_FETCH;
		node->fetch_table = 0;

		if (node->is_aggregate) {
			/* Reset the aggregate total values */
			sel_reset_aggregate_vals(node);
		}
	}

	dberr_t	err = row_sel(node, thr);

	/* NOTE! if queries are parallelized, the following assignment may
	have problems; the assignment should be made only if thr is the
	only top-level thr in the graph: */

	thr->graph->last_sel_node = node;

	if (err != DB_SUCCESS) {
		thr_get_trx(thr)->error_state = err;

		return(NULL);
	}

	return(thr);
}

/**********************************************************************//**
Performs a fetch for a cursor.
@return	query thread to run next or NULL */
UNIV_INTERN
que_thr_t*
fetch_step(
/*=======*/
	que_thr_t*	thr)	/*!< in: query thread */
{
	sel_node_t*	sel_node;
	fetch_node_t*	node;

	ut_ad(thr);

	node = static_cast<fetch_node_t*>(thr->run_node);
	sel_node = node->cursor_def;

	ut_ad(que_node_get_type(node) == QUE_NODE_FETCH);

	if (thr->prev_node != que_node_get_parent(node)) {

		if (sel_node->state != SEL_NODE_NO_MORE_ROWS) {

			if (node->into_list) {
				sel_assign_into_var_values(node->into_list,
							   sel_node);
			} else {
				ibool ret = (*node->func->func)(
					sel_node, node->func->arg);

				if (!ret) {
					sel_node->state
						 = SEL_NODE_NO_MORE_ROWS;
				}
			}
		}

		thr->run_node = que_node_get_parent(node);

		return(thr);
	}

	/* Make the fetch node the parent of the cursor definition for
	the time of the fetch, so that execution knows to return to this
	fetch node after a row has been selected or we know that there is
	no row left */

	sel_node->common.parent = node;

	if (sel_node->state == SEL_NODE_CLOSED) {
		fprintf(stderr,
			"InnoDB: Error: fetch called on a closed cursor\n");

		thr_get_trx(thr)->error_state = DB_ERROR;

		return(NULL);
	}

	thr->run_node = sel_node;

	return(thr);
}

/****************************************************************//**
Sample callback function for fetch that prints each row.
@return	always returns non-NULL */
UNIV_INTERN
void*
row_fetch_print(
/*============*/
	void*	row,		/*!< in:  sel_node_t* */
	void*	user_arg)	/*!< in:  not used */
{
	que_node_t*	exp;
	ulint		i = 0;
	sel_node_t*	node = static_cast<sel_node_t*>(row);

	UT_NOT_USED(user_arg);

	fprintf(stderr, "row_fetch_print: row %p\n", row);

	for (exp = node->select_list;
	     exp != 0;
	     exp = que_node_get_next(exp), i++) {

		dfield_t*	dfield = que_node_get_val(exp);
		const dtype_t*	type = dfield_get_type(dfield);

		fprintf(stderr, " column %lu:\n", (ulong) i);

		dtype_print(type);
		putc('\n', stderr);

		if (dfield_get_len(dfield) != UNIV_SQL_NULL) {
			ut_print_buf(stderr, dfield_get_data(dfield),
				     dfield_get_len(dfield));
			putc('\n', stderr);
		} else {
			fputs(" <NULL>;\n", stderr);
		}
	}

	return((void*)42);
}

/***********************************************************//**
Prints a row in a select result.
@return	query thread to run next or NULL */
UNIV_INTERN
que_thr_t*
row_printf_step(
/*============*/
	que_thr_t*	thr)	/*!< in: query thread */
{
	row_printf_node_t*	node;
	sel_node_t*		sel_node;
	que_node_t*		arg;

	ut_ad(thr);

	node = static_cast<row_printf_node_t*>(thr->run_node);

	sel_node = node->sel_node;

	ut_ad(que_node_get_type(node) == QUE_NODE_ROW_PRINTF);

	if (thr->prev_node == que_node_get_parent(node)) {

		/* Reset the cursor */
		sel_node->state = SEL_NODE_OPEN;

		/* Fetch next row to print */

		thr->run_node = sel_node;

		return(thr);
	}

	if (sel_node->state != SEL_NODE_FETCH) {

		ut_ad(sel_node->state == SEL_NODE_NO_MORE_ROWS);

		/* No more rows to print */

		thr->run_node = que_node_get_parent(node);

		return(thr);
	}

	arg = sel_node->select_list;

	while (arg) {
		dfield_print_also_hex(que_node_get_val(arg));

		fputs(" ::: ", stderr);

		arg = que_node_get_next(arg);
	}

	putc('\n', stderr);

	/* Fetch next row to print */

	thr->run_node = sel_node;

	return(thr);
}

/****************************************************************//**
Converts a key value stored in MySQL format to an Innobase dtuple. The last
field of the key value may be just a prefix of a fixed length field: hence
the parameter key_len. But currently we do not allow search keys where the
last field is only a prefix of the full key field len and print a warning if
such appears. A counterpart of this function is
ha_innobase::store_key_val_for_row() in ha_innodb.cc. */
UNIV_INTERN
void
row_sel_convert_mysql_key_to_innobase(
/*==================================*/
	dtuple_t*	tuple,		/*!< in/out: tuple where to build;
					NOTE: we assume that the type info
					in the tuple is already according
					to index! */
	byte*		buf,		/*!< in: buffer to use in field
					conversions; NOTE that dtuple->data
					may end up pointing inside buf so
					do not discard that buffer while
					the tuple is being used. See
					row_mysql_store_col_in_innobase_format()
					in the case of DATA_INT */
	ulint		buf_len,	/*!< in: buffer length */
	dict_index_t*	index,		/*!< in: index of the key value */
	const byte*	key_ptr,	/*!< in: MySQL key value */
	ulint		key_len,	/*!< in: MySQL key value length */
	trx_t*		trx)		/*!< in: transaction */
{
	byte*		original_buf	= buf;
	const byte*	original_key_ptr = key_ptr;
	dict_field_t*	field;
	dfield_t*	dfield;
	ulint		data_offset;
	ulint		data_len;
	ulint		data_field_len;
	ibool		is_null;
	const byte*	key_end;
	ulint		n_fields = 0;

	/* For documentation of the key value storage format in MySQL, see
	ha_innobase::store_key_val_for_row() in ha_innodb.cc. */

	key_end = key_ptr + key_len;

	/* Permit us to access any field in the tuple (ULINT_MAX): */

	dtuple_set_n_fields(tuple, ULINT_MAX);

	dfield = dtuple_get_nth_field(tuple, 0);
	field = dict_index_get_nth_field(index, 0);

	if (UNIV_UNLIKELY(dfield_get_type(dfield)->mtype == DATA_SYS)) {
		/* A special case: we are looking for a position in the
		generated clustered index which InnoDB automatically added
		to a table with no primary key: the first and the only
		ordering column is ROW_ID which InnoDB stored to the key_ptr
		buffer. */

		ut_a(key_len == DATA_ROW_ID_LEN);

		dfield_set_data(dfield, key_ptr, DATA_ROW_ID_LEN);

		dtuple_set_n_fields(tuple, 1);

		return;
	}

	while (key_ptr < key_end) {

		ulint	type = dfield_get_type(dfield)->mtype;
		ut_a(field->col->mtype == type);

		data_offset = 0;
		is_null = FALSE;

		if (!(dfield_get_type(dfield)->prtype & DATA_NOT_NULL)) {
			/* The first byte in the field tells if this is
			an SQL NULL value */

			data_offset = 1;

			if (*key_ptr != 0) {
				dfield_set_null(dfield);

				is_null = TRUE;
			}
		}

		/* Calculate data length and data field total length */

		if (type == DATA_BLOB) {
			/* The key field is a column prefix of a BLOB or
			TEXT */

			ut_a(field->prefix_len > 0);

			/* MySQL stores the actual data length to the first 2
			bytes after the optional SQL NULL marker byte. The
			storage format is little-endian, that is, the most
			significant byte at a higher address. In UTF-8, MySQL
			seems to reserve field->prefix_len bytes for
			storing this field in the key value buffer, even
			though the actual value only takes data_len bytes
			from the start. */

			data_len = key_ptr[data_offset]
				+ 256 * key_ptr[data_offset + 1];
			data_field_len = data_offset + 2 + field->prefix_len;

			data_offset += 2;

			/* Now that we know the length, we store the column
			value like it would be a fixed char field */

		} else if (field->prefix_len > 0) {
			/* Looks like MySQL pads unused end bytes in the
			prefix with space. Therefore, also in UTF-8, it is ok
			to compare with a prefix containing full prefix_len
			bytes, and no need to take at most prefix_len / 3
			UTF-8 characters from the start.
			If the prefix is used as the upper end of a LIKE
			'abc%' query, then MySQL pads the end with chars
			0xff. TODO: in that case does it any harm to compare
			with the full prefix_len bytes. How do characters
			0xff in UTF-8 behave? */

			data_len = field->prefix_len;
			data_field_len = data_offset + data_len;
		} else {
			data_len = dfield_get_type(dfield)->len;
			data_field_len = data_offset + data_len;
		}

		if (UNIV_UNLIKELY
		    (dtype_get_mysql_type(dfield_get_type(dfield))
		     == DATA_MYSQL_TRUE_VARCHAR)
		    && UNIV_LIKELY(type != DATA_INT)) {
			/* In a MySQL key value format, a true VARCHAR is
			always preceded by 2 bytes of a length field.
			dfield_get_type(dfield)->len returns the maximum
			'payload' len in bytes. That does not include the
			2 bytes that tell the actual data length.

			We added the check != DATA_INT to make sure we do
			not treat MySQL ENUM or SET as a true VARCHAR! */

			data_len += 2;
			data_field_len += 2;
		}

		/* Storing may use at most data_len bytes of buf */

		if (UNIV_LIKELY(!is_null)) {
			buf = row_mysql_store_col_in_innobase_format(
					dfield, buf,
					/* MySQL key value format col */
					FALSE,
					key_ptr + data_offset, data_len,
					dict_table_is_comp(index->table));
			ut_a(buf <= original_buf + buf_len);
		}

		key_ptr += data_field_len;

		if (UNIV_UNLIKELY(key_ptr > key_end)) {
			/* The last field in key was not a complete key field
			but a prefix of it.

			Print a warning about this! HA_READ_PREFIX_LAST does
			not currently work in InnoDB with partial-field key
			value prefixes. Since MySQL currently uses a padding
			trick to calculate LIKE 'abc%' type queries there
			should never be partial-field prefixes in searches. */

			ut_print_timestamp(stderr);

			fputs("  InnoDB: Warning: using a partial-field"
			      " key prefix in search.\n"
			      "InnoDB: ", stderr);
			dict_index_name_print(stderr, trx, index);
			fprintf(stderr, ". Last data field length %lu bytes,\n"
				"InnoDB: key ptr now exceeds"
				" key end by %lu bytes.\n"
				"InnoDB: Key value in the MySQL format:\n",
				(ulong) data_field_len,
				(ulong) (key_ptr - key_end));
			fflush(stderr);
			ut_print_buf(stderr, original_key_ptr, key_len);
			putc('\n', stderr);

			if (!is_null) {
				ulint	len = dfield_get_len(dfield);
				dfield_set_len(dfield, len
					       - (ulint) (key_ptr - key_end));
			}
                        ut_ad(0);
		}

		n_fields++;
		field++;
		dfield++;
	}

	ut_a(buf <= original_buf + buf_len);

	/* We set the length of tuple to n_fields: we assume that the memory
	area allocated for it is big enough (usually bigger than n_fields). */

	dtuple_set_n_fields(tuple, n_fields);
}

/**************************************************************//**
Stores the row id to the prebuilt struct. */
static
void
row_sel_store_row_id_to_prebuilt(
/*=============================*/
	row_prebuilt_t*		prebuilt,	/*!< in/out: prebuilt */
	const rec_t*		index_rec,	/*!< in: record */
	const dict_index_t*	index,		/*!< in: index of the record */
	const ulint*		offsets)	/*!< in: rec_get_offsets
						(index_rec, index) */
{
	const byte*	data;
	ulint		len;

	ut_ad(rec_offs_validate(index_rec, index, offsets));

	data = rec_get_nth_field(
		index_rec, offsets,
		dict_index_get_sys_col_pos(index, DATA_ROW_ID), &len);

	if (UNIV_UNLIKELY(len != DATA_ROW_ID_LEN)) {
		fprintf(stderr,
			"InnoDB: Error: Row id field is"
			" wrong length %lu in ", (ulong) len);
		dict_index_name_print(stderr, prebuilt->trx, index);
		fprintf(stderr, "\n"
			"InnoDB: Field number %lu, record:\n",
			(ulong) dict_index_get_sys_col_pos(index,
							   DATA_ROW_ID));
		rec_print_new(stderr, index_rec, offsets);
		putc('\n', stderr);
		ut_error;
	}

	ut_memcpy(prebuilt->row_id, data, len);
}

#ifdef UNIV_DEBUG
/** Convert a non-SQL-NULL field from Innobase format to MySQL format. */
# define row_sel_field_store_in_mysql_format( \
	dest,templ,idx,field,src,len) \
	row_sel_field_store_in_mysql_format_func \
	(dest,templ,idx,field,src,len)
#else /* UNIV_DEBUG */
/** Convert a non-SQL-NULL field from Innobase format to MySQL format. */
# define row_sel_field_store_in_mysql_format( \
	dest,templ,idx,field,src,len) \
	row_sel_field_store_in_mysql_format_func \
	(dest,templ,src,len)
#endif /* UNIV_DEBUG */

/**************************************************************//**
Stores a non-SQL-NULL field in the MySQL format. The counterpart of this
function is row_mysql_store_col_in_innobase_format() in row0mysql.cc. */
static MY_ATTRIBUTE((nonnull))
void
row_sel_field_store_in_mysql_format_func(
/*=====================================*/
	byte*		dest,	/*!< in/out: buffer where to store; NOTE
				that BLOBs are not in themselves
				stored here: the caller must allocate
				and copy the BLOB into buffer before,
				and pass the pointer to the BLOB in
				'data' */
	const mysql_row_templ_t* templ,
				/*!< in: MySQL column template.
				Its following fields are referenced:
				type, is_unsigned, mysql_col_len,
				mbminlen, mbmaxlen */
#ifdef UNIV_DEBUG
	const dict_index_t* index,
				/*!< in: InnoDB index */
	ulint		field_no,
				/*!< in: templ->rec_field_no or
				templ->clust_rec_field_no or
				templ->icp_rec_field_no */
#endif /* UNIV_DEBUG */
	const byte*	data,	/*!< in: data to store */
	ulint		len)	/*!< in: length of the data */
{
	byte*			ptr;
#ifdef UNIV_DEBUG
	const dict_field_t*	field
		= dict_index_get_nth_field(index, field_no);
#endif /* UNIV_DEBUG */

	ut_ad(len != UNIV_SQL_NULL);
	UNIV_MEM_ASSERT_RW(data, len);
	UNIV_MEM_ASSERT_W(dest, templ->mysql_col_len);
	UNIV_MEM_INVALID(dest, templ->mysql_col_len);

	switch (templ->type) {
		const byte*	field_end;
		byte*		pad;
	case DATA_INT:
		/* Convert integer data from Innobase to a little-endian
		format, sign bit restored to normal */

		ptr = dest + len;

		for (;;) {
			ptr--;
			*ptr = *data;
			if (ptr == dest) {
				break;
			}
			data++;
		}

		if (!templ->is_unsigned) {
			dest[len - 1] = (byte) (dest[len - 1] ^ 128);
		}

		ut_ad(templ->mysql_col_len == len);
		break;

	case DATA_VARCHAR:
	case DATA_VARMYSQL:
	case DATA_BINARY:
		field_end = dest + templ->mysql_col_len;

		if (templ->mysql_type == DATA_MYSQL_TRUE_VARCHAR) {
			/* This is a >= 5.0.3 type true VARCHAR. Store the
			length of the data to the first byte or the first
			two bytes of dest. */

			dest = row_mysql_store_true_var_len(
				dest, len, templ->mysql_length_bytes);
			/* Copy the actual data. Leave the rest of the
			buffer uninitialized. */
			memcpy(dest, data, len);
			break;
		}

		/* Copy the actual data */
		ut_memcpy(dest, data, len);

		/* Pad with trailing spaces. */

		pad = dest + len;

		ut_ad(templ->mbminlen <= templ->mbmaxlen);

		/* We treat some Unicode charset strings specially. */
		switch (templ->mbminlen) {
		case 4:
			/* InnoDB should never have stripped partial
			UTF-32 characters. */
			ut_a(!(len & 3));
			break;
		case 2:
			/* A space char is two bytes,
			0x0020 in UCS2 and UTF-16 */

			if (UNIV_UNLIKELY(len & 1)) {
				/* A 0x20 has been stripped from the column.
				Pad it back. */

				if (pad < field_end) {
					*pad++ = 0x20;
				}
			}
		}

		row_mysql_pad_col(templ->mbminlen, pad, field_end - pad);
		break;

	case DATA_BLOB:
		/* Store a pointer to the BLOB buffer to dest: the BLOB was
		already copied to the buffer in row_sel_store_mysql_rec */

		row_mysql_store_blob_ref(dest, templ->mysql_col_len, data,
					 len);
		break;

	case DATA_MYSQL:
		memcpy(dest, data, len);

		ut_ad(templ->mysql_col_len >= len);
		ut_ad(templ->mbmaxlen >= templ->mbminlen);

		/* If field_no equals to templ->icp_rec_field_no,
		we are examining a row pointed by "icp_rec_field_no".
		There is possibility that icp_rec_field_no refers to
		a field in a secondary index while templ->rec_field_no
		points to field in a primary index. The length
		should still be equal, unless the field pointed
		by icp_rec_field_no has a prefix */
		ut_ad(templ->mbmaxlen > templ->mbminlen
		      || templ->mysql_col_len == len
		      || (field_no == templ->icp_rec_field_no
			  && field->prefix_len > 0));

		/* The following assertion would fail for old tables
		containing UTF-8 ENUM columns due to Bug #9526. */
		ut_ad(!templ->mbmaxlen
		      || !(templ->mysql_col_len % templ->mbmaxlen));
		ut_ad(len * templ->mbmaxlen >= templ->mysql_col_len
		      || (field_no == templ->icp_rec_field_no
			  && field->prefix_len > 0)
		      || templ->rec_field_is_prefix);
		ut_ad(!(field->prefix_len % templ->mbmaxlen));

		if (templ->mbminlen == 1 && templ->mbmaxlen != 1) {
			/* Pad with spaces. This undoes the stripping
			done in row0mysql.cc, function
			row_mysql_store_col_in_innobase_format(). */

			memset(dest + len, 0x20, templ->mysql_col_len - len);
		}
		break;

	default:
#ifdef UNIV_DEBUG
	case DATA_SYS_CHILD:
	case DATA_SYS:
		/* These column types should never be shipped to MySQL. */
		ut_ad(0);

	case DATA_CHAR:
	case DATA_FIXBINARY:
	case DATA_FLOAT:
	case DATA_DOUBLE:
	case DATA_DECIMAL:
		/* Above are the valid column types for MySQL data. */
#endif /* UNIV_DEBUG */
		ut_ad(field->prefix_len
		      ? field->prefix_len == len
		      : templ->mysql_col_len == len);
		memcpy(dest, data, len);
	}
}

#ifdef UNIV_DEBUG
/** Convert a field from Innobase format to MySQL format. */
# define row_sel_store_mysql_field(m,p,r,i,o,f,t,c) \
	row_sel_store_mysql_field_func(m,p,r,i,o,f,t,c)
#else /* UNIV_DEBUG */
/** Convert a field from Innobase format to MySQL format. */
# define row_sel_store_mysql_field(m,p,r,i,o,f,t,c) \
	row_sel_store_mysql_field_func(m,p,r,o,f,t,c)
#endif /* UNIV_DEBUG */
/** Convert a field in the Innobase format to a field in the MySQL format.
@param[out]	mysql_rec		record in the MySQL format
@param[in,out]	prebuilt		prebuilt struct
@param[in]	rec			InnoDB record; must be protected
					by a page latch
@param[in]	index			index of rec
@param[in]	offsets			array returned by rec_get_offsets()
@param[in]	field_no		templ->rec_field_no or
					templ->clust_rec_field_no
					or templ->icp_rec_field_no
					or sec field no if clust_templ_for_sec
					is TRUE
@param[in]	templ			row template
@param[in]	clust_templ_for_sec     TRUE if rec belongs to secondary index
					but prebuilt template is in clustered
					index format and used only for end
					range comparison. */
static MY_ATTRIBUTE((warn_unused_result))
ibool
row_sel_store_mysql_field_func(
	byte*			mysql_rec,
	row_prebuilt_t*		prebuilt,
	const rec_t*		rec,
#ifdef UNIV_DEBUG
	const dict_index_t*	index,
#endif
	const ulint*		offsets,
	ulint			field_no,
	const mysql_row_templ_t*templ,
	bool			clust_templ_for_sec)
{
	const byte*	data;
	ulint		len;

	ut_ad(prebuilt->default_rec);
	ut_ad(templ);
	ut_ad(templ >= prebuilt->mysql_template);
	ut_ad(templ < &prebuilt->mysql_template[prebuilt->n_template]);
	ut_ad(clust_templ_for_sec
	      || field_no == templ->clust_rec_field_no
	      || field_no == templ->rec_field_no
	      || field_no == templ->icp_rec_field_no);
	ut_ad(rec_offs_validate(rec,
		clust_templ_for_sec == true ? prebuilt->index : index, offsets));

	if (UNIV_UNLIKELY(rec_offs_nth_extern(offsets, field_no))) {

		mem_heap_t*	heap;
		/* Copy an externally stored field to a temporary heap */

		ut_a(!prebuilt->trx->has_search_latch);
#ifdef UNIV_SYNC_DEBUG
		ut_ad(!btr_search_own_any());
#endif
		ut_ad(field_no == templ->clust_rec_field_no);

		if (UNIV_UNLIKELY(templ->type == DATA_BLOB)) {
			if (prebuilt->blob_heap == NULL) {
				prebuilt->blob_heap = mem_heap_create(
					UNIV_PAGE_SIZE);
			}

			heap = prebuilt->blob_heap;
		} else {
			heap = mem_heap_create(UNIV_PAGE_SIZE);
		}

		/* NOTE: if we are retrieving a big BLOB, we may
		already run out of memory in the next call, which
		causes an assert */

		data = btr_rec_copy_externally_stored_field(
			rec, offsets,
			dict_table_zip_size(prebuilt->table),
			field_no, &len, heap, NULL);

		if (UNIV_UNLIKELY(!data)) {
			/* The externally stored field was not written
			yet. This record should only be seen by
			recv_recovery_rollback_active() or any
			TRX_ISO_READ_UNCOMMITTED transactions. */

			if (heap != prebuilt->blob_heap) {
				mem_heap_free(heap);
			}

			ut_a(prebuilt->trx->isolation_level
			     == TRX_ISO_READ_UNCOMMITTED);
			return(FALSE);
		}

		ut_a(len != UNIV_SQL_NULL);

		row_sel_field_store_in_mysql_format(
			mysql_rec + templ->mysql_col_offset,
			templ, index, field_no, data, len);

		if (heap != prebuilt->blob_heap) {
			mem_heap_free(heap);
		}
	} else {
		/* Field is stored in the row. */

		data = rec_get_nth_field(rec, offsets, field_no, &len);

		if (len == UNIV_SQL_NULL) {
			/* MySQL assumes that the field for an SQL
			NULL value is set to the default value. */
			ut_ad(templ->mysql_null_bit_mask);

			UNIV_MEM_ASSERT_RW(prebuilt->default_rec
					   + templ->mysql_col_offset,
					   templ->mysql_col_len);
			mysql_rec[templ->mysql_null_byte_offset]
				|= (byte) templ->mysql_null_bit_mask;
			memcpy(mysql_rec + templ->mysql_col_offset,
			       (const byte*) prebuilt->default_rec
			       + templ->mysql_col_offset,
			       templ->mysql_col_len);
			return(TRUE);
		}

		if (UNIV_UNLIKELY(templ->type == DATA_BLOB)) {

			/* It is a BLOB field locally stored in the
			InnoDB record: we MUST copy its contents to
			prebuilt->blob_heap here because
			row_sel_field_store_in_mysql_format() stores a
			pointer to the data, and the data passed to us
			will be invalid as soon as the
			mini-transaction is committed and the page
			latch on the clustered index page is
			released. */

			if (prebuilt->blob_heap == NULL) {
				prebuilt->blob_heap = mem_heap_create(
					UNIV_PAGE_SIZE);
			}

			data = static_cast<byte*>(
				mem_heap_dup(prebuilt->blob_heap, data, len));
		}

		row_sel_field_store_in_mysql_format(
			mysql_rec + templ->mysql_col_offset,
			templ, index, field_no, data, len);
	}

	ut_ad(len != UNIV_SQL_NULL);

	if (templ->mysql_null_bit_mask) {
		/* It is a nullable column with a non-NULL
		value */
		mysql_rec[templ->mysql_null_byte_offset]
			&= ~(byte) templ->mysql_null_bit_mask;
	}

	return(TRUE);
}

/** Convert a row in the Innobase format to a row in the MySQL format.
Note that the template in prebuilt may advise us to copy only a few
columns to mysql_rec, other columns are left blank. All columns may not
be needed in the query.
@param[out]	mysql_rec		row in the MySQL format
@param[in]	prebuilt		prebuilt structure
@param[in]	rec			Innobase record in the index
					which was described in prebuilt's
					template, or in the clustered index;
					must be protected by a page latch
@param[in]	rec_clust		TRUE if the rec in the clustered index
@param[in]	index			index of rec
@param[in]	offsets			array returned by rec_get_offsets(rec)
@param[in]	clust_templ_for_sec	TRUE if rec belongs to secondary index
					but the prebuilt->template is in
					clustered index format and it is
					used only for end range comparison
@return TRUE on success, FALSE if not all columns could be retrieved */
static MY_ATTRIBUTE((warn_unused_result))
ibool
row_sel_store_mysql_rec(
<<<<<<< HEAD
/*====================*/
	byte*		mysql_rec,	/*!< out: row in the MySQL format */
	row_prebuilt_t*	prebuilt,	/*!< in: prebuilt struct */
	const rec_t*	rec,		/*!< in: Innobase record in the index
					which was described in prebuilt's
					template, or in the clustered index;
					must be protected by a page latch */
	ibool		rec_clust,	/*!< in: TRUE if rec is in the
					clustered index instead of
					prebuilt->index */
	const dict_index_t* index,	/*!< in: index of rec */
	const ulint*	offsets)	/*!< in: array returned by
 					rec_get_offsets(rec) */
=======
	byte*		mysql_rec,
	row_prebuilt_t*	prebuilt,
	const rec_t*	rec,
	ibool		rec_clust,
	const dict_index_t* index,
	const ulint*	offsets,
	bool		clust_templ_for_sec)
>>>>>>> 360a4a03
{
	ulint			i;
	std::vector<ulint>	template_col;

	ut_ad(rec_clust || index == prebuilt->index);
	ut_ad(!rec_clust || dict_index_is_clust(index));

	if (UNIV_LIKELY_NULL(prebuilt->blob_heap)) {
		mem_heap_free(prebuilt->blob_heap);
		prebuilt->blob_heap = NULL;
	}

<<<<<<< HEAD
=======
	if (UNIV_LIKELY_NULL(prebuilt->compress_heap))
		mem_heap_empty(prebuilt->compress_heap);

	if (clust_templ_for_sec) {
		/* Store all clustered index field of
		secondary index record. */
		for (i = 0; i < dict_index_get_n_fields(
				prebuilt->index); i++) {
			ulint   sec_field = dict_index_get_nth_field_pos(
				index, prebuilt->index, i);
			template_col.push_back(sec_field);
		}
	}

>>>>>>> 360a4a03
	for (i = 0; i < prebuilt->n_template; i++) {
		const mysql_row_templ_t*templ = &prebuilt->mysql_template[i];
		ulint		field_no
			= rec_clust
			? templ->clust_rec_field_no
			: templ->rec_field_no;
		/* We should never deliver column prefixes to MySQL,
		except for evaluating innobase_index_cond() and if the prefix
		index is longer than the actual row data. */

		ut_ad(dict_index_get_nth_field(index, field_no)->prefix_len
		      == 0 || templ->rec_field_is_prefix);

		if (clust_templ_for_sec) {
			std::vector<ulint>::iterator	it;
			it = std::find(template_col.begin(),
				       template_col.end(), field_no);

			if (it == template_col.end()) {
				continue;
			}

			ut_ad(templ->rec_field_no == templ->clust_rec_field_no);

			field_no = it - template_col.begin();
		}

		if (!row_sel_store_mysql_field(mysql_rec, prebuilt,
					       rec, index, offsets,
					       field_no, templ,
					       clust_templ_for_sec)) {
			return(FALSE);
		}
	}

	/* FIXME: We only need to read the doc_id if an FTS indexed
	column is being updated.
	NOTE, the record must be cluster index record. Secondary index
	might not have the Doc ID */
	if (dict_table_has_fts_index(prebuilt->table)
	    && dict_index_is_clust(index)) {

		prebuilt->fts_doc_id = fts_get_doc_id_from_rec(
			prebuilt->table, rec, NULL);
	}

	return(TRUE);
}

/*********************************************************************//**
Builds a previous version of a clustered index record for a consistent read
@return	DB_SUCCESS or error code */
static MY_ATTRIBUTE((nonnull, warn_unused_result))
dberr_t
row_sel_build_prev_vers_for_mysql(
/*==============================*/
	read_view_t*	read_view,	/*!< in: read view */
	dict_index_t*	clust_index,	/*!< in: clustered index */
	row_prebuilt_t*	prebuilt,	/*!< in: prebuilt struct */
	const rec_t*	rec,		/*!< in: record in a clustered index */
	ulint**		offsets,	/*!< in/out: offsets returned by
					rec_get_offsets(rec, clust_index) */
	mem_heap_t**	offset_heap,	/*!< in/out: memory heap from which
					the offsets are allocated */
	rec_t**		old_vers,	/*!< out: old version, or NULL if the
					record does not exist in the view:
					i.e., it was freshly inserted
					afterwards */
	mtr_t*		mtr)		/*!< in: mtr */
{
	dberr_t	err;

	if (prebuilt->old_vers_heap) {
		mem_heap_empty(prebuilt->old_vers_heap);
	} else {
		prebuilt->old_vers_heap = mem_heap_create(200);
	}

	err = row_vers_build_for_consistent_read(
		rec, mtr, clust_index, offsets, read_view, offset_heap,
		prebuilt->old_vers_heap, old_vers);
	return(err);
}

/*********************************************************************//**
Retrieves the clustered index record corresponding to a record in a
non-clustered index. Does the necessary locking. Used in the MySQL
interface.
@return	DB_SUCCESS, DB_SUCCESS_LOCKED_REC, or error code */
static MY_ATTRIBUTE((nonnull, warn_unused_result))
dberr_t
row_sel_get_clust_rec_for_mysql(
/*============================*/
	row_prebuilt_t*	prebuilt,/*!< in: prebuilt struct in the handle */
	dict_index_t*	sec_index,/*!< in: secondary index where rec resides */
	const rec_t*	rec,	/*!< in: record in a non-clustered index; if
				this is a locking read, then rec is not
				allowed to be delete-marked, and that would
				not make sense either */
	que_thr_t*	thr,	/*!< in: query thread */
	const rec_t**	out_rec,/*!< out: clustered record or an old version of
				it, NULL if the old version did not exist
				in the read view, i.e., it was a fresh
				inserted version */
	ulint**		offsets,/*!< in: offsets returned by
				rec_get_offsets(rec, sec_index);
				out: offsets returned by
				rec_get_offsets(out_rec, clust_index) */
	mem_heap_t**	offset_heap,/*!< in/out: memory heap from which
				the offsets are allocated */
	mtr_t*		mtr)	/*!< in: mtr used to get access to the
				non-clustered record; the same mtr is used to
				access the clustered index */
{
	dict_index_t*	clust_index;
	const rec_t*	clust_rec;
	rec_t*		old_vers;
	dberr_t		err;
	trx_t*		trx;

	os_atomic_increment_ulint(&srv_sec_rec_cluster_reads, 1);

	*out_rec = NULL;
	trx = thr_get_trx(thr);

	row_build_row_ref_in_tuple(prebuilt->clust_ref, rec,
				   sec_index, *offsets, trx);

	clust_index = dict_table_get_first_index(sec_index->table);

	btr_pcur_open_with_no_init(clust_index, prebuilt->clust_ref,
				   PAGE_CUR_LE, BTR_SEARCH_LEAF,
				   &prebuilt->clust_pcur, 0, mtr);

	clust_rec = btr_pcur_get_rec(&prebuilt->clust_pcur);

	prebuilt->clust_pcur.trx_if_known = trx;

	/* Note: only if the search ends up on a non-infimum record is the
	low_match value the real match to the search tuple */

	if (!page_rec_is_user_rec(clust_rec)
	    || btr_pcur_get_low_match(&prebuilt->clust_pcur)
	    < dict_index_get_n_unique(clust_index)) {

		/* In a rare case it is possible that no clust rec is found
		for a delete-marked secondary index record: if in row0umod.cc
		in row_undo_mod_remove_clust_low() we have already removed
		the clust rec, while purge is still cleaning and removing
		secondary index records associated with earlier versions of
		the clustered index record. In that case we know that the
		clustered index record did not exist in the read view of
		trx. */

		if (!rec_get_deleted_flag(rec,
					  dict_table_is_comp(sec_index->table))
		    || prebuilt->select_lock_type != LOCK_NONE) {
			ut_print_timestamp(stderr);
			fputs("  InnoDB: error clustered record"
			      " for sec rec not found\n"
			      "InnoDB: ", stderr);
			dict_index_name_print(stderr, trx, sec_index);
			fputs("\n"
			      "InnoDB: sec index record ", stderr);
			rec_print(stderr, rec, sec_index);
			fputs("\n"
			      "InnoDB: clust index record ", stderr);
			rec_print(stderr, clust_rec, clust_index);
			putc('\n', stderr);
			trx_print(stderr, trx, 600);
			fputs("\n"
			      "InnoDB: Submit a detailed bug report"
			      " to http://bugs.mysql.com\n", stderr);
			ut_ad(0);
		}

		clust_rec = NULL;

		err = DB_SUCCESS;
		goto func_exit;
	}

	*offsets = rec_get_offsets(clust_rec, clust_index, *offsets,
				   ULINT_UNDEFINED, offset_heap);

	if (prebuilt->select_lock_type != LOCK_NONE) {
		/* Try to place a lock on the index record; we are searching
		the clust rec with a unique condition, hence
		we set a LOCK_REC_NOT_GAP type lock */

		err = lock_clust_rec_read_check_and_lock(
			0, btr_pcur_get_block(&prebuilt->clust_pcur),
			clust_rec, clust_index, *offsets,
			static_cast<enum lock_mode>(prebuilt->select_lock_type),
			LOCK_REC_NOT_GAP,
			thr);

		switch (err) {
		case DB_SUCCESS:
		case DB_SUCCESS_LOCKED_REC:
			break;
		default:
			goto err_exit;
		}
	} else {
		/* This is a non-locking consistent read: if necessary, fetch
		a previous version of the record */

		old_vers = NULL;

		/* If the isolation level allows reading of uncommitted data,
		then we never look for an earlier version */

		if (trx->isolation_level > TRX_ISO_READ_UNCOMMITTED
		    && !lock_clust_rec_cons_read_sees(
			    clust_rec, clust_index, *offsets,
			    trx->read_view)) {

			/* The following call returns 'offsets' associated with
			'old_vers' */
			err = row_sel_build_prev_vers_for_mysql(
				trx->read_view, clust_index, prebuilt,
				clust_rec, offsets, offset_heap, &old_vers,
				mtr);

			if (err != DB_SUCCESS || old_vers == NULL) {

				goto err_exit;
			}

			clust_rec = old_vers;
		}

		/* If we had to go to an earlier version of row or the
		secondary index record is delete marked, then it may be that
		the secondary index record corresponding to clust_rec
		(or old_vers) is not rec; in that case we must ignore
		such row because in our snapshot rec would not have existed.
		Remember that from rec we cannot see directly which transaction
		id corresponds to it: we have to go to the clustered index
		record. A query where we want to fetch all rows where
		the secondary index value is in some interval would return
		a wrong result if we would not drop rows which we come to
		visit through secondary index records that would not really
		exist in our snapshot. */

		if (clust_rec
		    && (old_vers
			|| trx->isolation_level <= TRX_ISO_READ_UNCOMMITTED
			|| rec_get_deleted_flag(rec, dict_table_is_comp(
							sec_index->table)))
		    && !row_sel_sec_rec_is_for_clust_rec(
			    rec, sec_index, clust_rec, clust_index)) {
			clust_rec = NULL;
#ifdef UNIV_SEARCH_DEBUG
		} else {
			ut_a(clust_rec == NULL
			     || row_sel_sec_rec_is_for_clust_rec(
				     rec, sec_index, clust_rec, clust_index));
#endif
		}

		err = DB_SUCCESS;
	}

func_exit:
	*out_rec = clust_rec;

	/* Store the current position if select_lock_type is not
	LOCK_NONE or if we are scanning using InnoDB APIs */
	if (prebuilt->select_lock_type != LOCK_NONE
	    || prebuilt->innodb_api) {
		/* We may use the cursor in update or in unlock_row():
		store its position */

		btr_pcur_store_position(&prebuilt->clust_pcur, mtr);
	}

err_exit:
	return(err);
}

/********************************************************************//**
Restores cursor position after it has been stored. We have to take into
account that the record cursor was positioned on may have been deleted.
Then we may have to move the cursor one step up or down.
@return TRUE if we may need to process the record the cursor is now
positioned on (i.e. we should not go to the next record yet) */
static
ibool
sel_restore_position_for_mysql(
/*===========================*/
	ibool*		same_user_rec,	/*!< out: TRUE if we were able to restore
					the cursor on a user record with the
					same ordering prefix in in the
					B-tree index */
	ulint		latch_mode,	/*!< in: latch mode wished in
					restoration */
	btr_pcur_t*	pcur,		/*!< in: cursor whose position
					has been stored */
	ibool		moves_up,	/*!< in: TRUE if the cursor moves up
					in the index */
	mtr_t*		mtr)		/*!< in: mtr; CAUTION: may commit
					mtr temporarily! */
{
	ibool		success;

	success = btr_pcur_restore_position(latch_mode, pcur, mtr);

	*same_user_rec = success;

	ut_ad(!success || pcur->rel_pos == BTR_PCUR_ON);
#ifdef UNIV_DEBUG
	if (pcur->pos_state == BTR_PCUR_IS_POSITIONED_OPTIMISTIC) {
		ut_ad(pcur->rel_pos == BTR_PCUR_BEFORE
		      || pcur->rel_pos == BTR_PCUR_AFTER);
	} else {
		ut_ad(pcur->pos_state == BTR_PCUR_IS_POSITIONED);
		ut_ad((pcur->rel_pos == BTR_PCUR_ON)
		      == btr_pcur_is_on_user_rec(pcur));
	}
#endif

	/* The position may need be adjusted for rel_pos and moves_up. */

	switch (pcur->rel_pos) {
	case BTR_PCUR_ON:
		if (!success && moves_up) {
next:
			btr_pcur_move_to_next(pcur, mtr);
			return(TRUE);
		}
		return(!success);
	case BTR_PCUR_AFTER_LAST_IN_TREE:
	case BTR_PCUR_BEFORE_FIRST_IN_TREE:
		return(TRUE);
	case BTR_PCUR_AFTER:
		/* positioned to record after pcur->old_rec. */
		pcur->pos_state = BTR_PCUR_IS_POSITIONED;
prev:
		if (btr_pcur_is_on_user_rec(pcur) && !moves_up) {
			btr_pcur_move_to_prev(pcur, mtr);
		}
		return(TRUE);
	case BTR_PCUR_BEFORE:
		/* For non optimistic restoration:
		The position is now set to the record before pcur->old_rec.

		For optimistic restoration:
		The position also needs to take the previous search_mode into
		consideration. */

		switch (pcur->pos_state) {
		case BTR_PCUR_IS_POSITIONED_OPTIMISTIC:
			pcur->pos_state = BTR_PCUR_IS_POSITIONED;
			if (pcur->search_mode == PAGE_CUR_GE) {
				/* Positioned during Greater or Equal search
				with BTR_PCUR_BEFORE. Optimistic restore to
				the same record. If scanning for lower then
				we must move to previous record.
				This can happen with:
				HANDLER READ idx a = (const);
				HANDLER READ idx PREV; */
				goto prev;
			}
			return(TRUE);
		case BTR_PCUR_IS_POSITIONED:
			if (moves_up && btr_pcur_is_on_user_rec(pcur)) {
				goto next;
			}
			return(TRUE);
		case BTR_PCUR_WAS_POSITIONED:
		case BTR_PCUR_NOT_POSITIONED:
			break;
		}
	}
	ut_ad(0);
	return(TRUE);
}

/********************************************************************//**
Copies a cached field for MySQL from the fetch cache. */
static
void
row_sel_copy_cached_field_for_mysql(
/*================================*/
	byte*			buf,	/*!< in/out: row buffer */
	const byte*		cache,	/*!< in: cached row */
	const mysql_row_templ_t*templ)	/*!< in: column template */
{
	ulint	len;

	buf += templ->mysql_col_offset;
	cache += templ->mysql_col_offset;

	UNIV_MEM_ASSERT_W(buf, templ->mysql_col_len);

	if (templ->mysql_type == DATA_MYSQL_TRUE_VARCHAR
	    && templ->type != DATA_INT) {
		/* Check for != DATA_INT to make sure we do
		not treat MySQL ENUM or SET as a true VARCHAR!
		Find the actual length of the true VARCHAR field. */
		row_mysql_read_true_varchar(
			&len, cache, templ->mysql_length_bytes);
		len += templ->mysql_length_bytes;
		UNIV_MEM_INVALID(buf, templ->mysql_col_len);
	} else {
		len = templ->mysql_col_len;
	}

	ut_memcpy(buf, cache, len);
}

/********************************************************************//**
Pops a cached row for MySQL from the fetch cache. */
UNIV_INLINE
void
row_sel_dequeue_cached_row_for_mysql(
/*=================================*/
	byte*		buf,		/*!< in/out: buffer where to copy the
					row */
	row_prebuilt_t*	prebuilt)	/*!< in: prebuilt struct */
{
	ulint			i;
	const mysql_row_templ_t*templ;
	const byte*		cached_rec;
	ut_ad(prebuilt->n_fetch_cached > 0);
	ut_ad(prebuilt->mysql_prefix_len <= prebuilt->mysql_row_len);

	UNIV_MEM_ASSERT_W(buf, prebuilt->mysql_row_len);

	cached_rec = prebuilt->fetch_cache[prebuilt->fetch_cache_first];

	if (UNIV_UNLIKELY(prebuilt->keep_other_fields_on_keyread)) {
		/* Copy cache record field by field, don't touch fields that
		are not covered by current key */

		for (i = 0; i < prebuilt->n_template; i++) {
			templ = prebuilt->mysql_template + i;
			row_sel_copy_cached_field_for_mysql(
				buf, cached_rec, templ);
			/* Copy NULL bit of the current field from cached_rec
			to buf */
			if (templ->mysql_null_bit_mask) {
				buf[templ->mysql_null_byte_offset]
					^= (buf[templ->mysql_null_byte_offset]
					    ^ cached_rec[templ->mysql_null_byte_offset])
					& (byte) templ->mysql_null_bit_mask;
			}
		}
	} else if (prebuilt->mysql_prefix_len > 63) {
		/* The record is long. Copy it field by field, in case
		there are some long VARCHAR column of which only a
		small length is being used. */
		UNIV_MEM_INVALID(buf, prebuilt->mysql_prefix_len);

		/* First copy the NULL bits. */
		ut_memcpy(buf, cached_rec, prebuilt->null_bitmap_len);
		/* Then copy the requested fields. */

		for (i = 0; i < prebuilt->n_template; i++) {
			row_sel_copy_cached_field_for_mysql(
				buf, cached_rec, prebuilt->mysql_template + i);
		}
	} else {
		ut_memcpy(buf, cached_rec, prebuilt->mysql_prefix_len);
	}

	prebuilt->n_fetch_cached--;
	prebuilt->fetch_cache_first++;

	if (prebuilt->n_fetch_cached == 0) {
		prebuilt->fetch_cache_first = 0;
	}
}

/********************************************************************//**
Initialise the prefetch cache. */
UNIV_INLINE
void
row_sel_prefetch_cache_init(
/*========================*/
	row_prebuilt_t*	prebuilt)	/*!< in/out: prebuilt struct */
{
	ulint	i;
	ulint	sz;
	byte*	ptr;

	/* Reserve space for the magic number. */
	sz = UT_ARR_SIZE(prebuilt->fetch_cache) * (prebuilt->mysql_row_len + 8);
	ptr = static_cast<byte*>(mem_alloc(sz));

	for (i = 0; i < UT_ARR_SIZE(prebuilt->fetch_cache); i++) {

		/* A user has reported memory corruption in these
		buffers in Linux. Put magic numbers there to help
		to track a possible bug. */

		mach_write_to_4(ptr, ROW_PREBUILT_FETCH_MAGIC_N);
		ptr += 4;

		prebuilt->fetch_cache[i] = ptr;
		ptr += prebuilt->mysql_row_len;

		mach_write_to_4(ptr, ROW_PREBUILT_FETCH_MAGIC_N);
		ptr += 4;
	}
}

/********************************************************************//**
Get the last fetch cache buffer from the queue.
@return pointer to buffer. */
UNIV_INLINE
byte*
row_sel_fetch_last_buf(
/*===================*/
	row_prebuilt_t*	prebuilt)	/*!< in/out: prebuilt struct */
{
	ut_ad(!prebuilt->templ_contains_blob);
	ut_ad(prebuilt->n_fetch_cached < MYSQL_FETCH_CACHE_SIZE);

	if (prebuilt->fetch_cache[0] == NULL) {
		/* Allocate memory for the fetch cache */
		ut_ad(prebuilt->n_fetch_cached == 0);

		row_sel_prefetch_cache_init(prebuilt);
	}

	ut_ad(prebuilt->fetch_cache_first == 0);
	UNIV_MEM_INVALID(prebuilt->fetch_cache[prebuilt->n_fetch_cached],
			 prebuilt->mysql_row_len);

	return(prebuilt->fetch_cache[prebuilt->n_fetch_cached]);
}

/********************************************************************//**
Pushes a row for MySQL to the fetch cache. */
UNIV_INLINE
void
row_sel_enqueue_cache_row_for_mysql(
/*================================*/
	byte*		mysql_rec,	/*!< in/out: MySQL record */
	row_prebuilt_t*	prebuilt)	/*!< in/out: prebuilt struct */
{
	/* For non ICP code path the row should already exist in the
	next fetch cache slot. */

	if (prebuilt->idx_cond != NULL) {
		byte*	dest = row_sel_fetch_last_buf(prebuilt);

		ut_memcpy(dest, mysql_rec, prebuilt->mysql_row_len);
	}

	++prebuilt->n_fetch_cached;
}

/*********************************************************************//**
Tries to do a shortcut to fetch a clustered index record with a unique key,
using the hash index if possible (not always). We assume that the search
mode is PAGE_CUR_GE, it is a consistent read, there is a read view in trx,
btr search latch has been locked in S-mode if AHI is enabled.
@return	SEL_FOUND, SEL_EXHAUSTED, SEL_RETRY */
static
ulint
row_sel_try_search_shortcut_for_mysql(
/*==================================*/
	const rec_t**	out_rec,/*!< out: record if found */
	row_prebuilt_t*	prebuilt,/*!< in: prebuilt struct */
	ulint**		offsets,/*!< in/out: for rec_get_offsets(*out_rec) */
	mem_heap_t**	heap,	/*!< in/out: heap for rec_get_offsets() */
	mtr_t*		mtr)	/*!< in: started mtr */
{
	dict_index_t*	index		= prebuilt->index;
	const dtuple_t*	search_tuple	= prebuilt->search_tuple;
	btr_pcur_t*	pcur		= &prebuilt->pcur;
	trx_t*		trx		= prebuilt->trx;
	const rec_t*	rec;

	ut_ad(dict_index_is_clust(index));
	ut_ad(!prebuilt->templ_contains_blob);

#ifndef UNIV_SEARCH_DEBUG
	ut_ad(trx->has_search_latch);

	btr_pcur_open_with_no_init(index, search_tuple, PAGE_CUR_GE,
				   BTR_SEARCH_LEAF, pcur,
				   RW_S_LATCH,
				   mtr);
#else /* UNIV_SEARCH_DEBUG */
	btr_pcur_open_with_no_init(index, search_tuple, PAGE_CUR_GE,
				   BTR_SEARCH_LEAF, pcur,
				   0,
				   mtr);
#endif /* UNIV_SEARCH_DEBUG */
	rec = btr_pcur_get_rec(pcur);

	if (!page_rec_is_user_rec(rec)) {

		return(SEL_RETRY);
	}

	/* As the cursor is now placed on a user record after a search with
	the mode PAGE_CUR_GE, the up_match field in the cursor tells how many
	fields in the user record matched to the search tuple */

	if (btr_pcur_get_up_match(pcur) < dtuple_get_n_fields(search_tuple)) {

		return(SEL_EXHAUSTED);
	}

	/* This is a non-locking consistent read: if necessary, fetch
	a previous version of the record */

	*offsets = rec_get_offsets(rec, index, *offsets,
				   ULINT_UNDEFINED, heap);

	if (!lock_clust_rec_cons_read_sees(rec, index,
					   *offsets, trx->read_view)) {

		return(SEL_RETRY);
	}

	if (rec_get_deleted_flag(rec, dict_table_is_comp(index->table))) {

		return(SEL_EXHAUSTED);
	}

	*out_rec = rec;

	return(SEL_FOUND);
}

/*********************************************************************//**
Check a pushed-down index condition.
@return ICP_NO_MATCH, ICP_MATCH, or ICP_OUT_OF_RANGE */
static
enum icp_result
row_search_idx_cond_check(
/*======================*/
	byte*			mysql_rec,	/*!< out: record
						in MySQL format (invalid unless
						prebuilt->idx_cond!=NULL and
						we return ICP_MATCH) */
	row_prebuilt_t*		prebuilt,	/*!< in/out: prebuilt struct
						for the table handle */
	const rec_t*		rec,		/*!< in: InnoDB record */
	const ulint*		offsets)	/*!< in: rec_get_offsets() */
{
	enum icp_result result;
	ulint		i;

	ut_ad(rec_offs_validate(rec, prebuilt->index, offsets));

	if (!prebuilt->idx_cond) {
		return(ICP_MATCH);
	}

	MONITOR_INC(MONITOR_ICP_ATTEMPTS);

	/* Convert to MySQL format those fields that are needed for
	evaluating the index condition. */

	if (UNIV_LIKELY_NULL(prebuilt->blob_heap)) {
		mem_heap_empty(prebuilt->blob_heap);
	}

	for (i = 0; i < prebuilt->idx_cond_n_cols; i++) {
		const mysql_row_templ_t*templ = &prebuilt->mysql_template[i];

		if (!row_sel_store_mysql_field(mysql_rec, prebuilt,
					       rec, prebuilt->index, offsets,
					       templ->icp_rec_field_no,
					       templ, false)) {
			return(ICP_NO_MATCH);
		}
	}

	/* We assume that the index conditions on
	case-insensitive columns are case-insensitive. The
	case of such columns may be wrong in a secondary
	index, if the case of the column has been updated in
	the past, or a record has been deleted and a record
	inserted in a different case. */
	result = innobase_index_cond(prebuilt->idx_cond);
	switch (result) {
	case ICP_MATCH:
		/* Convert the remaining fields to MySQL format.
		If this is a secondary index record, we must defer
		this until we have fetched the clustered index record. */
		if (!prebuilt->need_to_access_clustered
		    || dict_index_is_clust(prebuilt->index)) {
			if (!row_sel_store_mysql_rec(
				    mysql_rec, prebuilt, rec, FALSE,
				    prebuilt->index, offsets, false)) {
				ut_ad(dict_index_is_clust(prebuilt->index));
				return(ICP_NO_MATCH);
			}
		}
		MONITOR_INC(MONITOR_ICP_MATCH);
		return(result);
	case ICP_NO_MATCH:
		MONITOR_INC(MONITOR_ICP_NO_MATCH);
		return(result);
	case ICP_OUT_OF_RANGE:
		MONITOR_INC(MONITOR_ICP_OUT_OF_RANGE);
		return(result);
        case ICP_ERROR:
        case ICP_ABORTED_BY_USER:
		return(result);
	}

	ut_error;
	return(result);
}

/** Check the pushed down end range condition to avoid extra traversal
if records are not within view and also to avoid prefetching in the
cache buffer.
@param[in]	mysql_rec	record in MySQL format
@param[in,out]	handler		the MySQL handler performing the scan
@retval true	if the row in mysql_rec is out of range
@retval false	if the row in mysql_rec is in range */
static
bool
row_search_end_range_check(
	const byte*	mysql_rec,
	ha_innobase*	handler)
{
	if (handler->end_range &&
	    handler->compare_key_in_buffer(mysql_rec) > 0) {
		return(true);
	}

	return(false);
}

/** Return the record field length in characters.
@param[in]	col		table column of the field
@param[in]	field_no	field number
@param[in]	rec		physical record
@param[in]	offsets		field offsets in the physical record

@return field length in characters */
static
size_t
rec_field_len_in_chars(const dict_col_t &col,
		       const ulint field_no,
		       const rec_t *rec,
		       const ulint *offsets)
{
	const ulint cset = dtype_get_charset_coll(col.prtype);
	const CHARSET_INFO* cs = all_charsets[cset];
	ulint rec_field_len;
	const char* rec_field = reinterpret_cast<const char *>(
		rec_get_nth_field(
			rec, offsets, field_no, &rec_field_len));
	return(cs->cset->numchars(cs, rec_field, rec_field + rec_field_len));
}

/********************************************************************//**
Searches for rows in the database. This is used in the interface to
MySQL. This function opens a cursor, and also implements fetch next
and fetch prev. NOTE that if we do a search with a full key value
from a unique index (ROW_SEL_EXACT), then we will not store the cursor
position and fetch next or fetch prev must not be tried to the cursor!
@return DB_SUCCESS, DB_RECORD_NOT_FOUND, DB_END_OF_INDEX, DB_DEADLOCK,
DB_LOCK_TABLE_FULL, DB_CORRUPTION, DB_SEARCH_ABORTED_BY_USER or
DB_TOO_BIG_RECORD */
UNIV_INTERN
dberr_t
row_search_for_mysql(
/*=================*/
	byte*		buf,		/*!< in/out: buffer for the fetched
					row in the MySQL format */
	ulint		mode,		/*!< in: search mode PAGE_CUR_L, ... */
	row_prebuilt_t*	prebuilt,	/*!< in: prebuilt struct for the
					table handle; this contains the info
					of search_tuple, index; if search
					tuple contains 0 fields then we
					position the cursor at the start or
					the end of the index, depending on
					'mode' */
	ulint		match_mode,	/*!< in: 0 or ROW_SEL_EXACT or
					ROW_SEL_EXACT_PREFIX */
	ulint		direction)	/*!< in: 0 or ROW_SEL_NEXT or
					ROW_SEL_PREV; NOTE: if this is != 0,
					then prebuilt must have a pcur
					with stored position! In opening of a
					cursor 'direction' should be 0. */
{
	dict_index_t*	index		= prebuilt->index;
	ibool		comp		= dict_table_is_comp(index->table);
	const dtuple_t*	search_tuple	= prebuilt->search_tuple;
	btr_pcur_t*	pcur		= &prebuilt->pcur;
	trx_t*		trx		= prebuilt->trx;
	dict_index_t*	clust_index;
	que_thr_t*	thr;
	const rec_t*	prev_rec = NULL;
	const rec_t*	rec = NULL;
	byte*		end_range_cache = NULL;
	const rec_t*	result_rec = NULL;
	const rec_t*	clust_rec;
	dberr_t		err				= DB_SUCCESS;
	ibool		unique_search			= FALSE;
	ibool		mtr_has_extra_clust_latch	= FALSE;
	ibool		moves_up			= FALSE;
	ibool		set_also_gap_locks		= TRUE;
	/* if the query is a plain locking SELECT, and the isolation level
	is <= TRX_ISO_READ_COMMITTED, then this is set to FALSE */
	ibool		did_semi_consistent_read	= FALSE;
	/* if the returned record was locked and we did a semi-consistent
	read (fetch the newest committed version), then this is set to
	TRUE */
#ifdef UNIV_SEARCH_DEBUG
	ulint		cnt				= 0;
#endif /* UNIV_SEARCH_DEBUG */
	ulint		next_offs;
	ibool		same_user_rec;
	mtr_t		mtr;
	mem_heap_t*	heap				= NULL;
	ulint		offsets_[REC_OFFS_NORMAL_SIZE];
	ulint*		offsets				= offsets_;
	ibool		table_lock_waited		= FALSE;
	byte*		next_buf			= 0;
	ulint		end_loop			= 0;
	bool		use_clustered_index		= false;

	rec_offs_init(offsets_);

	ut_ad(index && pcur && search_tuple);

	/* We don't support FTS queries from the HANDLER interfaces, because
	we implemented FTS as reversed inverted index with auxiliary tables.
	So anything related to traditional index query would not apply to
	it. */
	if (index->type & DICT_FTS) {
		return(DB_END_OF_INDEX);
	}

	ut_ad(!trx->has_search_latch);
#ifdef UNIV_SYNC_DEBUG
	ut_ad(!btr_search_own_any());
	ut_ad(!sync_thread_levels_nonempty_trx(trx->has_search_latch));
#endif /* UNIV_SYNC_DEBUG */

	if (dict_table_is_discarded(prebuilt->table)) {

		return(DB_TABLESPACE_DELETED);

	} else if (prebuilt->table->ibd_file_missing) {

		return(DB_TABLESPACE_NOT_FOUND);

	} else if (!prebuilt->index_usable) {

		return(DB_MISSING_HISTORY);

	} else if (dict_index_is_corrupted(index)) {

		return(DB_CORRUPTION);

	} else if (prebuilt->magic_n != ROW_PREBUILT_ALLOCATED) {
		fprintf(stderr,
			"InnoDB: Error: trying to free a corrupt\n"
			"InnoDB: table handle. Magic n %lu, table name ",
			(ulong) prebuilt->magic_n);
		ut_print_name(stderr, trx, TRUE, prebuilt->table->name);
		putc('\n', stderr);

		mem_analyze_corruption(prebuilt);

		ut_error;
	}

#if 0
	/* August 19, 2005 by Heikki: temporarily disable this error
	print until the cursor lock count is done correctly.
	See bugs #12263 and #12456!*/

	if (trx->n_mysql_tables_in_use == 0
	    && UNIV_UNLIKELY(prebuilt->select_lock_type == LOCK_NONE)) {
		/* Note that if MySQL uses an InnoDB temp table that it
		created inside LOCK TABLES, then n_mysql_tables_in_use can
		be zero; in that case select_lock_type is set to LOCK_X in
		::start_stmt. */

		fputs("InnoDB: Error: MySQL is trying to perform a SELECT\n"
		      "InnoDB: but it has not locked"
		      " any tables in ::external_lock()!\n",
		      stderr);
		trx_print(stderr, trx, 600);
		fputc('\n', stderr);
	}
#endif

#if 0
	fprintf(stderr, "Match mode %lu\n search tuple ",
		(ulong) match_mode);
	dtuple_print(search_tuple);
	fprintf(stderr, "N tables locked %lu\n",
		(ulong) trx->mysql_n_tables_locked);
#endif
	/* Reset the new record lock info if srv_locks_unsafe_for_binlog
	is set or session is using a READ COMMITED isolation level. Then
	we are able to remove the record locks set here on an individual
	row. */
	prebuilt->new_rec_locks = 0;

	/*-------------------------------------------------------------*/
	/* PHASE 1: Try to pop the row from the prefetch cache */

	if (UNIV_UNLIKELY(direction == 0)) {
		trx->op_info = "starting index read";

		prebuilt->n_rows_fetched = 0;
		prebuilt->n_fetch_cached = 0;
		prebuilt->fetch_cache_first = 0;

		if (prebuilt->sel_graph == NULL) {
			/* Build a dummy select query graph */
			row_prebuild_sel_graph(prebuilt);
		}
	} else {
		trx->op_info = "fetching rows";

		if (prebuilt->n_rows_fetched == 0) {
			prebuilt->fetch_direction = direction;
		}

		if (UNIV_UNLIKELY(direction != prebuilt->fetch_direction)) {
			if (UNIV_UNLIKELY(prebuilt->n_fetch_cached > 0)) {
				ut_error;
				/* TODO: scrollable cursor: restore cursor to
				the place of the latest returned row,
				or better: prevent caching for a scroll
				cursor! */
			}

			prebuilt->n_rows_fetched = 0;
			prebuilt->n_fetch_cached = 0;
			prebuilt->fetch_cache_first = 0;

		} else if (UNIV_LIKELY(prebuilt->n_fetch_cached > 0)) {
			row_sel_dequeue_cached_row_for_mysql(buf, prebuilt);

			prebuilt->n_rows_fetched++;

			err = DB_SUCCESS;
			goto func_exit;
		} else if (prebuilt->end_range == true) {
			prebuilt->end_range = false;
			err = DB_RECORD_NOT_FOUND;
			goto func_exit;
		}

		if (prebuilt->fetch_cache_first > 0
		    && prebuilt->fetch_cache_first < MYSQL_FETCH_CACHE_SIZE) {

			/* The previous returned row was popped from the fetch
			cache, but the cache was not full at the time of the
			popping: no more rows can exist in the result set */

			err = DB_RECORD_NOT_FOUND;
			goto func_exit;
		}

		prebuilt->n_rows_fetched++;

		if (prebuilt->n_rows_fetched > 1000000000) {
			/* Prevent wrap-over */
			prebuilt->n_rows_fetched = 500000000;
		}

		mode = pcur->search_mode;
	}

	/* In a search where at most one record in the index may match, we
	can use a LOCK_REC_NOT_GAP type record lock when locking a
	non-delete-marked matching record.

	Note that in a unique secondary index there may be different
	delete-marked versions of a record where only the primary key
	values differ: thus in a secondary index we must use next-key
	locks when locking delete-marked records. */

	if (match_mode == ROW_SEL_EXACT
	    && dict_index_is_unique(index)
	    && dtuple_get_n_fields(search_tuple)
	    == dict_index_get_n_unique(index)
	    && (dict_index_is_clust(index)
		|| !dtuple_contains_null(search_tuple))) {

		/* Note above that a UNIQUE secondary index can contain many
		rows with the same key value if one of the columns is the SQL
		null. A clustered index under MySQL can never contain null
		columns because we demand that all the columns in primary key
		are non-null. */

		unique_search = TRUE;

		/* Even if the condition is unique, MySQL seems to try to
		retrieve also a second row if a primary key contains more than
		1 column. Return immediately if this is not a HANDLER
		command. */

		if (UNIV_UNLIKELY(direction != 0
				  && !prebuilt->used_in_HANDLER)) {

			err = DB_RECORD_NOT_FOUND;
			goto func_exit;
		}
	}

	mtr_start_trx(&mtr, trx);

	/*-------------------------------------------------------------*/
	/* PHASE 2: Try fast adaptive hash index search if possible */

	/* Next test if this is the special case where we can use the fast
	adaptive hash index to try the search. Since we must release the
	search system latch when we retrieve an externally stored field, we
	cannot use the adaptive hash index in a search in the case the row
	may be long and there may be externally stored fields */

	if (UNIV_UNLIKELY(direction == 0)
	    && unique_search
	    && dict_index_is_clust(index)
	    && !prebuilt->templ_contains_blob
	    && !prebuilt->used_in_HANDLER
	    && (prebuilt->mysql_row_len < UNIV_PAGE_SIZE / 8)
	    && !prebuilt->innodb_api) {

		mode = PAGE_CUR_GE;

		if (trx->mysql_n_tables_locked == 0
		    && prebuilt->select_lock_type == LOCK_NONE
		    && trx->isolation_level > TRX_ISO_READ_UNCOMMITTED
		    && trx->read_view) {

			/* This is a SELECT query done as a consistent read,
			and the read view has already been allocated:
			let us try a search shortcut through the hash
			index.
			NOTE that we must also test that
			mysql_n_tables_locked == 0, because this might
			also be INSERT INTO ... SELECT ... or
			CREATE TABLE ... SELECT ... . Our algorithm is
			NOT prepared to inserts interleaved with the SELECT,
			and if we try that, we can deadlock on the adaptive
			hash index semaphore! */

#ifndef UNIV_SEARCH_DEBUG
			ut_ad(!trx->has_search_latch);
			rw_lock_s_lock(btr_search_get_latch(index));
			trx->has_search_latch = TRUE;
#endif
			switch (row_sel_try_search_shortcut_for_mysql(
					&rec, prebuilt, &offsets, &heap,
					&mtr)) {
			case SEL_FOUND:
#ifdef UNIV_SEARCH_DEBUG
				ut_a(0 == cmp_dtuple_rec(search_tuple,
							 rec, offsets));
#endif
				/* At this point, rec is protected by
				a page latch that was acquired by
				row_sel_try_search_shortcut_for_mysql().
				The latch will not be released until
				mtr_commit(&mtr). */
				ut_ad(!rec_get_deleted_flag(rec, comp));

				if (prebuilt->idx_cond) {
					switch (row_search_idx_cond_check(
							buf, prebuilt,
							rec, offsets)) {
					case ICP_NO_MATCH:
					case ICP_OUT_OF_RANGE:
                                        case ICP_ABORTED_BY_USER:
                                        case ICP_ERROR:
						goto shortcut_mismatch;
					case ICP_MATCH:
						goto shortcut_match;
					}
				}

				if (!row_sel_store_mysql_rec(
					    buf, prebuilt,
					    rec, FALSE, index,
					    offsets, false)) {
					/* Only fresh inserts may contain
					incomplete externally stored
					columns. Pretend that such
					records do not exist. Such
					records may only be accessed
					at the READ UNCOMMITTED
					isolation level or when
					rolling back a recovered
					transaction. Rollback happens
					at a lower level, not here. */

					/* Proceed as in case SEL_RETRY. */
					break;
				}

			shortcut_match:
				mtr_commit(&mtr);

				/* ut_print_name(stderr, index->name);
				fputs(" shortcut\n", stderr); */

				err = DB_SUCCESS;
				goto release_search_latch;

			case SEL_EXHAUSTED:
			shortcut_mismatch:
				mtr_commit(&mtr);

				/* ut_print_name(stderr, index->name);
				fputs(" record not found 2\n", stderr); */

				err = DB_RECORD_NOT_FOUND;
release_search_latch:
				rw_lock_s_unlock(
					btr_search_get_latch(index));
				trx->has_search_latch = FALSE;

				/* NOTE that we do NOT store the cursor
				position */
				goto func_exit;

			case SEL_RETRY:
				break;

			default:
				ut_ad(0);
			}

			mtr_commit(&mtr);
			mtr_start(&mtr);

			rw_lock_s_unlock(btr_search_get_latch(index));
			trx->has_search_latch = FALSE;
		}
	}

	/*-------------------------------------------------------------*/
	/* PHASE 3: Open or restore index cursor position */

	ut_ad(!trx->has_search_latch);
#ifdef UNIV_SYNC_DEBUG
	ut_ad(!btr_search_own_any());
#endif

	/* The state of a running trx can only be changed by the
	thread that is currently serving the transaction. Because we
	are that thread, we can read trx->state without holding any
	mutex. */
	ut_ad(prebuilt->sql_stat_start || trx->state == TRX_STATE_ACTIVE);

	ut_ad(trx->state == TRX_STATE_NOT_STARTED
	      || trx->state == TRX_STATE_ACTIVE);

	ut_ad(prebuilt->sql_stat_start
	      || prebuilt->select_lock_type != LOCK_NONE
	      || trx->read_view);

	trx_start_if_not_started(trx);

	if (trx->isolation_level <= TRX_ISO_READ_COMMITTED
	    && prebuilt->select_lock_type != LOCK_NONE
	    && trx->mysql_thd != NULL
	    && thd_is_select(trx->mysql_thd)) {
		/* It is a plain locking SELECT and the isolation
		level is low: do not lock gaps */

		set_also_gap_locks = FALSE;
	}

	/* Note that if the search mode was GE or G, then the cursor
	naturally moves upward (in fetch next) in alphabetical order,
	otherwise downward */

	if (UNIV_UNLIKELY(direction == 0)) {
		if (mode == PAGE_CUR_GE || mode == PAGE_CUR_G) {
			moves_up = TRUE;
		}
	} else if (direction == ROW_SEL_NEXT) {
		moves_up = TRUE;
	}

	thr = que_fork_get_first_thr(prebuilt->sel_graph);

	que_thr_move_to_run_state_for_mysql(thr, trx);

	clust_index = dict_table_get_first_index(index->table);

	/* Do some start-of-statement preparations */

	if (!prebuilt->sql_stat_start) {
		/* No need to set an intention lock or assign a read view */

		if (UNIV_UNLIKELY
		    (trx->read_view == NULL
		     && prebuilt->select_lock_type == LOCK_NONE)) {

			fputs("InnoDB: Error: MySQL is trying to"
			      " perform a consistent read\n"
			      "InnoDB: but the read view is not assigned!\n",
			      stderr);
			trx_print(stderr, trx, 600);
			fputc('\n', stderr);
			ut_error;
		}
	} else if (prebuilt->select_lock_type == LOCK_NONE) {
		/* This is a consistent read */
		/* Assign a read view for the query */

		trx_assign_read_view(trx);
		prebuilt->sql_stat_start = FALSE;
	} else {
wait_table_again:
		err = lock_table(0, index->table,
				 prebuilt->select_lock_type == LOCK_S
				 ? LOCK_IS : LOCK_IX, thr);

		if (err != DB_SUCCESS) {

			table_lock_waited = TRUE;
			goto lock_table_wait;
		}
		prebuilt->sql_stat_start = FALSE;
	}

	/* Open or restore index cursor position */

	if (UNIV_LIKELY(direction != 0)) {
		ibool	need_to_process = sel_restore_position_for_mysql(
			&same_user_rec, BTR_SEARCH_LEAF,
			pcur, moves_up, &mtr);

		if (UNIV_UNLIKELY(need_to_process)) {
			if (UNIV_UNLIKELY(prebuilt->row_read_type
					  == ROW_READ_DID_SEMI_CONSISTENT)) {
				/* We did a semi-consistent read,
				but the record was removed in
				the meantime. */
				prebuilt->row_read_type
					= ROW_READ_TRY_SEMI_CONSISTENT;
			}
		} else if (UNIV_LIKELY(prebuilt->row_read_type
				       != ROW_READ_DID_SEMI_CONSISTENT)) {

			/* The cursor was positioned on the record
			that we returned previously.  If we need
			to repeat a semi-consistent read as a
			pessimistic locking read, the record
			cannot be skipped. */

			goto next_rec;
		}

	} else if (dtuple_get_n_fields(search_tuple) > 0) {

		btr_pcur_open_with_no_init(index, search_tuple, mode,
					   BTR_SEARCH_LEAF,
					   pcur, 0, &mtr);

		pcur->trx_if_known = trx;

		rec = btr_pcur_get_rec(pcur);

		if (!moves_up
		    && !page_rec_is_supremum(rec)
		    && set_also_gap_locks
		    && !(srv_locks_unsafe_for_binlog
			 || trx->isolation_level <= TRX_ISO_READ_COMMITTED)
		    && prebuilt->select_lock_type != LOCK_NONE) {

			/* Try to place a gap lock on the next index record
			to prevent phantoms in ORDER BY ... DESC queries */
			const rec_t*	next_rec = page_rec_get_next_const(rec);

			offsets = rec_get_offsets(next_rec, index, offsets,
						  ULINT_UNDEFINED, &heap);
			err = sel_set_rec_lock(btr_pcur_get_block(pcur),
					       next_rec, index, offsets,
					       prebuilt->select_lock_type,
					       LOCK_GAP, thr);

			switch (err) {
			case DB_SUCCESS_LOCKED_REC:
				err = DB_SUCCESS;
			case DB_SUCCESS:
				break;
			default:
				goto lock_wait_or_error;
			}
		}
	} else if (mode == PAGE_CUR_G || mode == PAGE_CUR_L) {
		btr_pcur_open_at_index_side(
			mode == PAGE_CUR_G, index, BTR_SEARCH_LEAF,
			pcur, false, 0, &mtr);
	}

rec_loop:
	DEBUG_SYNC_C("row_search_rec_loop");
	if (trx_is_interrupted(trx)) {
		btr_pcur_store_position(pcur, &mtr);
		err = DB_INTERRUPTED;
		goto normal_return;
	}

	/*-------------------------------------------------------------*/
	/* PHASE 4: Look for matching records in a loop */

	rec = btr_pcur_get_rec(pcur);

	SRV_CORRUPT_TABLE_CHECK(rec,
	{
		err = DB_CORRUPTION;
		goto lock_wait_or_error;
	});

	ut_ad(!!page_rec_is_comp(rec) == comp);
#ifdef UNIV_SEARCH_DEBUG
	/*
	fputs("Using ", stderr);
	dict_index_name_print(stderr, trx, index);
	fprintf(stderr, " cnt %lu ; Page no %lu\n", cnt,
	page_get_page_no(page_align(rec)));
	rec_print(stderr, rec, index);
	printf("delete-mark: %lu\n",
	       rec_get_deleted_flag(rec, page_rec_is_comp(rec)));
	*/
#endif /* UNIV_SEARCH_DEBUG */

	if (page_rec_is_infimum(rec)) {

		/* The infimum record on a page cannot be in the result set,
		and neither can a record lock be placed on it: we skip such
		a record. */

		prev_rec = NULL;
		goto next_rec;
	}

	if (page_rec_is_supremum(rec)) {

		/** Compare the last record of the page with end range
		passed to InnoDB when there is no ICP and number of loops
		in row_search_for_mysql for rows found but not
		reporting due to search views etc. */
		if (prev_rec != NULL
		    && prebuilt->mysql_handler->end_range != NULL
		    && prebuilt->idx_cond == NULL
		    && end_loop >= 100) {

			dict_index_t*	key_index = prebuilt->index;
			bool		clust_templ_for_sec = false;

			if (end_range_cache == NULL) {
				end_range_cache = static_cast<byte*>(
					ut_malloc(prebuilt->mysql_row_len));
			}

			if (index != clust_index
			    && prebuilt->need_to_access_clustered) {
				/** Secondary index record but the template
				based on PK. */
				key_index = clust_index;
				clust_templ_for_sec = true;
			}

			/** Create offsets based on prebuilt index. */
			offsets = rec_get_offsets(prev_rec, prebuilt->index,
					offsets, ULINT_UNDEFINED, &heap);

			if (row_sel_store_mysql_rec(
				end_range_cache, prebuilt, prev_rec,
				clust_templ_for_sec, key_index, offsets,
				clust_templ_for_sec)) {

				if (row_search_end_range_check(
					end_range_cache,
					prebuilt->mysql_handler)) {

					/** In case of prebuilt->fetch,
					set the error in prebuilt->end_range. */
					if (prebuilt->n_fetch_cached > 0) {
						prebuilt->end_range = true;
					}

					err = DB_RECORD_NOT_FOUND;
					goto normal_return;
				}
			}
		}

		if (set_also_gap_locks
		    && !(srv_locks_unsafe_for_binlog
			 || trx->isolation_level <= TRX_ISO_READ_COMMITTED)
		    && prebuilt->select_lock_type != LOCK_NONE) {

			/* Try to place a lock on the index record */

			/* If innodb_locks_unsafe_for_binlog option is used
			or this session is using a READ COMMITTED or lower isolation
			level we do not lock gaps. Supremum record is really
			a gap and therefore we do not set locks there. */

			offsets = rec_get_offsets(rec, index, offsets,
						  ULINT_UNDEFINED, &heap);
			err = sel_set_rec_lock(btr_pcur_get_block(pcur),
					       rec, index, offsets,
					       prebuilt->select_lock_type,
					       LOCK_ORDINARY, thr);

			switch (err) {
			case DB_SUCCESS_LOCKED_REC:
				err = DB_SUCCESS;
			case DB_SUCCESS:
				break;
			default:
				goto lock_wait_or_error;
			}
		}
		/* A page supremum record cannot be in the result set: skip
		it now that we have placed a possible lock on it */

		prev_rec = NULL;
		goto next_rec;
	}

	/*-------------------------------------------------------------*/
	/* Do sanity checks in case our cursor has bumped into page
	corruption */

	if (comp) {
		next_offs = rec_get_next_offs(rec, TRUE);
		if (UNIV_UNLIKELY(next_offs < PAGE_NEW_SUPREMUM)) {

			goto wrong_offs;
		}
	} else {
		next_offs = rec_get_next_offs(rec, FALSE);
		if (UNIV_UNLIKELY(next_offs < PAGE_OLD_SUPREMUM)) {

			goto wrong_offs;
		}
	}

	if (UNIV_UNLIKELY(next_offs >= UNIV_PAGE_SIZE - PAGE_DIR)) {

wrong_offs:
		if (srv_pass_corrupt_table && index->table->space != 0 &&
		    index->table->space < SRV_LOG_SPACE_FIRST_ID) {
			index->table->is_corrupt = TRUE;
			fil_space_set_corrupt(index->table->space);
		}

		if ((srv_force_recovery == 0 || moves_up == FALSE)
		    && srv_pass_corrupt_table <= 1) {
			ut_print_timestamp(stderr);
			buf_page_print(page_align(rec), 0,
				       BUF_PAGE_PRINT_NO_CRASH);
			fprintf(stderr,
				"\nInnoDB: rec address %p,"
				" buf block fix count %lu\n",
				(void*) rec, (ulong)
				btr_cur_get_block(btr_pcur_get_btr_cur(pcur))
				->page.buf_fix_count);
			fprintf(stderr,
				"InnoDB: Index corruption: rec offs %lu"
				" next offs %lu, page no %lu,\n"
				"InnoDB: ",
				(ulong) page_offset(rec),
				(ulong) next_offs,
				(ulong) page_get_page_no(page_align(rec)));
			dict_index_name_print(stderr, trx, index);
			fputs(". Run CHECK TABLE. You may need to\n"
			      "InnoDB: restore from a backup, or"
			      " dump + drop + reimport the table.\n",
			      stderr);
			ut_ad(0);
			err = DB_CORRUPTION;

			goto lock_wait_or_error;
		} else {
			/* The user may be dumping a corrupt table. Jump
			over the corruption to recover as much as possible. */

			fprintf(stderr,
				"InnoDB: Index corruption: rec offs %lu"
				" next offs %lu, page no %lu,\n"
				"InnoDB: ",
				(ulong) page_offset(rec),
				(ulong) next_offs,
				(ulong) page_get_page_no(page_align(rec)));
			dict_index_name_print(stderr, trx, index);
			fputs(". We try to skip the rest of the page.\n",
			      stderr);

			btr_pcur_move_to_last_on_page(pcur, &mtr);

			prev_rec = NULL;
			goto next_rec;
		}
	}
	/*-------------------------------------------------------------*/

	/* Calculate the 'offsets' associated with 'rec' */

	ut_ad(fil_page_get_type(btr_pcur_get_page(pcur)) == FIL_PAGE_INDEX);
	ut_ad(btr_page_get_index_id(btr_pcur_get_page(pcur)) == index->id);

	offsets = rec_get_offsets(rec, index, offsets, ULINT_UNDEFINED, &heap);

	if (UNIV_UNLIKELY(srv_force_recovery > 0
			  || (index->table->is_corrupt &&
			      srv_pass_corrupt_table == 2))) {
		if (!rec_validate(rec, offsets)
		    || !btr_index_rec_validate(rec, index, FALSE)) {
			fprintf(stderr,
				"InnoDB: Index corruption: rec offs %lu"
				" next offs %lu, page no %lu,\n"
				"InnoDB: ",
				(ulong) page_offset(rec),
				(ulong) next_offs,
				(ulong) page_get_page_no(page_align(rec)));
			dict_index_name_print(stderr, trx, index);
			fputs(". We try to skip the record.\n",
			      stderr);

			prev_rec = NULL;
			goto next_rec;
		}
	}

	prev_rec = rec;

	/* Note that we cannot trust the up_match value in the cursor at this
	place because we can arrive here after moving the cursor! Thus
	we have to recompare rec and search_tuple to determine if they
	match enough. */

	if (match_mode == ROW_SEL_EXACT) {
		/* Test if the index record matches completely to search_tuple
		in prebuilt: if not, then we return with DB_RECORD_NOT_FOUND */

		/* fputs("Comparing rec and search tuple\n", stderr); */

		if (0 != cmp_dtuple_rec(search_tuple, rec, offsets)) {

			if (set_also_gap_locks
			    && !(srv_locks_unsafe_for_binlog
				 || trx->isolation_level
				 <= TRX_ISO_READ_COMMITTED)
			    && prebuilt->select_lock_type != LOCK_NONE) {

				/* Try to place a gap lock on the index
				record only if innodb_locks_unsafe_for_binlog
				option is not set or this session is not
				using a READ COMMITTED or lower isolation level. */

				err = sel_set_rec_lock(
					btr_pcur_get_block(pcur),
					rec, index, offsets,
					prebuilt->select_lock_type, LOCK_GAP,
					thr);

				switch (err) {
				case DB_SUCCESS_LOCKED_REC:
				case DB_SUCCESS:
					break;
				default:
					goto lock_wait_or_error;
				}
			}

			btr_pcur_store_position(pcur, &mtr);

			/* The found record was not a match, but may be used
			as NEXT record (index_next). Set the relative position
			to BTR_PCUR_BEFORE, to reflect that the position of
			the persistent cursor is before the found/stored row
			(pcur->old_rec). */
			ut_ad(pcur->rel_pos == BTR_PCUR_ON);
			pcur->rel_pos = BTR_PCUR_BEFORE;

			err = DB_RECORD_NOT_FOUND;
#if 0
			ut_print_name(stderr, trx, FALSE, index->name);
			fputs(" record not found 3\n", stderr);
#endif

			goto normal_return;
		}

	} else if (match_mode == ROW_SEL_EXACT_PREFIX) {

		if (!cmp_dtuple_is_prefix_of_rec(search_tuple, rec, offsets)) {

			if (set_also_gap_locks
			    && !(srv_locks_unsafe_for_binlog
				 || trx->isolation_level
				 <= TRX_ISO_READ_COMMITTED)
			    && prebuilt->select_lock_type != LOCK_NONE) {

				/* Try to place a gap lock on the index
				record only if innodb_locks_unsafe_for_binlog
				option is not set or this session is not
				using a READ COMMITTED or lower isolation level. */

				err = sel_set_rec_lock(
					btr_pcur_get_block(pcur),
					rec, index, offsets,
					prebuilt->select_lock_type, LOCK_GAP,
					thr);

				switch (err) {
				case DB_SUCCESS_LOCKED_REC:
				case DB_SUCCESS:
					break;
				default:
					goto lock_wait_or_error;
				}
			}

			btr_pcur_store_position(pcur, &mtr);

			/* The found record was not a match, but may be used
			as NEXT record (index_next). Set the relative position
			to BTR_PCUR_BEFORE, to reflect that the position of
			the persistent cursor is before the found/stored row
			(pcur->old_rec). */
			ut_ad(pcur->rel_pos == BTR_PCUR_ON);
			pcur->rel_pos = BTR_PCUR_BEFORE;

			err = DB_RECORD_NOT_FOUND;
#if 0
			ut_print_name(stderr, trx, FALSE, index->name);
			fputs(" record not found 4\n", stderr);
#endif

			goto normal_return;
		}
	}

	/* We are ready to look at a possible new index entry in the result
	set: the cursor is now placed on a user record */

	if (prebuilt->select_lock_type != LOCK_NONE) {
		/* Try to place a lock on the index record; note that delete
		marked records are a special case in a unique search. If there
		is a non-delete marked record, then it is enough to lock its
		existence with LOCK_REC_NOT_GAP. */

		/* If innodb_locks_unsafe_for_binlog option is used
		or this session is using a READ COMMITED isolation
		level we lock only the record, i.e., next-key locking is
		not used. */

		ulint	lock_type;

		if (!set_also_gap_locks
		    || srv_locks_unsafe_for_binlog
		    || trx->isolation_level <= TRX_ISO_READ_COMMITTED
		    || (unique_search && !rec_get_deleted_flag(rec, comp))) {

			goto no_gap_lock;
		} else {
			lock_type = LOCK_ORDINARY;
		}

		/* If we are doing a 'greater or equal than a primary key
		value' search from a clustered index, and we find a record
		that has that exact primary key value, then there is no need
		to lock the gap before the record, because no insert in the
		gap can be in our search range. That is, no phantom row can
		appear that way.

		An example: if col1 is the primary key, the search is WHERE
		col1 >= 100, and we find a record where col1 = 100, then no
		need to lock the gap before that record. */

		if (index == clust_index
		    && mode == PAGE_CUR_GE
		    && direction == 0
		    && dtuple_get_n_fields_cmp(search_tuple)
		    == dict_index_get_n_unique(index)
		    && 0 == cmp_dtuple_rec(search_tuple, rec, offsets)) {
no_gap_lock:
			lock_type = LOCK_REC_NOT_GAP;
		}

		err = sel_set_rec_lock(btr_pcur_get_block(pcur),
				       rec, index, offsets,
				       prebuilt->select_lock_type,
				       lock_type, thr);

		switch (err) {
			const rec_t*	old_vers;
		case DB_SUCCESS_LOCKED_REC:
			if (srv_locks_unsafe_for_binlog
			    || trx->isolation_level
			    <= TRX_ISO_READ_COMMITTED) {
				/* Note that a record of
				prebuilt->index was locked. */
				prebuilt->new_rec_locks = 1;
			}
			err = DB_SUCCESS;
		case DB_SUCCESS:
			break;
		case DB_LOCK_WAIT:
			/* Never unlock rows that were part of a conflict. */
			prebuilt->new_rec_locks = 0;

			if (UNIV_LIKELY(prebuilt->row_read_type
					!= ROW_READ_TRY_SEMI_CONSISTENT)
			    || unique_search
			    || index != clust_index) {

				goto lock_wait_or_error;
			}

			/* The following call returns 'offsets'
			associated with 'old_vers' */
			row_sel_build_committed_vers_for_mysql(
				clust_index, prebuilt, rec,
				&offsets, &heap, &old_vers, &mtr);

			/* Check whether it was a deadlock or not, if not
			a deadlock and the transaction had to wait then
			release the lock it is waiting on. */

			err = lock_trx_handle_wait(trx);

			switch (err) {
			case DB_SUCCESS:
				/* The lock was granted while we were
				searching for the last committed version.
				Do a normal locking read. */

				offsets = rec_get_offsets(
					rec, index, offsets, ULINT_UNDEFINED,
					&heap);
				goto locks_ok;
			case DB_DEADLOCK:
				goto lock_wait_or_error;
			case DB_LOCK_WAIT:
				err = DB_SUCCESS;
				break;
			default:
				ut_error;
			}

			if (old_vers == NULL) {
				/* The row was not yet committed */

				goto next_rec;
			}

			did_semi_consistent_read = TRUE;
			rec = old_vers;
			prev_rec = rec;
			break;
		default:

			goto lock_wait_or_error;
		}
	} else {
		/* This is a non-locking consistent read: if necessary, fetch
		a previous version of the record */

		if (trx->isolation_level == TRX_ISO_READ_UNCOMMITTED) {

			/* Do nothing: we let a non-locking SELECT read the
			latest version of the record */

		} else if (index == clust_index) {

			/* Fetch a previous version of the row if the current
			one is not visible in the snapshot; if we have a very
			high force recovery level set, we try to avoid crashes
			by skipping this lookup */

			if (UNIV_LIKELY(srv_force_recovery < 5)
			    && !lock_clust_rec_cons_read_sees(
				    rec, index, offsets, trx->read_view)) {

				rec_t*	old_vers;
				/* The following call returns 'offsets'
				associated with 'old_vers' */
				err = row_sel_build_prev_vers_for_mysql(
					trx->read_view, clust_index,
					prebuilt, rec, &offsets, &heap,
					&old_vers, &mtr);

				if (err != DB_SUCCESS) {

					goto lock_wait_or_error;
				}

				if (old_vers == NULL) {
					/* The row did not exist yet in
					the read view */

					goto next_rec;
				}

				rec = old_vers;
				prev_rec = rec;
			}
		} else {
			/* We are looking into a non-clustered index,
			and to get the right version of the record we
			have to look also into the clustered index: this
			is necessary, because we can only get the undo
			information via the clustered index record. */

			ut_ad(!dict_index_is_clust(index));

			if (!lock_sec_rec_cons_read_sees(
				    rec, trx->read_view)) {
				/* We should look at the clustered index.
				However, as this is a non-locking read,
				we can skip the clustered index lookup if
				the condition does not match the secondary
				index entry. */
				switch (row_search_idx_cond_check(
						buf, prebuilt, rec, offsets)) {
				case ICP_NO_MATCH:
					goto next_rec;
				case ICP_OUT_OF_RANGE:
					err = DB_RECORD_NOT_FOUND;
					goto idx_cond_failed;
                                case ICP_ABORTED_BY_USER:
				        err = DB_SEARCH_ABORTED_BY_USER;
					goto idx_cond_failed;
                                case ICP_ERROR:
				        err = DB_ERROR;
					goto idx_cond_failed;
				case ICP_MATCH:
					goto requires_clust_rec;
				}

				ut_error;
			}
		}
	}

locks_ok:
	/* NOTE that at this point rec can be an old version of a clustered
	index record built for a consistent read. We cannot assume after this
	point that rec is on a buffer pool page. Functions like
	page_rec_is_comp() cannot be used! */

	if (rec_get_deleted_flag(rec, comp)) {

		/* The record is delete-marked: we can skip it */

		if ((srv_locks_unsafe_for_binlog
		     || trx->isolation_level <= TRX_ISO_READ_COMMITTED)
		    && prebuilt->select_lock_type != LOCK_NONE
		    && !did_semi_consistent_read) {

			/* No need to keep a lock on a delete-marked record
			if we do not want to use next-key locking. */

			row_unlock_for_mysql(prebuilt, TRUE);
		}

		/* This is an optimization to skip setting the next key lock
		on the record that follows this delete-marked record. This
		optimization works because of the unique search criteria
		which precludes the presence of a range lock between this
		delete marked record and the record following it.

		For now this is applicable only to clustered indexes while
		doing a unique search except for HANDLER queries because
		HANDLER allows NEXT and PREV even in unique search on
		clustered index. There is scope for further optimization
		applicable to unique secondary indexes. Current behaviour is
		to widen the scope of a lock on an already delete marked record
		if the same record is deleted twice by the same transaction */
		if (index == clust_index && unique_search
		    && !prebuilt->used_in_HANDLER) {

			err = DB_RECORD_NOT_FOUND;

			goto normal_return;
		}

		goto next_rec;
	}

	/* Check if the record matches the index condition. */
	switch (row_search_idx_cond_check(buf, prebuilt, rec, offsets)) {
	case ICP_NO_MATCH:
		if (did_semi_consistent_read) {
			row_unlock_for_mysql(prebuilt, TRUE);
		}
		goto next_rec;
        case ICP_ABORTED_BY_USER:
	        err = DB_SEARCH_ABORTED_BY_USER;
		goto idx_cond_failed;
        case ICP_ERROR:
	        err = DB_ERROR;
		goto idx_cond_failed;
	case ICP_OUT_OF_RANGE:
		err = DB_RECORD_NOT_FOUND;
		goto idx_cond_failed;
	case ICP_MATCH:
		break;
	}

	/* Get the clustered index record if needed, if we did not do the
	search using the clustered index... */

	use_clustered_index =
		(index != clust_index && prebuilt->need_to_access_clustered);

	if (use_clustered_index && prebuilt->n_template <= index->n_fields) {
		/* ...but, perhaps avoid the clustered index lookup if
		all of the following are true:
		1) all columns are in the secondary index
		2) all values for columns that are prefix-only
		   indexes are shorter than the prefix size
		This optimization can avoid many IOs for certain schemas.
		*/
		bool row_contains_all_values = true;
		unsigned int i;
		for (i = 0; i < prebuilt->n_template; i++) {
			/* Condition (1) from above: is the field in the
			index (prefix or not)? */
			const mysql_row_templ_t* templ =
				prebuilt->mysql_template + i;
			ulint secondary_index_field_no =
				templ->rec_prefix_field_no;
			if (secondary_index_field_no == ULINT_UNDEFINED) {
				row_contains_all_values = false;
				break;
			}
			/* Condition (2) from above: if this is a
			prefix, is this row's value size shorter
			than the prefix? */
			if (templ->rec_field_is_prefix) {
				ulint record_size = rec_offs_nth_size(
					offsets,
					secondary_index_field_no);
				const dict_field_t *field =
					dict_index_get_nth_field(
						index,
						secondary_index_field_no);
				ut_a(field->prefix_len > 0);
				if (record_size
				    < field->prefix_len / templ->mbmaxlen) {

					/* Record in bytes shorter than the
					index prefix length in characters */
					continue;

				} else if (record_size * templ->mbminlen
					 >= field->prefix_len) {

					/* The shortest represantable string by
					the byte length of the record is longer
					than the maximum possible index
					prefix. */
					row_contains_all_values = false;
					break;
				} else {

<<<<<<< HEAD
	if (index != clust_index && prebuilt->need_to_access_clustered) {
 
=======
					/* The record could or could not fit
					into the index prefix, calculate length
					to find out */

					if (rec_field_len_in_chars(
						    *field->col,
						    secondary_index_field_no,
						    rec, offsets)
					    >= (field->prefix_len
						/ templ->mbmaxlen)) {

						row_contains_all_values = false;
						break;
					}
				}
			}
		}
		/* If (1) and (2) were true for all columns above, use
		rec_prefix_field_no instead of rec_field_no, and skip
		the clustered lookup below. */
		if (row_contains_all_values) {
			for (i = 0; i < prebuilt->n_template; i++) {
				mysql_row_templ_t* templ =
					prebuilt->mysql_template + i;
				templ->rec_field_no =
					templ->rec_prefix_field_no;
				ut_a(templ->rec_field_no != ULINT_UNDEFINED);
			}
			use_clustered_index = false;
			os_atomic_increment_ulint(
				&srv_sec_rec_cluster_reads_avoided, 1);
		}
	}

	if (use_clustered_index) {
>>>>>>> 360a4a03
requires_clust_rec:
		ut_ad(index != clust_index);
		/* We use a 'goto' to the preceding label if a consistent
		read of a secondary index record requires us to look up old
		versions of the associated clustered index record. */

		ut_ad(rec_offs_validate(rec, index, offsets));

		/* It was a non-clustered index and we must fetch also the
		clustered index record */

		mtr_has_extra_clust_latch = TRUE;

		/* The following call returns 'offsets' associated with
		'clust_rec'. Note that 'clust_rec' can be an old version
		built for a consistent read. */

		err = row_sel_get_clust_rec_for_mysql(prebuilt, index, rec,
						      thr, &clust_rec,
						      &offsets, &heap, &mtr);
		switch (err) {
		case DB_SUCCESS:
			if (clust_rec == NULL) {
				/* The record did not exist in the read view */
				ut_ad(prebuilt->select_lock_type == LOCK_NONE);

				goto next_rec;
			}
			break;
		case DB_SUCCESS_LOCKED_REC:
			ut_a(clust_rec != NULL);
			if (srv_locks_unsafe_for_binlog
			     || trx->isolation_level
			    <= TRX_ISO_READ_COMMITTED) {
				/* Note that the clustered index record
				was locked. */
				prebuilt->new_rec_locks = 2;
			}
			err = DB_SUCCESS;
			break;
		default:
			goto lock_wait_or_error;
		}

		if (rec_get_deleted_flag(clust_rec, comp)) {

			/* The record is delete marked: we can skip it */

			if ((srv_locks_unsafe_for_binlog
			     || trx->isolation_level <= TRX_ISO_READ_COMMITTED)
			    && prebuilt->select_lock_type != LOCK_NONE) {

				/* No need to keep a lock on a delete-marked
				record if we do not want to use next-key
				locking. */

				row_unlock_for_mysql(prebuilt, TRUE);
			}

			goto next_rec;
		}

		result_rec = clust_rec;
		ut_ad(rec_offs_validate(result_rec, clust_index, offsets));

		if (prebuilt->idx_cond) {
			/* Convert the record to MySQL format. We were
			unable to do this in row_search_idx_cond_check(),
			because the condition is on the secondary index
			and the requested column is in the clustered index.
			We convert all fields, including those that
			may have been used in ICP, because the
			secondary index may contain a column prefix
			rather than the full column. Also, as noted
			in Bug #56680, the column in the secondary
			index may be in the wrong case, and the
			authoritative case is in result_rec, the
			appropriate version of the clustered index record. */
			if (!row_sel_store_mysql_rec(
				    buf, prebuilt, result_rec,
				    TRUE, clust_index, offsets, false)) {
				goto next_rec;
			}
		}
	} else {
		result_rec = rec;
	}

	/* We found a qualifying record 'result_rec'. At this point,
	'offsets' are associated with 'result_rec'. */

	ut_ad(rec_offs_validate(result_rec,
				result_rec != rec ? clust_index : index,
				offsets));
	ut_ad(!rec_get_deleted_flag(result_rec, comp));

	/* At this point, the clustered index record is protected
	by a page latch that was acquired when pcur was positioned.
	The latch will not be released until mtr_commit(&mtr). */

	if ((match_mode == ROW_SEL_EXACT
	     || prebuilt->n_rows_fetched >= MYSQL_FETCH_CACHE_THRESHOLD)
	    && prebuilt->select_lock_type == LOCK_NONE
	    && !prebuilt->templ_contains_blob
	    && !prebuilt->clust_index_was_generated
	    && !prebuilt->used_in_HANDLER
	    && !prebuilt->innodb_api
	    && prebuilt->template_type
	    != ROW_MYSQL_DUMMY_TEMPLATE
	    && !prebuilt->in_fts_query) {

		/* Inside an update, for example, we do not cache rows,
		since we may use the cursor position to do the actual
		update, that is why we require ...lock_type == LOCK_NONE.
		Since we keep space in prebuilt only for the BLOBs of
		a single row, we cannot cache rows in the case there
		are BLOBs in the fields to be fetched. In HANDLER we do
		not cache rows because there the cursor is a scrollable
		cursor. */

		ut_a(prebuilt->n_fetch_cached < MYSQL_FETCH_CACHE_SIZE);

		/* We only convert from InnoDB row format to MySQL row
		format when ICP is disabled. */

		if (!prebuilt->idx_cond) {

			/* We use next_buf to track the allocation of buffers
			where we store and enqueue the buffers for our
			pre-fetch optimisation.

			If next_buf == 0 then we store the converted record
			directly into the MySQL record buffer (buf). If it is
			!= 0 then we allocate a pre-fetch buffer and store the
			converted record there.

			If the conversion fails and the MySQL record buffer
			was not written to then we reset next_buf so that
			we can re-use the MySQL record buffer in the next
			iteration. */

			next_buf = next_buf
				 ? row_sel_fetch_last_buf(prebuilt) : buf;

			if (!row_sel_store_mysql_rec(
				next_buf, prebuilt, result_rec,
				result_rec != rec,
				result_rec != rec ? clust_index : index,
				offsets, false)) {

				if (next_buf == buf) {
					ut_a(prebuilt->n_fetch_cached == 0);
					next_buf = 0;
				}

				/* Only fresh inserts may contain incomplete
				externally stored columns. Pretend that such
				records do not exist. Such records may only be
				accessed at the READ UNCOMMITTED isolation
				level or when rolling back a recovered
				transaction. Rollback happens at a lower
				level, not here. */
				goto next_rec;
			}

			if (next_buf != buf) {
				row_sel_enqueue_cache_row_for_mysql(
					next_buf, prebuilt);
			}
		} else {
			row_sel_enqueue_cache_row_for_mysql(buf, prebuilt);
		}

		if (prebuilt->n_fetch_cached < MYSQL_FETCH_CACHE_SIZE) {
			goto next_rec;
		}

	} else {
		if (UNIV_UNLIKELY
		    (prebuilt->template_type == ROW_MYSQL_DUMMY_TEMPLATE)) {
			/* CHECK TABLE: fetch the row */

			if (result_rec != rec
			    && !prebuilt->need_to_access_clustered) {
				/* We used 'offsets' for the clust
				rec, recalculate them for 'rec' */
				offsets = rec_get_offsets(rec, index, offsets,
							  ULINT_UNDEFINED,
							  &heap);
				result_rec = rec;
			}

			memcpy(buf + 4, result_rec
			       - rec_offs_extra_size(offsets),
			       rec_offs_size(offsets));
			mach_write_to_4(buf,
					rec_offs_extra_size(offsets) + 4);
		} else if (!prebuilt->idx_cond && !prebuilt->innodb_api) {
			/* The record was not yet converted to MySQL format. */
			if (!row_sel_store_mysql_rec(
				    buf, prebuilt, result_rec,
				    result_rec != rec,
				    result_rec != rec ? clust_index : index,
				    offsets, false)) {
				/* Only fresh inserts may contain
				incomplete externally stored
				columns. Pretend that such records do
				not exist. Such records may only be
				accessed at the READ UNCOMMITTED
				isolation level or when rolling back a
				recovered transaction. Rollback
				happens at a lower level, not here. */
				goto next_rec;
			}
		}

		if (prebuilt->clust_index_was_generated) {
			row_sel_store_row_id_to_prebuilt(
				prebuilt, result_rec,
				result_rec == rec ? index : clust_index,
				offsets);
		}
	}

	/* From this point on, 'offsets' are invalid. */

	/* We have an optimization to save CPU time: if this is a consistent
	read on a unique condition on the clustered index, then we do not
	store the pcur position, because any fetch next or prev will anyway
	return 'end of file'. Exceptions are locking reads and the MySQL
	HANDLER command where the user can move the cursor with PREV or NEXT
	even after a unique search. */

	err = DB_SUCCESS;

idx_cond_failed:
	if (!unique_search
	    || !dict_index_is_clust(index)
	    || direction != 0
	    || prebuilt->select_lock_type != LOCK_NONE
	    || prebuilt->used_in_HANDLER
	    || prebuilt->innodb_api) {

		/* Inside an update always store the cursor position */

		btr_pcur_store_position(pcur, &mtr);

		if (prebuilt->innodb_api) {
			prebuilt->innodb_api_rec = result_rec;
		}
	}

	goto normal_return;

next_rec:
	end_loop++;

	/* Reset the old and new "did semi-consistent read" flags. */
	if (UNIV_UNLIKELY(prebuilt->row_read_type
			  == ROW_READ_DID_SEMI_CONSISTENT)) {
		prebuilt->row_read_type = ROW_READ_TRY_SEMI_CONSISTENT;
	}
	did_semi_consistent_read = FALSE;
	prebuilt->new_rec_locks = 0;

	/*-------------------------------------------------------------*/
	/* PHASE 5: Move the cursor to the next index record */

	/* NOTE: For moves_up==FALSE, the mini-transaction will be
	committed and restarted every time when switching b-tree
	pages. For moves_up==TRUE in index condition pushdown, we can
	scan an entire secondary index tree within a single
	mini-transaction. As long as the prebuilt->idx_cond does not
	match, we do not need to consult the clustered index or
	return records to MySQL, and thus we can avoid repositioning
	the cursor. What prevents us from buffer-fixing all leaf pages
	within the mini-transaction is the btr_leaf_page_release()
	call in btr_pcur_move_to_next_page(). Only the leaf page where
	the cursor is positioned will remain buffer-fixed. */

	if (UNIV_UNLIKELY(mtr_has_extra_clust_latch)) {
		/* We must commit mtr if we are moving to the next
		non-clustered index record, because we could break the
		latching order if we would access a different clustered
		index page right away without releasing the previous. */

		btr_pcur_store_position(pcur, &mtr);

		mtr_commit(&mtr);
		mtr_has_extra_clust_latch = FALSE;

		mtr_start_trx(&mtr, trx);
		if (sel_restore_position_for_mysql(&same_user_rec,
						   BTR_SEARCH_LEAF,
						   pcur, moves_up, &mtr)) {
#ifdef UNIV_SEARCH_DEBUG
			cnt++;
#endif /* UNIV_SEARCH_DEBUG */

			goto rec_loop;
		}
	}

	if (moves_up) {
		if (UNIV_UNLIKELY(!btr_pcur_move_to_next(pcur, &mtr))) {
not_moved:
			btr_pcur_store_position(pcur, &mtr);

			if (match_mode != 0) {
				err = DB_RECORD_NOT_FOUND;
			} else {
				err = DB_END_OF_INDEX;
			}

			goto normal_return;
		}
	} else {
		if (UNIV_UNLIKELY(!btr_pcur_move_to_prev(pcur, &mtr))) {
			goto not_moved;
		}
	}

#ifdef UNIV_SEARCH_DEBUG
	cnt++;
#endif /* UNIV_SEARCH_DEBUG */

	goto rec_loop;

lock_wait_or_error:
	/* Reset the old and new "did semi-consistent read" flags. */
	if (UNIV_UNLIKELY(prebuilt->row_read_type
			  == ROW_READ_DID_SEMI_CONSISTENT)) {
		prebuilt->row_read_type = ROW_READ_TRY_SEMI_CONSISTENT;
	}
	did_semi_consistent_read = FALSE;

	/*-------------------------------------------------------------*/

	btr_pcur_store_position(pcur, &mtr);

lock_table_wait:
	mtr_commit(&mtr);
	mtr_has_extra_clust_latch = FALSE;

	trx->error_state = err;

	/* The following is a patch for MySQL */

	que_thr_stop_for_mysql(thr);

	thr->lock_state = QUE_THR_LOCK_ROW;

	if (row_mysql_handle_errors(&err, trx, thr, NULL)) {
		/* It was a lock wait, and it ended */

		thr->lock_state = QUE_THR_LOCK_NOLOCK;
		mtr_start_trx(&mtr, trx);

		/* Table lock waited, go try to obtain table lock
		again */
		if (table_lock_waited) {
			table_lock_waited = FALSE;

			goto wait_table_again;
		}

		sel_restore_position_for_mysql(&same_user_rec,
					       BTR_SEARCH_LEAF, pcur,
					       moves_up, &mtr);

		if ((srv_locks_unsafe_for_binlog
		     || trx->isolation_level <= TRX_ISO_READ_COMMITTED)
		    && !same_user_rec) {

			/* Since we were not able to restore the cursor
			on the same user record, we cannot use
			row_unlock_for_mysql() to unlock any records, and
			we must thus reset the new rec lock info. Since
			in lock0lock.cc we have blocked the inheriting of gap
			X-locks, we actually do not have any new record locks
			set in this case.

			Note that if we were able to restore on the 'same'
			user record, it is still possible that we were actually
			waiting on a delete-marked record, and meanwhile
			it was removed by purge and inserted again by some
			other user. But that is no problem, because in
			rec_loop we will again try to set a lock, and
			new_rec_lock_info in trx will be right at the end. */

			prebuilt->new_rec_locks = 0;
		}

		mode = pcur->search_mode;

		goto rec_loop;
	}

	thr->lock_state = QUE_THR_LOCK_NOLOCK;

#ifdef UNIV_SEARCH_DEBUG
	/*	fputs("Using ", stderr);
	dict_index_name_print(stderr, index);
	fprintf(stderr, " cnt %lu ret value %lu err\n", cnt, err); */
#endif /* UNIV_SEARCH_DEBUG */
	goto func_exit;

normal_return:
	/*-------------------------------------------------------------*/
	que_thr_stop_for_mysql_no_error(thr, trx);

	mtr_commit(&mtr);

	if (prebuilt->idx_cond != 0) {

		/* When ICP is active we don't write to the MySQL buffer
		directly, only to buffers that are enqueued in the pre-fetch
		queue. We need to dequeue the first buffer and copy the contents
		to the record buffer that was passed in by MySQL. */

		if (prebuilt->n_fetch_cached > 0) {
			row_sel_dequeue_cached_row_for_mysql(buf, prebuilt);
			err = DB_SUCCESS;
		}

	} else if (next_buf != 0) {

		/* We may or may not have enqueued some buffers to the
		pre-fetch queue, but we definitely wrote to the record
		buffer passed to use by MySQL. */

		DEBUG_SYNC_C("row_search_cached_row");
		err = DB_SUCCESS;
	}

#ifdef UNIV_SEARCH_DEBUG
	/*	fputs("Using ", stderr);
	dict_index_name_print(stderr, index);
	fprintf(stderr, " cnt %lu ret value %lu err\n", cnt, err); */
#endif /* UNIV_SEARCH_DEBUG */

func_exit:
	trx->op_info = "";

	if (end_range_cache != NULL) {
		ut_free(end_range_cache);
	}

	if (UNIV_LIKELY_NULL(heap)) {
		mem_heap_free(heap);
	}

	/* Set or reset the "did semi-consistent read" flag on return.
	The flag did_semi_consistent_read is set if and only if
	the record being returned was fetched with a semi-consistent read. */
	ut_ad(prebuilt->row_read_type != ROW_READ_WITH_LOCKS
	      || !did_semi_consistent_read);

	if (UNIV_UNLIKELY(prebuilt->row_read_type != ROW_READ_WITH_LOCKS)) {
		if (UNIV_UNLIKELY(did_semi_consistent_read)) {
			prebuilt->row_read_type = ROW_READ_DID_SEMI_CONSISTENT;
		} else {
			prebuilt->row_read_type = ROW_READ_TRY_SEMI_CONSISTENT;
		}
	}

	ut_ad(!trx->has_search_latch);
#ifdef UNIV_SYNC_DEBUG
	ut_ad(!btr_search_own_any());
	ut_ad(!sync_thread_levels_nonempty_trx(trx->has_search_latch));
#endif /* UNIV_SYNC_DEBUG */

	DEBUG_SYNC_C("innodb_row_search_for_mysql_exit");

	return(err);
}

/*******************************************************************//**
Checks if MySQL at the moment is allowed for this table to retrieve a
consistent read result, or store it to the query cache.
@return	TRUE if storing or retrieving from the query cache is permitted */
UNIV_INTERN
ibool
row_search_check_if_query_cache_permitted(
/*======================================*/
	trx_t*		trx,		/*!< in: transaction object */
	const char*	norm_name)	/*!< in: concatenation of database name,
					'/' char, table name */
{
	dict_table_t*	table;
	ibool		ret	= FALSE;

	/* Disable query cache altogether for all tables if recovered XA
	transactions in prepared state exist. This is because we do not
	restore the table locks for those transactions and we may wrongly
	set ret=TRUE above if "lock_table_get_n_locks(table) == 0". See
	"Bug#14658648 XA ROLLBACK (DISTRIBUTED DATABASE) NOT WORKING WITH
	QUERY CACHE ENABLED".
	Read trx_sys->n_prepared_recovered_trx without mutex protection,
	not possible to end up with a torn read since n_prepared_recovered_trx
	is word size. */
	if (trx_sys->n_prepared_recovered_trx > 0) {

		return(FALSE);
	}

	table = dict_table_open_on_name(norm_name, FALSE, FALSE,
					DICT_ERR_IGNORE_NONE);

	if (table == NULL) {

		return(FALSE);
	}

	/* Start the transaction if it is not started yet */

	trx_start_if_not_started(trx);

	/* If there are locks on the table or some trx has invalidated the
	cache up to our trx id, then ret = FALSE.
	We do not check what type locks there are on the table, though only
	IX type locks actually would require ret = FALSE. */

	if (lock_table_get_n_locks(table) == 0
	    && trx->id >= table->query_cache_inv_trx_id) {

		ret = TRUE;

		/* If the isolation level is high, assign a read view for the
		transaction if it does not yet have one */

		if (trx->isolation_level >= TRX_ISO_REPEATABLE_READ
		    && !trx->read_view) {

			trx->read_view =
				read_view_open_now(trx->id,
						   trx->prebuilt_view);
			trx->global_read_view = trx->read_view;
		}
	}

	dict_table_close(table, FALSE, FALSE);

	return(ret);
}

/*******************************************************************//**
Read the AUTOINC column from the current row. If the value is less than
0 and the type is not unsigned then we reset the value to 0.
@return	value read from the column */
static
ib_uint64_t
row_search_autoinc_read_column(
/*===========================*/
	dict_index_t*	index,		/*!< in: index to read from */
	const rec_t*	rec,		/*!< in: current rec */
	ulint		col_no,		/*!< in: column number */
	ulint		mtype,		/*!< in: column main type */
	ibool		unsigned_type)	/*!< in: signed or unsigned flag */
{
	ulint		len;
	const byte*	data;
	ib_uint64_t	value;
	mem_heap_t*	heap = NULL;
	ulint		offsets_[REC_OFFS_NORMAL_SIZE];
	ulint*		offsets	= offsets_;

	rec_offs_init(offsets_);

	offsets = rec_get_offsets(rec, index, offsets, col_no + 1, &heap);

	if (rec_offs_nth_sql_null(offsets, col_no)) {
		/* There is no non-NULL value in the auto-increment column. */
		value = 0;
		goto func_exit;
	}

	data = rec_get_nth_field(rec, offsets, col_no, &len);

	switch (mtype) {
	case DATA_INT:
		ut_a(len <= sizeof value);
		value = mach_read_int_type(data, len, unsigned_type);
		break;

	case DATA_FLOAT:
		ut_a(len == sizeof(float));
		value = (ib_uint64_t) mach_float_read(data);
		break;

	case DATA_DOUBLE:
		ut_a(len == sizeof(double));
		value = (ib_uint64_t) mach_double_read(data);
		break;

	default:
		ut_error;
	}

	if (!unsigned_type && (ib_int64_t) value < 0) {
		value = 0;
	}

func_exit:
	if (UNIV_LIKELY_NULL(heap)) {
		mem_heap_free(heap);
	}

	return(value);
}

/** Get the maximum and non-delete-marked record in an index.
@param[in]	index	index tree
@param[in,out]	mtr	mini-transaction (may be committed and restarted)
@return maximum record, page s-latched in mtr
@retval NULL if there are no records, or if all of them are delete-marked */
static
const rec_t*
row_search_get_max_rec(
	dict_index_t*	index,
	mtr_t*		mtr)
{
	btr_pcur_t	pcur;
	const rec_t*	rec;
	/* Open at the high/right end (false), and init cursor */
	btr_pcur_open_at_index_side(
		false, index, BTR_SEARCH_LEAF, &pcur, true, 0, mtr);

	do {
		const page_t*	page;

		page = btr_pcur_get_page(&pcur);
		rec = page_find_rec_max_not_deleted(page);

		if (page_rec_is_user_rec(rec)) {
			break;
		} else {
			rec = NULL;
		}
		btr_pcur_move_before_first_on_page(&pcur);
	} while (btr_pcur_move_to_prev(&pcur, mtr));

	btr_pcur_close(&pcur);

	return(rec);
}

/*******************************************************************//**
Read the max AUTOINC value from an index.
@return DB_SUCCESS if all OK else error code, DB_RECORD_NOT_FOUND if
column name can't be found in index */
UNIV_INTERN
dberr_t
row_search_max_autoinc(
/*===================*/
	dict_index_t*	index,		/*!< in: index to search */
	const char*	col_name,	/*!< in: name of autoinc column */
	ib_uint64_t*	value)		/*!< out: AUTOINC value read */
{
	dict_field_t*	dfield = dict_index_get_nth_field(index, 0);
	dberr_t		error = DB_SUCCESS;
	*value = 0;

	if (strcmp(col_name, dfield->name) != 0) {
		error = DB_RECORD_NOT_FOUND;
	} else {
		mtr_t		mtr;
		const rec_t*	rec;

		mtr_start(&mtr);

		rec = row_search_get_max_rec(index, &mtr);

		if (rec != NULL) {
			ibool unsigned_type = (
				dfield->col->prtype & DATA_UNSIGNED);

			*value = row_search_autoinc_read_column(
				index, rec, 0,
				dfield->col->mtype, unsigned_type);
		}

		mtr_commit(&mtr);
	}

	return(error);
}<|MERGE_RESOLUTION|>--- conflicted
+++ resolved
@@ -63,9 +63,8 @@
 #include "my_sys.h" /* DEBUG_SYNC_C */
 
 #include "my_compare.h" /* enum icp_result */
-#include "thr_lock.h"
-#include "handler.h"
-#include "ha_innodb.h"
+
+#include <vector>
 
 /* Maximum number of rows to prefetch; MySQL interface has another parameter */
 #define SEL_MAX_N_PREFETCH	16
@@ -2752,12 +2751,12 @@
 
 #ifdef UNIV_DEBUG
 /** Convert a field from Innobase format to MySQL format. */
-# define row_sel_store_mysql_field(m,p,r,i,o,f,t,c) \
-	row_sel_store_mysql_field_func(m,p,r,i,o,f,t,c)
+# define row_sel_store_mysql_field(m,p,r,i,o,f,t) \
+	row_sel_store_mysql_field_func(m,p,r,i,o,f,t)
 #else /* UNIV_DEBUG */
 /** Convert a field from Innobase format to MySQL format. */
-# define row_sel_store_mysql_field(m,p,r,i,o,f,t,c) \
-	row_sel_store_mysql_field_func(m,p,r,o,f,t,c)
+# define row_sel_store_mysql_field(m,p,r,i,o,f,t) \
+	row_sel_store_mysql_field_func(m,p,r,o,f,t)
 #endif /* UNIV_DEBUG */
 /** Convert a field in the Innobase format to a field in the MySQL format.
 @param[out]	mysql_rec		record in the MySQL format
@@ -2772,10 +2771,7 @@
 					or sec field no if clust_templ_for_sec
 					is TRUE
 @param[in]	templ			row template
-@param[in]	clust_templ_for_sec     TRUE if rec belongs to secondary index
-					but prebuilt template is in clustered
-					index format and used only for end
-					range comparison. */
+*/
 static MY_ATTRIBUTE((warn_unused_result))
 ibool
 row_sel_store_mysql_field_func(
@@ -2787,8 +2783,7 @@
 #endif
 	const ulint*		offsets,
 	ulint			field_no,
-	const mysql_row_templ_t*templ,
-	bool			clust_templ_for_sec)
+	const mysql_row_templ_t*templ)
 {
 	const byte*	data;
 	ulint		len;
@@ -2797,12 +2792,10 @@
 	ut_ad(templ);
 	ut_ad(templ >= prebuilt->mysql_template);
 	ut_ad(templ < &prebuilt->mysql_template[prebuilt->n_template]);
-	ut_ad(clust_templ_for_sec
-	      || field_no == templ->clust_rec_field_no
+	ut_ad(field_no == templ->clust_rec_field_no
 	      || field_no == templ->rec_field_no
 	      || field_no == templ->icp_rec_field_no);
-	ut_ad(rec_offs_validate(rec,
-		clust_templ_for_sec == true ? prebuilt->index : index, offsets));
+	ut_ad(rec_offs_validate(rec, index, offsets));
 
 	if (UNIV_UNLIKELY(rec_offs_nth_extern(offsets, field_no))) {
 
@@ -2932,41 +2925,18 @@
 @param[in]	rec_clust		TRUE if the rec in the clustered index
 @param[in]	index			index of rec
 @param[in]	offsets			array returned by rec_get_offsets(rec)
-@param[in]	clust_templ_for_sec	TRUE if rec belongs to secondary index
-					but the prebuilt->template is in
-					clustered index format and it is
-					used only for end range comparison
 @return TRUE on success, FALSE if not all columns could be retrieved */
 static MY_ATTRIBUTE((warn_unused_result))
 ibool
 row_sel_store_mysql_rec(
-<<<<<<< HEAD
-/*====================*/
-	byte*		mysql_rec,	/*!< out: row in the MySQL format */
-	row_prebuilt_t*	prebuilt,	/*!< in: prebuilt struct */
-	const rec_t*	rec,		/*!< in: Innobase record in the index
-					which was described in prebuilt's
-					template, or in the clustered index;
-					must be protected by a page latch */
-	ibool		rec_clust,	/*!< in: TRUE if rec is in the
-					clustered index instead of
-					prebuilt->index */
-	const dict_index_t* index,	/*!< in: index of rec */
-	const ulint*	offsets)	/*!< in: array returned by
- 					rec_get_offsets(rec) */
-=======
 	byte*		mysql_rec,
 	row_prebuilt_t*	prebuilt,
 	const rec_t*	rec,
 	ibool		rec_clust,
 	const dict_index_t* index,
-	const ulint*	offsets,
-	bool		clust_templ_for_sec)
->>>>>>> 360a4a03
+	const ulint*	offsets)
 {
-	ulint			i;
-	std::vector<ulint>	template_col;
-
+	ulint	i;
 	ut_ad(rec_clust || index == prebuilt->index);
 	ut_ad(!rec_clust || dict_index_is_clust(index));
 
@@ -2975,26 +2945,9 @@
 		prebuilt->blob_heap = NULL;
 	}
 
-<<<<<<< HEAD
-=======
-	if (UNIV_LIKELY_NULL(prebuilt->compress_heap))
-		mem_heap_empty(prebuilt->compress_heap);
-
-	if (clust_templ_for_sec) {
-		/* Store all clustered index field of
-		secondary index record. */
-		for (i = 0; i < dict_index_get_n_fields(
-				prebuilt->index); i++) {
-			ulint   sec_field = dict_index_get_nth_field_pos(
-				index, prebuilt->index, i);
-			template_col.push_back(sec_field);
-		}
-	}
-
->>>>>>> 360a4a03
 	for (i = 0; i < prebuilt->n_template; i++) {
 		const mysql_row_templ_t*templ = &prebuilt->mysql_template[i];
-		ulint		field_no
+		const ulint		field_no
 			= rec_clust
 			? templ->clust_rec_field_no
 			: templ->rec_field_no;
@@ -3005,24 +2958,10 @@
 		ut_ad(dict_index_get_nth_field(index, field_no)->prefix_len
 		      == 0 || templ->rec_field_is_prefix);
 
-		if (clust_templ_for_sec) {
-			std::vector<ulint>::iterator	it;
-			it = std::find(template_col.begin(),
-				       template_col.end(), field_no);
-
-			if (it == template_col.end()) {
-				continue;
-			}
-
-			ut_ad(templ->rec_field_no == templ->clust_rec_field_no);
-
-			field_no = it - template_col.begin();
-		}
 
 		if (!row_sel_store_mysql_field(mysql_rec, prebuilt,
 					       rec, index, offsets,
-					       field_no, templ,
-					       clust_templ_for_sec)) {
+					       field_no, templ)) {
 			return(FALSE);
 		}
 	}
@@ -3664,7 +3603,7 @@
 		if (!row_sel_store_mysql_field(mysql_rec, prebuilt,
 					       rec, prebuilt->index, offsets,
 					       templ->icp_rec_field_no,
-					       templ, false)) {
+					       templ)) {
 			return(ICP_NO_MATCH);
 		}
 	}
@@ -3685,7 +3624,7 @@
 		    || dict_index_is_clust(prebuilt->index)) {
 			if (!row_sel_store_mysql_rec(
 				    mysql_rec, prebuilt, rec, FALSE,
-				    prebuilt->index, offsets, false)) {
+				    prebuilt->index, offsets)) {
 				ut_ad(dict_index_is_clust(prebuilt->index));
 				return(ICP_NO_MATCH);
 			}
@@ -3707,26 +3646,6 @@
 	return(result);
 }
 
-/** Check the pushed down end range condition to avoid extra traversal
-if records are not within view and also to avoid prefetching in the
-cache buffer.
-@param[in]	mysql_rec	record in MySQL format
-@param[in,out]	handler		the MySQL handler performing the scan
-@retval true	if the row in mysql_rec is out of range
-@retval false	if the row in mysql_rec is in range */
-static
-bool
-row_search_end_range_check(
-	const byte*	mysql_rec,
-	ha_innobase*	handler)
-{
-	if (handler->end_range &&
-	    handler->compare_key_in_buffer(mysql_rec) > 0) {
-		return(true);
-	}
-
-	return(false);
-}
 
 /** Return the record field length in characters.
 @param[in]	col		table column of the field
@@ -3789,9 +3708,7 @@
 	trx_t*		trx		= prebuilt->trx;
 	dict_index_t*	clust_index;
 	que_thr_t*	thr;
-	const rec_t*	prev_rec = NULL;
 	const rec_t*	rec = NULL;
-	byte*		end_range_cache = NULL;
 	const rec_t*	result_rec = NULL;
 	const rec_t*	clust_rec;
 	dberr_t		err				= DB_SUCCESS;
@@ -3816,7 +3733,6 @@
 	ulint*		offsets				= offsets_;
 	ibool		table_lock_waited		= FALSE;
 	byte*		next_buf			= 0;
-	ulint		end_loop			= 0;
 	bool		use_clustered_index		= false;
 
 	rec_offs_init(offsets_);
@@ -3940,10 +3856,6 @@
 			prebuilt->n_rows_fetched++;
 
 			err = DB_SUCCESS;
-			goto func_exit;
-		} else if (prebuilt->end_range == true) {
-			prebuilt->end_range = false;
-			err = DB_RECORD_NOT_FOUND;
 			goto func_exit;
 		}
 
@@ -4080,7 +3992,7 @@
 				if (!row_sel_store_mysql_rec(
 					    buf, prebuilt,
 					    rec, FALSE, index,
-					    offsets, false)) {
+					    offsets)) {
 					/* Only fresh inserts may contain
 					incomplete externally stored
 					columns. Pretend that such
@@ -4334,62 +4246,10 @@
 		and neither can a record lock be placed on it: we skip such
 		a record. */
 
-		prev_rec = NULL;
 		goto next_rec;
 	}
 
 	if (page_rec_is_supremum(rec)) {
-
-		/** Compare the last record of the page with end range
-		passed to InnoDB when there is no ICP and number of loops
-		in row_search_for_mysql for rows found but not
-		reporting due to search views etc. */
-		if (prev_rec != NULL
-		    && prebuilt->mysql_handler->end_range != NULL
-		    && prebuilt->idx_cond == NULL
-		    && end_loop >= 100) {
-
-			dict_index_t*	key_index = prebuilt->index;
-			bool		clust_templ_for_sec = false;
-
-			if (end_range_cache == NULL) {
-				end_range_cache = static_cast<byte*>(
-					ut_malloc(prebuilt->mysql_row_len));
-			}
-
-			if (index != clust_index
-			    && prebuilt->need_to_access_clustered) {
-				/** Secondary index record but the template
-				based on PK. */
-				key_index = clust_index;
-				clust_templ_for_sec = true;
-			}
-
-			/** Create offsets based on prebuilt index. */
-			offsets = rec_get_offsets(prev_rec, prebuilt->index,
-					offsets, ULINT_UNDEFINED, &heap);
-
-			if (row_sel_store_mysql_rec(
-				end_range_cache, prebuilt, prev_rec,
-				clust_templ_for_sec, key_index, offsets,
-				clust_templ_for_sec)) {
-
-				if (row_search_end_range_check(
-					end_range_cache,
-					prebuilt->mysql_handler)) {
-
-					/** In case of prebuilt->fetch,
-					set the error in prebuilt->end_range. */
-					if (prebuilt->n_fetch_cached > 0) {
-						prebuilt->end_range = true;
-					}
-
-					err = DB_RECORD_NOT_FOUND;
-					goto normal_return;
-				}
-			}
-		}
-
 		if (set_also_gap_locks
 		    && !(srv_locks_unsafe_for_binlog
 			 || trx->isolation_level <= TRX_ISO_READ_COMMITTED)
@@ -4421,7 +4281,6 @@
 		/* A page supremum record cannot be in the result set: skip
 		it now that we have placed a possible lock on it */
 
-		prev_rec = NULL;
 		goto next_rec;
 	}
 
@@ -4496,7 +4355,6 @@
 
 			btr_pcur_move_to_last_on_page(pcur, &mtr);
 
-			prev_rec = NULL;
 			goto next_rec;
 		}
 	}
@@ -4525,12 +4383,9 @@
 			fputs(". We try to skip the record.\n",
 			      stderr);
 
-			prev_rec = NULL;
 			goto next_rec;
 		}
 	}
-
-	prev_rec = rec;
 
 	/* Note that we cannot trust the up_match value in the cursor at this
 	place because we can arrive here after moving the cursor! Thus
@@ -4756,7 +4611,6 @@
 
 			did_semi_consistent_read = TRUE;
 			rec = old_vers;
-			prev_rec = rec;
 			break;
 		default:
 
@@ -4803,7 +4657,6 @@
 				}
 
 				rec = old_vers;
-				prev_rec = rec;
 			}
 		} else {
 			/* We are looking into a non-clustered index,
@@ -4965,24 +4818,8 @@
 					break;
 				} else {
 
-<<<<<<< HEAD
-	if (index != clust_index && prebuilt->need_to_access_clustered) {
- 
-=======
-					/* The record could or could not fit
-					into the index prefix, calculate length
-					to find out */
-
-					if (rec_field_len_in_chars(
-						    *field->col,
-						    secondary_index_field_no,
-						    rec, offsets)
-					    >= (field->prefix_len
-						/ templ->mbmaxlen)) {
-
 						row_contains_all_values = false;
 						break;
-					}
 				}
 			}
 		}
@@ -5004,7 +4841,6 @@
 	}
 
 	if (use_clustered_index) {
->>>>>>> 360a4a03
 requires_clust_rec:
 		ut_ad(index != clust_index);
 		/* We use a 'goto' to the preceding label if a consistent
@@ -5085,7 +4921,7 @@
 			appropriate version of the clustered index record. */
 			if (!row_sel_store_mysql_rec(
 				    buf, prebuilt, result_rec,
-				    TRUE, clust_index, offsets, false)) {
+				    TRUE, clust_index, offsets)) {
 				goto next_rec;
 			}
 		}
@@ -5153,7 +4989,7 @@
 				next_buf, prebuilt, result_rec,
 				result_rec != rec,
 				result_rec != rec ? clust_index : index,
-				offsets, false)) {
+				offsets)) {
 
 				if (next_buf == buf) {
 					ut_a(prebuilt->n_fetch_cached == 0);
@@ -5208,7 +5044,7 @@
 				    buf, prebuilt, result_rec,
 				    result_rec != rec,
 				    result_rec != rec ? clust_index : index,
-				    offsets, false)) {
+				    offsets)) {
 				/* Only fresh inserts may contain
 				incomplete externally stored
 				columns. Pretend that such records do
@@ -5260,8 +5096,6 @@
 	goto normal_return;
 
 next_rec:
-	end_loop++;
-
 	/* Reset the old and new "did semi-consistent read" flags. */
 	if (UNIV_UNLIKELY(prebuilt->row_read_type
 			  == ROW_READ_DID_SEMI_CONSISTENT)) {
@@ -5448,11 +5282,6 @@
 
 func_exit:
 	trx->op_info = "";
-
-	if (end_range_cache != NULL) {
-		ut_free(end_range_cache);
-	}
-
 	if (UNIV_LIKELY_NULL(heap)) {
 		mem_heap_free(heap);
 	}
