--- conflicted
+++ resolved
@@ -1,10 +1,7 @@
 /*****************************************************************************
 
 Copyright (c) 2000, 2018, Oracle and/or its affiliates. All Rights Reserved.
-<<<<<<< HEAD
 Copyright (c) 2017, 2018, MariaDB Corporation.
-=======
->>>>>>> bbcb1734
 
 This program is free software; you can redistribute it and/or modify it under
 the terms of the GNU General Public License as published by the Free Software
@@ -5195,14 +5192,9 @@
 		}
 	}
 
-<<<<<<< HEAD
 	if (err == DB_SUCCESS
 	    && (dict_table_has_fts_index(table)
 		|| DICT_TF2_FLAG_IS_SET(table, DICT_TF2_FTS_HAS_DOC_ID))
-=======
-	if ((dict_table_has_fts_index(table)
-	    || DICT_TF2_FLAG_IS_SET(table, DICT_TF2_FTS_HAS_DOC_ID))
->>>>>>> bbcb1734
 	    && !dict_tables_have_same_db(old_name, new_name)) {
 		err = fts_rename_aux_tables(table, new_name, trx);
 		if (err != DB_TABLE_NOT_FOUND) {
