/*****************************************************************************

Copyright (c) 2000, 2016, Oracle and/or its affiliates. All Rights Reserved.
Copyright (c) 2017, MariaDB Corporation.

This program is free software; you can redistribute it and/or modify it under
the terms of the GNU General Public License as published by the Free Software
Foundation; version 2 of the License.

This program is distributed in the hope that it will be useful, but WITHOUT
ANY WARRANTY; without even the implied warranty of MERCHANTABILITY or FITNESS
FOR A PARTICULAR PURPOSE. See the GNU General Public License for more details.

You should have received a copy of the GNU General Public License along with
this program; if not, write to the Free Software Foundation, Inc.,
51 Franklin Street, Suite 500, Boston, MA 02110-1335 USA

*****************************************************************************/

/**************************************************//**
@file row/row0mysql.cc
Interface between Innobase row operations and MySQL.
Contains also create table and other data dictionary operations.

Created 9/17/2000 Heikki Tuuri
*******************************************************/

#include "row0mysql.h"

#ifdef UNIV_NONINL
#include "row0mysql.ic"
#endif

#include "ha_prototypes.h"

#include <sql_const.h>
#include "row0ins.h"
#include "row0merge.h"
#include "row0sel.h"
#include "row0upd.h"
#include "row0row.h"
#include "que0que.h"
#include "pars0pars.h"
#include "dict0dict.h"
#include "dict0crea.h"
#include "dict0load.h"
#include "dict0priv.h"
#include "dict0boot.h"
#include "dict0stats.h"
#include "dict0stats_bg.h"
#include "trx0roll.h"
#include "trx0purge.h"
#include "trx0rec.h"
#include "trx0undo.h"
#include "lock0lock.h"
#include "rem0cmp.h"
#include "log0log.h"
#include "btr0sea.h"
#include "btr0defragment.h"
#include "fil0fil.h"
#include "fil0crypt.h"
#include "ibuf0ibuf.h"
#include "fts0fts.h"
#include "fts0types.h"
#include "srv0start.h"
#include "row0import.h"
#include "m_string.h"
#include "my_sys.h"
#include "zlib.h"
#include <algorithm>

/** Provide optional 4.x backwards compatibility for 5.0 and above */
UNIV_INTERN ibool	row_rollback_on_timeout	= FALSE;

/** Chain node of the list of tables to drop in the background. */
struct row_mysql_drop_t{
	char*				table_name;	/*!< table name */
	UT_LIST_NODE_T(row_mysql_drop_t)row_mysql_drop_list;
							/*!< list chain node */
};

#ifdef UNIV_PFS_MUTEX
/* Key to register drop list mutex with performance schema */
UNIV_INTERN mysql_pfs_key_t	row_drop_list_mutex_key;
#endif /* UNIV_PFS_MUTEX */

/** @brief List of tables we should drop in background.

ALTER TABLE in MySQL requires that the table handler can drop the
table in background when there are no queries to it any
more.  Protected by row_drop_list_mutex. */
static UT_LIST_BASE_NODE_T(row_mysql_drop_t)	row_mysql_drop_list;

/** Mutex protecting the background table drop list. */
static ib_mutex_t row_drop_list_mutex;

/** Flag: has row_mysql_drop_list been initialized? */
static ibool	row_mysql_drop_list_inited	= FALSE;

/** Magic table names for invoking various monitor threads */
/* @{ */
static const char S_innodb_monitor[] = "innodb_monitor";
static const char S_innodb_lock_monitor[] = "innodb_lock_monitor";
static const char S_innodb_tablespace_monitor[] = "innodb_tablespace_monitor";
static const char S_innodb_table_monitor[] = "innodb_table_monitor";
#ifdef UNIV_MEM_DEBUG
static const char S_innodb_mem_validate[] = "innodb_mem_validate";
#endif /* UNIV_MEM_DEBUG */
/* @} */

/** Evaluates to true if str1 equals str2_onstack, used for comparing
the magic table names.
@param str1		in: string to compare
@param str1_len 	in: length of str1, in bytes, including terminating NUL
@param str2_onstack	in: char[] array containing a NUL terminated string
@return			TRUE if str1 equals str2_onstack */
#define STR_EQ(str1, str1_len, str2_onstack) \
	((str1_len) == sizeof(str2_onstack) \
	 && memcmp(str1, str2_onstack, sizeof(str2_onstack)) == 0)

/*******************************************************************//**
Determine if the given name is a name reserved for MySQL system tables.
@return	TRUE if name is a MySQL system table name */
static
ibool
row_mysql_is_system_table(
/*======================*/
	const char*	name)
{
	if (strncmp(name, "mysql/", 6) != 0) {

		return(FALSE);
	}

	return(0 == strcmp(name + 6, "host")
	       || 0 == strcmp(name + 6, "user")
	       || 0 == strcmp(name + 6, "db"));
}

/*********************************************************************//**
If a table is not yet in the drop list, adds the table to the list of tables
which the master thread drops in background. We need this on Unix because in
ALTER TABLE MySQL may call drop table even if the table has running queries on
it. Also, if there are running foreign key checks on the table, we drop the
table lazily.
@return	TRUE if the table was not yet in the drop list, and was added there */
static
ibool
row_add_table_to_background_drop_list(
/*==================================*/
	const char*	name);	/*!< in: table name */

/*******************************************************************//**
Delays an INSERT, DELETE or UPDATE operation if the purge is lagging. */
static
void
row_mysql_delay_if_needed(void)
/*===========================*/
{
	if (srv_dml_needed_delay) {
		os_thread_sleep(srv_dml_needed_delay);
	}
}

/*******************************************************************//**
Frees the blob heap in prebuilt when no longer needed. */
UNIV_INTERN
void
row_mysql_prebuilt_free_blob_heap(
/*==============================*/
	row_prebuilt_t*	prebuilt)	/*!< in: prebuilt struct of a
					ha_innobase:: table handle */
{
	mem_heap_free(prebuilt->blob_heap);
	prebuilt->blob_heap = NULL;
}

/*******************************************************************//**
Stores a >= 5.0.3 format true VARCHAR length to dest, in the MySQL row
format.
@return pointer to the data, we skip the 1 or 2 bytes at the start
that are used to store the len */
UNIV_INTERN
byte*
row_mysql_store_true_var_len(
/*=========================*/
	byte*	dest,	/*!< in: where to store */
	ulint	len,	/*!< in: length, must fit in two bytes */
	ulint	lenlen)	/*!< in: storage length of len: either 1 or 2 bytes */
{
	if (lenlen == 2) {
		ut_a(len < 256 * 256);

		mach_write_to_2_little_endian(dest, len);

		return(dest + 2);
	}

	ut_a(lenlen == 1);
	ut_a(len < 256);

	mach_write_to_1(dest, len);

	return(dest + 1);
}

/*******************************************************************//**
Reads a >= 5.0.3 format true VARCHAR length, in the MySQL row format, and
returns a pointer to the data.
@return pointer to the data, we skip the 1 or 2 bytes at the start
that are used to store the len */
UNIV_INTERN
const byte*
row_mysql_read_true_varchar(
/*========================*/
	ulint*		len,	/*!< out: variable-length field length */
	const byte*	field,	/*!< in: field in the MySQL format */
	ulint		lenlen)	/*!< in: storage length of len: either 1
				or 2 bytes */
{
	if (lenlen == 2) {
		*len = mach_read_from_2_little_endian(field);

		return(field + 2);
	}

	ut_a(lenlen == 1);

	*len = mach_read_from_1(field);

	return(field + 1);
}

/*******************************************************************//**
Stores a reference to a BLOB in the MySQL format. */
UNIV_INTERN
void
row_mysql_store_blob_ref(
/*=====================*/
	byte*		dest,	/*!< in: where to store */
	ulint		col_len,/*!< in: dest buffer size: determines into
				how many bytes the BLOB length is stored,
				the space for the length may vary from 1
				to 4 bytes */
	const void*	data,	/*!< in: BLOB data; if the value to store
				is SQL NULL this should be NULL pointer */
	ulint		len)	/*!< in: BLOB length; if the value to store
				is SQL NULL this should be 0; remember
				also to set the NULL bit in the MySQL record
				header! */
{
	/* MySQL might assume the field is set to zero except the length and
	the pointer fields */

	memset(dest, '\0', col_len);

	/* In dest there are 1 - 4 bytes reserved for the BLOB length,
	and after that 8 bytes reserved for the pointer to the data.
	In 32-bit architectures we only use the first 4 bytes of the pointer
	slot. */

	ut_a(col_len - 8 > 1 || len < 256);
	ut_a(col_len - 8 > 2 || len < 256 * 256);
	ut_a(col_len - 8 > 3 || len < 256 * 256 * 256);

	memcpy(dest + col_len - 8, &data, sizeof data);
	mach_write_to_n_little_endian(dest, col_len - 8, len);
}

/*******************************************************************//**
Reads a reference to a BLOB in the MySQL format.
@return	pointer to BLOB data */
UNIV_INTERN
const byte*
row_mysql_read_blob_ref(
/*====================*/
	ulint*		len,		/*!< out: BLOB length */
	const byte*	ref,		/*!< in: BLOB reference in the
					MySQL format */
	ulint		col_len)	/*!< in: BLOB reference length
					(not BLOB length) */
{
	byte*	data = NULL;

	*len = mach_read_from_n_little_endian(ref, col_len - 8);

	memcpy(&data, ref + col_len - 8, sizeof data);

	return(data);
}

/**************************************************************//**
Pad a column with spaces. */
UNIV_INTERN
void
row_mysql_pad_col(
/*==============*/
	ulint	mbminlen,	/*!< in: minimum size of a character,
				in bytes */
	byte*	pad,		/*!< out: padded buffer */
	ulint	len)		/*!< in: number of bytes to pad */
{
	const byte*	pad_end;

	switch (UNIV_EXPECT(mbminlen, 1)) {
	default:
		ut_error;
	case 1:
		/* space=0x20 */
		memset(pad, 0x20, len);
		break;
	case 2:
		/* space=0x0020 */
		pad_end = pad + len;
		ut_a(!(len % 2));
		while (pad < pad_end) {
			*pad++ = 0x00;
			*pad++ = 0x20;
		};
		break;
	case 4:
		/* space=0x00000020 */
		pad_end = pad + len;
		ut_a(!(len % 4));
		while (pad < pad_end) {
			*pad++ = 0x00;
			*pad++ = 0x00;
			*pad++ = 0x00;
			*pad++ = 0x20;
		}
		break;
	}
}

/**************************************************************//**
Stores a non-SQL-NULL field given in the MySQL format in the InnoDB format.
The counterpart of this function is row_sel_field_store_in_mysql_format() in
row0sel.cc.
@return	up to which byte we used buf in the conversion */
UNIV_INTERN
byte*
row_mysql_store_col_in_innobase_format(
/*===================================*/
	dfield_t*	dfield,		/*!< in/out: dfield where dtype
					information must be already set when
					this function is called! */
	byte*		buf,		/*!< in/out: buffer for a converted
					integer value; this must be at least
					col_len long then! NOTE that dfield
					may also get a pointer to 'buf',
					therefore do not discard this as long
					as dfield is used! */
	ibool		row_format_col,	/*!< TRUE if the mysql_data is from
					a MySQL row, FALSE if from a MySQL
					key value;
					in MySQL, a true VARCHAR storage
					format differs in a row and in a
					key value: in a key value the length
					is always stored in 2 bytes! */
	const byte*	mysql_data,	/*!< in: MySQL column value, not
					SQL NULL; NOTE that dfield may also
					get a pointer to mysql_data,
					therefore do not discard this as long
					as dfield is used! */
	ulint		col_len,	/*!< in: MySQL column length; NOTE that
					this is the storage length of the
					column in the MySQL format row, not
					necessarily the length of the actual
					payload data; if the column is a true
					VARCHAR then this is irrelevant */
	ulint		comp)		/*!< in: nonzero=compact format */
{
	const byte*	ptr	= mysql_data;
	const dtype_t*	dtype;
	ulint		type;
	ulint		lenlen;

	dtype = dfield_get_type(dfield);

	type = dtype->mtype;

	if (type == DATA_INT) {
		/* Store integer data in Innobase in a big-endian format,
		sign bit negated if the data is a signed integer. In MySQL,
		integers are stored in a little-endian format. */

		byte*	p = buf + col_len;

		for (;;) {
			p--;
			*p = *mysql_data;
			if (p == buf) {
				break;
			}
			mysql_data++;
		}

		if (!(dtype->prtype & DATA_UNSIGNED)) {

			*buf ^= 128;
		}

		ptr = buf;
		buf += col_len;
	} else if ((type == DATA_VARCHAR
		    || type == DATA_VARMYSQL
		    || type == DATA_BINARY)) {

		if (dtype_get_mysql_type(dtype) == DATA_MYSQL_TRUE_VARCHAR) {
			/* The length of the actual data is stored to 1 or 2
			bytes at the start of the field */

			if (row_format_col) {
				if (dtype->prtype & DATA_LONG_TRUE_VARCHAR) {
					lenlen = 2;
				} else {
					lenlen = 1;
				}
			} else {
				/* In a MySQL key value, lenlen is always 2 */
				lenlen = 2;
			}

			ptr = row_mysql_read_true_varchar(
				&col_len, mysql_data, lenlen);
		} else {
			/* Remove trailing spaces from old style VARCHAR
			columns. */

			/* Handle Unicode strings differently. */
			ulint	mbminlen	= dtype_get_mbminlen(dtype);

			ptr = mysql_data;

			switch (mbminlen) {
			default:
				ut_error;
			case 4:
				/* space=0x00000020 */
				/* Trim "half-chars", just in case. */
				col_len &= ~3;

				while (col_len >= 4
				       && ptr[col_len - 4] == 0x00
				       && ptr[col_len - 3] == 0x00
				       && ptr[col_len - 2] == 0x00
				       && ptr[col_len - 1] == 0x20) {
					col_len -= 4;
				}
				break;
			case 2:
				/* space=0x0020 */
				/* Trim "half-chars", just in case. */
				col_len &= ~1;

				while (col_len >= 2 && ptr[col_len - 2] == 0x00
				       && ptr[col_len - 1] == 0x20) {
					col_len -= 2;
				}
				break;
			case 1:
				/* space=0x20 */
				while (col_len > 0
				       && ptr[col_len - 1] == 0x20) {
					col_len--;
				}
			}
		}
	} else if (comp && type == DATA_MYSQL
		   && dtype_get_mbminlen(dtype) == 1
		   && dtype_get_mbmaxlen(dtype) > 1) {
		/* In some cases we strip trailing spaces from UTF-8 and other
		multibyte charsets, from FIXED-length CHAR columns, to save
		space. UTF-8 would otherwise normally use 3 * the string length
		bytes to store an ASCII string! */

		/* We assume that this CHAR field is encoded in a
		variable-length character set where spaces have
		1:1 correspondence to 0x20 bytes, such as UTF-8.

		Consider a CHAR(n) field, a field of n characters.
		It will contain between n * mbminlen and n * mbmaxlen bytes.
		We will try to truncate it to n bytes by stripping
		space padding.	If the field contains single-byte
		characters only, it will be truncated to n characters.
		Consider a CHAR(5) field containing the string ".a   "
		where "." denotes a 3-byte character represented by
		the bytes "$%&".  After our stripping, the string will
		be stored as "$%&a " (5 bytes).	 The string ".abc "
		will be stored as "$%&abc" (6 bytes).

		The space padding will be restored in row0sel.cc, function
		row_sel_field_store_in_mysql_format(). */

		ulint		n_chars;

		ut_a(!(dtype_get_len(dtype) % dtype_get_mbmaxlen(dtype)));

		n_chars = dtype_get_len(dtype) / dtype_get_mbmaxlen(dtype);

		/* Strip space padding. */
		while (col_len > n_chars && ptr[col_len - 1] == 0x20) {
			col_len--;
		}
	} else if (type == DATA_BLOB && row_format_col) {

		ptr = row_mysql_read_blob_ref(&col_len, mysql_data, col_len);
	}

	dfield_set_data(dfield, ptr, col_len);

	return(buf);
}

/**************************************************************//**
Convert a row in the MySQL format to a row in the Innobase format. Note that
the function to convert a MySQL format key value to an InnoDB dtuple is
row_sel_convert_mysql_key_to_innobase() in row0sel.cc. */
static
void
row_mysql_convert_row_to_innobase(
/*==============================*/
	dtuple_t*	row,		/*!< in/out: Innobase row where the
					field type information is already
					copied there! */
	row_prebuilt_t*	prebuilt,	/*!< in: prebuilt struct where template
					must be of type ROW_MYSQL_WHOLE_ROW */
	byte*		mysql_rec)	/*!< in: row in the MySQL format;
					NOTE: do not discard as long as
					row is used, as row may contain
					pointers to this record! */
{
	const mysql_row_templ_t*templ;
	dfield_t*		dfield;
	ulint			i;

	ut_ad(prebuilt->template_type == ROW_MYSQL_WHOLE_ROW);
	ut_ad(prebuilt->mysql_template);

	for (i = 0; i < prebuilt->n_template; i++) {

		templ = prebuilt->mysql_template + i;
		dfield = dtuple_get_nth_field(row, i);

		if (templ->mysql_null_bit_mask != 0) {
			/* Column may be SQL NULL */

			if (mysql_rec[templ->mysql_null_byte_offset]
			    & (byte) (templ->mysql_null_bit_mask)) {

				/* It is SQL NULL */

				dfield_set_null(dfield);

				goto next_column;
			}
		}

		row_mysql_store_col_in_innobase_format(
			dfield,
			prebuilt->ins_upd_rec_buff + templ->mysql_col_offset,
			TRUE, /* MySQL row format data */
			mysql_rec + templ->mysql_col_offset,
			templ->mysql_col_len,
			dict_table_is_comp(prebuilt->table));
next_column:
		;
	}

	/* If there is a FTS doc id column and it is not user supplied (
	generated by server) then assign it a new doc id. */
	if (prebuilt->table->fts) {

		ut_a(prebuilt->table->fts->doc_col != ULINT_UNDEFINED);

		fts_create_doc_id(prebuilt->table, row, prebuilt->heap);
	}
}

/****************************************************************//**
Handles user errors and lock waits detected by the database engine.
@return true if it was a lock wait and we should continue running the
query thread and in that case the thr is ALREADY in the running state. */
UNIV_INTERN
bool
row_mysql_handle_errors(
/*====================*/
	dberr_t*	new_err,/*!< out: possible new error encountered in
				lock wait, or if no new error, the value
				of trx->error_state at the entry of this
				function */
	trx_t*		trx,	/*!< in: transaction */
	que_thr_t*	thr,	/*!< in: query thread, or NULL */
	trx_savept_t*	savept)	/*!< in: savepoint, or NULL */
{
	dberr_t	err;

handle_new_error:
	err = trx->error_state;

	ut_a(err != DB_SUCCESS);

	trx->error_state = DB_SUCCESS;

	switch (err) {
	case DB_LOCK_WAIT_TIMEOUT:
		if (row_rollback_on_timeout) {
			trx_rollback_to_savepoint(trx, NULL);
			break;
		}
		/* fall through */
	case DB_DUPLICATE_KEY:
	case DB_FOREIGN_DUPLICATE_KEY:
	case DB_TOO_BIG_RECORD:
	case DB_TOO_BIG_FOR_REDO:
	case DB_UNDO_RECORD_TOO_BIG:
	case DB_ROW_IS_REFERENCED:
	case DB_NO_REFERENCED_ROW:
	case DB_CANNOT_ADD_CONSTRAINT:
	case DB_TOO_MANY_CONCURRENT_TRXS:
	case DB_OUT_OF_FILE_SPACE:
	case DB_READ_ONLY:
	case DB_FTS_INVALID_DOCID:
	case DB_INTERRUPTED:
	case DB_DICT_CHANGED:
	case DB_TABLE_NOT_FOUND:
	case DB_DECRYPTION_FAILED:
		if (savept) {
			/* Roll back the latest, possibly incomplete insertion
			or update */

			trx_rollback_to_savepoint(trx, savept);
		}
		/* MySQL will roll back the latest SQL statement */
		break;
	case DB_LOCK_WAIT:
		lock_wait_suspend_thread(thr);

		if (trx->error_state != DB_SUCCESS) {
			que_thr_stop_for_mysql(thr);

			goto handle_new_error;
		}

		*new_err = err;

		return(true);

	case DB_DEADLOCK:
	case DB_LOCK_TABLE_FULL:
		/* Roll back the whole transaction; this resolution was added
		to version 3.23.43 */

		trx_rollback_to_savepoint(trx, NULL);
		break;

	case DB_MUST_GET_MORE_FILE_SPACE:
		fputs("InnoDB: The database cannot continue"
		      " operation because of\n"
		      "InnoDB: lack of space. You must add"
		      " a new data file to\n"
		      "InnoDB: my.cnf and restart the database.\n", stderr);
		abort();

	case DB_CORRUPTION:
		fputs("InnoDB: We detected index corruption"
		      " in an InnoDB type table.\n"
		      "InnoDB: You have to dump + drop + reimport"
		      " the table or, in\n"
		      "InnoDB: a case of widespread corruption,"
		      " dump all InnoDB\n"
		      "InnoDB: tables and recreate the"
		      " whole InnoDB tablespace.\n"
		      "InnoDB: If the mysqld server crashes"
		      " after the startup or when\n"
		      "InnoDB: you dump the tables, look at\n"
		      "InnoDB: " REFMAN "forcing-innodb-recovery.html"
		      " for help.\n", stderr);
		break;
	case DB_FOREIGN_EXCEED_MAX_CASCADE:
		fprintf(stderr, "InnoDB: Cannot delete/update rows with"
			" cascading foreign key constraints that exceed max"
			" depth of %lu\n"
			"Please drop excessive foreign constraints"
			" and try again\n", (ulong) DICT_FK_MAX_RECURSIVE_LOAD);
		break;
	default:
		fprintf(stderr, "InnoDB: unknown error code %lu\n",
			(ulong) err);
		ut_error;
	}

	if (trx->error_state != DB_SUCCESS) {
		*new_err = trx->error_state;
	} else {
		*new_err = err;
	}

	trx->error_state = DB_SUCCESS;

	return(false);
}

/********************************************************************//**
Create a prebuilt struct for a MySQL table handle.
@return	own: a prebuilt struct */
UNIV_INTERN
row_prebuilt_t*
row_create_prebuilt(
/*================*/
	dict_table_t*	table,		/*!< in: Innobase table handle */
	ulint		mysql_row_len)	/*!< in: length in bytes of a row in
					the MySQL format */
{
	row_prebuilt_t*	prebuilt;
	mem_heap_t*	heap;
	dict_index_t*	clust_index;
	dict_index_t*	temp_index;
	dtuple_t*	ref;
	ulint		ref_len;
	uint		srch_key_len = 0;
	ulint		search_tuple_n_fields;

	search_tuple_n_fields = 2 * dict_table_get_n_cols(table);

	clust_index = dict_table_get_first_index(table);

	/* Make sure that search_tuple is long enough for clustered index */
	ut_a(2 * dict_table_get_n_cols(table) >= clust_index->n_fields);

	ref_len = dict_index_get_n_unique(clust_index);


        /* Maximum size of the buffer needed for conversion of INTs from
	little endian format to big endian format in an index. An index
	can have maximum 16 columns (MAX_REF_PARTS) in it. Therfore
	Max size for PK: 16 * 8 bytes (BIGINT's size) = 128 bytes
	Max size Secondary index: 16 * 8 bytes + PK = 256 bytes. */
#define MAX_SRCH_KEY_VAL_BUFFER         2* (8 * MAX_REF_PARTS)

#define PREBUILT_HEAP_INITIAL_SIZE	\
	( \
	sizeof(*prebuilt) \
	/* allocd in this function */ \
	+ DTUPLE_EST_ALLOC(search_tuple_n_fields) \
	+ DTUPLE_EST_ALLOC(ref_len) \
	/* allocd in row_prebuild_sel_graph() */ \
	+ sizeof(sel_node_t) \
	+ sizeof(que_fork_t) \
	+ sizeof(que_thr_t) \
	/* allocd in row_get_prebuilt_update_vector() */ \
	+ sizeof(upd_node_t) \
	+ sizeof(upd_t) \
	+ sizeof(upd_field_t) \
	  * dict_table_get_n_cols(table) \
	+ sizeof(que_fork_t) \
	+ sizeof(que_thr_t) \
	/* allocd in row_get_prebuilt_insert_row() */ \
	+ sizeof(ins_node_t) \
	/* mysql_row_len could be huge and we are not \
	sure if this prebuilt instance is going to be \
	used in inserts */ \
	+ (mysql_row_len < 256 ? mysql_row_len : 0) \
	+ DTUPLE_EST_ALLOC(dict_table_get_n_cols(table)) \
	+ sizeof(que_fork_t) \
	+ sizeof(que_thr_t) \
	)

	/* Calculate size of key buffer used to store search key in
	InnoDB format. MySQL stores INTs in little endian format and
	InnoDB stores INTs in big endian format with the sign bit
	flipped. All other field types are stored/compared the same
	in MySQL and InnoDB, so we must create a buffer containing
	the INT key parts in InnoDB format.We need two such buffers
	since both start and end keys are used in records_in_range(). */

	for (temp_index = dict_table_get_first_index(table); temp_index;
	     temp_index = dict_table_get_next_index(temp_index)) {
		DBUG_EXECUTE_IF("innodb_srch_key_buffer_max_value",
			ut_a(temp_index->n_user_defined_cols
						== MAX_REF_PARTS););
		uint temp_len = 0;
		for (uint i = 0; i < temp_index->n_uniq; i++) {
			if (temp_index->fields[i].col->mtype == DATA_INT) {
				temp_len +=
					temp_index->fields[i].fixed_len;
			}
		}
		srch_key_len = max(srch_key_len,temp_len);
	}

	ut_a(srch_key_len <= MAX_SRCH_KEY_VAL_BUFFER);

	DBUG_EXECUTE_IF("innodb_srch_key_buffer_max_value",
		ut_a(srch_key_len == MAX_SRCH_KEY_VAL_BUFFER););

	/* We allocate enough space for the objects that are likely to
	be created later in order to minimize the number of malloc()
	calls */
	heap = mem_heap_create(PREBUILT_HEAP_INITIAL_SIZE + 2 * srch_key_len);

	prebuilt = static_cast<row_prebuilt_t*>(
		mem_heap_zalloc(heap, sizeof(*prebuilt)));

	prebuilt->magic_n = ROW_PREBUILT_ALLOCATED;
	prebuilt->magic_n2 = ROW_PREBUILT_ALLOCATED;

	prebuilt->table = table;

	prebuilt->sql_stat_start = TRUE;
	prebuilt->heap = heap;

	prebuilt->srch_key_val_len = srch_key_len;
	if (prebuilt->srch_key_val_len) {
		prebuilt->srch_key_val1 = static_cast<byte*>(
			mem_heap_alloc(prebuilt->heap,
				       2 * prebuilt->srch_key_val_len));
		prebuilt->srch_key_val2 = prebuilt->srch_key_val1 +
						prebuilt->srch_key_val_len;
	} else {
		prebuilt->srch_key_val1 = NULL;
		prebuilt->srch_key_val2 = NULL;
	}

	btr_pcur_reset(&prebuilt->pcur);
	btr_pcur_reset(&prebuilt->clust_pcur);

	prebuilt->select_lock_type = LOCK_NONE;
	prebuilt->stored_select_lock_type = LOCK_NONE_UNSET;

	prebuilt->search_tuple = dtuple_create(heap, search_tuple_n_fields);

	ref = dtuple_create(heap, ref_len);

	dict_index_copy_types(ref, clust_index, ref_len);

	prebuilt->clust_ref = ref;

	prebuilt->autoinc_error = DB_SUCCESS;
	prebuilt->autoinc_offset = 0;

	/* Default to 1, we will set the actual value later in
	ha_innobase::get_auto_increment(). */
	prebuilt->autoinc_increment = 1;

	prebuilt->autoinc_last_value = 0;

	/* During UPDATE and DELETE we need the doc id. */
	prebuilt->fts_doc_id = 0;

	prebuilt->mysql_row_len = mysql_row_len;

	return(prebuilt);
}

/********************************************************************//**
Free a prebuilt struct for a MySQL table handle. */
UNIV_INTERN
void
row_prebuilt_free(
/*==============*/
	row_prebuilt_t*	prebuilt,	/*!< in, own: prebuilt struct */
	ibool		dict_locked)	/*!< in: TRUE=data dictionary locked */
{
	ulint	i;

	if (UNIV_UNLIKELY
	    (prebuilt->magic_n != ROW_PREBUILT_ALLOCATED
	     || prebuilt->magic_n2 != ROW_PREBUILT_ALLOCATED)) {

		fprintf(stderr,
			"InnoDB: Error: trying to free a corrupt\n"
			"InnoDB: table handle. Magic n %lu,"
			" magic n2 %lu, table name ",
			(ulong) prebuilt->magic_n,
			(ulong) prebuilt->magic_n2);
		ut_print_name(stderr, NULL, TRUE, prebuilt->table->name);
		putc('\n', stderr);

		mem_analyze_corruption(prebuilt);

		ut_error;
	}

	prebuilt->magic_n = ROW_PREBUILT_FREED;
	prebuilt->magic_n2 = ROW_PREBUILT_FREED;

	btr_pcur_reset(&prebuilt->pcur);
	btr_pcur_reset(&prebuilt->clust_pcur);

	if (prebuilt->mysql_template) {
		mem_free(prebuilt->mysql_template);
	}

	if (prebuilt->ins_graph) {
		que_graph_free_recursive(prebuilt->ins_graph);
	}

	if (prebuilt->sel_graph) {
		que_graph_free_recursive(prebuilt->sel_graph);
	}

	if (prebuilt->upd_graph) {
		que_graph_free_recursive(prebuilt->upd_graph);
	}

	if (prebuilt->blob_heap) {
		mem_heap_free(prebuilt->blob_heap);
	}

	if (prebuilt->old_vers_heap) {
		mem_heap_free(prebuilt->old_vers_heap);
	}

	if (prebuilt->fetch_cache[0] != NULL) {
		byte*	base = prebuilt->fetch_cache[0] - 4;
		byte*	ptr = base;

		for (i = 0; i < MYSQL_FETCH_CACHE_SIZE; i++) {
			byte*	row;
			ulint	magic1;
			ulint	magic2;

			magic1 = mach_read_from_4(ptr);
			ptr += 4;

			row = ptr;
			ptr += prebuilt->mysql_row_len;

			magic2 = mach_read_from_4(ptr);
			ptr += 4;

			if (ROW_PREBUILT_FETCH_MAGIC_N != magic1
			    || row != prebuilt->fetch_cache[i]
			    || ROW_PREBUILT_FETCH_MAGIC_N != magic2) {

				fputs("InnoDB: Error: trying to free"
					" a corrupt fetch buffer.\n", stderr);

				mem_analyze_corruption(base);
				ut_error;
			}
		}

		mem_free(base);
	}

	dict_table_close(prebuilt->table, dict_locked, TRUE);

	mem_heap_free(prebuilt->heap);
}

/*********************************************************************//**
Updates the transaction pointers in query graphs stored in the prebuilt
struct. */
UNIV_INTERN
void
row_update_prebuilt_trx(
/*====================*/
	row_prebuilt_t*	prebuilt,	/*!< in/out: prebuilt struct
					in MySQL handle */
	trx_t*		trx)		/*!< in: transaction handle */
{
	if (trx->magic_n != TRX_MAGIC_N) {
		fprintf(stderr,
			"InnoDB: Error: trying to use a corrupt\n"
			"InnoDB: trx handle. Magic n %lu\n",
			(ulong) trx->magic_n);

		mem_analyze_corruption(trx);

		ut_error;
	}

	if (prebuilt->magic_n != ROW_PREBUILT_ALLOCATED) {
		fprintf(stderr,
			"InnoDB: Error: trying to use a corrupt\n"
			"InnoDB: table handle. Magic n %lu, table name ",
			(ulong) prebuilt->magic_n);
		ut_print_name(stderr, trx, TRUE, prebuilt->table->name);
		putc('\n', stderr);

		mem_analyze_corruption(prebuilt);

		ut_error;
	}

	prebuilt->trx = trx;

	if (prebuilt->ins_graph) {
		prebuilt->ins_graph->trx = trx;
	}

	if (prebuilt->upd_graph) {
		prebuilt->upd_graph->trx = trx;
	}

	if (prebuilt->sel_graph) {
		prebuilt->sel_graph->trx = trx;
	}
}

/*********************************************************************//**
Gets pointer to a prebuilt dtuple used in insertions. If the insert graph
has not yet been built in the prebuilt struct, then this function first
builds it.
@return	prebuilt dtuple; the column type information is also set in it */
static
dtuple_t*
row_get_prebuilt_insert_row(
/*========================*/
	row_prebuilt_t*	prebuilt)	/*!< in: prebuilt struct in MySQL
					handle */
{
	dict_table_t*		table	= prebuilt->table;

	ut_ad(prebuilt && table && prebuilt->trx);

	if (prebuilt->ins_node != 0) {

		/* Check if indexes have been dropped or added and we
		may need to rebuild the row insert template. */

		if (prebuilt->trx_id == table->def_trx_id
		    && UT_LIST_GET_LEN(prebuilt->ins_node->entry_list)
		    == UT_LIST_GET_LEN(table->indexes)) {

			return(prebuilt->ins_node->row);
		}

		ut_ad(prebuilt->trx_id < table->def_trx_id);

		que_graph_free_recursive(prebuilt->ins_graph);

		prebuilt->ins_graph = 0;
	}

	/* Create an insert node and query graph to the prebuilt struct */

	ins_node_t*		node;

	node = ins_node_create(INS_DIRECT, table, prebuilt->heap);

	prebuilt->ins_node = node;

	if (prebuilt->ins_upd_rec_buff == 0) {
		prebuilt->ins_upd_rec_buff = static_cast<byte*>(
			mem_heap_alloc(
				prebuilt->heap,
				prebuilt->mysql_row_len));
	}

	dtuple_t*	row;

	row = dtuple_create(prebuilt->heap, dict_table_get_n_cols(table));

	dict_table_copy_types(row, table);

	ins_node_set_new_row(node, row);

	prebuilt->ins_graph = static_cast<que_fork_t*>(
		que_node_get_parent(
			pars_complete_graph_for_exec(
				node,
				prebuilt->trx, prebuilt->heap)));

	prebuilt->ins_graph->state = QUE_FORK_ACTIVE;

	prebuilt->trx_id = table->def_trx_id;

	return(prebuilt->ins_node->row);
}

/*********************************************************************//**
Updates the table modification counter and calculates new estimates
for table and index statistics if necessary. */
UNIV_INLINE
void
row_update_statistics_if_needed(
/*============================*/
	dict_table_t*	table)	/*!< in: table */
{
	ib_uint64_t	counter;
	ib_uint64_t	n_rows;

	if (!table->stat_initialized) {
		DBUG_EXECUTE_IF(
			"test_upd_stats_if_needed_not_inited",
			fprintf(stderr, "test_upd_stats_if_needed_not_inited "
				"was executed\n");
		);
		return;
	}

	counter = table->stat_modified_counter++;
	n_rows = dict_table_get_n_rows(table);

	if (dict_stats_is_persistent_enabled(table)) {
		if (counter > n_rows / 10 /* 10% */
		    && dict_stats_auto_recalc_is_enabled(table)) {

			dict_stats_recalc_pool_add(table);
			table->stat_modified_counter = 0;
		}
		return;
	}

	/* Calculate new statistics if 1 / 16 of table has been modified
	since the last time a statistics batch was run.
	We calculate statistics at most every 16th round, since we may have
	a counter table which is very small and updated very often. */
	ib_uint64_t threshold= 16 + n_rows / 16; /* 6.25% */
	if (srv_stats_modified_counter)
		threshold= ut_min(srv_stats_modified_counter, threshold);

	if (counter > threshold) {

		ut_ad(!mutex_own(&dict_sys->mutex));
		/* this will reset table->stat_modified_counter to 0 */
		dict_stats_update(table, DICT_STATS_RECALC_TRANSIENT);
	}
}

/*********************************************************************//**
Sets an AUTO_INC type lock on the table mentioned in prebuilt. The
AUTO_INC lock gives exclusive access to the auto-inc counter of the
table. The lock is reserved only for the duration of an SQL statement.
It is not compatible with another AUTO_INC or exclusive lock on the
table.
@return	error code or DB_SUCCESS */
UNIV_INTERN
dberr_t
row_lock_table_autoinc_for_mysql(
/*=============================*/
	row_prebuilt_t*	prebuilt)	/*!< in: prebuilt struct in the MySQL
					table handle */
{
	trx_t*			trx	= prebuilt->trx;
	ins_node_t*		node	= prebuilt->ins_node;
	const dict_table_t*	table	= prebuilt->table;
	que_thr_t*		thr;
	dberr_t			err;
	ibool			was_lock_wait;

	ut_ad(trx);

	/* If we already hold an AUTOINC lock on the table then do nothing.
        Note: We peek at the value of the current owner without acquiring
	the lock mutex. **/
	if (trx == table->autoinc_trx) {

		return(DB_SUCCESS);
	}

	trx->op_info = "setting auto-inc lock";

	row_get_prebuilt_insert_row(prebuilt);
	node = prebuilt->ins_node;

	/* We use the insert query graph as the dummy graph needed
	in the lock module call */

	thr = que_fork_get_first_thr(prebuilt->ins_graph);

	que_thr_move_to_run_state_for_mysql(thr, trx);

run_again:
	thr->run_node = node;
	thr->prev_node = node;

	/* It may be that the current session has not yet started
	its transaction, or it has been committed: */

	trx_start_if_not_started_xa(trx);

	err = lock_table(0, prebuilt->table, LOCK_AUTO_INC, thr);

	trx->error_state = err;

	if (err != DB_SUCCESS) {
		que_thr_stop_for_mysql(thr);

		was_lock_wait = row_mysql_handle_errors(&err, trx, thr, NULL);

		if (was_lock_wait) {
			goto run_again;
		}

		trx->op_info = "";

		return(err);
	}

	que_thr_stop_for_mysql_no_error(thr, trx);

	trx->op_info = "";

	return(err);
}

/*********************************************************************//**
Sets a table lock on the table mentioned in prebuilt.
@return	error code or DB_SUCCESS */
UNIV_INTERN
dberr_t
row_lock_table_for_mysql(
/*=====================*/
	row_prebuilt_t*	prebuilt,	/*!< in: prebuilt struct in the MySQL
					table handle */
	dict_table_t*	table,		/*!< in: table to lock, or NULL
					if prebuilt->table should be
					locked as
					prebuilt->select_lock_type */
	ulint		mode)		/*!< in: lock mode of table
					(ignored if table==NULL) */
{
	trx_t*		trx		= prebuilt->trx;
	que_thr_t*	thr;
	dberr_t		err;
	ibool		was_lock_wait;

	ut_ad(trx);

	trx->op_info = "setting table lock";

	if (prebuilt->sel_graph == NULL) {
		/* Build a dummy select query graph */
		row_prebuild_sel_graph(prebuilt);
	}

	/* We use the select query graph as the dummy graph needed
	in the lock module call */

	thr = que_fork_get_first_thr(prebuilt->sel_graph);

	que_thr_move_to_run_state_for_mysql(thr, trx);

run_again:
	thr->run_node = thr;
	thr->prev_node = thr->common.parent;

	/* It may be that the current session has not yet started
	its transaction, or it has been committed: */

	trx_start_if_not_started_xa(trx);

	if (table) {
		err = lock_table(
			0, table,
			static_cast<enum lock_mode>(mode), thr);
	} else {
		err = lock_table(
			0, prebuilt->table,
			static_cast<enum lock_mode>(
				prebuilt->select_lock_type),
			thr);
	}

	trx->error_state = err;

	if (err != DB_SUCCESS) {
		que_thr_stop_for_mysql(thr);

		was_lock_wait = row_mysql_handle_errors(&err, trx, thr, NULL);

		if (was_lock_wait) {
			goto run_again;
		}

		trx->op_info = "";

		return(err);
	}

	que_thr_stop_for_mysql_no_error(thr, trx);

	trx->op_info = "";

	return(err);
}

/*********************************************************************//**
Does an insert for MySQL.
@return	error code or DB_SUCCESS */
UNIV_INTERN
dberr_t
row_insert_for_mysql(
/*=================*/
	byte*		mysql_rec,	/*!< in: row in the MySQL format */
	row_prebuilt_t*	prebuilt)	/*!< in: prebuilt struct in MySQL
					handle */
{
	trx_savept_t	savept;
	que_thr_t*	thr;
	dberr_t		err;
	ibool		was_lock_wait;
	trx_t*		trx		= prebuilt->trx;
	ins_node_t*	node		= prebuilt->ins_node;
	dict_table_t*	table		= prebuilt->table;

	ut_ad(trx);

	if (dict_table_is_discarded(prebuilt->table)) {
		ib_logf(IB_LOG_LEVEL_ERROR,
			"The table %s doesn't have a corresponding "
			"tablespace, it was discarded.",
			prebuilt->table->name);

		return(DB_TABLESPACE_DELETED);

	} else if (prebuilt->table->ibd_file_missing) {

		ib_logf(IB_LOG_LEVEL_ERROR,
			".ibd file is missing for table %s",
			prebuilt->table->name);

		return(DB_TABLESPACE_NOT_FOUND);
	} else if (prebuilt->table->is_encrypted) {
		ib_push_warning(trx, DB_DECRYPTION_FAILED,
			"Table %s in tablespace %lu encrypted."
			"However key management plugin or used key_id is not found or"
			" used encryption algorithm or method does not match.",
			prebuilt->table->name, prebuilt->table->space);
		return(DB_DECRYPTION_FAILED);
	} else if (prebuilt->magic_n != ROW_PREBUILT_ALLOCATED) {
		fprintf(stderr,
			"InnoDB: Error: trying to free a corrupt\n"
			"InnoDB: table handle. Magic n %lu, table name ",
			(ulong) prebuilt->magic_n);
		ut_print_name(stderr, trx, TRUE, prebuilt->table->name);
		putc('\n', stderr);

		mem_analyze_corruption(prebuilt);

		ut_error;
	} else if (srv_force_recovery) {
		fputs("InnoDB: innodb_force_recovery is on: we do not allow\n"
		      "InnoDB: database modifications by the user. Shut down\n"
		      "InnoDB: mysqld and edit my.cnf so that"
		      "InnoDB: innodb_force_... is removed.\n",
		      stderr);

		return(DB_READ_ONLY);
	}

	trx->op_info = "inserting";

	row_mysql_delay_if_needed();

	trx_start_if_not_started_xa(trx);

	row_get_prebuilt_insert_row(prebuilt);
	node = prebuilt->ins_node;

	row_mysql_convert_row_to_innobase(node->row, prebuilt, mysql_rec);

	savept = trx_savept_take(trx);

	thr = que_fork_get_first_thr(prebuilt->ins_graph);

	if (prebuilt->sql_stat_start) {
		node->state = INS_NODE_SET_IX_LOCK;
		prebuilt->sql_stat_start = FALSE;
	} else {
		node->state = INS_NODE_ALLOC_ROW_ID;
	}

	que_thr_move_to_run_state_for_mysql(thr, trx);

run_again:
	thr->run_node = node;
	thr->prev_node = node;

	row_ins_step(thr);

	err = trx->error_state;

	if (err != DB_SUCCESS) {
error_exit:
		que_thr_stop_for_mysql(thr);

		/* FIXME: What's this ? */
		thr->lock_state = QUE_THR_LOCK_ROW;

		was_lock_wait = row_mysql_handle_errors(
			&err, trx, thr, &savept);

		thr->lock_state = QUE_THR_LOCK_NOLOCK;

		if (was_lock_wait) {
			ut_ad(node->state == INS_NODE_INSERT_ENTRIES
			      || node->state == INS_NODE_ALLOC_ROW_ID);
			goto run_again;
		}

		trx->op_info = "";

		return(err);
	}

	if (dict_table_has_fts_index(table)
	    && UNIV_LIKELY(!thr_get_trx(thr)->fake_changes)) {
		doc_id_t        doc_id;

		/* Extract the doc id from the hidden FTS column */
		doc_id = fts_get_doc_id_from_row(table, node->row);

		if (doc_id <= 0) {
			fprintf(stderr,
				"InnoDB: FTS Doc ID must be large than 0 \n");
			err = DB_FTS_INVALID_DOCID;
			trx->error_state = DB_FTS_INVALID_DOCID;
			goto error_exit;
		}

		if (!DICT_TF2_FLAG_IS_SET(table, DICT_TF2_FTS_HAS_DOC_ID)) {
			doc_id_t	next_doc_id
				= table->fts->cache->next_doc_id;

			if (doc_id < next_doc_id) {
				fprintf(stderr,
					"InnoDB: FTS Doc ID must be large than"
					" " UINT64PF " for table",
					next_doc_id - 1);
				ut_print_name(stderr, trx, TRUE, table->name);
				putc('\n', stderr);

				err = DB_FTS_INVALID_DOCID;
				trx->error_state = DB_FTS_INVALID_DOCID;
				goto error_exit;
			}

			/* Difference between Doc IDs are restricted within
			4 bytes integer. See fts_get_encoded_len(). Consecutive
			doc_ids difference should not exceed
			FTS_DOC_ID_MAX_STEP value. */

			if (next_doc_id > 1
			    && doc_id - next_doc_id >= FTS_DOC_ID_MAX_STEP) {
				fprintf(stderr,
					"InnoDB: Doc ID " UINT64PF " is too"
					" big. Its difference with largest"
					" used Doc ID " UINT64PF " cannot"
					" exceed or equal to %d\n",
					doc_id, next_doc_id - 1,
					FTS_DOC_ID_MAX_STEP);
				err = DB_FTS_INVALID_DOCID;
				trx->error_state = DB_FTS_INVALID_DOCID;
				goto error_exit;
			}
		}

		/* Pass NULL for the columns affected, since an INSERT affects
		all FTS indexes. */
		fts_trx_add_op(trx, table, doc_id, FTS_INSERT, NULL);
	}

	que_thr_stop_for_mysql_no_error(thr, trx);

	if (UNIV_LIKELY(!(trx->fake_changes))) {

		if (table->is_system_db) {
			srv_stats.n_system_rows_inserted.add((size_t)trx->id, 1);
		} else {
			srv_stats.n_rows_inserted.add((size_t)trx->id, 1);
		}

		if (prebuilt->clust_index_was_generated) {
			/* set row id to prebuilt */
			ut_memcpy(prebuilt->row_id, node->row_id_buf, DATA_ROW_ID_LEN);
		}

		/* Not protected by dict_table_stats_lock() for performance
		reasons, we would rather get garbage in stat_n_rows (which is
		just an estimate anyway) than protecting the following code
		with a latch. */
		dict_table_n_rows_inc(table);

		row_update_statistics_if_needed(table);
	}

	trx->op_info = "";

	return(err);
}

/*********************************************************************//**
Builds a dummy query graph used in selects. */
UNIV_INTERN
void
row_prebuild_sel_graph(
/*===================*/
	row_prebuilt_t*	prebuilt)	/*!< in: prebuilt struct in MySQL
					handle */
{
	sel_node_t*	node;

	ut_ad(prebuilt && prebuilt->trx);

	if (prebuilt->sel_graph == NULL) {

		node = sel_node_create(prebuilt->heap);

		prebuilt->sel_graph = static_cast<que_fork_t*>(
			que_node_get_parent(
				pars_complete_graph_for_exec(
					static_cast<sel_node_t*>(node),
					prebuilt->trx, prebuilt->heap)));

		prebuilt->sel_graph->state = QUE_FORK_ACTIVE;
	}
}

/*********************************************************************//**
Creates an query graph node of 'update' type to be used in the MySQL
interface.
@return	own: update node */
UNIV_INTERN
upd_node_t*
row_create_update_node_for_mysql(
/*=============================*/
	dict_table_t*	table,	/*!< in: table to update */
	mem_heap_t*	heap)	/*!< in: mem heap from which allocated */
{
	upd_node_t*	node;

	node = upd_node_create(heap);

	node->in_mysql_interface = TRUE;
	node->is_delete = FALSE;
	node->searched_update = FALSE;
	node->select = NULL;
	node->pcur = btr_pcur_create_for_mysql();
	node->table = table;

	node->update = upd_create(dict_table_get_n_cols(table), heap);

	node->update_n_fields = dict_table_get_n_cols(table);

	UT_LIST_INIT(node->columns);
	node->has_clust_rec_x_lock = TRUE;
	node->cmpl_info = 0;

	node->table_sym = NULL;
	node->col_assign_list = NULL;

	return(node);
}

/*********************************************************************//**
Gets pointer to a prebuilt update vector used in updates. If the update
graph has not yet been built in the prebuilt struct, then this function
first builds it.
@return	prebuilt update vector */
UNIV_INTERN
upd_t*
row_get_prebuilt_update_vector(
/*===========================*/
	row_prebuilt_t*	prebuilt)	/*!< in: prebuilt struct in MySQL
					handle */
{
	dict_table_t*	table	= prebuilt->table;
	upd_node_t*	node;

	ut_ad(prebuilt && table && prebuilt->trx);

	if (prebuilt->upd_node == NULL) {

		/* Not called before for this handle: create an update node
		and query graph to the prebuilt struct */

		node = row_create_update_node_for_mysql(table, prebuilt->heap);

		prebuilt->upd_node = node;

		prebuilt->upd_graph = static_cast<que_fork_t*>(
			que_node_get_parent(
				pars_complete_graph_for_exec(
					static_cast<upd_node_t*>(node),
					prebuilt->trx, prebuilt->heap)));

		prebuilt->upd_graph->state = QUE_FORK_ACTIVE;
	}

	return(prebuilt->upd_node->update);
}

/********************************************************************
Handle an update of a column that has an FTS index. */
static
void
row_fts_do_update(
/*==============*/
	trx_t*		trx,		/* in: transaction */
	dict_table_t*	table,		/* in: Table with FTS index */
	doc_id_t	old_doc_id,	/* in: old document id */
	doc_id_t	new_doc_id)	/* in: new document id */
{
	if (trx->fts_next_doc_id) {
		fts_trx_add_op(trx, table, old_doc_id, FTS_DELETE, NULL);
		fts_trx_add_op(trx, table, new_doc_id, FTS_INSERT, NULL);
	}
}

/************************************************************************
Handles FTS matters for an update or a delete.
NOTE: should not be called if the table does not have an FTS index. .*/
static
dberr_t
row_fts_update_or_delete(
/*=====================*/
	row_prebuilt_t*	prebuilt)	/* in: prebuilt struct in MySQL
					handle */
{
	trx_t*		trx = prebuilt->trx;
	dict_table_t*	table = prebuilt->table;
	upd_node_t*	node = prebuilt->upd_node;
	doc_id_t	old_doc_id = prebuilt->fts_doc_id;

	ut_a(dict_table_has_fts_index(prebuilt->table));

	/* Deletes are simple; get them out of the way first. */
	if (node->is_delete) {
		/* A delete affects all FTS indexes, so we pass NULL */
		fts_trx_add_op(trx, table, old_doc_id, FTS_DELETE, NULL);
	} else {
		doc_id_t	new_doc_id;

		new_doc_id = fts_read_doc_id((byte*) &trx->fts_next_doc_id);

		if (new_doc_id == 0) {
			fprintf(stderr, " InnoDB FTS: Doc ID cannot be 0 \n");
			return(DB_FTS_INVALID_DOCID);
		}

		row_fts_do_update(trx, table, old_doc_id, new_doc_id);
	}

	return(DB_SUCCESS);
}

/*********************************************************************//**
Initialize the Doc ID system for FK table with FTS index */
static
void
init_fts_doc_id_for_ref(
/*====================*/
	dict_table_t*	table,		/*!< in: table */
	ulint*		depth)		/*!< in: recusive call depth */
{
	dict_foreign_t* foreign;

	table->fk_max_recusive_level = 0;

	(*depth)++;

	/* Limit on tables involved in cascading delete/update */
	if (*depth > FK_MAX_CASCADE_DEL) {
		return;
	}

	/* Loop through this table's referenced list and also
	recursively traverse each table's foreign table list */
	for (dict_foreign_set::iterator it = table->referenced_set.begin();
	     it != table->referenced_set.end();
	     ++it) {

		foreign = *it;

		if (foreign->foreign_table == NULL) {
			break;
		}

		if (foreign->foreign_table->fts != NULL) {
			fts_init_doc_id(foreign->foreign_table);
		}

		if (!foreign->foreign_table->referenced_set.empty()
		    && foreign->foreign_table != table) {
			init_fts_doc_id_for_ref(
				foreign->foreign_table, depth);
		}
	}
}

/*********************************************************************//**
Does an update or delete of a row for MySQL.
@return	error code or DB_SUCCESS */
UNIV_INTERN
dberr_t
row_update_for_mysql(
/*=================*/
	byte*		mysql_rec,	/*!< in: the row to be updated, in
					the MySQL format */
	row_prebuilt_t*	prebuilt)	/*!< in: prebuilt struct in MySQL
					handle */
{
	trx_savept_t	savept;
	dberr_t		err;
	que_thr_t*	thr;
	ibool		was_lock_wait;
	dict_index_t*	clust_index;
	/*	ulint		ref_len; */
	upd_node_t*	node;
	dict_table_t*	table		= prebuilt->table;
	trx_t*		trx		= prebuilt->trx;
	ulint		fk_depth	= 0;

	ut_ad(prebuilt != NULL);
	ut_ad(trx != NULL);
	UT_NOT_USED(mysql_rec);

	if (prebuilt->table->ibd_file_missing) {
		ut_print_timestamp(stderr);
		fprintf(stderr, "  InnoDB: Error:\n"
			"InnoDB: MySQL is trying to use a table handle"
			" but the .ibd file for\n"
			"InnoDB: table %s does not exist.\n"
			"InnoDB: Have you deleted the .ibd file"
			" from the database directory under\n"
			"InnoDB: the MySQL datadir, or have you"
			" used DISCARD TABLESPACE?\n"
			"InnoDB: Look from\n"
			"InnoDB: " REFMAN "innodb-troubleshooting.html\n"
			"InnoDB: how you can resolve the problem.\n",
			prebuilt->table->name);
		return(DB_ERROR);
	} else if (prebuilt->table->is_encrypted) {
		ib_push_warning(trx, DB_DECRYPTION_FAILED,
			"Table %s in tablespace %lu encrypted."
			"However key management plugin or used key_id is not found or"
			" used encryption algorithm or method does not match.",
			prebuilt->table->name, prebuilt->table->space);
		return (DB_TABLE_NOT_FOUND);
	}

	if (UNIV_UNLIKELY(prebuilt->magic_n != ROW_PREBUILT_ALLOCATED)) {
		fprintf(stderr,
			"InnoDB: Error: trying to free a corrupt\n"
			"InnoDB: table handle. Magic n %lu, table name ",
			(ulong) prebuilt->magic_n);
		ut_print_name(stderr, trx, TRUE, prebuilt->table->name);
		putc('\n', stderr);

		mem_analyze_corruption(prebuilt);

		ut_error;
	}

	if (UNIV_UNLIKELY(srv_force_recovery)) {
		fputs("InnoDB: innodb_force_recovery is on: we do not allow\n"
		      "InnoDB: database modifications by the user. Shut down\n"
		      "InnoDB: mysqld and edit my.cnf so that"
		      "InnoDB: innodb_force_... is removed.\n",
		      stderr);

		return(DB_READ_ONLY);
	}

	DEBUG_SYNC_C("innodb_row_update_for_mysql_begin");

	trx->op_info = "updating or deleting";

	row_mysql_delay_if_needed();

	trx_start_if_not_started_xa(trx);

	if (dict_table_is_referenced_by_foreign_key(table)) {
		/* Share lock the data dictionary to prevent any
		table dictionary (for foreign constraint) change.
		This is similar to row_ins_check_foreign_constraint
		check protect by the dictionary lock as well.
		In the future, this can be removed once the Foreign
		key MDL is implemented */
		row_mysql_freeze_data_dictionary(trx);
		init_fts_doc_id_for_ref(table, &fk_depth);
		row_mysql_unfreeze_data_dictionary(trx);
	}

	node = prebuilt->upd_node;

	clust_index = dict_table_get_first_index(table);

	if (prebuilt->pcur.btr_cur.index == clust_index) {
		btr_pcur_copy_stored_position(node->pcur, &prebuilt->pcur);
	} else {
		btr_pcur_copy_stored_position(node->pcur,
					      &prebuilt->clust_pcur);
	}

	ut_a(node->pcur->rel_pos == BTR_PCUR_ON);

	/* MySQL seems to call rnd_pos before updating each row it
	has cached: we can get the correct cursor position from
	prebuilt->pcur; NOTE that we cannot build the row reference
	from mysql_rec if the clustered index was automatically
	generated for the table: MySQL does not know anything about
	the row id used as the clustered index key */

	savept = trx_savept_take(trx);

	thr = que_fork_get_first_thr(prebuilt->upd_graph);

	node->state = UPD_NODE_UPDATE_CLUSTERED;

	ut_ad(!prebuilt->sql_stat_start);

	que_thr_move_to_run_state_for_mysql(thr, trx);

run_again:
	thr->run_node = node;
	thr->prev_node = node;
	thr->fk_cascade_depth = 0;

	row_upd_step(thr);

	err = trx->error_state;

	/* Reset fk_cascade_depth back to 0 */
	thr->fk_cascade_depth = 0;

	if (err != DB_SUCCESS) {
		que_thr_stop_for_mysql(thr);

		if (err == DB_RECORD_NOT_FOUND) {
			trx->error_state = DB_SUCCESS;
			trx->op_info = "";

			return(err);
		}

		thr->lock_state= QUE_THR_LOCK_ROW;

		DEBUG_SYNC(trx->mysql_thd, "row_update_for_mysql_error");

		was_lock_wait = row_mysql_handle_errors(&err, trx, thr,
							&savept);
		thr->lock_state= QUE_THR_LOCK_NOLOCK;

		if (was_lock_wait) {
			goto run_again;
		}

		trx->op_info = "";

		return(err);
	}

	que_thr_stop_for_mysql_no_error(thr, trx);

	if (UNIV_UNLIKELY(trx->fake_changes)) {

		trx->op_info = "";
		return(err);
	}

	if (dict_table_has_fts_index(table)
	    && trx->fts_next_doc_id != UINT64_UNDEFINED) {
		err = row_fts_update_or_delete(prebuilt);
		if (err != DB_SUCCESS) {
			trx->op_info = "";
			return(err);
		}
	}

	if (node->is_delete) {
		/* Not protected by dict_table_stats_lock() for performance
		reasons, we would rather get garbage in stat_n_rows (which is
		just an estimate anyway) than protecting the following code
		with a latch. */
		dict_table_n_rows_dec(prebuilt->table);

		if (table->is_system_db) {
			srv_stats.n_system_rows_deleted.add(
				(size_t)trx->id, 1);
		} else {
			srv_stats.n_rows_deleted.add((size_t)trx->id, 1);
		}
	} else {
		if (table->is_system_db) {
			srv_stats.n_system_rows_updated.add(
				(size_t)trx->id, 1);
		} else {
			srv_stats.n_rows_updated.add((size_t)trx->id, 1);
		}
	}

	/* We update table statistics only if it is a DELETE or UPDATE
	that changes indexed columns, UPDATEs that change only non-indexed
	columns would not affect statistics. */
	if (node->is_delete || !(node->cmpl_info & UPD_NODE_NO_ORD_CHANGE)) {
		row_update_statistics_if_needed(prebuilt->table);
	} else {
		/* Update the table modification counter even when
		non-indexed columns change if statistics is initialized. */
		if (prebuilt->table->stat_initialized) {
			prebuilt->table->stat_modified_counter++;
		}
	}

	trx->op_info = "";

	return(err);
}

/*********************************************************************//**
This can only be used when srv_locks_unsafe_for_binlog is TRUE or this
session is using a READ COMMITTED or READ UNCOMMITTED isolation level.
Before calling this function row_search_for_mysql() must have
initialized prebuilt->new_rec_locks to store the information which new
record locks really were set. This function removes a newly set
clustered index record lock under prebuilt->pcur or
prebuilt->clust_pcur.  Thus, this implements a 'mini-rollback' that
releases the latest clustered index record lock we set.
@return error code or DB_SUCCESS */
UNIV_INTERN
void
row_unlock_for_mysql(
/*=================*/
	row_prebuilt_t*	prebuilt,	/*!< in/out: prebuilt struct in MySQL
					handle */
	ibool		has_latches_on_recs)/*!< in: TRUE if called so
					that we have the latches on
					the records under pcur and
					clust_pcur, and we do not need
					to reposition the cursors. */
{
	btr_pcur_t*	pcur		= &prebuilt->pcur;
	btr_pcur_t*	clust_pcur	= &prebuilt->clust_pcur;
	trx_t*		trx		= prebuilt->trx;

	ut_ad(prebuilt != NULL);
	ut_ad(trx != NULL);

	if (UNIV_UNLIKELY
	    (!srv_locks_unsafe_for_binlog
	     && trx->isolation_level > TRX_ISO_READ_COMMITTED)) {

		fprintf(stderr,
			"InnoDB: Error: calling row_unlock_for_mysql though\n"
			"InnoDB: innodb_locks_unsafe_for_binlog is FALSE and\n"
			"InnoDB: this session is not using"
			" READ COMMITTED isolation level.\n");
		return;
	}

	trx->op_info = "unlock_row";

	if (prebuilt->new_rec_locks >= 1) {

		const rec_t*	rec;
		dict_index_t*	index;
		trx_id_t	rec_trx_id;
		mtr_t		mtr;

		mtr_start_trx(&mtr, trx);

		/* Restore the cursor position and find the record */

		if (!has_latches_on_recs) {
			btr_pcur_restore_position(BTR_SEARCH_LEAF, pcur, &mtr);
		}

		rec = btr_pcur_get_rec(pcur);
		index = btr_pcur_get_btr_cur(pcur)->index;

		if (prebuilt->new_rec_locks >= 2) {
			/* Restore the cursor position and find the record
			in the clustered index. */

			if (!has_latches_on_recs) {
				btr_pcur_restore_position(BTR_SEARCH_LEAF,
							  clust_pcur, &mtr);
			}

			rec = btr_pcur_get_rec(clust_pcur);
			index = btr_pcur_get_btr_cur(clust_pcur)->index;
		}

		if (!dict_index_is_clust(index)) {
			/* This is not a clustered index record.  We
			do not know how to unlock the record. */
			goto no_unlock;
		}

		/* If the record has been modified by this
		transaction, do not unlock it. */

		if (index->trx_id_offset) {
			rec_trx_id = trx_read_trx_id(rec
						     + index->trx_id_offset);
		} else {
			mem_heap_t*	heap			= NULL;
			ulint	offsets_[REC_OFFS_NORMAL_SIZE];
			ulint*	offsets				= offsets_;

			rec_offs_init(offsets_);
			offsets = rec_get_offsets(rec, index, offsets,
						  ULINT_UNDEFINED, &heap);

			rec_trx_id = row_get_rec_trx_id(rec, index, offsets);

			if (UNIV_LIKELY_NULL(heap)) {
				mem_heap_free(heap);
			}
		}

		if (rec_trx_id != trx->id) {
			/* We did not update the record: unlock it */

			rec = btr_pcur_get_rec(pcur);

			lock_rec_unlock(
				trx,
				btr_pcur_get_block(pcur),
				rec,
				static_cast<enum lock_mode>(
					prebuilt->select_lock_type));

			if (prebuilt->new_rec_locks >= 2) {
				rec = btr_pcur_get_rec(clust_pcur);

				lock_rec_unlock(
					trx,
					btr_pcur_get_block(clust_pcur),
					rec,
					static_cast<enum lock_mode>(
						prebuilt->select_lock_type));
			}
		}
no_unlock:
		mtr_commit(&mtr);
	}

	trx->op_info = "";
}

/**********************************************************************//**
Does a cascaded delete or set null in a foreign key operation.
@return	error code or DB_SUCCESS */
UNIV_INTERN
dberr_t
row_update_cascade_for_mysql(
/*=========================*/
	que_thr_t*	thr,	/*!< in: query thread */
	upd_node_t*	node,	/*!< in: update node used in the cascade
				or set null operation */
	dict_table_t*	table)	/*!< in: table where we do the operation */
{
	dberr_t	err;
	trx_t*	trx;

	trx = thr_get_trx(thr);

	/* Increment fk_cascade_depth to record the recursive call depth on
	a single update/delete that affects multiple tables chained
	together with foreign key relations. */
	thr->fk_cascade_depth++;

	if (thr->fk_cascade_depth > FK_MAX_CASCADE_DEL) {
		return(DB_FOREIGN_EXCEED_MAX_CASCADE);
	}
run_again:
	thr->run_node = node;
	thr->prev_node = node;

	DEBUG_SYNC_C("foreign_constraint_update_cascade");

	row_upd_step(thr);

	/* The recursive call for cascading update/delete happens
	in above row_upd_step(), reset the counter once we come
	out of the recursive call, so it does not accumulate for
	different row deletes */
	thr->fk_cascade_depth = 0;

	err = trx->error_state;

	/* Note that the cascade node is a subnode of another InnoDB
	query graph node. We do a normal lock wait in this node, but
	all errors are handled by the parent node. */

	if (err == DB_LOCK_WAIT) {
		/* Handle lock wait here */

		que_thr_stop_for_mysql(thr);

		lock_wait_suspend_thread(thr);

		/* Note that a lock wait may also end in a lock wait timeout,
		or this transaction is picked as a victim in selective
		deadlock resolution */

		if (trx->error_state != DB_SUCCESS) {

			return(trx->error_state);
		}

		/* Retry operation after a normal lock wait */

		goto run_again;
	}

	if (err != DB_SUCCESS) {

		return(err);
	}

	if (UNIV_UNLIKELY((trx->fake_changes))) {

		return(err);
	}

	if (node->is_delete) {
		/* Not protected by dict_table_stats_lock() for performance
		reasons, we would rather get garbage in stat_n_rows (which is
		just an estimate anyway) than protecting the following code
		with a latch. */
		dict_table_n_rows_dec(table);

		if (table->is_system_db) {
			srv_stats.n_system_rows_deleted.add(
				(size_t)trx->id, 1);
		} else {
			srv_stats.n_rows_deleted.add((size_t)trx->id, 1);
		}
	} else {
		if (table->is_system_db) {
			srv_stats.n_system_rows_updated.add(
				(size_t)trx->id, 1);
		} else {
			srv_stats.n_rows_updated.add((size_t)trx->id, 1);
		}
	}

	row_update_statistics_if_needed(table);

	return(err);
}

/*********************************************************************//**
Checks if a table is such that we automatically created a clustered
index on it (on row id).
@return	TRUE if the clustered index was generated automatically */
UNIV_INTERN
ibool
row_table_got_default_clust_index(
/*==============================*/
	const dict_table_t*	table)	/*!< in: table */
{
	const dict_index_t*	clust_index;

	clust_index = dict_table_get_first_index(table);

	return(dict_index_get_nth_col(clust_index, 0)->mtype == DATA_SYS);
}

/*********************************************************************//**
Locks the data dictionary in shared mode from modifications, for performing
foreign key check, rollback, or other operation invisible to MySQL. */
UNIV_INTERN
void
row_mysql_freeze_data_dictionary_func(
/*==================================*/
	trx_t*		trx,	/*!< in/out: transaction */
	const char*	file,	/*!< in: file name */
	ulint		line)	/*!< in: line number */
{
	ut_a(trx->dict_operation_lock_mode == 0);

	rw_lock_s_lock_inline(&dict_operation_lock, 0, file, line);

	trx->dict_operation_lock_mode = RW_S_LATCH;
}

/*********************************************************************//**
Unlocks the data dictionary shared lock. */
UNIV_INTERN
void
row_mysql_unfreeze_data_dictionary(
/*===============================*/
	trx_t*	trx)	/*!< in/out: transaction */
{
	ut_ad(lock_trx_has_sys_table_locks(trx) == NULL);

	ut_a(trx->dict_operation_lock_mode == RW_S_LATCH);

	rw_lock_s_unlock(&dict_operation_lock);

	trx->dict_operation_lock_mode = 0;
}

/*********************************************************************//**
Locks the data dictionary exclusively for performing a table create or other
data dictionary modification operation. */
UNIV_INTERN
void
row_mysql_lock_data_dictionary_func(
/*================================*/
	trx_t*		trx,	/*!< in/out: transaction */
	const char*	file,	/*!< in: file name */
	ulint		line)	/*!< in: line number */
{
	ut_a(trx->dict_operation_lock_mode == 0
	     || trx->dict_operation_lock_mode == RW_X_LATCH);

	/* Serialize data dictionary operations with dictionary mutex:
	no deadlocks or lock waits can occur then in these operations */

	rw_lock_x_lock_inline(&dict_operation_lock, 0, file, line);
	trx->dict_operation_lock_mode = RW_X_LATCH;

	mutex_enter(&(dict_sys->mutex));
}

/*********************************************************************//**
Unlocks the data dictionary exclusive lock. */
UNIV_INTERN
void
row_mysql_unlock_data_dictionary(
/*=============================*/
	trx_t*	trx)	/*!< in/out: transaction */
{
	ut_ad(lock_trx_has_sys_table_locks(trx) == NULL);

	ut_a(trx->dict_operation_lock_mode == RW_X_LATCH);

	/* Serialize data dictionary operations with dictionary mutex:
	no deadlocks can occur then in these operations */

	mutex_exit(&(dict_sys->mutex));
	rw_lock_x_unlock(&dict_operation_lock);

	trx->dict_operation_lock_mode = 0;
}

/*********************************************************************//**
Creates a table for MySQL. If the name of the table ends in
one of "innodb_monitor", "innodb_lock_monitor", "innodb_tablespace_monitor",
"innodb_table_monitor", then this will also start the printing of monitor
output by the master thread. If the table name ends in "innodb_mem_validate",
InnoDB will try to invoke mem_validate(). On failure the transaction will
be rolled back and the 'table' object will be freed.
@return	error code or DB_SUCCESS */
UNIV_INTERN
dberr_t
row_create_table_for_mysql(
/*=======================*/
	dict_table_t*	table,	/*!< in, own: table definition
				(will be freed, or on DB_SUCCESS
				added to the data dictionary cache) */
	trx_t*		trx,	/*!< in/out: transaction */
	bool		commit,	/*!< in: if true, commit the transaction */
	fil_encryption_t mode,	/*!< in: encryption mode */
	ulint		key_id)	/*!< in: encryption key_id */
{
	tab_node_t*	node;
	mem_heap_t*	heap;
	que_thr_t*	thr;
	const char*	table_name;
	ulint		table_name_len;
	dberr_t		err;

#ifdef UNIV_SYNC_DEBUG
	ut_ad(rw_lock_own(&dict_operation_lock, RW_LOCK_EX));
#endif /* UNIV_SYNC_DEBUG */
	ut_ad(mutex_own(&(dict_sys->mutex)));
	ut_ad(trx->dict_operation_lock_mode == RW_X_LATCH);

	DBUG_EXECUTE_IF(
		"ib_create_table_fail_at_start_of_row_create_table_for_mysql",
		goto err_exit;
	);

	trx->op_info = "creating table";

	if (row_mysql_is_system_table(table->name)) {

		fprintf(stderr,
			"InnoDB: Error: trying to create a MySQL system"
			" table %s of type InnoDB.\n"
			"InnoDB: MySQL system tables must be"
			" of the MyISAM type!\n",
			table->name);

#ifndef DBUG_OFF
err_exit:
#endif /* !DBUG_OFF */
		dict_mem_table_free(table);

		if (commit) {
			trx_commit_for_mysql(trx);
		}

		trx->op_info = "";

		return(DB_ERROR);
	}

	trx_start_if_not_started_xa(trx);

	/* The table name is prefixed with the database name and a '/'.
	Certain table names starting with 'innodb_' have their special
	meaning regardless of the database name.  Thus, we need to
	ignore the database name prefix in the comparisons. */
	table_name = dict_remove_db_name(table->name);
	table_name_len = strlen(table_name) + 1;

	if (STR_EQ(table_name, table_name_len, S_innodb_monitor)) {

		/* Table equals "innodb_monitor":
		start monitor prints */

		srv_print_innodb_monitor = TRUE;

		/* The lock timeout monitor thread also takes care
		of InnoDB monitor prints */

		os_event_set(srv_monitor_event);
	} else if (STR_EQ(table_name, table_name_len,
			  S_innodb_lock_monitor)) {

		srv_print_innodb_monitor = TRUE;
		srv_print_innodb_lock_monitor = TRUE;
		os_event_set(srv_monitor_event);
	} else if (STR_EQ(table_name, table_name_len,
			  S_innodb_tablespace_monitor)) {

		srv_print_innodb_tablespace_monitor = TRUE;
		os_event_set(srv_monitor_event);
	} else if (STR_EQ(table_name, table_name_len,
			  S_innodb_table_monitor)) {

		srv_print_innodb_table_monitor = TRUE;
		os_event_set(srv_monitor_event);
#ifdef UNIV_MEM_DEBUG
	} else if (STR_EQ(table_name, table_name_len,
			  S_innodb_mem_validate)) {
		/* We define here a debugging feature intended for
		developers */

		fputs("Validating InnoDB memory:\n"
		      "to use this feature you must compile InnoDB with\n"
		      "UNIV_MEM_DEBUG defined in univ.i and"
		      " the server must be\n"
		      "quiet because allocation from a mem heap"
		      " is not protected\n"
		      "by any semaphore.\n", stderr);
		ut_a(mem_validate());
		fputs("Memory validated\n", stderr);
#endif /* UNIV_MEM_DEBUG */
	}

	heap = mem_heap_create(512);

	switch (trx_get_dict_operation(trx)) {
	case TRX_DICT_OP_NONE:
		trx_set_dict_operation(trx, TRX_DICT_OP_TABLE);
	case TRX_DICT_OP_TABLE:
		break;
	case TRX_DICT_OP_INDEX:
		/* If the transaction was previously flagged as
		TRX_DICT_OP_INDEX, we should be creating auxiliary
		tables for full-text indexes. */
		ut_ad(strstr(table->name, "/FTS_") != NULL);
	}

	node = tab_create_graph_create(table, heap, commit, mode, key_id);

	thr = pars_complete_graph_for_exec(node, trx, heap);

	ut_a(thr == que_fork_start_command(
			static_cast<que_fork_t*>(que_node_get_parent(thr))));

	que_run_threads(thr);

	err = trx->error_state;

	if (table->space != TRX_SYS_SPACE) {
		ut_a(DICT_TF2_FLAG_IS_SET(table, DICT_TF2_USE_TABLESPACE));

		/* Update SYS_TABLESPACES and SYS_DATAFILES if a new
		tablespace was created. */
		if (err == DB_SUCCESS) {
			char*	path;
			path = fil_space_get_first_path(table->space);

			err = dict_create_add_tablespace_to_dictionary(
				table->space, table->name,
				fil_space_get_flags(table->space),
				path, trx, commit);

			mem_free(path);
		}

		if (err != DB_SUCCESS) {
			/* We must delete the link file. */
			fil_delete_link_file(table->name);
		}
	}

	switch (err) {
	case DB_SUCCESS:
		break;
	case DB_OUT_OF_FILE_SPACE:
		trx->error_state = DB_SUCCESS;
		trx_rollback_to_savepoint(trx, NULL);

		ut_print_timestamp(stderr);
		fputs("  InnoDB: Warning: cannot create table ",
		      stderr);
		ut_print_name(stderr, trx, TRUE, table->name);
		fputs(" because tablespace full\n", stderr);

		if (dict_table_open_on_name(table->name, TRUE, FALSE,
					    DICT_ERR_IGNORE_NONE)) {

			/* Make things easy for the drop table code. */

			if (table->can_be_evicted) {
				dict_table_move_from_lru_to_non_lru(table);
			}

			dict_table_close(table, TRUE, FALSE);

			row_drop_table_for_mysql(table->name, trx, FALSE, TRUE);

			if (commit) {
				trx_commit_for_mysql(trx);
			}
		} else {
			dict_mem_table_free(table);
		}

		break;

	case DB_TOO_MANY_CONCURRENT_TRXS:
		/* We already have .ibd file here. it should be deleted. */

		if (table->space
		    && fil_delete_tablespace(
			    table->space,
			    BUF_REMOVE_FLUSH_NO_WRITE)
		    != DB_SUCCESS) {

			ut_print_timestamp(stderr);
			fprintf(stderr,
				"  InnoDB: Error: not able to"
				" delete tablespace %lu of table ",
				(ulong) table->space);
			ut_print_name(stderr, trx, TRUE, table->name);
			fputs("!\n", stderr);
		}
		/* fall through */

	case DB_DUPLICATE_KEY:
	case DB_TABLESPACE_EXISTS:
	default:
		trx->error_state = DB_SUCCESS;
		trx_rollback_to_savepoint(trx, NULL);
		dict_mem_table_free(table);
		break;
	}

	que_graph_free((que_t*) que_node_get_parent(thr));

	trx->op_info = "";

	return(err);
}

/*********************************************************************//**
Does an index creation operation for MySQL. TODO: currently failure
to create an index results in dropping the whole table! This is no problem
currently as all indexes must be created at the same time as the table.
@return	error number or DB_SUCCESS */
UNIV_INTERN
dberr_t
row_create_index_for_mysql(
/*=======================*/
	dict_index_t*	index,		/*!< in, own: index definition
					(will be freed) */
	trx_t*		trx,		/*!< in: transaction handle */
	const ulint*	field_lengths)	/*!< in: if not NULL, must contain
					dict_index_get_n_fields(index)
					actual field lengths for the
					index columns, which are
					then checked for not being too
					large. */
{
	ind_node_t*	node;
	mem_heap_t*	heap;
	que_thr_t*	thr;
	dberr_t		err;
	ulint		i;
	ulint		len;
	char*		table_name;
	char*		index_name;
	dict_table_t*	table;
	ibool		is_fts;

#ifdef UNIV_SYNC_DEBUG
	ut_ad(rw_lock_own(&dict_operation_lock, RW_LOCK_EX));
#endif /* UNIV_SYNC_DEBUG */
	ut_ad(mutex_own(&(dict_sys->mutex)));

	trx->op_info = "creating index";

	/* Copy the table name because we may want to drop the
	table later, after the index object is freed (inside
	que_run_threads()) and thus index->table_name is not available. */
	table_name = mem_strdup(index->table_name);
	index_name = mem_strdup(index->name);

	is_fts = (index->type == DICT_FTS);

	table = dict_table_open_on_name(table_name, TRUE, TRUE,
					DICT_ERR_IGNORE_NONE);

	trx_start_if_not_started_xa(trx);

	for (i = 0; i < index->n_def; i++) {
		/* Check that prefix_len and actual length
		< DICT_MAX_INDEX_COL_LEN */

		len = dict_index_get_nth_field(index, i)->prefix_len;

		if (field_lengths && field_lengths[i]) {
			len = ut_max(len, field_lengths[i]);
		}

		DBUG_EXECUTE_IF(
			"ib_create_table_fail_at_create_index",
			len = DICT_MAX_FIELD_LEN_BY_FORMAT(table) + 1;
		);

		/* Column or prefix length exceeds maximum column length */
		if (len > (ulint) DICT_MAX_FIELD_LEN_BY_FORMAT(table)) {
			err = DB_TOO_BIG_INDEX_COL;

			dict_mem_index_free(index);
			goto error_handling;
		}
	}

	heap = mem_heap_create(512);

	trx_set_dict_operation(trx, TRX_DICT_OP_TABLE);

	/* Note that the space id where we store the index is inherited from
	the table in dict_build_index_def_step() in dict0crea.cc. */

	node = ind_create_graph_create(index, heap, true);

	thr = pars_complete_graph_for_exec(node, trx, heap);

	ut_a(thr == que_fork_start_command(
			static_cast<que_fork_t*>(que_node_get_parent(thr))));

	que_run_threads(thr);

	err = trx->error_state;

	que_graph_free((que_t*) que_node_get_parent(thr));

	/* Create the index specific FTS auxiliary tables. */
	if (err == DB_SUCCESS && is_fts) {
		dict_index_t*	idx;

		idx = dict_table_get_index_on_name(table, index_name);

		ut_ad(idx);
		err = fts_create_index_tables(trx, idx);
	}

error_handling:
	dict_table_close(table, TRUE, FALSE);

	if (err != DB_SUCCESS) {
		/* We have special error handling here */

		trx->error_state = DB_SUCCESS;

		trx_rollback_to_savepoint(trx, NULL);

		row_drop_table_for_mysql(table_name, trx, FALSE, TRUE);

		trx_commit_for_mysql(trx);

		trx->error_state = DB_SUCCESS;
	}

	trx->op_info = "";

	mem_free(table_name);
	mem_free(index_name);

	return(err);
}

/*********************************************************************//**
Scans a table create SQL string and adds to the data dictionary
the foreign key constraints declared in the string. This function
should be called after the indexes for a table have been created.
Each foreign key constraint must be accompanied with indexes in
both participating tables. The indexes are allowed to contain more
fields than mentioned in the constraint. Check also that foreign key
constraints which reference this table are ok.
@return	error code or DB_SUCCESS */
UNIV_INTERN
dberr_t
row_table_add_foreign_constraints(
/*==============================*/
	trx_t*		trx,		/*!< in: transaction */
	const char*	sql_string,	/*!< in: table create statement where
					foreign keys are declared like:
				FOREIGN KEY (a, b) REFERENCES table2(c, d),
					table2 can be written also with the
					database name before it: test.table2 */
	size_t		sql_length,	/*!< in: length of sql_string */
	const char*	name,		/*!< in: table full name in the
					normalized form
					database_name/table_name */
	ibool		reject_fks)	/*!< in: if TRUE, fail with error
					code DB_CANNOT_ADD_CONSTRAINT if
					any foreign keys are found. */
{
	dberr_t	err;

	ut_ad(mutex_own(&(dict_sys->mutex)));
#ifdef UNIV_SYNC_DEBUG
	ut_ad(rw_lock_own(&dict_operation_lock, RW_LOCK_EX));
#endif /* UNIV_SYNC_DEBUG */
	ut_a(sql_string);

	trx->op_info = "adding foreign keys";

	trx_start_if_not_started_xa(trx);

	trx_set_dict_operation(trx, TRX_DICT_OP_TABLE);

	err = dict_create_foreign_constraints(trx, sql_string, sql_length,
					      name, reject_fks);

	DBUG_EXECUTE_IF("ib_table_add_foreign_fail",
			err = DB_DUPLICATE_KEY;);

	DEBUG_SYNC_C("table_add_foreign_constraints");

	if (err == DB_SUCCESS) {
		/* Check that also referencing constraints are ok */
		err = dict_load_foreigns(name, NULL, false, true,
					 DICT_ERR_IGNORE_NONE);
	}

	if (err != DB_SUCCESS) {
		/* We have special error handling here */

		trx->error_state = DB_SUCCESS;

		trx_rollback_to_savepoint(trx, NULL);

		row_drop_table_for_mysql(name, trx, FALSE, TRUE);

		trx_commit_for_mysql(trx);

		trx->error_state = DB_SUCCESS;
	}

	return(err);
}

/*********************************************************************//**
Drops a table for MySQL as a background operation. MySQL relies on Unix
in ALTER TABLE to the fact that the table handler does not remove the
table before all handles to it has been removed. Furhermore, the MySQL's
call to drop table must be non-blocking. Therefore we do the drop table
as a background operation, which is taken care of by the master thread
in srv0srv.cc.
@return	error code or DB_SUCCESS */
static
dberr_t
row_drop_table_for_mysql_in_background(
/*===================================*/
	const char*	name)	/*!< in: table name */
{
	dberr_t	error;
	trx_t*	trx;

	trx = trx_allocate_for_background();

	/* If the original transaction was dropping a table referenced by
	foreign keys, we must set the following to be able to drop the
	table: */

	trx->check_foreigns = FALSE;

	/*	fputs("InnoDB: Error: Dropping table ", stderr);
	ut_print_name(stderr, trx, TRUE, name);
	fputs(" in background drop list\n", stderr); */

	/* Try to drop the table in InnoDB */

	error = row_drop_table_for_mysql(name, trx, FALSE, FALSE);

	/* Flush the log to reduce probability that the .frm files and
	the InnoDB data dictionary get out-of-sync if the user runs
	with innodb_flush_log_at_trx_commit = 0 */

	log_buffer_flush_to_disk();

	trx_commit_for_mysql(trx);

	trx_free_for_background(trx);

	return(error);
}

/*********************************************************************//**
The master thread in srv0srv.cc calls this regularly to drop tables which
we must drop in background after queries to them have ended. Such lazy
dropping of tables is needed in ALTER TABLE on Unix.
@return	how many tables dropped + remaining tables in list */
UNIV_INTERN
ulint
row_drop_tables_for_mysql_in_background(void)
/*=========================================*/
{
	row_mysql_drop_t*	drop;
	dict_table_t*		table;
	ulint			n_tables;
	ulint			n_tables_dropped = 0;
loop:
	mutex_enter(&row_drop_list_mutex);

	ut_a(row_mysql_drop_list_inited);

	drop = UT_LIST_GET_FIRST(row_mysql_drop_list);

	n_tables = UT_LIST_GET_LEN(row_mysql_drop_list);

	mutex_exit(&row_drop_list_mutex);

	if (drop == NULL) {
		/* All tables dropped */

		return(n_tables + n_tables_dropped);
	}

	DBUG_EXECUTE_IF("row_drop_tables_in_background_sleep",
		os_thread_sleep(5000000);
	);

	table = dict_table_open_on_name(drop->table_name, FALSE, FALSE,
					DICT_ERR_IGNORE_NONE);

	if (table == NULL) {
		/* If for some reason the table has already been dropped
		through some other mechanism, do not try to drop it */

		goto already_dropped;
	}

	if (!table->to_be_dropped) {
		/* There is a scenario: the old table is dropped
		just after it's added into drop list, and new
		table with the same name is created, then we try
		to drop the new table in background. */
		dict_table_close(table, FALSE, FALSE);

		goto already_dropped;
	}

	ut_a(!table->can_be_evicted);

	dict_table_close(table, FALSE, FALSE);

	if (DB_SUCCESS != row_drop_table_for_mysql_in_background(
		    drop->table_name)) {
		/* If the DROP fails for some table, we return, and let the
		main thread retry later */

		return(n_tables + n_tables_dropped);
	}

	n_tables_dropped++;

already_dropped:
	mutex_enter(&row_drop_list_mutex);

	UT_LIST_REMOVE(row_mysql_drop_list, row_mysql_drop_list, drop);

	MONITOR_DEC(MONITOR_BACKGROUND_DROP_TABLE);

	ut_print_timestamp(stderr);
	fputs("  InnoDB: Dropped table ", stderr);
	ut_print_name(stderr, NULL, TRUE, drop->table_name);
	fputs(" in background drop queue.\n", stderr);

	mem_free(drop->table_name);

	mem_free(drop);

	mutex_exit(&row_drop_list_mutex);

	goto loop;
}

/*********************************************************************//**
Get the background drop list length. NOTE: the caller must own the
drop list mutex!
@return	how many tables in list */
UNIV_INTERN
ulint
row_get_background_drop_list_len_low(void)
/*======================================*/
{
	ulint	len;

	mutex_enter(&row_drop_list_mutex);

	ut_a(row_mysql_drop_list_inited);

	len = UT_LIST_GET_LEN(row_mysql_drop_list);

	mutex_exit(&row_drop_list_mutex);

	return(len);
}

/*********************************************************************//**
If a table is not yet in the drop list, adds the table to the list of tables
which the master thread drops in background. We need this on Unix because in
ALTER TABLE MySQL may call drop table even if the table has running queries on
it. Also, if there are running foreign key checks on the table, we drop the
table lazily.
@return	TRUE if the table was not yet in the drop list, and was added there */
static
ibool
row_add_table_to_background_drop_list(
/*==================================*/
	const char*	name)	/*!< in: table name */
{
	row_mysql_drop_t*	drop;

	mutex_enter(&row_drop_list_mutex);

	ut_a(row_mysql_drop_list_inited);

	/* Look if the table already is in the drop list */
	for (drop = UT_LIST_GET_FIRST(row_mysql_drop_list);
	     drop != NULL;
	     drop = UT_LIST_GET_NEXT(row_mysql_drop_list, drop)) {

		if (strcmp(drop->table_name, name) == 0) {
			/* Already in the list */

			mutex_exit(&row_drop_list_mutex);

			return(FALSE);
		}
	}

	drop = static_cast<row_mysql_drop_t*>(
		mem_alloc(sizeof(row_mysql_drop_t)));

	drop->table_name = mem_strdup(name);

	UT_LIST_ADD_LAST(row_mysql_drop_list, row_mysql_drop_list, drop);

	MONITOR_INC(MONITOR_BACKGROUND_DROP_TABLE);

	/*	fputs("InnoDB: Adding table ", stderr);
	ut_print_name(stderr, trx, TRUE, drop->table_name);
	fputs(" to background drop list\n", stderr); */

	mutex_exit(&row_drop_list_mutex);

	return(TRUE);
}

/*********************************************************************//**
Reassigns the table identifier of a table.
@return	error code or DB_SUCCESS */
UNIV_INTERN
dberr_t
row_mysql_table_id_reassign(
/*========================*/
	dict_table_t*	table,	/*!< in/out: table */
	trx_t*		trx,	/*!< in/out: transaction */
	table_id_t*	new_id)	/*!< out: new table id */
{
	dberr_t		err;
	pars_info_t*	info	= pars_info_create();

	dict_hdr_get_new_id(new_id, NULL, NULL);

	/* Remove all locks except the table-level S and X locks. */
	lock_remove_all_on_table(table, FALSE);

	pars_info_add_ull_literal(info, "old_id", table->id);
	pars_info_add_ull_literal(info, "new_id", *new_id);

	/* As micro-SQL does not support int4 == int8 comparisons,
	old and new IDs are added again under different names as
	int4 values*/
	pars_info_add_int4_literal(info, "old_id_narrow", table->id);
	pars_info_add_int4_literal(info, "new_id_narrow", *new_id);

	err = que_eval_sql(
		info,
		"PROCEDURE RENUMBER_TABLE_PROC () IS\n"
		"BEGIN\n"
		"UPDATE SYS_TABLES SET ID = :new_id\n"
		" WHERE ID = :old_id;\n"
		"UPDATE SYS_COLUMNS SET TABLE_ID = :new_id\n"
		" WHERE TABLE_ID = :old_id;\n"
		"UPDATE SYS_INDEXES SET TABLE_ID = :new_id\n"
		" WHERE TABLE_ID = :old_id;\n"
		"END;\n", FALSE, trx);

	return(err);
}

/*********************************************************************//**
Setup the pre-requisites for DISCARD TABLESPACE. It will start the transaction,
acquire the data dictionary lock in X mode and open the table.
@return table instance or 0 if not found. */
static
dict_table_t*
row_discard_tablespace_begin(
/*=========================*/
	const char*	name,	/*!< in: table name */
	trx_t*		trx)	/*!< in: transaction handle */
{
	trx->op_info = "discarding tablespace";

	trx_set_dict_operation(trx, TRX_DICT_OP_TABLE);

	trx_start_if_not_started_xa(trx);

	/* Serialize data dictionary operations with dictionary mutex:
	this is to avoid deadlocks during data dictionary operations */

	row_mysql_lock_data_dictionary(trx);

	dict_table_t*	table;

	table = dict_table_open_on_name(
		name, TRUE, FALSE, DICT_ERR_IGNORE_NONE);

	if (table) {
		dict_stats_wait_bg_to_stop_using_table(table, trx);
		ut_a(table->space != TRX_SYS_SPACE);
		ut_a(table->n_foreign_key_checks_running == 0);
	}

	return(table);
}

/*********************************************************************//**
Do the foreign key constraint checks.
@return DB_SUCCESS or error code. */
static
dberr_t
row_discard_tablespace_foreign_key_checks(
/*======================================*/
	const trx_t*		trx,	/*!< in: transaction handle */
	const dict_table_t*	table)	/*!< in: table to be discarded */
{

	if (srv_read_only_mode || !trx->check_foreigns) {
		return(DB_SUCCESS);
	}

	/* Check if the table is referenced by foreign key constraints from
	some other table (not the table itself) */
	dict_foreign_set::const_iterator	it
		= std::find_if(table->referenced_set.begin(),
			       table->referenced_set.end(),
			       dict_foreign_different_tables());

	if (it == table->referenced_set.end()) {
		return(DB_SUCCESS);
	}

	const dict_foreign_t*	foreign	= *it;
	FILE*			ef	= dict_foreign_err_file;

	ut_ad(foreign->foreign_table != table);
	ut_ad(foreign->referenced_table == table);

	/* We only allow discarding a referenced table if
	FOREIGN_KEY_CHECKS is set to 0 */

	mutex_enter(&dict_foreign_err_mutex);

	rewind(ef);

	ut_print_timestamp(ef);

	fputs("  Cannot DISCARD table ", ef);
	ut_print_name(stderr, trx, TRUE, table->name);
	fputs("\n"
	      "because it is referenced by ", ef);
	ut_print_name(stderr, trx, TRUE, foreign->foreign_table_name);
	putc('\n', ef);

	mutex_exit(&dict_foreign_err_mutex);

	return(DB_CANNOT_DROP_CONSTRAINT);
}

/*********************************************************************//**
Cleanup after the DISCARD TABLESPACE operation.
@return error code. */
static
dberr_t
row_discard_tablespace_end(
/*=======================*/
	trx_t*		trx,	/*!< in/out: transaction handle */
	dict_table_t*	table,	/*!< in/out: table to be discarded */
	dberr_t		err)	/*!< in: error code */
{
	if (table != 0) {
		dict_table_close(table, TRUE, FALSE);
	}

	DBUG_EXECUTE_IF("ib_discard_before_commit_crash",
			log_make_checkpoint_at(LSN_MAX, TRUE);
			DBUG_SUICIDE(););

	trx_commit_for_mysql(trx);

	DBUG_EXECUTE_IF("ib_discard_after_commit_crash",
			log_make_checkpoint_at(LSN_MAX, TRUE);
			DBUG_SUICIDE(););

	row_mysql_unlock_data_dictionary(trx);

	trx->op_info = "";

	return(err);
}

/*********************************************************************//**
Do the DISCARD TABLESPACE operation.
@return DB_SUCCESS or error code. */
static
dberr_t
row_discard_tablespace(
/*===================*/
	trx_t*		trx,	/*!< in/out: transaction handle */
	dict_table_t*	table)	/*!< in/out: table to be discarded */
{
	dberr_t		err;

	/* How do we prevent crashes caused by ongoing operations on
	the table? Old operations could try to access non-existent
	pages. MySQL will block all DML on the table using MDL and a
	DISCARD will not start unless all existing operations on the
	table to be discarded are completed.

	1) Acquire the data dictionary latch in X mode. To prevent any
	internal operations that MySQL is not aware off and also for
	the internal SQL parser.

	2) Purge and rollback: we assign a new table id for the
	table. Since purge and rollback look for the table based on
	the table id, they see the table as 'dropped' and discard
	their operations.

	3) Insert buffer: we remove all entries for the tablespace in
	the insert buffer tree.

	4) FOREIGN KEY operations: if table->n_foreign_key_checks_running > 0,
	we do not allow the discard. */

	/* Play safe and remove all insert buffer entries, though we should
	have removed them already when DISCARD TABLESPACE was called */

	ibuf_delete_for_discarded_space(table->space);

	table_id_t	new_id;

	/* Set the TABLESPACE DISCARD flag in the table definition on disk. */

	err = row_import_update_discarded_flag(trx, table->id, true, true);

	if (err != DB_SUCCESS) {
		return(err);
	}

	/* Update the index root pages in the system tables, on disk */

	err = row_import_update_index_root(trx, table, true, true);

	if (err != DB_SUCCESS) {
		return(err);
	}

	/* Drop all the FTS auxiliary tables. */
	if (dict_table_has_fts_index(table)
	    || DICT_TF2_FLAG_IS_SET(table, DICT_TF2_FTS_HAS_DOC_ID)) {

		fts_drop_tables(trx, table);
	}

	/* Assign a new space ID to the table definition so that purge
	can ignore the changes. Update the system table on disk. */

	err = row_mysql_table_id_reassign(table, trx, &new_id);

	if (err != DB_SUCCESS) {
		return(err);
	}

	/* Discard the physical file that is used for the tablespace. */

	err = fil_discard_tablespace(table->space);

	switch(err) {
	case DB_SUCCESS:
	case DB_IO_ERROR:
	case DB_TABLESPACE_NOT_FOUND:
		/* All persistent operations successful, update the
		data dictionary memory cache. */

		table->ibd_file_missing = TRUE;

		table->flags2 |= DICT_TF2_DISCARDED;

		dict_table_change_id_in_cache(table, new_id);

		/* Reset the root page numbers. */

		for (dict_index_t* index = UT_LIST_GET_FIRST(table->indexes);
		     index != 0;
		     index = UT_LIST_GET_NEXT(indexes, index)) {

			index->page = FIL_NULL;
			index->space = FIL_NULL;
		}

		/* If the tablespace did not already exist or we couldn't
		write to it, we treat that as a successful DISCARD. It is
		unusable anyway. */

		err = DB_SUCCESS;
		break;

	default:
		/* We need to rollback the disk changes, something failed. */

		trx->error_state = DB_SUCCESS;

		trx_rollback_to_savepoint(trx, NULL);

		trx->error_state = DB_SUCCESS;
	}

	return(err);
}

/*********************************************************************//**
Discards the tablespace of a table which stored in an .ibd file. Discarding
means that this function renames the .ibd file and assigns a new table id for
the table. Also the flag table->ibd_file_missing is set to TRUE.
@return	error code or DB_SUCCESS */
UNIV_INTERN
dberr_t
row_discard_tablespace_for_mysql(
/*=============================*/
	const char*	name,	/*!< in: table name */
	trx_t*		trx)	/*!< in: transaction handle */
{
	dberr_t		err;
	dict_table_t*	table;

	/* Open the table and start the transaction if not started. */

	table = row_discard_tablespace_begin(name, trx);

	if (table == 0) {
		err = DB_TABLE_NOT_FOUND;
	} else if (table->is_encrypted) {
		err = DB_DECRYPTION_FAILED;
	} else if (table->space == TRX_SYS_SPACE) {
		char	table_name[MAX_FULL_NAME_LEN + 1];

		innobase_format_name(
			table_name, sizeof(table_name), table->name, FALSE);

		ib_senderrf(trx->mysql_thd, IB_LOG_LEVEL_ERROR,
			    ER_TABLE_IN_SYSTEM_TABLESPACE, table_name);

		err = DB_ERROR;

	} else if (table->n_foreign_key_checks_running > 0) {
		char	table_name[MAX_FULL_NAME_LEN + 1];

		innobase_format_name(
			table_name, sizeof(table_name), table->name, FALSE);

		ib_senderrf(trx->mysql_thd, IB_LOG_LEVEL_ERROR,
			    ER_DISCARD_FK_CHECKS_RUNNING, table_name);

		err = DB_ERROR;

	} else {
		/* Do foreign key constraint checks. */

		err = row_discard_tablespace_foreign_key_checks(trx, table);

		if (err == DB_SUCCESS) {
			err = row_discard_tablespace(trx, table);
		}
	}

	return(row_discard_tablespace_end(trx, table, err));
}

/*********************************************************************//**
Sets an exclusive lock on a table.
@return	error code or DB_SUCCESS */
UNIV_INTERN
dberr_t
row_mysql_lock_table(
/*=================*/
	trx_t*		trx,		/*!< in/out: transaction */
	dict_table_t*	table,		/*!< in: table to lock */
	enum lock_mode	mode,		/*!< in: LOCK_X or LOCK_S */
	const char*	op_info)	/*!< in: string for trx->op_info */
{
	mem_heap_t*	heap;
	que_thr_t*	thr;
	dberr_t		err;
	sel_node_t*	node;

	ut_ad(trx);
	ut_ad(mode == LOCK_X || mode == LOCK_S);

	heap = mem_heap_create(512);

	trx->op_info = op_info;

	node = sel_node_create(heap);
	thr = pars_complete_graph_for_exec(node, trx, heap);
	thr->graph->state = QUE_FORK_ACTIVE;

	/* We use the select query graph as the dummy graph needed
	in the lock module call */

	thr = que_fork_get_first_thr(
		static_cast<que_fork_t*>(que_node_get_parent(thr)));

	que_thr_move_to_run_state_for_mysql(thr, trx);

run_again:
	thr->run_node = thr;
	thr->prev_node = thr->common.parent;

	err = lock_table(0, table, mode, thr);

	trx->error_state = err;

	if (err == DB_SUCCESS) {
		que_thr_stop_for_mysql_no_error(thr, trx);
	} else {
		que_thr_stop_for_mysql(thr);

		if (err != DB_QUE_THR_SUSPENDED) {
			ibool	was_lock_wait;

			was_lock_wait = row_mysql_handle_errors(
				&err, trx, thr, NULL);

			if (was_lock_wait) {
				goto run_again;
			}
		} else {
			que_thr_t*	run_thr;
			que_node_t*	parent;

			parent = que_node_get_parent(thr);

			run_thr = que_fork_start_command(
				static_cast<que_fork_t*>(parent));

			ut_a(run_thr == thr);

			/* There was a lock wait but the thread was not
			in a ready to run or running state. */
			trx->error_state = DB_LOCK_WAIT;

			goto run_again;
		}
	}

	que_graph_free(thr->graph);
	trx->op_info = "";

	return(err);
}

static
void
fil_wait_crypt_bg_threads(
	dict_table_t* table)
{
	uint start = time(0);
	uint last = start;

	if (table->space != 0) {
		fil_space_crypt_mark_space_closing(table->space, table->crypt_data);
	}

	while (table->n_ref_count > 0) {
		dict_mutex_exit_for_mysql();
		os_thread_sleep(20000);
		dict_mutex_enter_for_mysql();
		uint now = time(0);
		if (now >= last + 30) {
			fprintf(stderr,
				"WARNING: waited %u seconds "
				"for ref-count on table: %s space: %u\n",
				now - start, table->name, table->space);
			last = now;
		}

		if (now >= start + 300) {
			fprintf(stderr,
				"WARNING: after %u seconds, gave up waiting "
				"for ref-count on table: %s space: %u\n",
				now - start, table->name, table->space);
			break;
		}
	}
}

/*********************************************************************//**
Truncates a table for MySQL.
@return	error code or DB_SUCCESS */
UNIV_INTERN
dberr_t
row_truncate_table_for_mysql(
/*=========================*/
	dict_table_t*	table,	/*!< in: table handle */
	trx_t*		trx)	/*!< in: transaction handle */
{
	dberr_t		err;
	mem_heap_t*	heap;
	byte*		buf;
	dtuple_t*	tuple;
	dfield_t*	dfield;
	dict_index_t*	sys_index;
	btr_pcur_t	pcur;
	mtr_t		mtr;
	table_id_t	new_id;
	ulint		recreate_space = 0;
	pars_info_t*	info = NULL;
	ibool		has_internal_doc_id;
	ulint		old_space = table->space;

	/* How do we prevent crashes caused by ongoing operations on
	the table? Old operations could try to access non-existent
	pages.

	1) SQL queries, INSERT, SELECT, ...: we must get an exclusive
	InnoDB table lock on the table before we can do TRUNCATE
	TABLE. Then there are no running queries on the table.

	2) Purge and rollback: we assign a new table id for the
	table. Since purge and rollback look for the table based on
	the table id, they see the table as 'dropped' and discard
	their operations.

	3) Insert buffer: TRUNCATE TABLE is analogous to DROP TABLE,
	so we do not have to remove insert buffer records, as the
	insert buffer works at a low level. If a freed page is later
	reallocated, the allocator will remove the ibuf entries for
	it.

	When we truncate *.ibd files by recreating them (analogous to
	DISCARD TABLESPACE), we remove all entries for the table in the
	insert buffer tree.  This is not strictly necessary, because
	in 6) we will assign a new tablespace identifier, but we can
	free up some space in the system tablespace.

	4) Linear readahead and random readahead: we use the same
	method as in 3) to discard ongoing operations. (This is only
	relevant for TRUNCATE TABLE by DISCARD TABLESPACE.)

	5) FOREIGN KEY operations: if
	table->n_foreign_key_checks_running > 0, we do not allow the
	TRUNCATE. We also reserve the data dictionary latch.

	6) Crash recovery: To prevent the application of pre-truncation
	redo log records on the truncated tablespace, we will assign
	a new tablespace identifier to the truncated tablespace. */

	ut_ad(table);

	if (dict_table_is_discarded(table)) {
		return(DB_TABLESPACE_DELETED);
	} else if (table->is_encrypted) {
		return(DB_DECRYPTION_FAILED);
	} else if (table->ibd_file_missing) {
		return(DB_TABLESPACE_NOT_FOUND);
	}

	trx_start_for_ddl(trx, TRX_DICT_OP_TABLE);

	trx->op_info = "truncating table";

	/* Serialize data dictionary operations with dictionary mutex:
	no deadlocks can occur then in these operations */

	ut_a(trx->dict_operation_lock_mode == 0);
	/* Prevent foreign key checks etc. while we are truncating the
	table */
	row_mysql_lock_data_dictionary(trx);

	ut_ad(mutex_own(&(dict_sys->mutex)));
#ifdef UNIV_SYNC_DEBUG
	ut_ad(rw_lock_own(&dict_operation_lock, RW_LOCK_EX));
#endif /* UNIV_SYNC_DEBUG */

	dict_stats_wait_bg_to_stop_using_table(table, trx);

	/* Check if the table is referenced by foreign key constraints from
	some other table (not the table itself) */

	dict_foreign_set::iterator	it
		= std::find_if(table->referenced_set.begin(),
			       table->referenced_set.end(),
			       dict_foreign_different_tables());

	if (!srv_read_only_mode
	    && it != table->referenced_set.end()
	    && trx->check_foreigns) {

		FILE*		ef	= dict_foreign_err_file;
		dict_foreign_t*	foreign	= *it;

		/* We only allow truncating a referenced table if
		FOREIGN_KEY_CHECKS is set to 0 */

		mutex_enter(&dict_foreign_err_mutex);
		rewind(ef);
		ut_print_timestamp(ef);

		fputs("  Cannot truncate table ", ef);
		ut_print_name(ef, trx, TRUE, table->name);
		fputs(" by DROP+CREATE\n"
		      "InnoDB: because it is referenced by ", ef);
		ut_print_name(ef, trx, TRUE, foreign->foreign_table_name);
		putc('\n', ef);
		mutex_exit(&dict_foreign_err_mutex);

		err = DB_ERROR;
		goto funct_exit;
	}

	/* TODO: could we replace the counter n_foreign_key_checks_running
	with lock checks on the table? Acquire here an exclusive lock on the
	table, and rewrite lock0lock.cc and the lock wait in srv0srv.cc so that
	they can cope with the table having been truncated here? Foreign key
	checks take an IS or IX lock on the table. */

	if (table->n_foreign_key_checks_running > 0) {
		ut_print_timestamp(stderr);
		fputs("  InnoDB: Cannot truncate table ", stderr);
		ut_print_name(stderr, trx, TRUE, table->name);
		fputs(" by DROP+CREATE\n"
		      "InnoDB: because there is a foreign key check"
		      " running on it.\n",
		      stderr);
		err = DB_ERROR;

		goto funct_exit;
	}

	/* Check if memcached plugin is running on this table. if is, we don't
	allow truncate this table. */
	if (table->memcached_sync_count != 0) {
		ut_print_timestamp(stderr);
		fputs("  InnoDB: Cannot truncate table ", stderr);
		ut_print_name(stderr, trx, TRUE, table->name);
		fputs(" by DROP+CREATE\n"
		      "InnoDB: because there are memcached operations"
		      " running on it.\n",
		      stderr);
		err = DB_ERROR;

		goto funct_exit;
	} else {
                /* We need to set this counter to -1 for blocking
                memcached operations. */
		table->memcached_sync_count = DICT_TABLE_IN_DDL;
        }

	/* Remove all locks except the table-level X lock. */

	lock_remove_all_on_table(table, FALSE);

	/* Ensure that the table will be dropped by
	trx_rollback_active() in case of a crash. */

	trx->table_id = table->id;
	trx_set_dict_operation(trx, TRX_DICT_OP_TABLE);

	/* Assign an undo segment for the transaction, so that the
	transaction will be recovered after a crash. */

	mutex_enter(&trx->undo_mutex);

	err = trx_undo_assign_undo(trx, TRX_UNDO_UPDATE);

	mutex_exit(&trx->undo_mutex);

	if (err != DB_SUCCESS) {

		goto funct_exit;
	}

	if (table->space && !DICT_TF2_FLAG_IS_SET(table, DICT_TF2_TEMPORARY)) {
		/* Discard and create the single-table tablespace. */
		fil_space_crypt_t* crypt_data;
		ulint	space	= table->space;
		ulint	flags	= fil_space_get_flags(space);
		ulint	key_id  = FIL_DEFAULT_ENCRYPTION_KEY;
		fil_encryption_t mode = FIL_SPACE_ENCRYPTION_DEFAULT;

		dict_get_and_save_data_dir_path(table, true);
		crypt_data = fil_space_get_crypt_data(space);

		if (crypt_data) {
			key_id = crypt_data->key_id;
			mode = crypt_data->encryption;
		}

		if (flags != ULINT_UNDEFINED
		    && fil_discard_tablespace(space) == DB_SUCCESS) {

			dict_index_t*	index;

			dict_hdr_get_new_id(NULL, NULL, &space);

			/* Lock all index trees for this table. We must
			do so after dict_hdr_get_new_id() to preserve
			the latch order */
			dict_table_x_lock_indexes(table);

			if (space == ULINT_UNDEFINED
			    || fil_create_new_single_table_tablespace(
				    space, table->name,
				    table->data_dir_path,
				    flags, table->flags2,
				    FIL_IBD_FILE_INITIAL_SIZE,
				    mode, key_id)
			    != DB_SUCCESS) {
				dict_table_x_unlock_indexes(table);

				ib_logf(IB_LOG_LEVEL_ERROR,
					"TRUNCATE TABLE %s failed to "
					"create a new tablespace",
					table->name);

				table->ibd_file_missing = 1;
				err = DB_ERROR;
				goto funct_exit;
			}

			recreate_space = space;

			/* Replace the space_id in the data dictionary cache.
			The persisent data dictionary (SYS_TABLES.SPACE
			and SYS_INDEXES.SPACE) are updated later in this
			function. */
			table->space = space;
			index = dict_table_get_first_index(table);
			do {
				index->space = space;
				index = dict_table_get_next_index(index);
			} while (index);

			mtr_start_trx(&mtr, trx);
			fsp_header_init(space,
					FIL_IBD_FILE_INITIAL_SIZE, &mtr);
			mtr_commit(&mtr);
		}
	} else {
		/* Lock all index trees for this table, as we will
		truncate the table/index and possibly change their metadata.
		All DML/DDL are blocked by table level lock, with
		a few exceptions such as queries into information schema
		about the table, MySQL could try to access index stats
		for this kind of query, we need to use index locks to
		sync up */
		dict_table_x_lock_indexes(table);
	}

	/* scan SYS_INDEXES for all indexes of the table */
	heap = mem_heap_create(800);

	tuple = dtuple_create(heap, 1);
	dfield = dtuple_get_nth_field(tuple, 0);

	buf = static_cast<byte*>(mem_heap_alloc(heap, 8));
	mach_write_to_8(buf, table->id);

	dfield_set_data(dfield, buf, 8);
	sys_index = dict_table_get_first_index(dict_sys->sys_indexes);
	dict_index_copy_types(tuple, sys_index, 1);

	mtr_start_trx(&mtr, trx);
	btr_pcur_open_on_user_rec(sys_index, tuple, PAGE_CUR_GE,
				  BTR_MODIFY_LEAF, &pcur, &mtr);
	for (;;) {
		rec_t*		rec;
		const byte*	field;
		ulint		len;
		ulint		root_page_no;

		if (!btr_pcur_is_on_user_rec(&pcur)) {
			/* The end of SYS_INDEXES has been reached. */
			break;
		}

		rec = btr_pcur_get_rec(&pcur);

		field = rec_get_nth_field_old(
			rec, DICT_FLD__SYS_INDEXES__TABLE_ID, &len);
		ut_ad(len == 8);

		if (memcmp(buf, field, len) != 0) {
			/* End of indexes for the table (TABLE_ID mismatch). */
			break;
		}

		if (rec_get_deleted_flag(rec, FALSE)) {
			/* The index has been dropped. */
			goto next_rec;
		}

		/* This call may commit and restart mtr
		and reposition pcur. */
		root_page_no = dict_truncate_index_tree(table, recreate_space,
							&pcur, &mtr);

		rec = btr_pcur_get_rec(&pcur);

		if (root_page_no != FIL_NULL) {
			page_rec_write_field(
				rec, DICT_FLD__SYS_INDEXES__PAGE_NO,
				root_page_no, &mtr);
			/* We will need to commit and restart the
			mini-transaction in order to avoid deadlocks.
			The dict_truncate_index_tree() call has allocated
			a page in this mini-transaction, and the rest of
			this loop could latch another index page. */
			mtr_commit(&mtr);
			mtr_start_trx(&mtr, trx);
			btr_pcur_restore_position(BTR_MODIFY_LEAF,
						  &pcur, &mtr);
		}

next_rec:
		btr_pcur_move_to_next_user_rec(&pcur, &mtr);
	}

	btr_pcur_close(&pcur);
	mtr_commit(&mtr);

	mem_heap_free(heap);
	/* Done with index truncation, release index tree locks,
	subsequent work relates to table level metadata change */
	dict_table_x_unlock_indexes(table);

	dict_hdr_get_new_id(&new_id, NULL, NULL);

	/* Create new FTS auxiliary tables with the new_id, and
	drop the old index later, only if everything runs successful. */
	has_internal_doc_id = dict_table_has_fts_index(table)
			      || DICT_TF2_FLAG_IS_SET(
				table, DICT_TF2_FTS_HAS_DOC_ID);
	if (has_internal_doc_id) {
		dict_table_t	fts_table;
		ulint		i;

		fts_table.name = table->name;
		fts_table.id = new_id;
		fts_table.flags2 = table->flags2;

		err = fts_create_common_tables(
			trx, &fts_table, table->name, TRUE);

		for (i = 0;
		     i < ib_vector_size(table->fts->indexes)
		     && err == DB_SUCCESS;
		     i++) {

			dict_index_t*	fts_index;

			fts_index = static_cast<dict_index_t*>(
				ib_vector_getp(table->fts->indexes, i));

			err = fts_create_index_tables_low(
				trx, fts_index, table->name, new_id);
		}

		if (err != DB_SUCCESS) {
			trx->error_state = DB_SUCCESS;
			trx_rollback_to_savepoint(trx, NULL);
			trx->error_state = DB_SUCCESS;
			ut_print_timestamp(stderr);
			fputs("  InnoDB: Unable to truncate FTS index for"
			      " table", stderr);
			ut_print_name(stderr, trx, TRUE, table->name);
			fputs("\n", stderr);

			goto funct_exit;
		} else {
			ut_ad(trx->state != TRX_STATE_NOT_STARTED);
		}
	}

	info = pars_info_create();

	pars_info_add_int4_literal(info, "new_space", (lint) table->space);
	pars_info_add_ull_literal(info, "old_id", table->id);
	pars_info_add_ull_literal(info, "new_id", new_id);

	/* As micro-SQL does not support int4 == int8 comparisons,
	old and new IDs are added again under different names as
	int4 values*/
	pars_info_add_int4_literal(info, "old_id_narrow", table->id);
	pars_info_add_int4_literal(info, "new_id_narrow", new_id);

	err = que_eval_sql(info,
			   "PROCEDURE RENUMBER_TABLE_ID_PROC () IS\n"
			   "BEGIN\n"
			   "UPDATE SYS_TABLES"
			   " SET ID = :new_id, SPACE = :new_space\n"
			   " WHERE ID = :old_id;\n"
			   "UPDATE SYS_COLUMNS SET TABLE_ID = :new_id\n"
			   " WHERE TABLE_ID = :old_id;\n"
			   "UPDATE SYS_INDEXES"
			   " SET TABLE_ID = :new_id, SPACE = :new_space\n"
			   " WHERE TABLE_ID = :old_id;\n"
			   "END;\n"
			   , FALSE, trx);

	if (err == DB_SUCCESS && old_space != table->space) {
		info = pars_info_create();

		pars_info_add_int4_literal(info, "old_space", (lint) old_space);

		pars_info_add_int4_literal(
			info, "new_space", (lint) table->space);

		err = que_eval_sql(info,
				   "PROCEDURE RENUMBER_TABLESPACE_PROC () IS\n"
				   "BEGIN\n"
				   "UPDATE SYS_TABLESPACES"
				   " SET SPACE = :new_space\n"
				   " WHERE SPACE = :old_space;\n"
				   "UPDATE SYS_DATAFILES"
				   " SET SPACE = :new_space"
				   " WHERE SPACE = :old_space;\n"
				   "END;\n"
				   , FALSE, trx);
	}
	DBUG_EXECUTE_IF("ib_ddl_crash_before_fts_truncate", err = DB_ERROR;);

	if (err != DB_SUCCESS) {
		trx->error_state = DB_SUCCESS;
		trx_rollback_to_savepoint(trx, NULL);
		trx->error_state = DB_SUCCESS;

		/* Update system table failed.  Table in memory metadata
		could be in an inconsistent state, mark the in-memory
		table->corrupted to be true. In the long run, this should
		be fixed by atomic truncate table */
		table->corrupted = true;

		ut_print_timestamp(stderr);
		fputs("  InnoDB: Unable to assign a new identifier to table ",
		      stderr);
		ut_print_name(stderr, trx, TRUE, table->name);
		fputs("\n"
		      "InnoDB: after truncating it.  Background processes"
		      " may corrupt the table!\n", stderr);

		/* Failed to update the table id, so drop the new
		FTS auxiliary tables */
		if (has_internal_doc_id) {
			ut_ad(trx->state == TRX_STATE_NOT_STARTED);

			table_id_t	id = table->id;

			table->id = new_id;

			fts_drop_tables(trx, table);

			table->id = id;

			ut_ad(trx->state != TRX_STATE_NOT_STARTED);
		}

		err = DB_ERROR;
	} else {
		/* Drop the old FTS index */
		if (has_internal_doc_id) {
			ut_ad(trx->state != TRX_STATE_NOT_STARTED);
			fts_drop_tables(trx, table);
			ut_ad(trx->state != TRX_STATE_NOT_STARTED);
		}

		DBUG_EXECUTE_IF("ib_truncate_crash_after_fts_drop",
				DBUG_SUICIDE(););

		dict_table_change_id_in_cache(table, new_id);

		/* Reset the Doc ID in cache to 0 */
		if (has_internal_doc_id && table->fts->cache) {
			table->fts->fts_status |= TABLE_DICT_LOCKED;
			fts_update_next_doc_id(trx, table, NULL, 0);
			fts_cache_clear(table->fts->cache);
			fts_cache_init(table->fts->cache);
			table->fts->fts_status &= ~TABLE_DICT_LOCKED;
		}
	}

	/* Reset auto-increment. */
	dict_table_autoinc_lock(table);
	dict_table_autoinc_initialize(table, 1);
	dict_table_autoinc_unlock(table);

	trx_commit_for_mysql(trx);

funct_exit:

        if (table->memcached_sync_count == DICT_TABLE_IN_DDL) {
                /* We need to set the memcached sync back to 0, unblock
                memcached operationse. */
                table->memcached_sync_count = 0;
        }

	row_mysql_unlock_data_dictionary(trx);

	dict_stats_update(table, DICT_STATS_EMPTY_TABLE);

	trx->op_info = "";

	srv_wake_master_thread();

	return(err);
}

/*********************************************************************//**
Drops a table for MySQL.  If the name of the dropped table ends in
one of "innodb_monitor", "innodb_lock_monitor", "innodb_tablespace_monitor",
"innodb_table_monitor", then this will also stop the printing of monitor
output by the master thread.  If the data dictionary was not already locked
by the transaction, the transaction will be committed.  Otherwise, the
data dictionary will remain locked.
@return	error code or DB_SUCCESS */
UNIV_INTERN
dberr_t
row_drop_table_for_mysql(
/*=====================*/
	const char*	name,	/*!< in: table name */
	trx_t*		trx,	/*!< in: transaction handle */
	bool		drop_db,/*!< in: true=dropping whole database */
	ibool		create_failed,/*!<in: TRUE=create table failed
				       because e.g. foreign key column
				       type mismatch. */
	bool		nonatomic)
				/*!< in: whether it is permitted
				to release and reacquire dict_operation_lock */
{
	dberr_t		err;
	dict_foreign_t*	foreign;
	dict_table_t*	table;
	ibool		print_msg;
	ulint		space_id;
	char*		filepath = NULL;
	const char*	tablename_minus_db;
	char*		tablename =  NULL;
	bool		ibd_file_missing;
	ulint		namelen;
	bool		locked_dictionary	= false;
	pars_info_t*	info			= NULL;
	mem_heap_t*	heap			= NULL;

	DBUG_ENTER("row_drop_table_for_mysql");

	DBUG_PRINT("row_drop_table_for_mysql", ("table: %s", name));

	ut_a(name != NULL);

	/* The table name is prefixed with the database name and a '/'.
	Certain table names starting with 'innodb_' have their special
	meaning regardless of the database name.  Thus, we need to
	ignore the database name prefix in the comparisons. */
	tablename_minus_db = strchr(name, '/');

	if (tablename_minus_db) {
		tablename_minus_db++;
	} else {
		/* Ancillary FTS tables don't have '/' characters. */
		tablename_minus_db = name;
	}

	namelen = strlen(tablename_minus_db) + 1;

	if (namelen == sizeof S_innodb_monitor
	    && !memcmp(tablename_minus_db, S_innodb_monitor,
		       sizeof S_innodb_monitor)) {

		/* Table name equals "innodb_monitor":
		stop monitor prints */

		srv_print_innodb_monitor = FALSE;
		srv_print_innodb_lock_monitor = FALSE;
	} else if (namelen == sizeof S_innodb_lock_monitor
		   && !memcmp(tablename_minus_db, S_innodb_lock_monitor,
			      sizeof S_innodb_lock_monitor)) {
		srv_print_innodb_monitor = FALSE;
		srv_print_innodb_lock_monitor = FALSE;
	} else if (namelen == sizeof S_innodb_tablespace_monitor
		   && !memcmp(tablename_minus_db, S_innodb_tablespace_monitor,
			      sizeof S_innodb_tablespace_monitor)) {

		srv_print_innodb_tablespace_monitor = FALSE;
	} else if (namelen == sizeof S_innodb_table_monitor
		   && !memcmp(tablename_minus_db, S_innodb_table_monitor,
			      sizeof S_innodb_table_monitor)) {

		srv_print_innodb_table_monitor = FALSE;
	}

	/* Serialize data dictionary operations with dictionary mutex:
	no deadlocks can occur then in these operations */

	trx->op_info = "dropping table";

	/* This function is called recursively via fts_drop_tables(). */
	if (trx->state == TRX_STATE_NOT_STARTED) {
		trx_start_for_ddl(trx, TRX_DICT_OP_TABLE);
	}

	if (trx->dict_operation_lock_mode != RW_X_LATCH) {
		/* Prevent foreign key checks etc. while we are dropping the
		table */

		row_mysql_lock_data_dictionary(trx);

		locked_dictionary = true;
		nonatomic = true;
	}

	ut_ad(mutex_own(&(dict_sys->mutex)));
#ifdef UNIV_SYNC_DEBUG
	ut_ad(rw_lock_own(&dict_operation_lock, RW_LOCK_EX));
#endif /* UNIV_SYNC_DEBUG */

	table = dict_table_open_on_name(
		name, TRUE, FALSE,
		static_cast<dict_err_ignore_t>(
			DICT_ERR_IGNORE_INDEX_ROOT | DICT_ERR_IGNORE_CORRUPT));

	if (!table) {
		err = DB_TABLE_NOT_FOUND;
		ut_print_timestamp(stderr);

		fputs("  InnoDB: Error: table ", stderr);
		ut_print_name(stderr, trx, TRUE, name);
		fputs(" does not exist in the InnoDB internal\n"
		      "InnoDB: data dictionary though MySQL is"
		      " trying to drop it.\n"
		      "InnoDB: Have you copied the .frm file"
		      " of the table to the\n"
		      "InnoDB: MySQL database directory"
		      " from another database?\n"
		      "InnoDB: You can look for further help from\n"
		      "InnoDB: " REFMAN "innodb-troubleshooting.html\n",
		      stderr);
		goto funct_exit;
	}

	/* If table is encrypted and table page encryption failed
	return error. */
	if (table->is_encrypted) {

		if (table->can_be_evicted) {
			dict_table_move_from_lru_to_non_lru(table);
		}

		dict_table_close(table, TRUE, FALSE);
		err = DB_DECRYPTION_FAILED;
		goto funct_exit;
	}

	/* Turn on this drop bit before we could release the dictionary
	latch */
	table->to_be_dropped = true;

	if (nonatomic) {
		/* This trx did not acquire any locks on dictionary
		table records yet. Thus it is safe to release and
		reacquire the data dictionary latches. */
		if (table->fts) {
			ut_ad(!table->fts->add_wq);
			ut_ad(lock_trx_has_sys_table_locks(trx) == 0);

			row_mysql_unlock_data_dictionary(trx);
			fts_optimize_remove_table(table);
			row_mysql_lock_data_dictionary(trx);
		}

		/* Do not bother to deal with persistent stats for temp
		tables since we know temp tables do not use persistent
		stats. */
		if (!dict_table_is_temporary(table)) {
			dict_stats_wait_bg_to_stop_using_table(
				table, trx);
		}
	}

	/* make sure background stats thread is not running on the table */
	ut_ad(!(table->stats_bg_flag & BG_STAT_IN_PROGRESS));

	/* Delete the link file if used. */
	if (DICT_TF_HAS_DATA_DIR(table->flags)) {
		fil_delete_link_file(name);
	}

	if (!dict_table_is_temporary(table)) {

		dict_stats_recalc_pool_del(table);
		dict_stats_defrag_pool_del(table, NULL);
		btr_defragment_remove_table(table);

		/* Remove stats for this table and all of its indexes from the
		persistent storage if it exists and if there are stats for this
		table in there. This function creates its own trx and commits
		it. */
		char	errstr[1024];
		err = dict_stats_drop_table(name, errstr, sizeof(errstr));

		if (err != DB_SUCCESS) {
			ib_logf(IB_LOG_LEVEL_WARN, "%s", errstr);
		}
	}

	/* Move the table the the non-LRU list so that it isn't
	considered for eviction. */

	if (table->can_be_evicted) {
		dict_table_move_from_lru_to_non_lru(table);
	}

	dict_table_close(table, TRUE, FALSE);

	/* Check if the table is referenced by foreign key constraints from
	some other table (not the table itself) */

	if (!srv_read_only_mode && trx->check_foreigns) {

		for (dict_foreign_set::iterator it
			= table->referenced_set.begin();
		     it != table->referenced_set.end();
		     ++it) {

			foreign = *it;

			const bool	ref_ok = drop_db
				&& dict_tables_have_same_db(
					name,
					foreign->foreign_table_name_lookup);

			/* We should allow dropping a referenced table if creating
			that referenced table has failed for some reason. For example
			if referenced table is created but it column types that are
			referenced do not match. */
			if (foreign->foreign_table != table &&
			    !create_failed && !ref_ok) {

				FILE*	ef	= dict_foreign_err_file;

				/* We only allow dropping a referenced table
				if FOREIGN_KEY_CHECKS is set to 0 */

				err = DB_CANNOT_DROP_CONSTRAINT;

				mutex_enter(&dict_foreign_err_mutex);
				rewind(ef);
				ut_print_timestamp(ef);

				fputs("  Cannot drop table ", ef);
				ut_print_name(ef, trx, TRUE, name);
				fputs("\n"
				      "because it is referenced by ", ef);
				ut_print_name(ef, trx, TRUE,
					      foreign->foreign_table_name);
				putc('\n', ef);
				mutex_exit(&dict_foreign_err_mutex);

				goto funct_exit;
			}
		}
	}


	DBUG_EXECUTE_IF("row_drop_table_add_to_background",
		row_add_table_to_background_drop_list(table->name);
		err = DB_SUCCESS;
		goto funct_exit;
	);

	/* TODO: could we replace the counter n_foreign_key_checks_running
	with lock checks on the table? Acquire here an exclusive lock on the
	table, and rewrite lock0lock.cc and the lock wait in srv0srv.cc so that
	they can cope with the table having been dropped here? Foreign key
	checks take an IS or IX lock on the table. */

	if (table->n_foreign_key_checks_running > 0) {

		const char*	save_tablename = table->name;
		ibool		added;

		added = row_add_table_to_background_drop_list(save_tablename);

		if (added) {
			ut_print_timestamp(stderr);
			fputs("  InnoDB: You are trying to drop table ",
			      stderr);
			ut_print_name(stderr, trx, TRUE, save_tablename);
			fputs("\n"
			      "InnoDB: though there is a"
			      " foreign key check running on it.\n"
			      "InnoDB: Adding the table to"
			      " the background drop queue.\n",
			      stderr);

			/* We return DB_SUCCESS to MySQL though the drop will
			happen lazily later */

			err = DB_SUCCESS;
		} else {
			/* The table is already in the background drop list */
			err = DB_ERROR;
		}

		goto funct_exit;
	}

	/* Remove all locks that are on the table or its records, if there
	are no refernces to the table but it has record locks, we release
	the record locks unconditionally. One use case is:

		CREATE TABLE t2 (PRIMARY KEY (a)) SELECT * FROM t1;

	If after the user transaction has done the SELECT and there is a
	problem in completing the CREATE TABLE operation, MySQL will drop
	the table. InnoDB will create a new background transaction to do the
	actual drop, the trx instance that is passed to this function. To
	preserve existing behaviour we remove the locks but ideally we
	shouldn't have to. There should never be record locks on a table
	that is going to be dropped. */

	/* Wait on background threads to stop using table */
	fil_wait_crypt_bg_threads(table);

	if (table->n_ref_count == 0) {
		lock_remove_all_on_table(table, TRUE);
		ut_a(table->n_rec_locks == 0);
	} else if (table->n_ref_count > 0 || table->n_rec_locks > 0) {
		ibool	added;

		added = row_add_table_to_background_drop_list(table->name);

		if (added) {
			ut_print_timestamp(stderr);
			fputs("  InnoDB: Warning: MySQL is"
			      " trying to drop table ", stderr);
			ut_print_name(stderr, trx, TRUE, table->name);
			fputs("\n"
			      "InnoDB: though there are still"
			      " open handles to it.\n"
			      "InnoDB: Adding the table to the"
			      " background drop queue.\n",
			      stderr);

			/* We return DB_SUCCESS to MySQL though the drop will
			happen lazily later */
			err = DB_SUCCESS;
		} else {
			/* The table is already in the background drop list */
			err = DB_ERROR;
		}

		goto funct_exit;
	}

	/* The "to_be_dropped" marks table that is to be dropped, but
	has not been dropped, instead, was put in the background drop
	list due to being used by concurrent DML operations. Clear it
	here since there are no longer any concurrent activities on it,
	and it is free to be dropped */
	table->to_be_dropped = false;

	/* If we get this far then the table to be dropped must not have
	any table or record locks on it. */

	ut_a(!lock_table_has_locks(table));

	switch (trx_get_dict_operation(trx)) {
	case TRX_DICT_OP_NONE:
		trx_set_dict_operation(trx, TRX_DICT_OP_TABLE);
		trx->table_id = table->id;
	case TRX_DICT_OP_TABLE:
		break;
	case TRX_DICT_OP_INDEX:
		/* If the transaction was previously flagged as
		TRX_DICT_OP_INDEX, we should be dropping auxiliary
		tables for full-text indexes. */
		ut_ad(strstr(table->name, "/FTS_") != NULL);
	}

	/* Mark all indexes unavailable in the data dictionary cache
	before starting to drop the table. */

	unsigned*	page_no;
	unsigned*	page_nos;
	heap = mem_heap_create(
		200 + UT_LIST_GET_LEN(table->indexes) * sizeof *page_nos);
	tablename = mem_heap_strdup(heap, name);

	page_no = page_nos = static_cast<unsigned*>(
		mem_heap_alloc(
			heap,
			UT_LIST_GET_LEN(table->indexes) * sizeof *page_no));

	for (dict_index_t* index = dict_table_get_first_index(table);
	     index != NULL;
	     index = dict_table_get_next_index(index)) {
		rw_lock_x_lock(dict_index_get_lock(index));
		/* Save the page numbers so that we can restore them
		if the operation fails. */
		*page_no++ = index->page;
		/* Mark the index unusable. */
		index->page = FIL_NULL;
		rw_lock_x_unlock(dict_index_get_lock(index));
	}

	/* If table has not yet have crypt_data, try to read it to
	make freeing the table easier. */
	if (!table->crypt_data) {
		table->crypt_data = fil_space_get_crypt_data(table->space);
	}

	/* We use the private SQL parser of Innobase to generate the
	query graphs needed in deleting the dictionary data from system
	tables in Innobase. Deleting a row from SYS_INDEXES table also
	frees the file segments of the B-tree associated with the index. */

	info = pars_info_create();

	pars_info_add_str_literal(info, "table_name", name);

	err = que_eval_sql(info,
			   "PROCEDURE DROP_TABLE_PROC () IS\n"
			   "sys_foreign_id CHAR;\n"
			   "table_id CHAR;\n"
			   "index_id CHAR;\n"
			   "foreign_id CHAR;\n"
			   "space_id INT;\n"
			   "found INT;\n"

			   "DECLARE CURSOR cur_fk IS\n"
			   "SELECT ID FROM SYS_FOREIGN\n"
			   "WHERE FOR_NAME = :table_name\n"
			   "AND TO_BINARY(FOR_NAME)\n"
			   "  = TO_BINARY(:table_name)\n"
			   "LOCK IN SHARE MODE;\n"

			   "DECLARE CURSOR cur_idx IS\n"
			   "SELECT ID FROM SYS_INDEXES\n"
			   "WHERE TABLE_ID = table_id\n"
			   "LOCK IN SHARE MODE;\n"

			   "BEGIN\n"
			   "SELECT ID INTO table_id\n"
			   "FROM SYS_TABLES\n"
			   "WHERE NAME = :table_name\n"
			   "LOCK IN SHARE MODE;\n"
			   "IF (SQL % NOTFOUND) THEN\n"
			   "       RETURN;\n"
			   "END IF;\n"
			   "SELECT SPACE INTO space_id\n"
			   "FROM SYS_TABLES\n"
			   "WHERE NAME = :table_name;\n"
			   "IF (SQL % NOTFOUND) THEN\n"
			   "       RETURN;\n"
			   "END IF;\n"
			   "found := 1;\n"
			   "SELECT ID INTO sys_foreign_id\n"
			   "FROM SYS_TABLES\n"
			   "WHERE NAME = 'SYS_FOREIGN'\n"
			   "LOCK IN SHARE MODE;\n"
			   "IF (SQL % NOTFOUND) THEN\n"
			   "       found := 0;\n"
			   "END IF;\n"
			   "IF (:table_name = 'SYS_FOREIGN') THEN\n"
			   "       found := 0;\n"
			   "END IF;\n"
			   "IF (:table_name = 'SYS_FOREIGN_COLS') THEN\n"
			   "       found := 0;\n"
			   "END IF;\n"
			   "OPEN cur_fk;\n"
			   "WHILE found = 1 LOOP\n"
			   "       FETCH cur_fk INTO foreign_id;\n"
			   "       IF (SQL % NOTFOUND) THEN\n"
			   "               found := 0;\n"
			   "       ELSE\n"
			   "               DELETE FROM SYS_FOREIGN_COLS\n"
			   "               WHERE ID = foreign_id;\n"
			   "               DELETE FROM SYS_FOREIGN\n"
			   "               WHERE ID = foreign_id;\n"
			   "       END IF;\n"
			   "END LOOP;\n"
			   "CLOSE cur_fk;\n"
			   "found := 1;\n"
			   "OPEN cur_idx;\n"
			   "WHILE found = 1 LOOP\n"
			   "       FETCH cur_idx INTO index_id;\n"
			   "       IF (SQL % NOTFOUND) THEN\n"
			   "               found := 0;\n"
			   "       ELSE\n"
			   "               DELETE FROM SYS_FIELDS\n"
			   "               WHERE INDEX_ID = index_id;\n"
			   "               DELETE FROM SYS_INDEXES\n"
			   "               WHERE ID = index_id\n"
			   "               AND TABLE_ID = table_id;\n"
			   "       END IF;\n"
			   "END LOOP;\n"
			   "CLOSE cur_idx;\n"
			   "DELETE FROM SYS_TABLESPACES\n"
			   "WHERE SPACE = space_id;\n"
			   "DELETE FROM SYS_DATAFILES\n"
			   "WHERE SPACE = space_id;\n"
			   "DELETE FROM SYS_COLUMNS\n"
			   "WHERE TABLE_ID = table_id;\n"
			   "DELETE FROM SYS_TABLES\n"
			   "WHERE NAME = :table_name;\n"
			   "END;\n"
			   , FALSE, trx);

	switch (err) {
		ibool	is_temp;
		ulint	table_flags;

	case DB_SUCCESS:
		/* Clone the name, in case it has been allocated
		from table->heap, which will be freed by
		dict_table_remove_from_cache(table) below. */
		space_id = table->space;
		ibd_file_missing = table->ibd_file_missing;

		table_flags = table->flags;
		is_temp = DICT_TF2_FLAG_IS_SET(table, DICT_TF2_TEMPORARY);

		/* If there is a temp path then the temp flag is set.
		However, during recovery or reloading the table object
		after eviction from data dictionary cache, we might
		have a temp flag but not know the temp path */
		ut_a(table->dir_path_of_temp_table == NULL || is_temp);
		if (dict_table_is_discarded(table)
		    || table->ibd_file_missing) {
			/* Do not attempt to drop known-to-be-missing
			tablespaces. */
			space_id = 0;
		}

		/* We do not allow temporary tables with a remote path. */
		ut_a(!(is_temp && DICT_TF_HAS_DATA_DIR(table_flags)));

		if (space_id && DICT_TF_HAS_DATA_DIR(table_flags)) {
			dict_get_and_save_data_dir_path(table, true);
			ut_a(table->data_dir_path);

			filepath = os_file_make_remote_pathname(
				table->data_dir_path, table->name, "ibd");
		} else if (table->dir_path_of_temp_table) {
			filepath = fil_make_ibd_name(
				table->dir_path_of_temp_table, true);
		} else {
			filepath = fil_make_ibd_name(tablename, false);
		}

		if (dict_table_has_fts_index(table)
		    || DICT_TF2_FLAG_IS_SET(table, DICT_TF2_FTS_HAS_DOC_ID)) {
			ut_ad(table->n_ref_count == 0);
			ut_ad(trx->state != TRX_STATE_NOT_STARTED);
			err = fts_drop_tables(trx, table);

			if (err != DB_SUCCESS) {
				ut_print_timestamp(stderr);
				fprintf(stderr," InnoDB: Error: (%s) not "
					"able to remove ancillary FTS tables "
					"for table ", ut_strerr(err));
				ut_print_name(stderr, trx, TRUE, tablename);
				fputs("\n", stderr);

				goto funct_exit;
			}
		}

		/* The table->fts flag can be set on the table for which
		the cluster index is being rebuilt. Such table might not have
		DICT_TF2_FTS flag set. So keep this out of above
		dict_table_has_fts_index condition */
		if (table->fts) {
			/* Need to set TABLE_DICT_LOCKED bit, since
			fts_que_graph_free_check_lock would try to acquire
			dict mutex lock */
			table->fts->fts_status |= TABLE_DICT_LOCKED;

			fts_free(table);
		}

		dict_table_remove_from_cache(table);

		if (dict_load_table(tablename, TRUE,
				    DICT_ERR_IGNORE_NONE) != NULL) {
			ut_print_timestamp(stderr);
			fputs("  InnoDB: Error: not able to remove table ",
			      stderr);
			ut_print_name(stderr, trx, TRUE, tablename);
			fputs(" from the dictionary cache!\n", stderr);
			err = DB_ERROR;
		}

		/* Do not drop possible .ibd tablespace if something went
		wrong: we do not want to delete valuable data of the user */

		/* Don't spam the log if we can't find the tablespace of
		a temp table or if the tablesace has been discarded. */
		print_msg = !(is_temp || ibd_file_missing);

		if (err == DB_SUCCESS && space_id > TRX_SYS_SPACE) {
			if (!is_temp
			    && !fil_space_for_table_exists_in_mem(
<<<<<<< HEAD
					space_id, tablename, FALSE,
					print_msg, IS_XTRABACKUP()?print_msg:0, false, NULL, 0)) {
=======
					space_id, tablename,
					print_msg, false, NULL, 0,
					table_flags)) {
>>>>>>> 32170caf
				/* This might happen if we are dropping a
				discarded tablespace */
				err = DB_SUCCESS;

				if (print_msg) {
					char msg_tablename[MAX_FULL_NAME_LEN + 1];

					innobase_format_name(
						msg_tablename, sizeof(tablename),
						tablename, FALSE);

					ib_logf(IB_LOG_LEVEL_INFO,
						"Removed the table %s from "
						"InnoDB's data dictionary",
						msg_tablename);
				}

				/* Force a delete of any discarded
				or temporary files. */

				fil_delete_file(filepath);

			} else if (fil_delete_tablespace(
					space_id,
					BUF_REMOVE_FLUSH_NO_WRITE)
				   != DB_SUCCESS) {
				fprintf(stderr,
					"InnoDB: We removed now the InnoDB"
					" internal data dictionary entry\n"
					"InnoDB: of table ");
				ut_print_name(stderr, trx, TRUE, tablename);
				fprintf(stderr, ".\n");

				ut_print_timestamp(stderr);
				fprintf(stderr,
					"  InnoDB: Error: not able to"
					" delete tablespace %lu of table ",
					(ulong) space_id);
				ut_print_name(stderr, trx, TRUE, tablename);
				fputs("!\n", stderr);
				err = DB_ERROR;
			}
		}

		break;

	case DB_OUT_OF_FILE_SPACE:
		err = DB_MUST_GET_MORE_FILE_SPACE;

		trx->error_state = err;
		row_mysql_handle_errors(&err, trx, NULL, NULL);

		/* raise error */
		ut_error;
		break;

	case DB_TOO_MANY_CONCURRENT_TRXS:
		/* Cannot even find a free slot for the
		the undo log. We can directly exit here
		and return the DB_TOO_MANY_CONCURRENT_TRXS
		error. */

	default:
		/* This is some error we do not expect. Print
		the error number and rollback transaction */
		ut_print_timestamp(stderr);

		fprintf(stderr, "InnoDB: unknown error code %lu"
			" while dropping table:", (ulong) err);
		ut_print_name(stderr, trx, TRUE, tablename);
		fprintf(stderr, ".\n");

		trx->error_state = DB_SUCCESS;
		trx_rollback_to_savepoint(trx, NULL);
		trx->error_state = DB_SUCCESS;

		/* Mark all indexes available in the data dictionary
		cache again. */

		page_no = page_nos;

		for (dict_index_t* index = dict_table_get_first_index(table);
		     index != NULL;
		     index = dict_table_get_next_index(index)) {
			rw_lock_x_lock(dict_index_get_lock(index));
			ut_a(index->page == FIL_NULL);
			index->page = *page_no++;
			rw_lock_x_unlock(dict_index_get_lock(index));
		}
	}

funct_exit:
	if (heap) {
		mem_heap_free(heap);
	}
	if (filepath) {
		mem_free(filepath);
	}

	if (locked_dictionary) {
		trx_commit_for_mysql(trx);

		row_mysql_unlock_data_dictionary(trx);
	}

	trx->op_info = "";

	srv_wake_master_thread();

	DBUG_RETURN(err);
}

/*********************************************************************//**
Drop all temporary tables during crash recovery. */
UNIV_INTERN
void
row_mysql_drop_temp_tables(void)
/*============================*/
{
	trx_t*		trx;
	btr_pcur_t	pcur;
	mtr_t		mtr;
	mem_heap_t*	heap;

	trx = trx_allocate_for_background();
	trx->op_info = "dropping temporary tables";
	row_mysql_lock_data_dictionary(trx);

	heap = mem_heap_create(200);

	mtr_start(&mtr);

	btr_pcur_open_at_index_side(
		true,
		dict_table_get_first_index(dict_sys->sys_tables),
		BTR_SEARCH_LEAF, &pcur, true, 0, &mtr);

	for (;;) {
		const rec_t*	rec;
		const byte*	field;
		ulint		len;
		const char*	table_name;
		dict_table_t*	table;

		btr_pcur_move_to_next_user_rec(&pcur, &mtr);

		if (!btr_pcur_is_on_user_rec(&pcur)) {
			break;
		}

		/* The high order bit of N_COLS is set unless
		ROW_FORMAT=REDUNDANT. */
		rec = btr_pcur_get_rec(&pcur);
		field = rec_get_nth_field_old(
			rec, DICT_FLD__SYS_TABLES__NAME, &len);
		field = rec_get_nth_field_old(
			rec, DICT_FLD__SYS_TABLES__N_COLS, &len);
		if (len != 4
		    || !(mach_read_from_4(field) & DICT_N_COLS_COMPACT)) {
			continue;
		}

		/* Older versions of InnoDB, which only supported tables
		in ROW_FORMAT=REDUNDANT could write garbage to
		SYS_TABLES.MIX_LEN, where we now store the is_temp flag.
		Above, we assumed is_temp=0 if ROW_FORMAT=REDUNDANT. */
		field = rec_get_nth_field_old(
			rec, DICT_FLD__SYS_TABLES__MIX_LEN, &len);
		if (len != 4
		    || !(mach_read_from_4(field) & DICT_TF2_TEMPORARY)) {
			continue;
		}

		/* This is a temporary table. */
		field = rec_get_nth_field_old(
			rec, DICT_FLD__SYS_TABLES__NAME, &len);
		if (len == UNIV_SQL_NULL || len == 0) {
			/* Corrupted SYS_TABLES.NAME */
			continue;
		}

		table_name = mem_heap_strdupl(heap, (const char*) field, len);

		btr_pcur_store_position(&pcur, &mtr);
		btr_pcur_commit_specify_mtr(&pcur, &mtr);

		table = dict_table_get_low(table_name);

		if (table) {
			row_drop_table_for_mysql(table_name, trx, FALSE, FALSE);
			trx_commit_for_mysql(trx);
		}

		mtr_start(&mtr);
		btr_pcur_restore_position(BTR_SEARCH_LEAF,
					  &pcur, &mtr);
	}

	btr_pcur_close(&pcur);
	mtr_commit(&mtr);
	mem_heap_free(heap);
	row_mysql_unlock_data_dictionary(trx);
	trx_free_for_background(trx);
}

/*******************************************************************//**
Drop all foreign keys in a database, see Bug#18942.
Called at the end of row_drop_database_for_mysql().
@return	error code or DB_SUCCESS */
static MY_ATTRIBUTE((nonnull, warn_unused_result))
dberr_t
drop_all_foreign_keys_in_db(
/*========================*/
	const char*	name,	/*!< in: database name which ends to '/' */
	trx_t*		trx)	/*!< in: transaction handle */
{
	pars_info_t*	pinfo;
	dberr_t		err;

	ut_a(name[strlen(name) - 1] == '/');

	pinfo = pars_info_create();

	pars_info_add_str_literal(pinfo, "dbname", name);

/** true if for_name is not prefixed with dbname */
#define TABLE_NOT_IN_THIS_DB \
"SUBSTR(for_name, 0, LENGTH(:dbname)) <> :dbname"

	err = que_eval_sql(pinfo,
			   "PROCEDURE DROP_ALL_FOREIGN_KEYS_PROC () IS\n"
			   "foreign_id CHAR;\n"
			   "for_name CHAR;\n"
			   "found INT;\n"
			   "DECLARE CURSOR cur IS\n"
			   "SELECT ID, FOR_NAME FROM SYS_FOREIGN\n"
			   "WHERE FOR_NAME >= :dbname\n"
			   "LOCK IN SHARE MODE\n"
			   "ORDER BY FOR_NAME;\n"
			   "BEGIN\n"
			   "found := 1;\n"
			   "OPEN cur;\n"
			   "WHILE found = 1 LOOP\n"
			   "        FETCH cur INTO foreign_id, for_name;\n"
			   "        IF (SQL % NOTFOUND) THEN\n"
			   "                found := 0;\n"
			   "        ELSIF (" TABLE_NOT_IN_THIS_DB ") THEN\n"
			   "                found := 0;\n"
			   "        ELSIF (1=1) THEN\n"
			   "                DELETE FROM SYS_FOREIGN_COLS\n"
			   "                WHERE ID = foreign_id;\n"
			   "                DELETE FROM SYS_FOREIGN\n"
			   "                WHERE ID = foreign_id;\n"
			   "        END IF;\n"
			   "END LOOP;\n"
			   "CLOSE cur;\n"
			   "COMMIT WORK;\n"
			   "END;\n",
			   FALSE, /* do not reserve dict mutex,
				  we are already holding it */
			   trx);

	return(err);
}

/*********************************************************************//**
Drops a database for MySQL.
@return	error code or DB_SUCCESS */
UNIV_INTERN
dberr_t
row_drop_database_for_mysql(
/*========================*/
	const char*	name,	/*!< in: database name which ends to '/' */
	trx_t*		trx)	/*!< in: transaction handle */
{
	dict_table_t*	table;
	char*		table_name;
	dberr_t		err	= DB_SUCCESS;
	ulint		namelen	= strlen(name);

	ut_a(name != NULL);
	ut_a(name[namelen - 1] == '/');

	trx->op_info = "dropping database";

	trx_set_dict_operation(trx, TRX_DICT_OP_TABLE);

	trx_start_if_not_started_xa(trx);
loop:
	row_mysql_lock_data_dictionary(trx);

	while ((table_name = dict_get_first_table_name_in_db(name))) {
		/* Drop parent table if it is a fts aux table, to
		avoid accessing dropped fts aux tables in information
		scheam when parent table still exists.
		Note: Drop parent table will drop fts aux tables. */
		char*	parent_table_name;
		parent_table_name = fts_get_parent_table_name(
				table_name, strlen(table_name));

		if (parent_table_name != NULL) {
			mem_free(table_name);
			table_name = parent_table_name;
		}

		ut_a(memcmp(table_name, name, namelen) == 0);

		table = dict_table_open_on_name(
			table_name, TRUE, FALSE, static_cast<dict_err_ignore_t>(
				DICT_ERR_IGNORE_INDEX_ROOT
				| DICT_ERR_IGNORE_CORRUPT));

		if (!table) {
			ib_logf(IB_LOG_LEVEL_ERROR,
				"Cannot load table %s from InnoDB internal "
				"data dictionary during drop database",
				table_name);
			mem_free(table_name);
			err = DB_TABLE_NOT_FOUND;
			break;

		}

		if (!row_is_mysql_tmp_table_name(table->name)) {
			/* There could be orphan temp tables left from
			interrupted alter table. Leave them, and handle
			the rest.*/
			if (table->can_be_evicted) {
				ib_logf(IB_LOG_LEVEL_WARN,
					"Orphan table encountered during "
					"DROP DATABASE. This is possible if "
					"'%s.frm' was lost.", table->name);
			}

			if (table->ibd_file_missing) {
				ib_logf(IB_LOG_LEVEL_WARN,
					"Missing %s.ibd file for table %s.",
					table->name, table->name);
			}
		}

		dict_table_close(table, TRUE, FALSE);

		/* The dict_table_t object must not be accessed before
		dict_table_open() or after dict_table_close(). But this is OK
		if we are holding, the dict_sys->mutex. */
		ut_ad(mutex_own(&dict_sys->mutex));

		/* Wait until MySQL does not have any queries running on
		the table */

		if (table->n_ref_count > 0) {
			row_mysql_unlock_data_dictionary(trx);

			ut_print_timestamp(stderr);
			fputs("  InnoDB: Warning: MySQL is trying to"
			      " drop database ", stderr);
			ut_print_name(stderr, trx, TRUE, name);
			fputs("\n"
			      "InnoDB: though there are still"
			      " open handles to table ", stderr);
			ut_print_name(stderr, trx, TRUE, table_name);
			fputs(".\n", stderr);

			os_thread_sleep(1000000);

			mem_free(table_name);

			goto loop;
		}

		err = row_drop_table_for_mysql(table_name, trx, TRUE, FALSE);
		trx_commit_for_mysql(trx);

		if (err != DB_SUCCESS) {
			fputs("InnoDB: DROP DATABASE ", stderr);
			ut_print_name(stderr, trx, TRUE, name);
			fprintf(stderr, " failed with error (%s) for table ",
				ut_strerr(err));
			ut_print_name(stderr, trx, TRUE, table_name);
			putc('\n', stderr);
			mem_free(table_name);
			break;
		}

		mem_free(table_name);
	}

	if (err == DB_SUCCESS) {
		/* after dropping all tables try to drop all leftover
		foreign keys in case orphaned ones exist */
		err = drop_all_foreign_keys_in_db(name, trx);

		if (err != DB_SUCCESS) {
			fputs("InnoDB: DROP DATABASE ", stderr);
			ut_print_name(stderr, trx, TRUE, name);
			fprintf(stderr, " failed with error %d while "
				"dropping all foreign keys", err);
		}
	}

	trx_commit_for_mysql(trx);

	row_mysql_unlock_data_dictionary(trx);

	trx->op_info = "";

	return(err);
}

/*********************************************************************//**
Checks if a table name contains the string "/#sql" which denotes temporary
tables in MySQL.
@return	true if temporary table */
UNIV_INTERN MY_ATTRIBUTE((warn_unused_result))
bool
row_is_mysql_tmp_table_name(
/*========================*/
	const char*	name)	/*!< in: table name in the form
				'database/tablename' */
{
	return(strstr(name, "/#sql") != NULL);
	/* return(strstr(name, "/@0023sql") != NULL); */
}

/****************************************************************//**
Delete a single constraint.
@return	error code or DB_SUCCESS */
static MY_ATTRIBUTE((nonnull, warn_unused_result))
dberr_t
row_delete_constraint_low(
/*======================*/
	const char*	id,		/*!< in: constraint id */
	trx_t*		trx)		/*!< in: transaction handle */
{
	pars_info_t*	info = pars_info_create();

	pars_info_add_str_literal(info, "id", id);

	return(que_eval_sql(info,
			    "PROCEDURE DELETE_CONSTRAINT () IS\n"
			    "BEGIN\n"
			    "DELETE FROM SYS_FOREIGN_COLS WHERE ID = :id;\n"
			    "DELETE FROM SYS_FOREIGN WHERE ID = :id;\n"
			    "END;\n"
			    , FALSE, trx));
}

/****************************************************************//**
Delete a single constraint.
@return	error code or DB_SUCCESS */
static MY_ATTRIBUTE((nonnull, warn_unused_result))
dberr_t
row_delete_constraint(
/*==================*/
	const char*	id,		/*!< in: constraint id */
	const char*	database_name,	/*!< in: database name, with the
					trailing '/' */
	mem_heap_t*	heap,		/*!< in: memory heap */
	trx_t*		trx)		/*!< in: transaction handle */
{
	dberr_t	err;

	/* New format constraints have ids <databasename>/<constraintname>. */
	err = row_delete_constraint_low(
		mem_heap_strcat(heap, database_name, id), trx);

	if ((err == DB_SUCCESS) && !strchr(id, '/')) {
		/* Old format < 4.0.18 constraints have constraint ids
		NUMBER_NUMBER. We only try deleting them if the
		constraint name does not contain a '/' character, otherwise
		deleting a new format constraint named 'foo/bar' from
		database 'baz' would remove constraint 'bar' from database
		'foo', if it existed. */

		err = row_delete_constraint_low(id, trx);
	}

	return(err);
}

/*********************************************************************//**
Renames a table for MySQL.
@return	error code or DB_SUCCESS */
UNIV_INTERN
dberr_t
row_rename_table_for_mysql(
/*=======================*/
	const char*	old_name,	/*!< in: old table name */
	const char*	new_name,	/*!< in: new table name */
	trx_t*		trx,		/*!< in/out: transaction */
	bool		commit)		/*!< in: whether to commit trx */
{
	dict_table_t*	table			= NULL;
	ibool		dict_locked		= FALSE;
	dberr_t		err			= DB_ERROR;
	mem_heap_t*	heap			= NULL;
	const char**	constraints_to_drop	= NULL;
	ulint		n_constraints_to_drop	= 0;
	ibool		old_is_tmp, new_is_tmp;
	pars_info_t*	info			= NULL;
	int		retry;
	bool		aux_fts_rename		= false;
	char*		is_part 		= NULL;

	ut_a(old_name != NULL);
	ut_a(new_name != NULL);
	ut_ad(trx->state == TRX_STATE_ACTIVE);

	if (srv_force_recovery) {
		fputs("InnoDB: innodb_force_recovery is on: we do not allow\n"
		      "InnoDB: database modifications by the user. Shut down\n"
		      "InnoDB: mysqld and edit my.cnf so that"
		      "InnoDB: innodb_force_... is removed.\n",
		      stderr);

		err = DB_READ_ONLY;
		goto funct_exit;

	} else if (row_mysql_is_system_table(new_name)) {

		fprintf(stderr,
			"InnoDB: Error: trying to create a MySQL"
			" system table %s of type InnoDB.\n"
			"InnoDB: MySQL system tables must be"
			" of the MyISAM type!\n",
			new_name);

		goto funct_exit;
	}

	trx->op_info = "renaming table";

	old_is_tmp = row_is_mysql_tmp_table_name(old_name);
	new_is_tmp = row_is_mysql_tmp_table_name(new_name);

	dict_locked = trx->dict_operation_lock_mode == RW_X_LATCH;

	table = dict_table_open_on_name(old_name, dict_locked, FALSE,
					DICT_ERR_IGNORE_NONE);

	/* We look for pattern #P# to see if the table is partitioned
	MySQL table. */
#ifdef __WIN__
	is_part = strstr((char *)old_name, (char *)"#p#");
#else
	is_part = strstr((char *)old_name, (char *)"#P#");
#endif /* __WIN__ */

	/* MySQL partition engine hard codes the file name
	separator as "#P#". The text case is fixed even if
	lower_case_table_names is set to 1 or 2. This is true
	for sub-partition names as well. InnoDB always
	normalises file names to lower case on Windows, this
	can potentially cause problems when copying/moving
	tables between platforms.

	1) If boot against an installation from Windows
	platform, then its partition table name could
	be all be in lower case in system tables. So we
	will need to check lower case name when load table.

	2) If  we boot an installation from other case
	sensitive platform in Windows, we might need to
	check the existence of table name without lowering
	case them in the system table. */
	if (!table &&
	    is_part &&
	    innobase_get_lower_case_table_names() == 1) {
		char par_case_name[MAX_FULL_NAME_LEN + 1];
#ifndef __WIN__
		/* Check for the table using lower
		case name, including the partition
		separator "P" */
		memcpy(par_case_name, old_name,
			strlen(old_name));
		par_case_name[strlen(old_name)] = 0;
		innobase_casedn_str(par_case_name);
#else
		/* On Windows platfrom, check
		whether there exists table name in
		system table whose name is
		not being normalized to lower case */
		normalize_table_name_low(
			par_case_name, old_name, FALSE);
#endif
		table = dict_table_open_on_name(par_case_name, dict_locked, FALSE,
					DICT_ERR_IGNORE_NONE);
	}

	if (!table) {
		err = DB_TABLE_NOT_FOUND;
		ut_print_timestamp(stderr);

		fputs("  InnoDB: Error: table ", stderr);
		ut_print_name(stderr, trx, TRUE, old_name);
		fputs(" does not exist in the InnoDB internal\n"
		      "InnoDB: data dictionary though MySQL is"
		      " trying to rename the table.\n"
		      "InnoDB: Have you copied the .frm file"
		      " of the table to the\n"
		      "InnoDB: MySQL database directory"
		      " from another database?\n"
		      "InnoDB: You can look for further help from\n"
		      "InnoDB: " REFMAN "innodb-troubleshooting.html\n",
		      stderr);
		goto funct_exit;

	} else if (table->ibd_file_missing
		   && !dict_table_is_discarded(table)) {

		err = DB_TABLE_NOT_FOUND;

		ib_logf(IB_LOG_LEVEL_ERROR,
			"Table %s does not have an .ibd file in the database "
			"directory. See " REFMAN "innodb-troubleshooting.html",
			old_name);

		goto funct_exit;

	} else if (new_is_tmp) {
		/* MySQL is doing an ALTER TABLE command and it renames the
		original table to a temporary table name. We want to preserve
		the original foreign key constraint definitions despite the
		name change. An exception is those constraints for which
		the ALTER TABLE contained DROP FOREIGN KEY <foreign key id>.*/

		heap = mem_heap_create(100);

		err = dict_foreign_parse_drop_constraints(
			heap, trx, table, &n_constraints_to_drop,
			&constraints_to_drop);

		if (err != DB_SUCCESS) {
			goto funct_exit;
		}
	}

	/* Is a foreign key check running on this table? */
	for (retry = 0; retry < 100
	     && table->n_foreign_key_checks_running > 0; ++retry) {
		row_mysql_unlock_data_dictionary(trx);
		os_thread_yield();
		row_mysql_lock_data_dictionary(trx);
	}

	if (table->n_foreign_key_checks_running > 0) {
		ut_print_timestamp(stderr);
		fputs(" InnoDB: Error: in ALTER TABLE ", stderr);
		ut_print_name(stderr, trx, TRUE, old_name);
		fprintf(stderr, "\n"
			"InnoDB: a FOREIGN KEY check is running.\n"
			"InnoDB: Cannot rename table.\n");
		err = DB_TABLE_IN_FK_CHECK;
		goto funct_exit;
	}

	/* We use the private SQL parser of Innobase to generate the query
	graphs needed in updating the dictionary data from system tables. */

	info = pars_info_create();

	pars_info_add_str_literal(info, "new_table_name", new_name);
	pars_info_add_str_literal(info, "old_table_name", old_name);

	err = que_eval_sql(info,
			   "PROCEDURE RENAME_TABLE () IS\n"
			   "BEGIN\n"
			   "UPDATE SYS_TABLES"
			   " SET NAME = :new_table_name\n"
			   " WHERE NAME = :old_table_name;\n"
			   "END;\n"
			   , FALSE, trx);

	/* SYS_TABLESPACES and SYS_DATAFILES track non-system tablespaces
	which have space IDs > 0. */
	if (err == DB_SUCCESS
	    && table->space != TRX_SYS_SPACE
	    && !table->ibd_file_missing) {
		/* Make a new pathname to update SYS_DATAFILES. */
		char*	new_path = row_make_new_pathname(table, new_name);

		info = pars_info_create();

		pars_info_add_str_literal(info, "new_table_name", new_name);
		pars_info_add_str_literal(info, "new_path_name", new_path);
		pars_info_add_int4_literal(info, "space_id", table->space);

		err = que_eval_sql(info,
				   "PROCEDURE RENAME_SPACE () IS\n"
				   "BEGIN\n"
				   "UPDATE SYS_TABLESPACES"
				   " SET NAME = :new_table_name\n"
				   " WHERE SPACE = :space_id;\n"
				   "UPDATE SYS_DATAFILES"
				   " SET PATH = :new_path_name\n"
				   " WHERE SPACE = :space_id;\n"
				   "END;\n"
				   , FALSE, trx);

		mem_free(new_path);
	}
	if (err != DB_SUCCESS) {
		goto end;
	}

	if (!new_is_tmp) {
		/* Rename all constraints. */
		char	new_table_name[MAX_TABLE_NAME_LEN] = "";
		char	old_table_utf8[MAX_TABLE_NAME_LEN] = "";
		uint	errors = 0;

		strncpy(old_table_utf8, old_name, MAX_TABLE_NAME_LEN);
		innobase_convert_to_system_charset(
			strchr(old_table_utf8, '/') + 1,
			strchr(old_name, '/') +1,
			MAX_TABLE_NAME_LEN, &errors);

		if (errors) {
			/* Table name could not be converted from charset
			my_charset_filename to UTF-8. This means that the
			table name is already in UTF-8 (#mysql#50). */
			strncpy(old_table_utf8, old_name, MAX_TABLE_NAME_LEN);
		}

		info = pars_info_create();

		pars_info_add_str_literal(info, "new_table_name", new_name);
		pars_info_add_str_literal(info, "old_table_name", old_name);
		pars_info_add_str_literal(info, "old_table_name_utf8",
					  old_table_utf8);

		strncpy(new_table_name, new_name, MAX_TABLE_NAME_LEN);
		innobase_convert_to_system_charset(
			strchr(new_table_name, '/') + 1,
			strchr(new_name, '/') +1,
			MAX_TABLE_NAME_LEN, &errors);

		if (errors) {
			/* Table name could not be converted from charset
			my_charset_filename to UTF-8. This means that the
			table name is already in UTF-8 (#mysql#50). */
			strncpy(new_table_name, new_name, MAX_TABLE_NAME_LEN);
		}

		pars_info_add_str_literal(info, "new_table_utf8", new_table_name);

		err = que_eval_sql(
			info,
			"PROCEDURE RENAME_CONSTRAINT_IDS () IS\n"
			"gen_constr_prefix CHAR;\n"
			"new_db_name CHAR;\n"
			"foreign_id CHAR;\n"
			"new_foreign_id CHAR;\n"
			"old_db_name_len INT;\n"
			"old_t_name_len INT;\n"
			"new_db_name_len INT;\n"
			"id_len INT;\n"
			"offset INT;\n"
			"found INT;\n"
			"BEGIN\n"
			"found := 1;\n"
			"old_db_name_len := INSTR(:old_table_name, '/')-1;\n"
			"new_db_name_len := INSTR(:new_table_name, '/')-1;\n"
			"new_db_name := SUBSTR(:new_table_name, 0,\n"
			"                      new_db_name_len);\n"
			"old_t_name_len := LENGTH(:old_table_name);\n"
			"gen_constr_prefix := CONCAT(:old_table_name_utf8,\n"
			"			     '_ibfk_');\n"
			"WHILE found = 1 LOOP\n"
			"       SELECT ID INTO foreign_id\n"
			"        FROM SYS_FOREIGN\n"
			"        WHERE FOR_NAME = :old_table_name\n"
			"         AND TO_BINARY(FOR_NAME)\n"
			"           = TO_BINARY(:old_table_name)\n"
			"         LOCK IN SHARE MODE;\n"
			"       IF (SQL % NOTFOUND) THEN\n"
			"        found := 0;\n"
			"       ELSE\n"
			"        UPDATE SYS_FOREIGN\n"
			"        SET FOR_NAME = :new_table_name\n"
			"         WHERE ID = foreign_id;\n"
			"        id_len := LENGTH(foreign_id);\n"
			"        IF (INSTR(foreign_id, '/') > 0) THEN\n"
			"               IF (INSTR(foreign_id,\n"
			"                         gen_constr_prefix) > 0)\n"
			"               THEN\n"
                        "                offset := INSTR(foreign_id, '_ibfk_') - 1;\n"
			"                new_foreign_id :=\n"
			"                CONCAT(:new_table_utf8,\n"
			"                SUBSTR(foreign_id, offset,\n"
			"                       id_len - offset));\n"
			"               ELSE\n"
			"                new_foreign_id :=\n"
			"                CONCAT(new_db_name,\n"
			"                SUBSTR(foreign_id,\n"
			"                       old_db_name_len,\n"
			"                       id_len - old_db_name_len));\n"
			"               END IF;\n"
			"               UPDATE SYS_FOREIGN\n"
			"                SET ID = new_foreign_id\n"
			"                WHERE ID = foreign_id;\n"
			"               UPDATE SYS_FOREIGN_COLS\n"
			"                SET ID = new_foreign_id\n"
			"                WHERE ID = foreign_id;\n"
			"        END IF;\n"
			"       END IF;\n"
			"END LOOP;\n"
			"UPDATE SYS_FOREIGN SET REF_NAME = :new_table_name\n"
			"WHERE REF_NAME = :old_table_name\n"
			"  AND TO_BINARY(REF_NAME)\n"
			"    = TO_BINARY(:old_table_name);\n"
			"END;\n"
			, FALSE, trx);

	} else if (n_constraints_to_drop > 0) {
		/* Drop some constraints of tmp tables. */

		ulint	db_name_len = dict_get_db_name_len(old_name) + 1;
		char*	db_name = mem_heap_strdupl(heap, old_name,
						   db_name_len);
		ulint	i;

		for (i = 0; i < n_constraints_to_drop; i++) {
			err = row_delete_constraint(constraints_to_drop[i],
						    db_name, heap, trx);

			if (err != DB_SUCCESS) {
				break;
			}
		}
	}

	if (dict_table_has_fts_index(table)
	    && !dict_tables_have_same_db(old_name, new_name)) {
		err = fts_rename_aux_tables(table, new_name, trx);
		if (err != DB_TABLE_NOT_FOUND) {
			aux_fts_rename = true;
		}
	}

end:
	if (err != DB_SUCCESS) {
		if (err == DB_DUPLICATE_KEY) {
			ut_print_timestamp(stderr);
			fputs("  InnoDB: Error; possible reasons:\n"
			      "InnoDB: 1) Table rename would cause"
			      " two FOREIGN KEY constraints\n"
			      "InnoDB: to have the same internal name"
			      " in case-insensitive comparison.\n"
			      "InnoDB: 2) table ", stderr);
			ut_print_name(stderr, trx, TRUE, new_name);
			fputs(" exists in the InnoDB internal data\n"
			      "InnoDB: dictionary though MySQL is"
			      " trying to rename table ", stderr);
			ut_print_name(stderr, trx, TRUE, old_name);
			fputs(" to it.\n"
			      "InnoDB: Have you deleted the .frm file"
			      " and not used DROP TABLE?\n"
			      "InnoDB: You can look for further help from\n"
			      "InnoDB: " REFMAN "innodb-troubleshooting.html\n"
			      "InnoDB: If table ", stderr);
			ut_print_name(stderr, trx, TRUE, new_name);
			fputs(" is a temporary table #sql..., then"
			      " it can be that\n"
			      "InnoDB: there are still queries running"
			      " on the table, and it will be\n"
			      "InnoDB: dropped automatically when"
			      " the queries end.\n"
			      "InnoDB: You can drop the orphaned table"
			      " inside InnoDB by\n"
			      "InnoDB: creating an InnoDB table with"
			      " the same name in another\n"
			      "InnoDB: database and copying the .frm file"
			      " to the current database.\n"
			      "InnoDB: Then MySQL thinks the table exists,"
			      " and DROP TABLE will\n"
			      "InnoDB: succeed.\n", stderr);
		}
		trx->error_state = DB_SUCCESS;
		trx_rollback_to_savepoint(trx, NULL);
		trx->error_state = DB_SUCCESS;
	} else {
		/* The following call will also rename the .ibd data file if
		the table is stored in a single-table tablespace */

		err = dict_table_rename_in_cache(
			table, new_name, !new_is_tmp);
		if (err != DB_SUCCESS) {
			trx->error_state = DB_SUCCESS;
			trx_rollback_to_savepoint(trx, NULL);
			trx->error_state = DB_SUCCESS;
			goto funct_exit;
		}

		/* We only want to switch off some of the type checking in
		an ALTER, not in a RENAME. */

		err = dict_load_foreigns(
			new_name, NULL,
			false, !old_is_tmp || trx->check_foreigns,
			DICT_ERR_IGNORE_NONE);

		if (err != DB_SUCCESS) {
			ut_print_timestamp(stderr);

			if (old_is_tmp) {
				fputs("  InnoDB: Error: in ALTER TABLE ",
				      stderr);
				ut_print_name(stderr, trx, TRUE, new_name);
				fputs("\n"
				      "InnoDB: has or is referenced"
				      " in foreign key constraints\n"
				      "InnoDB: which are not compatible"
				      " with the new table definition.\n",
				      stderr);
			} else {
				fputs("  InnoDB: Error: in RENAME TABLE"
				      " table ",
				      stderr);
				ut_print_name(stderr, trx, TRUE, new_name);
				fputs("\n"
				      "InnoDB: is referenced in"
				      " foreign key constraints\n"
				      "InnoDB: which are not compatible"
				      " with the new table definition.\n",
				      stderr);
			}

			ut_a(DB_SUCCESS == dict_table_rename_in_cache(
				table, old_name, FALSE));
			trx->error_state = DB_SUCCESS;
			trx_rollback_to_savepoint(trx, NULL);
			trx->error_state = DB_SUCCESS;
		}
	}

funct_exit:
	if (aux_fts_rename && err != DB_SUCCESS
	    && table != NULL && (table->space != 0)) {

		char*	orig_name = table->name;
		trx_t*	trx_bg = trx_allocate_for_background();

		/* If the first fts_rename fails, the trx would
		be rolled back and committed, we can't use it any more,
		so we have to start a new background trx here. */
		ut_a(trx_state_eq(trx_bg, TRX_STATE_NOT_STARTED));
		trx_bg->op_info = "Revert the failing rename "
				  "for fts aux tables";
		trx_bg->dict_operation_lock_mode = RW_X_LATCH;
		trx_start_for_ddl(trx_bg, TRX_DICT_OP_TABLE);

		/* If rename fails and table has its own tablespace,
		we need to call fts_rename_aux_tables again to
		revert the ibd file rename, which is not under the
		control of trx. Also notice the parent table name
		in cache is not changed yet. If the reverting fails,
		the ibd data may be left in the new database, which
		can be fixed only manually. */
		table->name = const_cast<char*>(new_name);
		fts_rename_aux_tables(table, old_name, trx_bg);
		table->name = orig_name;

		trx_bg->dict_operation_lock_mode = 0;
		trx_commit_for_mysql(trx_bg);
		trx_free_for_background(trx_bg);
	}

	if (table != NULL) {
		dict_table_close(table, dict_locked, FALSE);
	}

	if (commit) {
		trx_commit_for_mysql(trx);
	}

	if (UNIV_LIKELY_NULL(heap)) {
		mem_heap_free(heap);
	}

	trx->op_info = "";

	return(err);
}

/*********************************************************************//**
Checks that the index contains entries in an ascending order, unique
constraint is not broken, and calculates the number of index entries
in the read view of the current transaction.
@return	true if ok */
UNIV_INTERN
bool
row_check_index_for_mysql(
/*======================*/
	row_prebuilt_t*		prebuilt,	/*!< in: prebuilt struct
						in MySQL handle */
	const dict_index_t*	index,		/*!< in: index */
	ulint*			n_rows)		/*!< out: number of entries
						seen in the consistent read */
{
	dtuple_t*	prev_entry	= NULL;
	ulint		matched_fields;
	ulint		matched_bytes;
	byte*		buf;
	ulint		ret;
	rec_t*		rec;
	bool		is_ok		= true;
	int		cmp;
	ibool		contains_null;
	ulint		i;
	ulint		cnt;
	mem_heap_t*	heap		= NULL;
	ulint		n_ext;
	ulint		offsets_[REC_OFFS_NORMAL_SIZE];
	ulint*		offsets;
	rec_offs_init(offsets_);

	*n_rows = 0;

	if (dict_index_is_clust(index)) {
		/* The clustered index of a table is always available.
		During online ALTER TABLE that rebuilds the table, the
		clustered index in the old table will have
		index->online_log pointing to the new table. All
		indexes of the old table will remain valid and the new
		table will be unaccessible to MySQL until the
		completion of the ALTER TABLE. */
	} else if (dict_index_is_online_ddl(index)
		   || (index->type & DICT_FTS)) {
		/* Full Text index are implemented by auxiliary tables,
		not the B-tree. We also skip secondary indexes that are
		being created online. */
		return(true);
	}

	buf = static_cast<byte*>(mem_alloc(UNIV_PAGE_SIZE));
	heap = mem_heap_create(100);

	cnt = 1000;

	ret = row_search_for_mysql(buf, PAGE_CUR_G, prebuilt, 0, 0);
loop:
	/* Check thd->killed every 1,000 scanned rows */
	if (--cnt == 0) {
		if (trx_is_interrupted(prebuilt->trx)) {
			goto func_exit;
		}
		cnt = 1000;
	}

	switch (ret) {
	case DB_SUCCESS:
		break;
	default:
		ut_print_timestamp(stderr);
		fputs("  InnoDB: Warning: CHECK TABLE on ", stderr);
		dict_index_name_print(stderr, prebuilt->trx, index);
		fprintf(stderr, " returned %lu\n", ret);
		/* fall through (this error is ignored by CHECK TABLE) */
	case DB_END_OF_INDEX:
func_exit:
		mem_free(buf);
		mem_heap_free(heap);

		return(is_ok);
	}

	*n_rows = *n_rows + 1;

	/* row_search... returns the index record in buf, record origin offset
	within buf stored in the first 4 bytes, because we have built a dummy
	template */

	rec = buf + mach_read_from_4(buf);

	offsets = rec_get_offsets(rec, index, offsets_,
				  ULINT_UNDEFINED, &heap);

	if (prev_entry != NULL) {
		matched_fields = 0;
		matched_bytes = 0;

		cmp = cmp_dtuple_rec_with_match(prev_entry, rec, offsets,
						&matched_fields,
						&matched_bytes);
		contains_null = FALSE;

		/* In a unique secondary index we allow equal key values if
		they contain SQL NULLs */

		for (i = 0;
		     i < dict_index_get_n_ordering_defined_by_user(index);
		     i++) {
			if (UNIV_SQL_NULL == dfield_get_len(
				    dtuple_get_nth_field(prev_entry, i))) {

				contains_null = TRUE;
				break;
			}
		}

		if (cmp > 0) {
			fputs("InnoDB: index records in a wrong order in ",
			      stderr);
not_ok:
			dict_index_name_print(stderr,
					      prebuilt->trx, index);
			fputs("\n"
			      "InnoDB: prev record ", stderr);
			dtuple_print(stderr, prev_entry);
			fputs("\n"
			      "InnoDB: record ", stderr);
			rec_print_new(stderr, rec, offsets);
			putc('\n', stderr);
			is_ok = false;
		} else if (dict_index_is_unique(index)
			   && !contains_null
			   && matched_fields
			   >= dict_index_get_n_ordering_defined_by_user(
				   index)) {

			fputs("InnoDB: duplicate key in ", stderr);
			goto not_ok;
		}
	}

	{
		mem_heap_t*	tmp_heap = NULL;

		/* Empty the heap on each round.  But preserve offsets[]
		for the row_rec_to_index_entry() call, by copying them
		into a separate memory heap when needed. */
		if (UNIV_UNLIKELY(offsets != offsets_)) {
			ulint	size = rec_offs_get_n_alloc(offsets)
				* sizeof *offsets;

			tmp_heap = mem_heap_create(size);

			offsets = static_cast<ulint*>(
				mem_heap_dup(tmp_heap, offsets, size));
		}

		mem_heap_empty(heap);

		prev_entry = row_rec_to_index_entry(
			rec, index, offsets, &n_ext, heap);

		if (UNIV_LIKELY_NULL(tmp_heap)) {
			mem_heap_free(tmp_heap);
		}
	}

	ret = row_search_for_mysql(buf, PAGE_CUR_G, prebuilt, 0, ROW_SEL_NEXT);

	goto loop;
}

/*********************************************************************//**
Determines if a table is a magic monitor table.
@return	true if monitor table */
UNIV_INTERN
bool
row_is_magic_monitor_table(
/*=======================*/
	const char*	table_name)	/*!< in: name of the table, in the
					form database/table_name */
{
	const char*	name; /* table_name without database/ */
	ulint		len;

	name = dict_remove_db_name(table_name);
	len = strlen(name) + 1;

	return(STR_EQ(name, len, S_innodb_monitor)
	       || STR_EQ(name, len, S_innodb_lock_monitor)
	       || STR_EQ(name, len, S_innodb_tablespace_monitor)
	       || STR_EQ(name, len, S_innodb_table_monitor)
#ifdef UNIV_MEM_DEBUG
	       || STR_EQ(name, len, S_innodb_mem_validate)
#endif /* UNIV_MEM_DEBUG */
	       );
}

/*********************************************************************//**
Initialize this module */
UNIV_INTERN
void
row_mysql_init(void)
/*================*/
{
	mutex_create(
		row_drop_list_mutex_key,
		&row_drop_list_mutex, SYNC_NO_ORDER_CHECK);

	UT_LIST_INIT(row_mysql_drop_list);

	row_mysql_drop_list_inited = TRUE;
}

/*********************************************************************//**
Close this module */
UNIV_INTERN
void
row_mysql_close(void)
/*================*/
{
	ut_a(UT_LIST_GET_LEN(row_mysql_drop_list) == 0);

	mutex_free(&row_drop_list_mutex);

	row_mysql_drop_list_inited = FALSE;
}<|MERGE_RESOLUTION|>--- conflicted
+++ resolved
@@ -4455,14 +4455,10 @@
 		if (err == DB_SUCCESS && space_id > TRX_SYS_SPACE) {
 			if (!is_temp
 			    && !fil_space_for_table_exists_in_mem(
-<<<<<<< HEAD
-					space_id, tablename, FALSE,
-					print_msg, IS_XTRABACKUP()?print_msg:0, false, NULL, 0)) {
-=======
 					space_id, tablename,
-					print_msg, false, NULL, 0,
+					print_msg, IS_XTRABACKUP() && print_msg, false, NULL, 0,
 					table_flags)) {
->>>>>>> 32170caf
+
 				/* This might happen if we are dropping a
 				discarded tablespace */
 				err = DB_SUCCESS;
