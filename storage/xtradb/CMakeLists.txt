--- conflicted
+++ resolved
@@ -40,7 +40,6 @@
     IF (XTRADB_PREFER_STATIC_LIBAIO)
       SET(CMAKE_FIND_LIBRARY_SUFFIXES .a ${CMAKE_FIND_LIBRARY_SUFFIXES})
     ENDIF()
-<<<<<<< HEAD
     FIND_LIBRARY(AIO_LIBRARY aio)
     IF(AIO_LIBRARY)
       CHECK_LIBRARY_EXISTS(${AIO_LIBRARY} io_queue_init "" HAVE_LIBAIO)
@@ -50,11 +49,9 @@
       LINK_LIBRARIES(${AIO_LIBRARY})
     ENDIF()
     ADD_DEFINITIONS("-DUNIV_LINUX -D_GNU_SOURCE=1")
-=======
     IF(HAVE_LIBNUMA)
       LINK_LIBRARIES(numa)
     ENDIF()
->>>>>>> 1e270d50
   ELSEIF(CMAKE_SYSTEM_NAME MATCHES "HP*")
     ADD_DEFINITIONS("-DUNIV_HPUX")
   ELSEIF(CMAKE_SYSTEM_NAME STREQUAL "AIX")
@@ -176,9 +173,7 @@
   }"
   HAVE_IB_GCC_ATOMIC_THREAD_FENCE
   )
-<<<<<<< HEAD
-=======
-  CHECK_C_SOURCE_RUNS(
+  CHECK_C_SOURCE(
   "#include<stdint.h>
   int main()
   {
@@ -190,8 +185,6 @@
   }"
   HAVE_IB_GCC_ATOMIC_TEST_AND_SET
   )
-ENDIF()
->>>>>>> 1e270d50
 
 IF(HAVE_IB_GCC_ATOMIC_BUILTINS)
  ADD_DEFINITIONS(-DHAVE_IB_GCC_ATOMIC_BUILTINS=1)
@@ -214,24 +207,15 @@
  ADD_DEFINITIONS(-DHAVE_IB_GCC_ATOMIC_THREAD_FENCE=1)
 ENDIF()
 
-<<<<<<< HEAD
+IF(HAVE_IB_GCC_ATOMIC_TEST_AND_SET)
+ ADD_DEFINITIONS(-DHAVE_IB_GCC_ATOMIC_TEST_AND_SET=1)
+ENDIF()
+
 # either define HAVE_IB_ATOMIC_PTHREAD_T_GCC or not
 CHECK_C_SOURCE(
 "
 #include <pthread.h>
 #include <string.h>
-=======
-IF(HAVE_IB_GCC_ATOMIC_TEST_AND_SET)
- ADD_DEFINITIONS(-DHAVE_IB_GCC_ATOMIC_TEST_AND_SET=1)
-ENDIF()
-
- # either define HAVE_IB_ATOMIC_PTHREAD_T_GCC or not
-IF(NOT CMAKE_CROSSCOMPILING)
-  CHECK_C_SOURCE_RUNS(
-  "
-  #include <pthread.h>
-  #include <string.h>
->>>>>>> 1e270d50
 
 int main() {
   pthread_t       x1;
