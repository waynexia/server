drop table if exists t1;
CREATE TABLE t1 (a INT, b INT, KEY ka(a), KEY kab(a,b)) ENGINE=RocksDB;
INSERT INTO t1 (a, b) VALUES (1, 5);
INSERT INTO t1 (a, b) VALUES (2, 6);
INSERT INTO t1 (a, b) VALUES (3, 7);
ALTER TABLE t1 ADD INDEX kb(b), ALGORITHM=INPLACE;
SHOW CREATE TABLE t1;
Table	Create Table
t1	CREATE TABLE `t1` (
  `a` int(11) DEFAULT NULL,
  `b` int(11) DEFAULT NULL,
  KEY `ka` (`a`),
  KEY `kab` (`a`,`b`),
  KEY `kb` (`b`)
) ENGINE=ROCKSDB DEFAULT CHARSET=latin1
CHECK TABLE t1;
Table	Op	Msg_type	Msg_text
test.t1	check	status	OK
SELECT * FROM t1 FORCE INDEX(kb) WHERE b > 5;
a	b
2	6
3	7
SELECT * FROM t1 FORCE INDEX(kab) WHERE a > 2;
a	b
3	7
DROP TABLE t1;
CREATE TABLE t1 (a INT, b INT, KEY ka(a), KEY kab(a,b)) ENGINE=RocksDB;
INSERT INTO t1 (a, b) VALUES (1, 5);
INSERT INTO t1 (a, b) VALUES (2, 6);
INSERT INTO t1 (a, b) VALUES (3, 7);
ALTER TABLE t1 ADD INDEX kb(b), DROP INDEX ka, ALGORITHM=INPLACE;
SHOW CREATE TABLE t1;
Table	Create Table
t1	CREATE TABLE `t1` (
  `a` int(11) DEFAULT NULL,
  `b` int(11) DEFAULT NULL,
  KEY `kab` (`a`,`b`),
  KEY `kb` (`b`)
) ENGINE=ROCKSDB DEFAULT CHARSET=latin1
CHECK TABLE t1;
Table	Op	Msg_type	Msg_text
test.t1	check	status	OK
SELECT * FROM t1 FORCE INDEX(kb) WHERE b > 5;
a	b
2	6
3	7
SELECT * FROM t1 FORCE INDEX(kab) WHERE a > 2;
a	b
3	7
DROP TABLE t1;
CREATE TABLE t1 (a INT, b INT, KEY ka(a), KEY kab(a,b)) ENGINE=RocksDB;
INSERT INTO t1 (a, b) VALUES (1, 5);
INSERT INTO t1 (a, b) VALUES (2, 6);
INSERT INTO t1 (a, b) VALUES (3, 7);
ALTER TABLE t1 DROP INDEX ka, DROP INDEX kab, ALGORITHM=INPLACE;
ALTER TABLE t1 ADD INDEX kb(b), ADD INDEX kab(a,b), ALGORITHM=INPLACE;
SHOW CREATE TABLE t1;
Table	Create Table
t1	CREATE TABLE `t1` (
  `a` int(11) DEFAULT NULL,
  `b` int(11) DEFAULT NULL,
  KEY `kb` (`b`),
  KEY `kab` (`a`,`b`)
) ENGINE=ROCKSDB DEFAULT CHARSET=latin1
CHECK TABLE t1;
Table	Op	Msg_type	Msg_text
test.t1	check	status	OK
SELECT * FROM t1 FORCE INDEX(kb) WHERE b > 5;
a	b
2	6
3	7
SELECT * FROM t1 FORCE INDEX(kab) WHERE a > 2;
a	b
3	7
DROP TABLE t1;
CREATE TABLE t1 (a INT, b INT, KEY ka(a), KEY kab(a,b)) ENGINE=RocksDB;
INSERT INTO t1 (a, b) VALUES (1, 5);
INSERT INTO t1 (a, b) VALUES (2, 6);
INSERT INTO t1 (a, b) VALUES (3, 7);
ALTER TABLE t1 ADD INDEX kb(b), DROP INDEX ka, ADD INDEX kba(b,a), DROP INDEX kab, ALGORITHM=INPLACE;
SHOW CREATE TABLE t1;
Table	Create Table
t1	CREATE TABLE `t1` (
  `a` int(11) DEFAULT NULL,
  `b` int(11) DEFAULT NULL,
  KEY `kb` (`b`),
  KEY `kba` (`b`,`a`)
) ENGINE=ROCKSDB DEFAULT CHARSET=latin1
CHECK TABLE t1;
Table	Op	Msg_type	Msg_text
test.t1	check	status	OK
SELECT * FROM t1 FORCE INDEX(kb) WHERE b > 5;
a	b
2	6
3	7
SELECT * FROM t1 FORCE INDEX(kba) WHERE a > 2;
a	b
3	7
DROP TABLE t1;
CREATE TABLE t1 (a INT, b INT, KEY ka(a), KEY kab(a,b)) ENGINE=RocksDB;
ALTER TABLE t1 DROP INDEX ka, ADD INDEX ka(b), ALGORITHM=INPLACE;
SHOW CREATE TABLE t1;
Table	Create Table
t1	CREATE TABLE `t1` (
  `a` int(11) DEFAULT NULL,
  `b` int(11) DEFAULT NULL,
  KEY `kab` (`a`,`b`),
  KEY `ka` (`b`)
) ENGINE=ROCKSDB DEFAULT CHARSET=latin1
CHECK TABLE t1;
Table	Op	Msg_type	Msg_text
test.t1	check	status	OK
SELECT * FROM t1 FORCE INDEX(ka) WHERE b > 5;
a	b
SELECT * FROM t1 FORCE INDEX(kab) WHERE a > 2;
a	b
DROP TABLE t1;
CREATE TABLE t1 (pk CHAR(8) PRIMARY KEY, a VARCHAR(11), b INT UNSIGNED) ENGINE=rocksdb charset utf8 collate utf8_bin;
SHOW CREATE TABLE t1;
Table	Create Table
t1	CREATE TABLE `t1` (
  `pk` char(8) COLLATE utf8_bin NOT NULL,
  `a` varchar(11) COLLATE utf8_bin DEFAULT NULL,
  `b` int(10) unsigned DEFAULT NULL,
  PRIMARY KEY (`pk`)
) ENGINE=ROCKSDB DEFAULT CHARSET=utf8 COLLATE=utf8_bin
SHOW COLUMNS IN t1;
Field	Type	Null	Key	Default	Extra
pk	char(8)	NO	PRI	NULL	
a	varchar(11)	YES		NULL	
b	int(10) unsigned	YES		NULL	
INSERT INTO t1 VALUES ('aaa', '1111', 1);
INSERT INTO t1 VALUES ('bbb', '2222', 2);
INSERT INTO t1 VALUES ('ccc', '3333', 3);
ALTER TABLE t1 ADD INDEX kab(a,b), ALGORITHM=INPLACE;
SHOW CREATE TABLE t1;
Table	Create Table
t1	CREATE TABLE `t1` (
  `pk` char(8) COLLATE utf8_bin NOT NULL,
  `a` varchar(11) COLLATE utf8_bin DEFAULT NULL,
  `b` int(10) unsigned DEFAULT NULL,
  PRIMARY KEY (`pk`),
  KEY `kab` (`a`,`b`)
) ENGINE=ROCKSDB DEFAULT CHARSET=utf8 COLLATE=utf8_bin
CHECK TABLE t1;
Table	Op	Msg_type	Msg_text
test.t1	check	status	OK
SELECT * FROM t1 FORCE INDEX(kab) WHERE a > '2' AND b < 3;
pk	a	b
bbb	2222	2
DROP TABLE t1;
CREATE TABLE t1 (pk CHAR(8) PRIMARY KEY, a VARCHAR(11), b INT UNSIGNED) ENGINE=rocksdb charset utf8 collate utf8_bin;
SHOW CREATE TABLE t1;
Table	Create Table
t1	CREATE TABLE `t1` (
  `pk` char(8) COLLATE utf8_bin NOT NULL,
  `a` varchar(11) COLLATE utf8_bin DEFAULT NULL,
  `b` int(10) unsigned DEFAULT NULL,
  PRIMARY KEY (`pk`)
) ENGINE=ROCKSDB DEFAULT CHARSET=utf8 COLLATE=utf8_bin
SHOW COLUMNS IN t1;
Field	Type	Null	Key	Default	Extra
pk	char(8)	NO	PRI	NULL	
a	varchar(11)	YES		NULL	
b	int(10) unsigned	YES		NULL	
INSERT INTO t1 VALUES ('aaa', '1111', 1);
INSERT INTO t1 VALUES ('bbb', '2222', 2);
INSERT INTO t1 VALUES ('ccc', '3333', 3);
ALTER TABLE t1 ADD INDEX kab(a,b), ALGORITHM=INPLACE;
ALTER TABLE t1 ADD INDEX ka(a), DROP INDEX kab, ALGORITHM=INPLACE;
SHOW CREATE TABLE t1;
Table	Create Table
t1	CREATE TABLE `t1` (
  `pk` char(8) COLLATE utf8_bin NOT NULL,
  `a` varchar(11) COLLATE utf8_bin DEFAULT NULL,
  `b` int(10) unsigned DEFAULT NULL,
  PRIMARY KEY (`pk`),
  KEY `ka` (`a`)
) ENGINE=ROCKSDB DEFAULT CHARSET=utf8 COLLATE=utf8_bin
CHECK TABLE t1;
Table	Op	Msg_type	Msg_text
test.t1	check	status	OK
SELECT * FROM t1 FORCE INDEX(ka) WHERE a > '2' AND b < 3;
pk	a	b
bbb	2222	2
DROP TABLE t1;
CREATE TABLE t1 (pk CHAR(8) PRIMARY KEY, a VARCHAR(11), b INT UNSIGNED) ENGINE=rocksdb charset utf8 collate utf8_bin;
SHOW CREATE TABLE t1;
Table	Create Table
t1	CREATE TABLE `t1` (
  `pk` char(8) COLLATE utf8_bin NOT NULL,
  `a` varchar(11) COLLATE utf8_bin DEFAULT NULL,
  `b` int(10) unsigned DEFAULT NULL,
  PRIMARY KEY (`pk`)
) ENGINE=ROCKSDB DEFAULT CHARSET=utf8 COLLATE=utf8_bin
SHOW COLUMNS IN t1;
Field	Type	Null	Key	Default	Extra
pk	char(8)	NO	PRI	NULL	
a	varchar(11)	YES		NULL	
b	int(10) unsigned	YES		NULL	
INSERT INTO t1 VALUES ('aaa', '1111', 1);
INSERT INTO t1 VALUES ('bbb', '2222', 2);
INSERT INTO t1 VALUES ('ccc', '3333', 3);
ALTER TABLE t1 ADD INDEX kab(a,b), ADD INDEX ka(a), ADD INDEX kb(b), ALGORITHM=INPLACE;
ALTER TABLE t1 DROP INDEX ka, DROP INDEX kb, ALGORITHM=INPLACE;
SHOW CREATE TABLE t1;
Table	Create Table
t1	CREATE TABLE `t1` (
  `pk` char(8) COLLATE utf8_bin NOT NULL,
  `a` varchar(11) COLLATE utf8_bin DEFAULT NULL,
  `b` int(10) unsigned DEFAULT NULL,
  PRIMARY KEY (`pk`),
  KEY `kab` (`a`,`b`)
) ENGINE=ROCKSDB DEFAULT CHARSET=utf8 COLLATE=utf8_bin
CHECK TABLE t1;
Table	Op	Msg_type	Msg_text
test.t1	check	status	OK
SELECT * FROM t1 FORCE INDEX(kab) WHERE a > '2' AND b < 3;
pk	a	b
bbb	2222	2
DROP TABLE t1;
CREATE TABLE t1 (a INT, b INT, KEY ka(a), KEY kab(a,b)) ENGINE=RocksDB;
INSERT INTO t1 (a, b) VALUES (1, 5);
INSERT INTO t1 (a, b) VALUES (2, 6);
INSERT INTO t1 (a, b) VALUES (3, 7);
CREATE INDEX kb on t1 (b);
CREATE INDEX kba on t1 (b,a);
DROP INDEX ka on t1;
DROP INDEX kab on t1;
SHOW CREATE TABLE t1;
Table	Create Table
t1	CREATE TABLE `t1` (
  `a` int(11) DEFAULT NULL,
  `b` int(11) DEFAULT NULL,
  KEY `kb` (`b`),
  KEY `kba` (`b`,`a`)
) ENGINE=ROCKSDB DEFAULT CHARSET=latin1
CHECK TABLE t1;
Table	Op	Msg_type	Msg_text
test.t1	check	status	OK
SELECT * FROM t1 FORCE INDEX(kb) WHERE b > 5;
a	b
2	6
3	7
SELECT * FROM t1 FORCE INDEX(kba) WHERE a > 2;
a	b
3	7
DROP TABLE t1;
CREATE TABLE t1 (i INT, j INT, k INT, PRIMARY KEY (i), KEY(j)) ENGINE = ROCKSDB PARTITION BY KEY(i) PARTITIONS 4;
ALTER TABLE t1 ADD INDEX kij(i,j), ALGORITHM=INPLACE;
DROP INDEX kij ON t1;
SHOW CREATE TABLE t1;
Table	Create Table
t1	CREATE TABLE `t1` (
  `i` int(11) NOT NULL,
  `j` int(11) DEFAULT NULL,
  `k` int(11) DEFAULT NULL,
  PRIMARY KEY (`i`),
  KEY `j` (`j`)
) ENGINE=ROCKSDB DEFAULT CHARSET=latin1
 PARTITION BY KEY (i)
PARTITIONS 4
SELECT * FROM t1 ORDER BY i LIMIT 10;
i	j	k
1	1	1
2	2	2
3	3	3
4	4	4
5	5	5
6	6	6
7	7	7
8	8	8
9	9	9
10	10	10
SELECT COUNT(*) FROM t1;
COUNT(*)
100
DROP TABLE t1;
set @tmp_rocksdb_strict_collation_check= @@rocksdb_strict_collation_check;
set global rocksdb_strict_collation_check=1;
CREATE TABLE t1 (a INT, b TEXT);
ALTER TABLE t1 ADD KEY kb(b(10));
ERROR HY000: Unsupported collation on string indexed column test.t1.b Use binary collation (latin1_bin, binary, utf8_bin).
ALTER TABLE t1 ADD PRIMARY KEY(a);
DROP TABLE t1;
set global rocksdb_strict_collation_check= @tmp_rocksdb_strict_collation_check;
set global rocksdb_bulk_load=1;
# Establish connection con1 (user=root)
connect  con1,localhost,root,,;
# Switch to connection con1
<<<<<<< HEAD
connection con1;
show global variables like 'rocksdb_bulk_load';
=======
show global variables like 'rocksdb_bulk_load%';
>>>>>>> 3fae64b1
Variable_name	Value
rocksdb_bulk_load	ON
rocksdb_bulk_load_allow_unsorted	OFF
rocksdb_bulk_load_size	1000
show session variables like 'rocksdb_bulk_load%';
Variable_name	Value
rocksdb_bulk_load	ON
rocksdb_bulk_load_allow_unsorted	OFF
rocksdb_bulk_load_size	1000
CREATE TABLE t1 (i INT, j INT, PRIMARY KEY (i)) ENGINE = ROCKSDB;
INSERT INTO t1 VALUES (1,1);
# Disconnecting on con1
disconnect con1;
# Establish connection con2 (user=root)
connect  con2,localhost,root,,;
# Switch to connection con2
connection con2;
ALTER TABLE t1 ADD INDEX kj(j), ALGORITHM=INPLACE;
SELECT COUNT(*) FROM t1 FORCE INDEX(PRIMARY);
COUNT(*)
1
SELECT COUNT(*) FROM t1 FORCE INDEX(kj);
COUNT(*)
1
DROP TABLE t1;
disconnect con2;
# Establish connection con1 (user=root)
connect  con1,localhost,root,,;
# Establish connection con2 (user=root)
connect  con2,localhost,root,,;
# Switch to connection con1
connection con1;
CREATE TABLE t1 (i INT, j INT, PRIMARY KEY (i)) ENGINE = ROCKSDB;
set rocksdb_bulk_load=1;
INSERT INTO t1 VALUES (1,1);
# Switch to connection con2
connection con2;
SELECT COUNT(*) FROM t1 FORCE INDEX(PRIMARY);
COUNT(*)
0
ALTER TABLE t1 ADD INDEX kj(j), ALGORITHM=INPLACE;
SELECT COUNT(*) FROM t1 FORCE INDEX(PRIMARY);
COUNT(*)
1
SELECT COUNT(*) FROM t1 FORCE INDEX(kj);
COUNT(*)
1
set global rocksdb_bulk_load=0;
DROP TABLE t1;
connection default;
SET @prior_rocksdb_merge_combine_read_size= @@rocksdb_merge_combine_read_size;
SET @prior_rocksdb_strict_collation_check= @@rocksdb_strict_collation_check;
SET @prior_rocksdb_merge_buf_size = @@rocksdb_merge_buf_size;
SET global rocksdb_strict_collation_check = off;
SET session rocksdb_merge_combine_read_size = 566;
SET session rocksdb_merge_buf_size = 340;
show variables like 'rocksdb_bulk_load%';
Variable_name	Value
rocksdb_bulk_load	OFF
rocksdb_bulk_load_allow_unsorted	OFF
rocksdb_bulk_load_size	1000
CREATE TABLE t1 (a VARCHAR(80)) ENGINE=RocksDB;
INSERT INTO t1 (a) VALUES (REPEAT("a", 80));
INSERT INTO t1 (a) VALUES (REPEAT("a", 80));
INSERT INTO t1 (a) VALUES (REPEAT("a", 80));
INSERT INTO t1 (a) VALUES (REPEAT("a", 80));
ALTER TABLE t1 ADD INDEX ka(a), ALGORITHM=INPLACE;
SHOW CREATE TABLE t1;
Table	Create Table
t1	CREATE TABLE `t1` (
  `a` varchar(80) DEFAULT NULL,
  KEY `ka` (`a`)
) ENGINE=ROCKSDB DEFAULT CHARSET=latin1
CHECK TABLE t1;
Table	Op	Msg_type	Msg_text
test.t1	check	status	OK
SELECT * FROM t1 FORCE INDEX(ka) WHERE a > "";
a
aaaaaaaaaaaaaaaaaaaaaaaaaaaaaaaaaaaaaaaaaaaaaaaaaaaaaaaaaaaaaaaaaaaaaaaaaaaaaaaa
aaaaaaaaaaaaaaaaaaaaaaaaaaaaaaaaaaaaaaaaaaaaaaaaaaaaaaaaaaaaaaaaaaaaaaaaaaaaaaaa
aaaaaaaaaaaaaaaaaaaaaaaaaaaaaaaaaaaaaaaaaaaaaaaaaaaaaaaaaaaaaaaaaaaaaaaaaaaaaaaa
aaaaaaaaaaaaaaaaaaaaaaaaaaaaaaaaaaaaaaaaaaaaaaaaaaaaaaaaaaaaaaaaaaaaaaaaaaaaaaaa
DROP TABLE t1;
SET session rocksdb_merge_buf_size = @prior_rocksdb_merge_buf_size;
SET session rocksdb_merge_combine_read_size = @prior_rocksdb_merge_combine_read_size;
SET global rocksdb_strict_collation_check = @prior_rocksdb_strict_collation_check;
CREATE TABLE t1 (i INT, j INT, PRIMARY KEY (i)) ENGINE = ROCKSDB;
set global rocksdb_force_flush_memtable_now=1;
ALTER TABLE t1 ADD INDEX kj(j), ALGORITHM=INPLACE;
larger
1
larger
1
Table	Op	Msg_type	Msg_text
test.t1	analyze	status	OK
larger
1
larger
1
Table	Op	Msg_type	Msg_text
test.t1	analyze	status	OK
Table	Op	Msg_type	Msg_text
test.t1	analyze	status	OK
Table	Op	Msg_type	Msg_text
test.t1	analyze	status	OK
Table	Op	Msg_type	Msg_text
test.t1	analyze	status	OK
Table	Op	Msg_type	Msg_text
test.t1	analyze	status	OK
Table	Op	Msg_type	Msg_text
test.t1	analyze	status	OK
Table	Op	Msg_type	Msg_text
test.t1	analyze	status	OK
Table	Op	Msg_type	Msg_text
test.t1	analyze	status	OK
Table	Op	Msg_type	Msg_text
test.t1	analyze	status	OK
Table	Op	Msg_type	Msg_text
test.t1	analyze	status	OK
select 1300 < 1300 * 1.5 as "same";
same
1
DROP TABLE t1;
CREATE TABLE t1 (
a INT PRIMARY KEY,
b INT,
c INT,
KEY kbc(b,c)) ENGINE = ROCKSDB;
INSERT INTO t1 (a,b,c) VALUES (1,1,1);
INSERT INTO t1 (a,b,c) VALUES (2,2,2);
INSERT INTO t1 (a,b,c) VALUES (3,3,3);
SHOW CREATE TABLE t1;
Table	Create Table
t1	CREATE TABLE `t1` (
  `a` int(11) NOT NULL,
  `b` int(11) DEFAULT NULL,
  `c` int(11) DEFAULT NULL,
  PRIMARY KEY (`a`),
  KEY `kbc` (`b`,`c`)
) ENGINE=ROCKSDB DEFAULT CHARSET=latin1
ALTER TABLE t1 DROP INDEX kbc, ADD INDEX kbc(b,c), ALGORITHM=INPLACE;
ALTER TABLE t1 DROP INDEX kbc;
DROP TABLE t1;
CREATE TABLE t1 (
a INT PRIMARY KEY,
b varchar(10),
index kb(b(5))
) ENGINE = ROCKSDB charset utf8 collate utf8_bin;
INSERT INTO t1 (a,b) VALUES (1,'1111122222');
INSERT INTO t1 (a,b) VALUES (2,'2222233333');
INSERT INTO t1 (a,b) VALUES (3,'3333344444');
ALTER TABLE t1 DROP INDEX kb, ADD INDEX kb(b(8)), ALGORITHM=INPLACE;
SELECT * FROM t1 FORCE INDEX(kb);
a	b
1	1111122222
2	2222233333
3	3333344444
SHOW CREATE TABLE t1;
Table	Create Table
t1	CREATE TABLE `t1` (
  `a` int(11) NOT NULL,
  `b` varchar(10) COLLATE utf8_bin DEFAULT NULL,
  PRIMARY KEY (`a`),
  KEY `kb` (`b`(8))
) ENGINE=ROCKSDB DEFAULT CHARSET=utf8 COLLATE=utf8_bin
DROP TABLE t1;<|MERGE_RESOLUTION|>--- conflicted
+++ resolved
@@ -288,12 +288,8 @@
 # Establish connection con1 (user=root)
 connect  con1,localhost,root,,;
 # Switch to connection con1
-<<<<<<< HEAD
 connection con1;
-show global variables like 'rocksdb_bulk_load';
-=======
 show global variables like 'rocksdb_bulk_load%';
->>>>>>> 3fae64b1
 Variable_name	Value
 rocksdb_bulk_load	ON
 rocksdb_bulk_load_allow_unsorted	OFF
