--- conflicted
+++ resolved
@@ -277,7 +277,7 @@
 bugdesc	REPLACE(bugdesc, 'xxxxxxxxxxxxxxxxxxxx', 'bbbbbbbbbbbbbbbbbbbb')
 aaaaaaaaaaaaaaaaaaaaaaaaaaaaaaaaaaaaaaaaaaaaaaaaaaaaaaaaaaaaaaaaaaaaaaaaaaaaaaaaaaaaaaaaaaaaaaaaaaaaaaaaaaaaaaaaaaaaaaaaaaaaaaaaaa	aaaaaaaaaaaaaaaaaaaaaaaaaaaaaaaaaaaaaaaaaaaaaaaaaaaaaaaaaaaaaaaaaaaaaaaaaaaaaaaaaaaaaaaaaaaaaaaaaaaaaaaaaaaaaaaaaaaaaaaaaaaaaaaaaa
 drop table t1;
-CREATE TABLE t1 (id int(11) NOT NULL auto_increment, tmp text NOT NULL, KEY id (id)) ENGINE=MyISAM;
+CREATE TABLE t1 (id int(11) NOT NULL auto_increment, tmp text NOT NULL, KEY id (id)) TYPE=MyISAM;
 INSERT INTO t1 VALUES (1, 'a545f661efdd1fb66fdee3aab79945bf');
 SELECT 1 FROM t1 WHERE tmp=AES_DECRYPT(tmp,"password");
 1
@@ -295,7 +295,9 @@
 NULL
 NULL
 DROP TABLE t1;
-CREATE TABLE t1 (title text) ENGINE=MyISAM;
+CREATE TABLE t1 (
+title text
+) TYPE=MyISAM;
 INSERT INTO t1 VALUES ('Congress reconvenes in September to debate welfare and adult education');
 INSERT INTO t1 VALUES ('House passes the CAREERS bill');
 SELECT CONCAT("</a>",RPAD("",(55 - LENGTH(title)),".")) from t1;
@@ -338,7 +340,67 @@
 'A'
 'A'
 DROP TABLE t1;
-<<<<<<< HEAD
+CREATE TABLE t1 (id int(11) NOT NULL auto_increment, tmp text NOT NULL, KEY id (id)) ENGINE=MyISAM;
+INSERT INTO t1 VALUES (1, 'a545f661efdd1fb66fdee3aab79945bf');
+SELECT 1 FROM t1 WHERE tmp=AES_DECRYPT(tmp,"password");
+1
+DROP TABLE t1;
+CREATE TABLE t1 (
+wid int(10) unsigned NOT NULL auto_increment,
+data_podp date default NULL,
+status_wnio enum('nowy','podp','real','arch') NOT NULL default 'nowy',
+PRIMARY KEY(wid)
+);
+INSERT INTO t1 VALUES (8,NULL,'real');
+INSERT INTO t1 VALUES (9,NULL,'nowy');
+SELECT elt(status_wnio,data_podp) FROM t1 GROUP BY wid;
+elt(status_wnio,data_podp)
+NULL
+NULL
+DROP TABLE t1;
+CREATE TABLE t1 (title text) ENGINE=MyISAM;
+INSERT INTO t1 VALUES ('Congress reconvenes in September to debate welfare and adult education');
+INSERT INTO t1 VALUES ('House passes the CAREERS bill');
+SELECT CONCAT("</a>",RPAD("",(55 - LENGTH(title)),".")) from t1;
+CONCAT("</a>",RPAD("",(55 - LENGTH(title)),"."))
+NULL
+</a>..........................
+DROP TABLE t1;
+CREATE TABLE t1 (i int, j int);
+INSERT INTO t1 VALUES (1,1),(2,2);
+SELECT DISTINCT i, ELT(j, '345', '34') FROM t1;
+i	ELT(j, '345', '34')
+1	345
+2	34
+DROP TABLE t1;
+create table t1(a char(4));
+insert into t1 values ('one'),(NULL),('two'),('four');
+select a, quote(a), isnull(quote(a)), quote(a) is null, ifnull(quote(a), 'n') from t1;
+a	quote(a)	isnull(quote(a))	quote(a) is null	ifnull(quote(a), 'n')
+one	'one'	0	0	'one'
+NULL	NULL	0	0	NULL
+two	'two'	0	0	'two'
+four	'four'	0	0	'four'
+drop table t1;
+select trim(trailing 'foo' from 'foo');
+trim(trailing 'foo' from 'foo')
+
+select trim(leading 'foo' from 'foo');
+trim(leading 'foo' from 'foo')
+
+select quote(ltrim(concat('    ', 'a')));
+quote(ltrim(concat('    ', 'a')))
+'a'
+select quote(trim(concat('    ', 'a')));
+quote(trim(concat('    ', 'a')))
+'a'
+CREATE TABLE t1 SELECT 1 UNION SELECT 2 UNION SELECT 3;
+SELECT QUOTE('A') FROM t1;
+QUOTE('A')
+'A'
+'A'
+'A'
+DROP TABLE t1;
 select 1=_latin1'1';
 1=_latin1'1'
 1
@@ -740,7 +802,6 @@
 SELECT CHAR_LENGTH(CHAR(NULL,121,83,81,'76')) as my_column;
 my_column
 4
-=======
 CREATE TABLE t1 (id int PRIMARY KEY, str char(255) NOT NULL);
 CREATE TABLE t2 (id int NOT NULL UNIQUE);
 INSERT INTO t2 VALUES (1),(2);
@@ -755,5 +816,4 @@
 id	aes_decrypt(str, 'bar')
 1	foo
 2	NULL
-DROP TABLE t1, t2;
->>>>>>> 4559fb99
+DROP TABLE t1, t2;