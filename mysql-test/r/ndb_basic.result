--- conflicted
+++ resolved
@@ -666,15 +666,12 @@
 30	newval
 31	newval
 32	newval
-<<<<<<< HEAD
-=======
 drop table t1;
 create table t1 (a int primary key auto_increment) engine = ndb;
 insert into t1() values (),(),(),(),(),(),(),(),(),(),(),();
 insert into t1(a) values (20),(28);
 insert into t1() values (),(),(),(),(),(),(),(),(),(),(),();
 insert into t1() values (21), (22);
->>>>>>> a84d2971
 drop table t1;
 CREATE TABLE t1 ( b INT ) PACK_KEYS = 0 ENGINE = ndb;
 select * from t1;
