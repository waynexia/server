drop table if exists t1,t2;
create table t1 (bandID MEDIUMINT UNSIGNED NOT NULL PRIMARY KEY, payoutID SMALLINT UNSIGNED NOT NULL);
insert into t1 (bandID,payoutID) VALUES (1,6),(2,6),(3,4),(4,9),(5,10),(6,1),(7,12),(8,12);
create table t2 (payoutID SMALLINT UNSIGNED NOT NULL PRIMARY KEY);
insert into t2 (payoutID) SELECT DISTINCT payoutID FROM t1;
insert into t2 (payoutID) SELECT payoutID+10 FROM t1;
ERROR 23000: Duplicate entry '16' for key 1
insert ignore into t2 (payoutID) SELECT payoutID+10 FROM t1;
select * from t2;
payoutID
1
4
6
9
10
11
12
14
16
19
20
22
drop table t1,t2;
CREATE TABLE `t1` (
`numeropost` bigint(20) unsigned NOT NULL default '0',
`icone` tinyint(4) unsigned NOT NULL default '0',
`numreponse` bigint(20) unsigned NOT NULL auto_increment,
`contenu` text NOT NULL,
`pseudo` varchar(50) NOT NULL default '',
`date` datetime NOT NULL default '0000-00-00 00:00:00',
`ip` bigint(11) NOT NULL default '0',
`signature` tinyint(1) unsigned NOT NULL default '0',
PRIMARY KEY  (`numeropost`,`numreponse`)
,KEY `ip` (`ip`),
KEY `date` (`date`),
KEY `pseudo` (`pseudo`),
KEY `numreponse` (`numreponse`)
) ENGINE=MyISAM;
CREATE TABLE `t2` (
`numeropost` bigint(20) unsigned NOT NULL default '0',
`icone` tinyint(4) unsigned NOT NULL default '0',
`numreponse` bigint(20) unsigned NOT NULL auto_increment,
`contenu` text NOT NULL,
`pseudo` varchar(50) NOT NULL default '',
`date` datetime NOT NULL default '0000-00-00 00:00:00',
`ip` bigint(11) NOT NULL default '0',
`signature` tinyint(1) unsigned NOT NULL default '0',
PRIMARY KEY  (`numeropost`,`numreponse`),
KEY `ip` (`ip`),
KEY `date` (`date`),
KEY `pseudo` (`pseudo`),
KEY `numreponse` (`numreponse`)
) ENGINE=MyISAM;
INSERT INTO t2
(numeropost,icone,numreponse,contenu,pseudo,date,ip,signature) VALUES
(9,1,56,'test','joce','2001-07-25 13:50:53'
,3649052399,0);
INSERT INTO t1 (numeropost,icone,contenu,pseudo,date,signature,ip)
SELECT 1618,icone,contenu,pseudo,date,signature,ip FROM t2
WHERE numeropost=9 ORDER BY numreponse ASC;
show variables like '%bulk%';
Variable_name	Value
bulk_insert_buffer_size	8388608
INSERT INTO t1 (numeropost,icone,contenu,pseudo,date,signature,ip)
SELECT 1718,icone,contenu,pseudo,date,signature,ip FROM t2
WHERE numeropost=9 ORDER BY numreponse ASC;
DROP TABLE t1,t2;
create table t1 (a int not null);
create table t2 (a int not null);
insert into t1 values (1);
insert into t1 values (a+2);
insert into t1 values (a+3);
insert into t1 values (4),(a+5);
insert into t1 select * from t1;
select * from t1;
a
1
2
3
4
5
1
2
3
4
5
insert into t1 select * from t1 as t2;
select * from t1;
a
1
2
3
4
5
1
2
3
4
5
1
2
3
4
5
1
2
3
4
5
insert into t2 select * from t1 as t2;
select * from t1;
a
1
2
3
4
5
1
2
3
4
5
1
2
3
4
5
1
2
3
4
5
insert into t1 select t2.a from t1,t2;
select * from t1;
a
1
2
3
4
5
1
2
3
4
5
1
2
3
4
5
1
2
3
4
5
1
1
1
1
1
1
1
1
1
1
1
1
1
1
1
1
1
1
1
1
2
2
2
2
2
2
2
2
2
2
2
2
2
2
2
2
2
2
2
2
3
3
3
3
3
3
3
3
3
3
3
3
3
3
3
3
3
3
3
3
4
4
4
4
4
4
4
4
4
4
4
4
4
4
4
4
4
4
4
4
5
5
5
5
5
5
5
5
5
5
5
5
5
5
5
5
5
5
5
5
1
1
1
1
1
1
1
1
1
1
1
1
1
1
1
1
1
1
1
1
2
2
2
2
2
2
2
2
2
2
2
2
2
2
2
2
2
2
2
2
3
3
3
3
3
3
3
3
3
3
3
3
3
3
3
3
3
3
3
3
4
4
4
4
4
4
4
4
4
4
4
4
4
4
4
4
4
4
4
4
5
5
5
5
5
5
5
5
5
5
5
5
5
5
5
5
5
5
5
5
1
1
1
1
1
1
1
1
1
1
1
1
1
1
1
1
1
1
1
1
2
2
2
2
2
2
2
2
2
2
2
2
2
2
2
2
2
2
2
2
3
3
3
3
3
3
3
3
3
3
3
3
3
3
3
3
3
3
3
3
4
4
4
4
4
4
4
4
4
4
4
4
4
4
4
4
4
4
4
4
5
5
5
5
5
5
5
5
5
5
5
5
5
5
5
5
5
5
5
5
1
1
1
1
1
1
1
1
1
1
1
1
1
1
1
1
1
1
1
1
2
2
2
2
2
2
2
2
2
2
2
2
2
2
2
2
2
2
2
2
3
3
3
3
3
3
3
3
3
3
3
3
3
3
3
3
3
3
3
3
4
4
4
4
4
4
4
4
4
4
4
4
4
4
4
4
4
4
4
4
5
5
5
5
5
5
5
5
5
5
5
5
5
5
5
5
5
5
5
5
insert into t1 select * from t1,t1;
ERROR 42000: Not unique table/alias: 't1'
drop table t1,t2;
create table t1 (a int not null primary key, b char(10));
create table t2 (a int not null, b char(10));
insert into t1 values (1,"t1:1"),(3,"t1:3");
insert into t2 values (2,"t2:2"), (3,"t2:3");
insert into t1 select * from t2;
ERROR 23000: Duplicate entry '3' for key 1
select * from t1;
a	b
1	t1:1
3	t1:3
2	t2:2
replace into t1 select * from t2;
select * from t1;
a	b
1	t1:1
3	t2:3
2	t2:2
drop table t1,t2;
CREATE TABLE t1 ( USID INTEGER UNSIGNED, ServerID TINYINT UNSIGNED, State ENUM ('unknown', 'Access-Granted', 'Session-Active', 'Session-Closed' ) NOT NULL DEFAULT 'unknown', SessionID CHAR(32), User CHAR(32) NOT NULL DEFAULT '<UNKNOWN>', NASAddr INTEGER UNSIGNED, NASPort INTEGER UNSIGNED, NASPortType INTEGER UNSIGNED, ConnectSpeed INTEGER UNSIGNED, CarrierType CHAR(32), CallingStationID CHAR(32), CalledStationID CHAR(32), AssignedAddr INTEGER UNSIGNED, SessionTime INTEGER UNSIGNED, PacketsIn INTEGER UNSIGNED, OctetsIn INTEGER UNSIGNED, PacketsOut INTEGER UNSIGNED, OctetsOut INTEGER UNSIGNED, TerminateCause INTEGER UNSIGNED, UnauthTime TINYINT UNSIGNED, AccessRequestTime DATETIME, AcctStartTime DATETIME, AcctLastTime DATETIME, LastModification TIMESTAMP NOT NULL);
CREATE TABLE t2 ( USID INTEGER UNSIGNED AUTO_INCREMENT, ServerID TINYINT UNSIGNED, State ENUM ('unknown', 'Access-Granted', 'Session-Active', 'Session-Closed' ) NOT NULL DEFAULT 'unknown', SessionID CHAR(32), User TEXT NOT NULL, NASAddr INTEGER UNSIGNED, NASPort INTEGER UNSIGNED, NASPortType INTEGER UNSIGNED, ConnectSpeed INTEGER UNSIGNED, CarrierType CHAR(32), CallingStationID CHAR(32), CalledStationID CHAR(32), AssignedAddr INTEGER UNSIGNED, SessionTime INTEGER UNSIGNED, PacketsIn INTEGER UNSIGNED, OctetsIn INTEGER UNSIGNED, PacketsOut INTEGER UNSIGNED, OctetsOut INTEGER UNSIGNED, TerminateCause INTEGER UNSIGNED, UnauthTime TINYINT UNSIGNED, AccessRequestTime DATETIME, AcctStartTime DATETIME, AcctLastTime DATETIME, LastModification TIMESTAMP NOT NULL, INDEX(USID,ServerID,NASAddr,SessionID), INDEX(AssignedAddr));
INSERT INTO t1 VALUES (39,42,'Access-Granted','46','491721000045',2130706433,17690,NULL,NULL,'Localnet','491721000045','49172200000',754974766,NULL,NULL,NULL,NULL,NULL,NULL,NULL,'2003-07-18 00:11:21',NULL,NULL,20030718001121);
INSERT INTO t2 SELECT USID, ServerID, State, SessionID, User, NASAddr, NASPort, NASPortType, ConnectSpeed, CarrierType, CallingStationID, CalledStationID, AssignedAddr, SessionTime, PacketsIn, OctetsIn, PacketsOut, OctetsOut, TerminateCause, UnauthTime, AccessRequestTime, AcctStartTime, AcctLastTime, LastModification from t1 LIMIT 1;
drop table t1,t2;
CREATE TABLE t1(
Month date NOT NULL,
Type tinyint(3) unsigned NOT NULL auto_increment,
Field int(10) unsigned NOT NULL,
Count int(10) unsigned NOT NULL,
UNIQUE KEY Month (Month,Type,Field)
);
insert into t1 Values
(20030901, 1, 1, 100),
(20030901, 1, 2, 100),
(20030901, 2, 1, 100),
(20030901, 2, 2, 100),
(20030901, 3, 1, 100);
select * from t1;
Month	Type	Field	Count
2003-09-01	1	1	100
2003-09-01	1	2	100
2003-09-01	2	1	100
2003-09-01	2	2	100
2003-09-01	3	1	100
Select null, Field, Count From t1 Where Month=20030901 and Type=2;
NULL	Field	Count
NULL	1	100
NULL	2	100
create table t2(No int not null, Field int not null, Count int not null);
insert into t2 Select null, Field, Count From t1 Where Month=20030901 and Type=2;
Warnings:
Warning	1263	Column set to default value; NULL supplied to NOT NULL column 'No' at row 1
Warning	1263	Column set to default value; NULL supplied to NOT NULL column 'No' at row 2
select * from t2;
No	Field	Count
0	1	100
0	2	100
drop table t1, t2;
CREATE TABLE t1 (
ID           int(11) NOT NULL auto_increment,
NO           int(11) NOT NULL default '0',
SEQ          int(11) NOT NULL default '0',
PRIMARY KEY  (ID),
KEY t1$NO    (SEQ,NO)
) ENGINE=MyISAM;
INSERT INTO t1 (SEQ, NO) SELECT "1" AS SEQ, IF(MAX(NO) IS NULL, 0, MAX(NO)) + 1 AS NO FROM t1 WHERE (SEQ = 1);
select SQL_BUFFER_RESULT * from t1 WHERE (SEQ = 1);
ID	NO	SEQ
1	1	1
drop table t1;
create table t1 (f1 int);
create table t2 (ff1 int unique, ff2 int default 1);
insert into t1 values (1),(1),(2);
insert into t2(ff1) select f1 from t1 on duplicate key update ff2=ff2+1;
select * from t2;
ff1	ff2
1	2
2	1
<<<<<<< HEAD
drop table t1, t2;
=======
drop table t1, t2;
create table t1 (a int unique);
create table t2 (a int, b int);
insert into t1 values (1),(2);
insert into t2 values (1,2);
select * from t1;
a
1
2
insert into t1 select t2.a from t2 on duplicate key update a= a + t2.b;
select * from t1;
a
2
3
drop table t1;
drop table t2;
>>>>>>> 54d3b001
<|MERGE_RESOLUTION|>--- conflicted
+++ resolved
@@ -633,9 +633,6 @@
 ff1	ff2
 1	2
 2	1
-<<<<<<< HEAD
-drop table t1, t2;
-=======
 drop table t1, t2;
 create table t1 (a int unique);
 create table t2 (a int, b int);
@@ -651,5 +648,4 @@
 2
 3
 drop table t1;
-drop table t2;
->>>>>>> 54d3b001
+drop table t2;