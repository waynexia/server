set @save_optimizer_switch_jcl6=@@optimizer_switch;
set @@optimizer_switch='semijoin_with_cache=on';
set @@optimizer_switch='outer_join_with_cache=on';
set join_cache_level=6;
show variables like 'join_cache_level';
Variable_name	Value
join_cache_level	6
drop table if exists t0, t1, t2, t3;
drop view if exists v1;
create table t0 (a int);
insert into t0 values (0),(1),(2),(3),(4),(5),(6),(7),(8),(9);
create table t1 (
a int, 
b int
);
insert into t1 values (1,1),(1,1),(2,2);
create table t2 (
a int,
b int,
key(b)
);
insert into t2 select a, a/2 from t0;
select * from t1;
a	b
1	1
1	1
2	2
select * from t2;
a	b
0	0
1	1
2	1
3	2
4	2
5	3
6	3
7	4
8	4
9	5
explain select * from t2 where b in (select a from t1);
id	select_type	table	type	possible_keys	key	key_len	ref	rows	Extra
1	PRIMARY	t1	ALL	NULL	NULL	NULL	NULL	3	Using where; Start temporary
1	PRIMARY	t2	ref	b	b	5	test.t1.a	2	End temporary; Using join buffer (flat, BKA join)
select * from t2 where b in (select a from t1);
a	b
1	1
2	1
3	2
4	2
create table t3 (
a int, 
b int,
key(b),
pk1 char(200), pk2 char(200), pk3 char(200),
primary key(pk1, pk2, pk3)
) engine=innodb;
insert into t3 select a,a, a,a,a from t0;
explain select * from t3 where b in (select a from t1);
id	select_type	table	type	possible_keys	key	key_len	ref	rows	Extra
1	PRIMARY	t1	ALL	NULL	NULL	NULL	NULL	3	Using where; Start temporary
1	PRIMARY	t3	ref	b	b	5	test.t1.a	1	End temporary; Using join buffer (flat, BKA join)
select * from t3 where b in (select a from t1);
a	b	pk1	pk2	pk3
1	1	1	1	1
2	2	2	2	2
set @save_max_heap_table_size= @@max_heap_table_size;
set max_heap_table_size=16384;
set @save_join_buffer_size = @@join_buffer_size;
set join_buffer_size= 8000;
drop table t3;
create table t3 (
a int, 
b int,
key(b),
pk1 char(200), pk2 char(200),
primary key(pk1, pk2)
) engine=innodb;
insert into t3 select 
A.a + 10*B.a, A.a + 10*B.a, A.a + 10*B.a, A.a + 10*B.a 
from t0 A, t0 B where B.a <5;
explain select * from t3 where b in (select a from t0);
id	select_type	table	type	possible_keys	key	key_len	ref	rows	Extra
1	PRIMARY	t0	ALL	NULL	NULL	NULL	NULL	10	Using where; Start temporary
1	PRIMARY	t3	ref	b	b	5	test.t0.a	1	End temporary; Using join buffer (flat, BKA join)
set @save_ecp= @@engine_condition_pushdown;
set engine_condition_pushdown=0;
select * from t3 where b in (select A.a+B.a from t0 A, t0 B where B.a<5);
a	b	pk1	pk2
0	0	0	0
1	1	1	1
2	2	2	2
3	3	3	3
4	4	4	4
5	5	5	5
6	6	6	6
7	7	7	7
8	8	8	8
9	9	9	9
10	10	10	10
11	11	11	11
12	12	12	12
13	13	13	13
set engine_condition_pushdown=@save_ecp;
set join_buffer_size= @save_join_buffer_size;
set max_heap_table_size= @save_max_heap_table_size;
explain select * from t1 where a in (select b from t2);
id	select_type	table	type	possible_keys	key	key_len	ref	rows	Extra
1	PRIMARY	t1	ALL	NULL	NULL	NULL	NULL	3	Using where
1	PRIMARY	t2	ref	b	b	5	test.t1.a	2	Using index; FirstMatch(t1)
select * from t1;
a	b
1	1
1	1
2	2
select * from t1 where a in (select b from t2);
a	b
1	1
1	1
2	2
drop table t1, t2, t3;
set @save_join_buffer_size = @@join_buffer_size;
set join_buffer_size= 8000;
create table t1 (a int, filler1 binary(200), filler2 binary(200));
insert into t1 select a, 'filler123456', 'filler123456' from t0;
insert into t1 select a+10, 'filler123456', 'filler123456' from t0;
create table t2 as select * from t1;
insert into t1 select a+20, 'filler123456', 'filler123456' from t0;
insert into t1 values (2, 'duplicate ok', 'duplicate ok');
insert into t1 values (18, 'duplicate ok', 'duplicate ok');
insert into t2 values (3, 'duplicate ok', 'duplicate ok');
insert into t2 values (19, 'duplicate ok', 'duplicate ok');
explain select 
a, mid(filler1, 1,10), length(filler1)=length(filler2) as Z 
from t1 ot where a in (select a from t2 it);
id	select_type	table	type	possible_keys	key	key_len	ref	rows	Extra
<<<<<<< HEAD
1	PRIMARY	it	ALL	NULL	NULL	NULL	NULL	22	Using where; Start temporary
1	PRIMARY	ot	hash	NULL	hj_key	5	test.it.a	32	Using where; End temporary; Using join buffer (flat, BNLH join)
=======
1	PRIMARY	subselect2	ALL	unique_key	NULL	NULL	NULL	22	
1	PRIMARY	ot	hash_ALL	NULL	#hash#$hj	5	test.it.a	32	Using where; Using join buffer (flat, BNLH join)
2	SUBQUERY	it	ALL	NULL	NULL	NULL	NULL	22	Using where
>>>>>>> df325943
select 
a, mid(filler1, 1,10), length(filler1)=length(filler2) as Z 
from t1 ot where a in (select a from t2 it);
a	mid(filler1, 1,10)	Z
0	filler1234	1
1	filler1234	1
2	filler1234	1
3	filler1234	1
4	filler1234	1
5	filler1234	1
6	filler1234	1
7	filler1234	1
8	filler1234	1
9	filler1234	1
10	filler1234	1
11	filler1234	1
12	filler1234	1
13	filler1234	1
14	filler1234	1
15	filler1234	1
16	filler1234	1
17	filler1234	1
18	filler1234	1
19	filler1234	1
2	duplicate 	1
18	duplicate 	1
explain select 
a, mid(filler1, 1,10), length(filler1)=length(filler2) 
from t2 ot where a in (select a from t1 it);
id	select_type	table	type	possible_keys	key	key_len	ref	rows	Extra
1	PRIMARY	ot	ALL	NULL	NULL	NULL	NULL	22	
1	PRIMARY	it	ALL	NULL	NULL	NULL	NULL	32	Using where; FirstMatch(ot); Using join buffer (flat, BNL join)
select 
a, mid(filler1, 1,10), length(filler1)=length(filler2) 
from t2 ot where a in (select a from t1 it);
a	mid(filler1, 1,10)	length(filler1)=length(filler2)
0	filler1234	1
1	filler1234	1
2	filler1234	1
3	filler1234	1
4	filler1234	1
5	filler1234	1
6	filler1234	1
7	filler1234	1
8	filler1234	1
9	filler1234	1
10	filler1234	1
11	filler1234	1
12	filler1234	1
13	filler1234	1
14	filler1234	1
15	filler1234	1
16	filler1234	1
17	filler1234	1
18	filler1234	1
3	duplicate 	1
19	filler1234	1
19	duplicate 	1
insert into t1 select a+20, 'filler123456', 'filler123456' from t0;
insert into t1 select a+20, 'filler123456', 'filler123456' from t0;
explain select 
a, mid(filler1, 1,10), length(filler1)=length(filler2) as Z 
from t1 ot where a in (select a from t2 it);
id	select_type	table	type	possible_keys	key	key_len	ref	rows	Extra
<<<<<<< HEAD
1	PRIMARY	it	ALL	NULL	NULL	NULL	NULL	22	Using where; Start temporary
1	PRIMARY	ot	hash	NULL	hj_key	5	test.it.a	52	Using where; End temporary; Using join buffer (flat, BNLH join)
=======
1	PRIMARY	subselect2	ALL	unique_key	NULL	NULL	NULL	22	
1	PRIMARY	ot	hash_ALL	NULL	#hash#$hj	5	test.it.a	52	Using where; Using join buffer (flat, BNLH join)
2	SUBQUERY	it	ALL	NULL	NULL	NULL	NULL	22	Using where
>>>>>>> df325943
select 
a, mid(filler1, 1,10), length(filler1)=length(filler2) as Z 
from t1 ot where a in (select a from t2 it);
a	mid(filler1, 1,10)	Z
0	filler1234	1
1	filler1234	1
2	filler1234	1
3	filler1234	1
4	filler1234	1
5	filler1234	1
6	filler1234	1
7	filler1234	1
8	filler1234	1
9	filler1234	1
10	filler1234	1
11	filler1234	1
12	filler1234	1
13	filler1234	1
14	filler1234	1
15	filler1234	1
16	filler1234	1
17	filler1234	1
18	filler1234	1
19	filler1234	1
2	duplicate 	1
18	duplicate 	1
explain select 
a, mid(filler1, 1,10), length(filler1)=length(filler2) 
from t2 ot where a in (select a from t1 it);
id	select_type	table	type	possible_keys	key	key_len	ref	rows	Extra
1	PRIMARY	ot	ALL	NULL	NULL	NULL	NULL	22	
1	PRIMARY	it	ALL	NULL	NULL	NULL	NULL	52	Using where; FirstMatch(ot); Using join buffer (flat, BNL join)
select 
a, mid(filler1, 1,10), length(filler1)=length(filler2) 
from t2 ot where a in (select a from t1 it);
a	mid(filler1, 1,10)	length(filler1)=length(filler2)
0	filler1234	1
1	filler1234	1
2	filler1234	1
3	filler1234	1
4	filler1234	1
5	filler1234	1
6	filler1234	1
7	filler1234	1
8	filler1234	1
9	filler1234	1
10	filler1234	1
11	filler1234	1
12	filler1234	1
13	filler1234	1
14	filler1234	1
15	filler1234	1
16	filler1234	1
17	filler1234	1
18	filler1234	1
3	duplicate 	1
19	filler1234	1
19	duplicate 	1
drop table t1, t2;
create table t1 (a int, b int, key(a));
create table t2 (a int, b int, key(a));
create table t3 (a int, b int, key(a));
insert into t1 select a,a from t0;
insert into t2 select a,a from t0;
insert into t3 select a,a from t0;
t2 and t3 must be use 'ref', not 'ALL':
explain select * 
from t0 where a in
(select t2.a+t3.a from t1 left join (t2 join t3) on t2.a=t1.a and t3.a=t1.a);
id	select_type	table	type	possible_keys	key	key_len	ref	rows	Extra
1	PRIMARY	t0	ALL	NULL	NULL	NULL	NULL	10	Start temporary
1	PRIMARY	t1	index	NULL	a	5	NULL	10	Using index; Using join buffer (flat, BNL join)
1	PRIMARY	t2	ref	a	a	5	test.t1.a	1	Using where; Using index
1	PRIMARY	t3	ref	a	a	5	test.t1.a	1	Using where; Using index; End temporary
drop table t0, t1,t2,t3;
CREATE TABLE t1 (
ID int(11) NOT NULL auto_increment,
Name char(35) NOT NULL default '',
Country char(3) NOT NULL default '',
Population int(11) NOT NULL default '0',
PRIMARY KEY  (ID),
INDEX (Population),
INDEX (Country) 
);
CREATE TABLE t2 (
Code char(3) NOT NULL default '',
Name char(52) NOT NULL default '',
SurfaceArea float(10,2) NOT NULL default '0.00',
Population int(11) NOT NULL default '0',
Capital int(11) default NULL,
PRIMARY KEY  (Code),
UNIQUE INDEX (Name),
INDEX (Population)
);
CREATE TABLE t3 (
Country char(3) NOT NULL default '',
Language char(30) NOT NULL default '',
Percentage float(3,1) NOT NULL default '0.0',
PRIMARY KEY  (Country, Language),
INDEX (Percentage)
);
EXPLAIN
SELECT Name FROM t2 
WHERE t2.Code IN (SELECT Country FROM t1 WHERE Population > 5000000)
AND
t2.Code IN (SELECT Country FROM t3 
WHERE Language='English' AND Percentage > 10 AND
t2.Population > 100000);
id	select_type	table	type	possible_keys	key	key_len	ref	rows	Extra
1	PRIMARY	t1	range	Population,Country	Population	4	NULL	1	Using index condition; Using MRR
1	PRIMARY	t3	eq_ref	PRIMARY,Percentage	PRIMARY	33	test.t1.Country,const	1	Using index condition; Using where; Using join buffer (flat, BKA join)
1	PRIMARY	t2	eq_ref	PRIMARY,Population	PRIMARY	3	test.t1.Country	1	Using where; Using join buffer (incremental, BKA join)
DROP TABLE t1,t2,t3;
CREATE TABLE t1 (
Code char(3) NOT NULL DEFAULT '',
Name char(52) NOT NULL DEFAULT '',
Continent enum('Asia','Europe','North America','Africa','Oceania','Antarctica','South America') NOT NULL DEFAULT 'Asia',
Region char(26) NOT NULL DEFAULT '',
SurfaceArea float(10,2) NOT NULL DEFAULT '0.00',
IndepYear smallint(6) DEFAULT NULL,
Population int(11) NOT NULL DEFAULT '0',
LifeExpectancy float(3,1) DEFAULT NULL,
GNP float(10,2) DEFAULT NULL,
GNPOld float(10,2) DEFAULT NULL,
LocalName char(45) NOT NULL DEFAULT '',
GovernmentForm char(45) NOT NULL DEFAULT '',
HeadOfState char(60) DEFAULT NULL,
Capital int(11) DEFAULT NULL,
Code2 char(2) NOT NULL DEFAULT '',
PRIMARY KEY (Code)
);
CREATE TABLE t2 (
ID int(11) NOT NULL AUTO_INCREMENT,
Name char(35) NOT NULL DEFAULT '',
CountryCode char(3) NOT NULL DEFAULT '',
District char(20) NOT NULL DEFAULT '',
Population int(11) NOT NULL DEFAULT '0',
PRIMARY KEY (ID),
KEY CountryCode (CountryCode)
);
Fill the table with test data
This must not use LooseScan:
EXPLAIN SELECT Name FROM t1 
WHERE t1.Code IN (
SELECT t2.CountryCode FROM t2 WHERE Population > 5000000);
id	select_type	table	type	possible_keys	key	key_len	ref	rows	Extra
1	PRIMARY	t1	ALL	PRIMARY	NULL	NULL	NULL	31	
1	PRIMARY	t2	ref	CountryCode	CountryCode	3	test.t1.Code	18	Using where; FirstMatch(t1); Using join buffer (flat, BKA join)
SELECT Name FROM t1 
WHERE t1.Code IN (
SELECT t2.CountryCode FROM t2 WHERE Population > 5000000);
Name
Austria
Canada
China
Czech Republic
drop table t1, t2;
CREATE TABLE t1(a INT);
CREATE TABLE t2(c INT);
CREATE PROCEDURE p1(v1 int)
BEGIN
SELECT 1 FROM t1 WHERE a = v1 AND a IN (SELECT c FROM t2);
END
//
CREATE PROCEDURE p2(v1 int)
BEGIN
SELECT 1 FROM t1 WHERE a IN (SELECT c FROM t2);
END
//
CREATE PROCEDURE p3(v1 int)
BEGIN
SELECT 1 
FROM 
t1 t01,t1 t02,t1 t03,t1 t04,t1 t05,t1 t06,t1 t07,t1 t08,
t1 t09,t1 t10,t1 t11,t1 t12,t1 t13,t1 t14,t1 t15,t1 t16,
t1 t17,t1 t18,t1 t19,t1 t20,t1 t21,t1 t22,t1 t23,t1 t24,
t1 t25,t1 t26,t1 t27,t1 t28,t1 t29,t1 t30,t1 t31,t1 t32,
t1 t33,t1 t34,t1 t35,t1 t36,t1 t37,t1 t38,t1 t39,t1 t40,
t1 t41,t1 t42,t1 t43,t1 t44,t1 t45,t1 t46,t1 t47,t1 t48,
t1 t49,t1 t50,t1 t51,t1 t52,t1 t53,t1 t54,t1 t55,t1 t56,
t1 t57,t1 t58,t1 t59,t1 t60
WHERE t01.a IN (SELECT c FROM t2);
END
//
CREATE PROCEDURE p4(v1 int)
BEGIN
SELECT 1 
FROM 
t1 t01,t1 t02,t1 t03,t1 t04,t1 t05,t1 t06,t1 t07,t1 t08,
t1 t09,t1 t10,t1 t11,t1 t12,t1 t13,t1 t14,t1 t15,t1 t16,
t1 t17,t1 t18,t1 t19,t1 t20,t1 t21,t1 t22,t1 t23,t1 t24,
t1 t25,t1 t26,t1 t27,t1 t28,t1 t29,t1 t30,t1 t31,t1 t32,
t1 t33,t1 t34,t1 t35,t1 t36,t1 t37,t1 t38,t1 t39,t1 t40,
t1 t41,t1 t42,t1 t43,t1 t44,t1 t45,t1 t46,t1 t47,t1 t48,
t1 t49,t1 t50,t1 t51,t1 t52,t1 t53,t1 t54,t1 t55,t1 t56,
t1 t57,t1 t58,t1 t59,t1 t60
WHERE t01.a = v1 AND t01.a IN (SELECT c FROM t2);
END
//
CALL p1(1);
1
CALL p2(1);
1
CALL p3(1);
1
CALL p4(1);
1
DROP TABLE t1, t2;
DROP PROCEDURE p1;
DROP PROCEDURE p2;
DROP PROCEDURE p3;
DROP PROCEDURE p4;
create table t0 (a int);
insert into t0 values (0),(1),(2),(3),(4);
create table t1 (a int, b int, key(a));
insert into t1 select a,a from t0;
create table t2 (a int, b int, primary key(a));
insert into t2 select * from t1;
Table t2, unlike table t1, should be displayed as pulled out
explain extended select * from t0
where t0.a in ( select t1.a from t1,t2 where t2.a=t0.a and
t1.b=t2.b);
id	select_type	table	type	possible_keys	key	key_len	ref	rows	filtered	Extra
1	PRIMARY	t0	ALL	NULL	NULL	NULL	NULL	5	100.00	Using where; Start temporary
1	PRIMARY	t1	ref	a	a	5	test.t0.a	1	100.00	Using join buffer (flat, BKA join)
1	PRIMARY	t2	eq_ref	PRIMARY	PRIMARY	4	test.t0.a	1	100.00	Using where; End temporary; Using join buffer (incremental, BKA join)
Warnings:
Note	1276	Field or reference 'test.t0.a' of SELECT #2 was resolved in SELECT #1
Note	1003	select `test`.`t0`.`a` AS `a` from `test`.`t2` semi join (`test`.`t1`) join `test`.`t0` where ((`test`.`t2`.`b` = `test`.`t1`.`b`) and (`test`.`t1`.`a` = `test`.`t0`.`a`) and (`test`.`t2`.`a` = `test`.`t0`.`a`))
update t1 set a=3, b=11 where a=4;
update t2 set b=11 where a=3;
# Not anymore:
# The following query gives wrong result due to Bug#49129
select * from t0 where t0.a in 
(select t1.a from t1, t2 where t2.a=t0.a and t1.b=t2.b);
a
0
1
2
3
drop table t0, t1, t2;
CREATE TABLE t1 (
id int(11) NOT NULL,
PRIMARY KEY (id));
CREATE TABLE t2 (
id int(11) NOT NULL,
fid int(11) NOT NULL,
PRIMARY KEY (id));
insert into t1 values(1);
insert into t2 values(1,7503),(2,1);
explain select count(*) 
from t1 
where fid IN (select fid from t2 where (id between 7502 and 8420) order by fid );
ERROR 42S22: Unknown column 'fid' in 'IN/ALL/ANY subquery'
drop table t1, t2;
create table t1 (a int, b int, key (a), key (b));
insert into t1 values (2,4),(2,4),(2,4);
select t1.a from t1 
where 
t1.a in (select 1 from t1 where t1.a in (select 1 from t1) group by  t1.a);
a
drop table t1;
create table t1(a int,b int,key(a),key(b));
insert into t1 values (1,1),(2,2),(3,3);
select 1 from t1 
where t1.a not in (select 1 from t1 
where t1.a in (select 1 from t1) 
group by  t1.b);
1
1
1
drop table t1;
CREATE TABLE t1
(EMPNUM   CHAR(3) NOT NULL,
EMPNAME  CHAR(20),
GRADE    DECIMAL(4),
CITY     CHAR(15));
CREATE TABLE t2
(PNUM     CHAR(3) NOT NULL,
PNAME    CHAR(20),
PTYPE    CHAR(6),
BUDGET   DECIMAL(9),
CITY     CHAR(15));
CREATE TABLE t3
(EMPNUM   CHAR(3) NOT NULL,
PNUM     CHAR(3) NOT NULL,
HOURS    DECIMAL(5));
INSERT INTO t1 VALUES ('E1','Alice',12,'Deale');
INSERT INTO t1 VALUES ('E2','Betty',10,'Vienna');
INSERT INTO t1 VALUES ('E3','Carmen',13,'Vienna');
INSERT INTO t1 VALUES ('E4','Don',12,'Deale');
INSERT INTO t1 VALUES ('E5','Ed',13,'Akron');
INSERT INTO t2 VALUES ('P1','MXSS','Design',10000,'Deale');
INSERT INTO t2 VALUES ('P2','CALM','Code',30000,'Vienna');
INSERT INTO t2 VALUES ('P3','SDP','Test',30000,'Tampa');
INSERT INTO t2 VALUES ('P4','SDP','Design',20000,'Deale');
INSERT INTO t2 VALUES ('P5','IRM','Test',10000,'Vienna');
INSERT INTO t2 VALUES ('P6','PAYR','Design',50000,'Deale');
INSERT INTO t3 VALUES  ('E1','P1',40);
INSERT INTO t3 VALUES  ('E1','P2',20);
INSERT INTO t3 VALUES  ('E1','P3',80);
INSERT INTO t3 VALUES  ('E1','P4',20);
INSERT INTO t3 VALUES  ('E1','P5',12);
INSERT INTO t3 VALUES  ('E1','P6',12);
INSERT INTO t3 VALUES  ('E2','P1',40);
INSERT INTO t3 VALUES  ('E2','P2',80);
INSERT INTO t3 VALUES  ('E3','P2',20);
INSERT INTO t3 VALUES  ('E4','P2',20);
INSERT INTO t3 VALUES  ('E4','P4',40);
INSERT INTO t3 VALUES  ('E4','P5',80);
SELECT * FROM t1;
EMPNUM	EMPNAME	GRADE	CITY
E1	Alice	12	Deale
E2	Betty	10	Vienna
E3	Carmen	13	Vienna
E4	Don	12	Deale
E5	Ed	13	Akron
CREATE UNIQUE INDEX t1_IDX ON t1(EMPNUM);
SELECT EMPNAME
FROM t1
WHERE EMPNUM IN
(SELECT EMPNUM
FROM t3
WHERE PNUM IN
(SELECT PNUM
FROM t2
WHERE PTYPE = 'Design'));
EMPNAME
Alice
Betty
Don
DROP INDEX t1_IDX ON t1;
CREATE INDEX t1_IDX ON t1(EMPNUM);
SELECT EMPNAME
FROM t1
WHERE EMPNUM IN
(SELECT EMPNUM
FROM t3
WHERE PNUM IN
(SELECT PNUM
FROM t2
WHERE PTYPE = 'Design'));
EMPNAME
Alice
Betty
Don
DROP INDEX t1_IDX ON t1;
SELECT EMPNAME
FROM t1
WHERE EMPNUM IN
(SELECT EMPNUM
FROM t3
WHERE PNUM IN
(SELECT PNUM
FROM t2
WHERE PTYPE = 'Design'));
EMPNAME
Alice
Betty
Don
DROP TABLE t1, t2, t3;
CREATE TABLE t1 (f1 INT NOT NULL);
CREATE VIEW v1 (a) AS SELECT f1 IN (SELECT f1 FROM t1) FROM t1;
SELECT * FROM v1;
a
drop view v1;
drop table t1;
create table t0 (a int);
insert into t0 values (0),(1),(2),(3),(4),(5),(6),(7),(8),(9);
create table t1(a int, b int);
insert into t1 values (0,0),(1,1),(2,2);
create table t2 as select * from t1;
create table t3 (pk int, a int, primary key(pk));
insert into t3 select a,a from t0;
explain 
select * from t1 left join t2 on (t2.a= t1.a and t2.a in (select pk from t3));
id	select_type	table	type	possible_keys	key	key_len	ref	rows	Extra
1	PRIMARY	t1	ALL	NULL	NULL	NULL	NULL	3	
1	PRIMARY	t2	hash_ALL	NULL	#hash#$hj	5	test.t1.a	3	Using where; Using join buffer (flat, BNLH join)
2	DEPENDENT SUBQUERY	t3	unique_subquery	PRIMARY	PRIMARY	4	func	1	Using index
drop table t0, t1, t2, t3;
create table t1 (a int);
insert into t1 values (0),(1),(2),(3),(4),(5),(6),(7),(8),(9);
create table t2 (a char(200), b char(200), c char(200), primary key (a,b,c)) engine=innodb;
insert into t2 select concat(a, repeat('X',198)),repeat('B',200),repeat('B',200) from t1;
insert into t2 select concat(a, repeat('Y',198)),repeat('B',200),repeat('B',200) from t1;
alter table t2 add filler1 int;
insert into t1 select A.a + 10*(B.a + 10*C.a) from t1 A, t1 B, t1 C;
set @save_join_buffer_size=@@join_buffer_size;
set join_buffer_size=1;
select * from t2 where filler1 in ( select a from t1);
a	b	c	filler1
set join_buffer_size=default;
drop table t1, t2;
create table t1 (a int not null);
drop procedure if exists p1;
CREATE PROCEDURE p1()
BEGIN
DECLARE EXIT HANDLER FOR SQLEXCEPTION select a from t1;
prepare s1 from '
  select a from t1 where a in ( 
  select a from t1 where a in ( 
  select a from t1 where a in ( 
  select a from t1 where a in ( 
  select a from t1 where a in ( 
  select a from t1 where a in ( 
  select a from t1 where a in ( 
  select a from t1 where a in ( 
  select a from t1 where a in ( 
  select a from t1 where a in ( 
  select a from t1 where a in ( 
  select a from t1 where a in ( 
  select a from t1 where a in ( 
  select a from t1 where a in ( 
  select a from t1 where a in ( 
  select a from t1 where a in ( 
  select a from t1 where a in ( 
  select a from t1 where a in ( 
  select a from t1 where a in ( 
  select a from t1 where a in ( 
  select a from t1 where a in ( 
  select a from t1 where a in ( 
  select a from t1 where a in ( 
  select a from t1 where a in ( 
  select a from t1 where a in ( 
  select a from t1 where a in ( 
  select a from t1 where a in ( 
  select a from t1 where a in ( 
  select a from t1 where a in ( 
  select a from t1 where a in ( 
  select a from t1 where a in ( 
  select a from t1 where a in ( 
  select a from t1 where a in ( 
  select a from t1 where a in ( 
  select a from t1 where a in ( 
  select a from t1 where a in ( 
  select a from t1 where a in ( 
  select a from t1 where a in ( 
  select a from t1 where a in ( 
  select a from t1 where a in ( 
  select a from t1 where a in ( 
  select a from t1 where a in ( 
  select a from t1 where a in ( 
  select a from t1 where a in ( 
  select a from t1 where a in ( 
  select a from t1 where a in ( 
  select a from t1 where a in ( 
  select a from t1 where a in ( 
  select a from t1 where a in ( 
  select a from t1 where a in ( 
  select a from t1 where a in ( 
  select a from t1 where a in ( 
  select a from t1 where a in ( 
  select a from t1 where a in ( 
  select a from t1 where a in ( 
  select a from t1 where a in ( 
  select a from t1 where a in ( 
  select a from t1 where a in ( 
  select a from t1 where a in ( 
  select a from t1 where a in ( 
  select a from t1 where a in ( 
  select a from t1 where a in ( select a from t1) 
  )))))))))))))))))))))))))))))))))))))))))))))))))))))))))))))';
execute s1;
END;
|
call p1();
a
drop procedure p1;
drop table t1;
create table t0 (a int);
insert into t0 values (0),(1),(2),(3),(4),(5),(6),(7),(8),(9);
create table t1 (a int) as select A.a + 10 *(B.a + 10*C.a) as a  from t0 A, t0 B, t0 C;
create table t2 (id int, a int, primary key(id), key(a)) as select a as id, a as a  from t1;
show create table t2;
Table	Create Table
t2	CREATE TABLE `t2` (
  `id` int(11) NOT NULL DEFAULT '0',
  `a` int(11) DEFAULT NULL,
  PRIMARY KEY (`id`),
  KEY `a` (`a`)
) ENGINE=MyISAM DEFAULT CHARSET=latin1
set @a=0;
create table t3 as select * from t2 limit 0;
insert into t3 select @a:=@a+1, t2.a from t2, t0;
insert into t3 select @a:=@a+1, t2.a from t2, t0;
insert into t3 select @a:=@a+1, t2.a from t2, t0;
alter table t3 add primary key(id), add key(a);
The following must use loose index scan over t3, key a:
explain select count(a) from t2 where a in ( SELECT  a FROM t3);
id	select_type	table	type	possible_keys	key	key_len	ref	rows	Extra
1	PRIMARY	t2	index	a	a	5	NULL	1000	Using where; Using index
1	PRIMARY	t3	ref	a	a	5	test.t2.a	30	Using index; FirstMatch(t2)
select count(a) from t2 where a in ( SELECT  a FROM t3);
count(a)
1000
drop table t0,t1,t2,t3;

BUG#42740: crash in optimize_semijoin_nests

create table t1 (c6 timestamp,key (c6)) engine=innodb;
create table t2 (c2 double) engine=innodb;
explain select 1 from t2 where c2 = any (select log10(null) from t1 where c6 <null)  ;
id	select_type	table	type	possible_keys	key	key_len	ref	rows	Extra
1	PRIMARY	NULL	NULL	NULL	NULL	NULL	NULL	NULL	Impossible WHERE noticed after reading const tables
drop table t1, t2;
# 
# BUG#42742: crash in setup_sj_materialization, Copy_field::set
# 
create table t3 ( c1 year) engine=innodb;
insert into t3 values (2135),(2142);
create table t2 (c1 tinytext,c2 text,c6 timestamp) engine=innodb;
# The following must not crash, EXPLAIN should show one SJ strategy, not a mix:
explain select 1 from t2 where 
c2 in (select 1 from t3, t2) and
c1 in (select convert(c6,char(1)) from t2);
id	select_type	table	type	possible_keys	key	key_len	ref	rows	Extra
1	PRIMARY	t2	ALL	NULL	NULL	NULL	NULL	1	Using where
1	PRIMARY	t2	ALL	NULL	NULL	NULL	NULL	1	Using join buffer (flat, BNL join)
1	PRIMARY	t2	ALL	NULL	NULL	NULL	NULL	1	Using where; Using join buffer (incremental, BNL join)
1	PRIMARY	t3	ALL	NULL	NULL	NULL	NULL	2	FirstMatch(t2); Using join buffer (incremental, BNL join)
drop table t2, t3;
set join_cache_level=default;
show variables like 'join_cache_level';
Variable_name	Value
join_cache_level	1
set @@optimizer_switch=@save_optimizer_switch_jcl6;<|MERGE_RESOLUTION|>--- conflicted
+++ resolved
@@ -133,14 +133,8 @@
 a, mid(filler1, 1,10), length(filler1)=length(filler2) as Z 
 from t1 ot where a in (select a from t2 it);
 id	select_type	table	type	possible_keys	key	key_len	ref	rows	Extra
-<<<<<<< HEAD
 1	PRIMARY	it	ALL	NULL	NULL	NULL	NULL	22	Using where; Start temporary
-1	PRIMARY	ot	hash	NULL	hj_key	5	test.it.a	32	Using where; End temporary; Using join buffer (flat, BNLH join)
-=======
-1	PRIMARY	subselect2	ALL	unique_key	NULL	NULL	NULL	22	
-1	PRIMARY	ot	hash_ALL	NULL	#hash#$hj	5	test.it.a	32	Using where; Using join buffer (flat, BNLH join)
-2	SUBQUERY	it	ALL	NULL	NULL	NULL	NULL	22	Using where
->>>>>>> df325943
+1	PRIMARY	ot	hash_ALL	NULL	#hash#$hj	5	test.it.a	32	Using where; End temporary; Using join buffer (flat, BNLH join)
 select 
 a, mid(filler1, 1,10), length(filler1)=length(filler2) as Z 
 from t1 ot where a in (select a from t2 it);
@@ -205,14 +199,8 @@
 a, mid(filler1, 1,10), length(filler1)=length(filler2) as Z 
 from t1 ot where a in (select a from t2 it);
 id	select_type	table	type	possible_keys	key	key_len	ref	rows	Extra
-<<<<<<< HEAD
 1	PRIMARY	it	ALL	NULL	NULL	NULL	NULL	22	Using where; Start temporary
-1	PRIMARY	ot	hash	NULL	hj_key	5	test.it.a	52	Using where; End temporary; Using join buffer (flat, BNLH join)
-=======
-1	PRIMARY	subselect2	ALL	unique_key	NULL	NULL	NULL	22	
-1	PRIMARY	ot	hash_ALL	NULL	#hash#$hj	5	test.it.a	52	Using where; Using join buffer (flat, BNLH join)
-2	SUBQUERY	it	ALL	NULL	NULL	NULL	NULL	22	Using where
->>>>>>> df325943
+1	PRIMARY	ot	hash_ALL	NULL	#hash#$hj	5	test.it.a	52	Using where; End temporary; Using join buffer (flat, BNLH join)
 select 
 a, mid(filler1, 1,10), length(filler1)=length(filler2) as Z 
 from t1 ot where a in (select a from t2 it);
