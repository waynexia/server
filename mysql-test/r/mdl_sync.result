SET DEBUG_SYNC= 'RESET';
connect  con1,localhost,root,,test,,;
connect  con2,localhost,root,,test,,;
connect  con3,localhost,root,,test,,;
connection default;
drop table if exists t1,t2,t3;
create table t1 (i int);
create table t2 (i int);
connection: default
lock tables t2 read;
connection con1;
connection: con1
set debug_sync='mdl_upgrade_lock SIGNAL parked WAIT_FOR go';
alter table t1 rename t3;
connection default;
connection: default
set debug_sync= 'now WAIT_FOR parked';
connection con2;
connection: con2
set debug_sync='mdl_acquire_lock_wait SIGNAL go';
drop table t1,t2;
connection con1;
connection: con1
connection default;
connection: default
unlock tables;
connection con2;
connection: con2
ERROR 42S02: Unknown table 'test.t1'
connection default;
drop table t3;
disconnect con1;
disconnect con2;
disconnect con3;
SET DEBUG_SYNC= 'RESET';
#
# Basic test coverage for type-of-operation aware metadata locks.
#
drop table if exists t1, t2, t3;
connect mdl_con1,localhost,root,,;
connect mdl_con2,localhost,root,,;
connect mdl_con3,localhost,root,,;
connection default;
set debug_sync= 'RESET';
create table t1 (c1 int);
# 
# A) First let us check compatibility rules between differend kinds of
#    type-of-operation aware metadata locks.
#    Of course, these rules are already covered by the tests scattered
#    across the test suite. But it still makes sense to have one place
#    which covers all of them.
#
# 1) Acquire S (simple shared) lock on the table (by using HANDLER):
#
handler t1 open;
# 
connection mdl_con1;
# Check that S, SH, SR and SW locks are compatible with it.
handler t1 open t;
handler t close;
select column_name from information_schema.columns where
table_schema='test' and table_name='t1';
column_name
c1
select count(*) from t1;
count(*)
0
insert into t1 values (1), (1);
# Check that SU lock is compatible with it. To do this use ALTER TABLE
# which will fail when constructing .frm and thus obtaining SU metadata
# lock.
alter table t1 add index (not_exist);
ERROR 42000: Key column 'not_exist' doesn't exist in table
# Check that SNW lock is compatible with it. To do this use ALTER TABLE
# which will fail during copying the table and thus obtaining SNW metadata
# lock.
alter table t1 add primary key (c1);
ERROR 23000: Duplicate entry '1' for key 'PRIMARY'
# Check that X lock is incompatible with S lock.
# Sending:
rename table t1 to t2;;
# 
connection mdl_con2;
# Check that the above RENAME is blocked because of S lock.
# 
connection default;
# Unblock RENAME TABLE.
handler t1 close;
# 
connection mdl_con1;
# Reaping RENAME TABLE.
# Restore the original state of the things.
rename table t2 to t1;
# 
connection default;
handler t1 open;
# 
connection mdl_con1;
# Check that upgrade from SNW to X is blocked by presence of S lock.
# Sending:
alter table t1 add column c2 int;;
# 
connection mdl_con2;
# Check that the above ALTER TABLE is blocked because of S lock.
# 
connection default;
# Unblock ALTER TABLE.
handler t1 close;
# 
connection mdl_con1;
# Reaping ALTER TABLE.
# Restore the original state of the things.
alter table t1 drop column c2;
# 
connection default;
#
# 2) Acquire SH (shared high-priority) lock on the table.
#    We have to involve DEBUG_SYNC facility for this as usually
#    such kind of locks are short-lived.
#
set debug_sync= 'after_open_table_mdl_shared SIGNAL locked WAIT_FOR finish';
# Sending:
select table_name, table_type, auto_increment, table_comment from information_schema.tables where table_schema='test' and table_name='t1';;
# 
connection mdl_con1;
set debug_sync= 'now WAIT_FOR locked';
# Check that S, SH, SR and SW locks are compatible with it.
handler t1 open;
handler t1 close;
select column_name from information_schema.columns where
table_schema='test' and table_name='t1';
column_name
c1
select count(*) from t1;
count(*)
2
insert into t1 values (1);
# Check that SU lock is compatible with it. To do this use ALTER TABLE
# which will fail when constructing .frm and thus obtaining SU metadata
# lock.
alter table t1 add index (not_exist);
ERROR 42000: Key column 'not_exist' doesn't exist in table
# Check that SNW lock is compatible with it. To do this use ALTER TABLE
# which will fail during copying the table and thus obtaining SNW metadata
# lock.
alter table t1 add primary key (c1);
ERROR 23000: Duplicate entry '1' for key 'PRIMARY'
# Check that SNRW lock is compatible with SH lock.
lock table t1 write;
delete from t1 limit 1;
unlock tables;
# Check that X lock is incompatible with SH lock.
# Sending:
rename table t1 to t2;;
# 
connection mdl_con2;
# Check that the above RENAME is blocked because of SH lock.
# Unblock RENAME TABLE.
set debug_sync= 'now SIGNAL finish';
# 
connection default;
# Reaping SELECT ... FROM I_S.
table_name	table_type	auto_increment	table_comment
t1	BASE TABLE	NULL	
# 
connection mdl_con1;
# Reaping RENAME TABLE.
# Restore the original state of the things.
rename table t2 to t1;
# 
connection default;
set debug_sync= 'after_open_table_mdl_shared SIGNAL locked WAIT_FOR finish';
# Sending:
select table_name, table_type, auto_increment, table_comment from information_schema.tables where table_schema='test' and table_name='t1';;
# 
connection mdl_con1;
set debug_sync= 'now WAIT_FOR locked';
# Check that upgrade from SNW to X is blocked by presence of SH lock.
# Sending:
alter table t1 add column c2 int;;
# 
connection mdl_con2;
# Check that the above ALTER TABLE is blocked because of SH lock.
# Unblock RENAME TABLE.
set debug_sync= 'now SIGNAL finish';
# 
connection default;
# Reaping SELECT ... FROM I_S.
table_name	table_type	auto_increment	table_comment
t1	BASE TABLE	NULL	
# 
connection mdl_con1;
# Reaping ALTER TABLE.
# Restore the original state of the things.
alter table t1 drop column c2;
# 
connection default;
set debug_sync= 'after_open_table_mdl_shared SIGNAL locked WAIT_FOR finish';
select table_name, table_type, auto_increment, table_comment from information_schema.tables where table_schema='test' and table_name='t1';;
# 
connection mdl_con1;
set debug_sync= 'now WAIT_FOR locked';
# Check that upgrade from SNRW to X is blocked by presence of S lock.
lock table t1 write;
# Sending:
alter table t1 add column c2 int;;
# 
connection mdl_con2;
# Check that the above upgrade of SNRW to X in ALTER TABLE is blocked
# because of S lock.
# Unblock RENAME TABLE.
set debug_sync= 'now SIGNAL finish';
# 
connection default;
# Reaping SELECT ... FROM I_S.
table_name	table_type	auto_increment	table_comment
t1	BASE TABLE	NULL	
# 
connection mdl_con1;
# Reaping ALTER TABLE.
# Restore the original state of the things.
alter table t1 drop column c2;
unlock tables;
# 
connection default;
#
#
# 3) Acquire SR lock on the table.
#
#
begin;
select count(*) from t1;
count(*)
2
# 
connection mdl_con1;
# Check that S, SH, SR and SW locks are compatible with it.
handler t1 open;
handler t1 close;
select column_name from information_schema.columns where
table_schema='test' and table_name='t1';
column_name
c1
select count(*) from t1;
count(*)
2
insert into t1 values (1);
# Check that SU lock is compatible with it. To do this use ALTER TABLE
# which will fail when constructing .frm and thus obtaining SU metadata
# lock.
alter table t1 add index (not_exist);
ERROR 42000: Key column 'not_exist' doesn't exist in table
# Check that SNW lock is compatible with it. To do this use ALTER TABLE
# which will fail during copying the table and thus obtaining SNW metadata
# lock.
alter table t1 add primary key (c1);
ERROR 23000: Duplicate entry '1' for key 'PRIMARY'
# Check that SNRW lock is not compatible with SR lock.
# Sending:
lock table t1 write;;
# 
connection default;
# Check that the above LOCK TABLES is blocked because of SR lock.
# Unblock LOCK TABLES.
commit;
# 
connection mdl_con1;
# Reaping LOCK TABLES.
delete from t1 limit 1;
unlock tables;
# 
connection default;
begin;
select count(*) from t1;
count(*)
2
# 
connection mdl_con1;
# Check that X lock is incompatible with SR lock.
# Sending:
rename table t1 to t2;;
# 
connection mdl_con2;
# Check that the above RENAME is blocked because of SR lock.
# 
connection default;
# Unblock RENAME TABLE.
commit;
# 
connection mdl_con1;
# Reaping RENAME TABLE.
# Restore the original state of the things.
rename table t2 to t1;
# 
connection default;
begin;
select count(*) from t1;
count(*)
2
# 
connection mdl_con1;
# Check that upgrade from SNW to X is blocked by presence of SR lock.
# Sending:
alter table t1 add column c2 int;;
# 
connection mdl_con2;
# Check that the above ALTER TABLE is blocked because of SR lock.
# 
connection default;
# Unblock ALTER TABLE.
commit;
# 
connection mdl_con1;
# Reaping ALTER TABLE.
# Restore the original state of the things.
alter table t1 drop column c2;
#
# There is no need to check that upgrade from SNRW to X is blocked
# by presence of SR lock because SNRW is incompatible with SR anyway.
# 
# 
connection default;
#
#
# 4) Acquire SW lock on the table.
#
#
begin;
insert into t1 values (1);
# 
connection mdl_con1;
# Check that S, SH, SR and SW locks are compatible with it.
handler t1 open;
handler t1 close;
select column_name from information_schema.columns where
table_schema='test' and table_name='t1';
column_name
c1
# Disable result log to make test robust against
# effects of concurrent insert.
select * from t1;
insert into t1 values (1);
# Check that SU lock is compatible with it. To do this use ALTER TABLE
# which will fail when constructing .frm and thus obtaining SU metadata
# lock.
alter table t1 add index (not_exist);
ERROR 42000: Key column 'not_exist' doesn't exist in table
# Check that SNW lock is not compatible with SW lock.
# Again we use ALTER TABLE which fails during copying
# the table to avoid upgrade of SNW -> X.
# Sending:
alter table t1 add primary key (c1);;
# 
connection default;
# Check that the above ALTER TABLE is blocked because of SW lock.
# Unblock ALTER TABLE.
commit;
# 
connection mdl_con1;
# Reaping ALTER TABLE.
ERROR 23000: Duplicate entry '1' for key 'PRIMARY'
# 
connection default;
begin;
insert into t1 values (1);
# 
connection mdl_con1;
# Check that SNRW lock is not compatible with SW lock.
# Sending:
lock table t1 write;;
# 
connection default;
# Check that the above LOCK TABLES is blocked because of SW lock.
# Unblock LOCK TABLES.
commit;
# 
connection mdl_con1;
# Reaping LOCK TABLES.
delete from t1 limit 2;
unlock tables;
# 
connection default;
begin;
insert into t1 values (1);
# 
connection mdl_con1;
# Check that X lock is incompatible with SW lock.
# Sending:
rename table t1 to t2;;
# 
connection mdl_con2;
# Check that the above RENAME is blocked because of SW lock.
# 
connection default;
# Unblock RENAME TABLE.
commit;
# 
connection mdl_con1;
# Reaping RENAME TABLE.
# Restore the original state of the things.
rename table t2 to t1;
#
# There is no need to check that upgrade from SNW/SNRW to X is
# blocked by presence of SW lock because SNW/SNRW is incompatible
# with SW anyway.
# 
# 
connection default;
#
#
# 5) Acquire SU lock on the table. We have to use DEBUG_SYNC for
#    this, to prevent SU from being immediately upgraded to X.
#
set debug_sync= 'alter_opened_table SIGNAL locked WAIT_FOR finish';
# Sending:
alter table t1 add primary key (c1);;
# 
connection mdl_con1;
set debug_sync= 'now WAIT_FOR locked';
# Check that S, SH, SR and SW locks are compatible with it.
handler t1 open;
handler t1 close;
select column_name from information_schema.columns where
table_schema='test' and table_name='t1';
column_name
c1
select count(*) from t1;
count(*)
4
delete from t1 limit 1;
# Check that SU lock is incompatible with SU lock.
# Sending:
alter table t1 add primary key (c1);;
# 
connection mdl_con2;
# Check that the above ALTER is blocked because of SU lock.
# Unblock ALTERs.
set debug_sync= 'now SIGNAL finish';
# 
connection default;
# Reaping first ALTER TABLE.
ERROR 23000: Duplicate entry '1' for key 'PRIMARY'
# 
connection mdl_con1;
# Reaping another ALTER TABLE.
ERROR 23000: Duplicate entry '1' for key 'PRIMARY'
# 
connection default;
set debug_sync= 'alter_opened_table SIGNAL locked WAIT_FOR finish';
# Sending:
alter table t1 add primary key (c1);;
# 
connection mdl_con1;
set debug_sync= 'now WAIT_FOR locked';
# Check that SNRW lock is incompatible with SU lock.
# Sending:
lock table t1 write;;
# 
connection mdl_con2;
# Check that the above LOCK TABLES is blocked because of SU lock.
# Unblock ALTER and thus LOCK TABLES.
set debug_sync= 'now SIGNAL finish';
# 
connection default;
# Reaping ALTER TABLE.
ERROR 23000: Duplicate entry '1' for key 'PRIMARY'
# 
connection mdl_con1;
# Reaping LOCK TABLES
insert into t1 values (1);
unlock tables;
# 
connection default;
set debug_sync= 'alter_opened_table SIGNAL locked WAIT_FOR finish';
# Sending:
alter table t1 add primary key (c1);;
# 
connection mdl_con1;
set debug_sync= 'now WAIT_FOR locked';
# Check that X lock is incompatible with SU lock.
# Sending:
rename table t1 to t2;;
# 
connection mdl_con2;
# Check that the above RENAME is blocked because of SU lock.
# Unblock ALTER and thus RENAME TABLE.
set debug_sync= 'now SIGNAL finish';
# 
connection default;
# Now we have ALTER TABLE with SU->SNW and RENAME TABLE with pending
# X-lock. In this case ALTER TABLE should be chosen as victim.
# Reaping ALTER TABLE.
ERROR 40001: Deadlock found when trying to get lock; try restarting transaction
# 
connection mdl_con1;
# Reaping RENAME TABLE
# Revert back to original state of things.
rename table t2 to t1;
#
# There is no need to check that upgrade from SNW/SNRW to X is
# blocked by presence of another SU lock because SNW/SNRW is
# incompatible with SU anyway.
# 
connection default;
#
#
# 6) Acquire SNW lock on the table. We have to use DEBUG_SYNC for
#    this, to prevent SNW from being immediately upgraded to X.
#
set debug_sync= 'alter_table_copy_after_lock_upgrade SIGNAL locked WAIT_FOR finish';
# Sending:
alter table t1 add primary key (c1), lock=shared, algorithm=copy;;
# 
connection mdl_con1;
set debug_sync= 'now WAIT_FOR locked';
# Check that S, SH and SR locks are compatible with it.
handler t1 open;
handler t1 close;
select column_name from information_schema.columns where
table_schema='test' and table_name='t1';
column_name
c1
select count(*) from t1;
count(*)
4
# Check that SW lock is incompatible with SNW lock.
# Sending:
delete from t1 limit 2;;
# 
connection mdl_con2;
# Check that the above DELETE is blocked because of SNW lock.
# Unblock ALTER and thus DELETE.
set debug_sync= 'now SIGNAL finish';
# 
connection default;
# Reaping ALTER TABLE.
ERROR 23000: Duplicate entry '1' for key 'PRIMARY'
# 
connection mdl_con1;
# Reaping DELETE.
# 
connection default;
set debug_sync= 'alter_table_copy_after_lock_upgrade SIGNAL locked WAIT_FOR finish';
# Sending:
alter table t1 add primary key (c1), lock=shared, algorithm=copy;;
# 
connection mdl_con1;
set debug_sync= 'now WAIT_FOR locked';
# Check that SU lock is incompatible with SNW lock.
# Sending:
alter table t1 add primary key (c1);;
# 
connection mdl_con2;
# Check that the above ALTER is blocked because of SNW lock.
# Unblock ALTERs.
set debug_sync= 'now SIGNAL finish';
# 
connection default;
# Reaping first ALTER TABLE.
ERROR 23000: Duplicate entry '1' for key 'PRIMARY'
# 
connection mdl_con1;
# Reaping another ALTER TABLE.
ERROR 23000: Duplicate entry '1' for key 'PRIMARY'
# 
# Note that we can't easily check SNW vs SNW locks since
# SNW is only used by ALTER TABLE after upgrading from SU
# and SU is also incompatible with SNW.
#
connection default;
set debug_sync= 'alter_table_copy_after_lock_upgrade SIGNAL locked WAIT_FOR finish';
# Sending:
alter table t1 add primary key (c1), lock=shared, algorithm=copy;;
# 
connection mdl_con1;
set debug_sync= 'now WAIT_FOR locked';
# Check that SNRW lock is incompatible with SNW lock.
# Sending:
lock table t1 write;;
# 
connection mdl_con2;
# Check that the above LOCK TABLES is blocked because of SNW lock.
# Unblock ALTER and thus LOCK TABLES.
set debug_sync= 'now SIGNAL finish';
# 
connection default;
# Reaping ALTER TABLE.
ERROR 23000: Duplicate entry '1' for key 'PRIMARY'
# 
connection mdl_con1;
# Reaping LOCK TABLES
insert into t1 values (1);
unlock tables;
# 
connection default;
set debug_sync= 'alter_table_copy_after_lock_upgrade SIGNAL locked WAIT_FOR finish';
# Sending:
alter table t1 add primary key (c1), algorithm=copy, lock=shared;;
# 
connection mdl_con1;
set debug_sync= 'now WAIT_FOR locked';
# Check that X lock is incompatible with SNW lock.
# Sending:
rename table t1 to t2;;
# 
connection mdl_con2;
# Check that the above RENAME is blocked because of SNW lock.
# Unblock ALTER and thus RENAME TABLE.
set debug_sync= 'now SIGNAL finish';
# 
connection default;
# Reaping ALTER TABLE.
ERROR 23000: Duplicate entry '1' for key 'PRIMARY'
# 
connection mdl_con1;
# Reaping RENAME TABLE
# Revert back to original state of things.
rename table t2 to t1;
#
# There is no need to check that upgrade from SNW/SNRW to X is
# blocked by presence of another SNW lock because SNW/SNRW is
# incompatible with SNW anyway.
# 
connection default;
#
#
# 7) Acquire SNRW lock on the table. 
#
#
lock table t1 write;
# 
connection mdl_con1;
# Check that S and SH locks are compatible with it.
select column_name from information_schema.columns where
table_schema='test' and table_name='t1';
column_name
c1
# Check that SR lock is incompatible with SNRW lock.
# Sending:
select count(*) from t1;;
# 
connection default;
# Check that the above SELECT is blocked because of SNRW lock.
# Unblock SELECT.
unlock tables;
# 
connection mdl_con1;
# Reaping SELECT.
count(*)
3
# 
connection default;
lock table t1 write;
# 
connection mdl_con1;
# Check that SW lock is incompatible with SNRW lock.
# Sending:
delete from t1 limit 1;;
# 
connection default;
# Check that the above DELETE is blocked because of SNRW lock.
# Unblock DELETE.
unlock tables;
# 
connection mdl_con1;
# Reaping DELETE.
# 
connection default;
lock table t1 write;
# 
connection mdl_con1;
# Check that SU lock is incompatible with SNRW lock.
# Sending:
alter table t1 add primary key (c1);;
# 
connection default;
# Check that the above ALTER is blocked because of SNRW lock.
# Unblock ALTER.
unlock tables;
# 
connection mdl_con1;
# Reaping ALTER TABLE.
ERROR 23000: Duplicate entry '1' for key 'PRIMARY'
# 
# Note that we can't easily check SNW vs SNRW locks since
# SNW is only used by ALTER TABLE after upgrading from SU
# and SU is also incompatible with SNRW.
#
connection default;
lock table t1 write;
# 
connection mdl_con1;
# Check that SNRW lock is incompatible with SNRW lock.
# Sending:
lock table t1 write;;
# 
connection default;
# Check that the above LOCK TABLES is blocked because of SNRW lock.
# Unblock waiting LOCK TABLES.
unlock tables;
# 
connection mdl_con1;
# Reaping LOCK TABLES
insert into t1 values (1);
unlock tables;
# 
connection default;
lock table t1 write;
# 
connection mdl_con1;
# Check that X lock is incompatible with SNRW lock.
# Sending:
rename table t1 to t2;;
# 
connection default;
# Check that the above RENAME is blocked because of SNRW lock.
# Unblock RENAME TABLE
unlock tables;
# 
connection mdl_con1;
# Reaping RENAME TABLE
# Revert back to original state of things.
rename table t2 to t1;
#
# There is no need to check that upgrade from SNW/SNRW to X is
# blocked by presence of another SNRW lock because SNW/SNRW is
# incompatible with SNRW anyway.
# 
connection default;
#
#
# 8) Now do the same round of tests for X lock. We use additional
#    table to get long-lived lock of this type.
#
create table t2 (c1 int);
# 
connection mdl_con2;
# Take a lock on t2, so RENAME TABLE t1 TO t2 will get blocked
# after acquiring X lock on t1.
lock tables t2 read;
# 
connection default;
# Sending:
rename table t1 to t2;;
# 
connection mdl_con1;
# Check that RENAME has acquired X lock on t1 and is waiting for t2.
# Check that S lock in incompatible with X lock.
# Sending:
handler t1 open;;
# 
connection mdl_con2;
# Check that the above HANDLER statement is blocked because of X lock.
# Unblock RENAME TABLE
unlock tables;
# 
connection default;
# Reaping RENAME TABLE.
ERROR 42S01: Table 't2' already exists
# 
connection mdl_con1;
# Reaping HANDLER.
handler t1 close;
# 
connection mdl_con2;
# Prepare for blocking RENAME TABLE.
lock tables t2 read;
# 
connection default;
# Sending:
rename table t1 to t2;;
# 
connection mdl_con1;
# Check that RENAME has acquired X lock on t1 and is waiting for t2.
# Check that SH lock in incompatible with X lock.
# Sending:
select column_name from information_schema.columns where table_schema='test' and table_name='t1';;
# 
connection mdl_con2;
# Check that the above SELECT ... FROM I_S ... statement is blocked
# because of X lock.
# Unblock RENAME TABLE
unlock tables;
# 
connection default;
# Reaping RENAME TABLE.
ERROR 42S01: Table 't2' already exists
# 
connection mdl_con1;
# Reaping SELECT ... FROM I_S.
column_name
c1
# 
connection mdl_con2;
# Prepare for blocking RENAME TABLE.
lock tables t2 read;
# 
connection default;
# Sending:
rename table t1 to t2;;
# 
connection mdl_con1;
# Check that RENAME has acquired X lock on t1 and is waiting for t2.
# Check that SR lock in incompatible with X lock.
# Sending:
select count(*) from t1;;
# 
connection mdl_con2;
# Check that the above SELECT statement is blocked
# because of X lock.
# Unblock RENAME TABLE
unlock tables;
# 
connection default;
# Reaping RENAME TABLE.
ERROR 42S01: Table 't2' already exists
# 
connection mdl_con1;
# Reaping SELECT.
count(*)
3
# 
connection mdl_con2;
# Prepare for blocking RENAME TABLE.
lock tables t2 read;
# 
connection default;
# Sending:
rename table t1 to t2;;
# 
connection mdl_con1;
# Check that RENAME has acquired X lock on t1 and is waiting for t2.
# Check that SW lock in incompatible with X lock.
# Sending:
delete from t1 limit 1;;
# 
connection mdl_con2;
# Check that the above DELETE statement is blocked
# because of X lock.
# Unblock RENAME TABLE
unlock tables;
# 
connection default;
# Reaping RENAME TABLE.
ERROR 42S01: Table 't2' already exists
# 
connection mdl_con1;
# Reaping DELETE.
# 
connection mdl_con2;
# Prepare for blocking RENAME TABLE.
lock tables t2 read;
# 
connection default;
# Sending:
rename table t1 to t2;;
# 
connection mdl_con1;
# Check that RENAME has acquired X lock on t1 and is waiting for t2.
# Check that SU lock is incompatible with X lock.
# Sending:
alter table t1 add primary key (c1);;
# 
connection mdl_con2;
# Check that the above ALTER statement is blocked
# because of X lock.
# Unblock RENAME TABLE
unlock tables;
# 
connection default;
# Reaping RENAME TABLE
ERROR 42S01: Table 't2' already exists
# 
connection mdl_con1;
# Reaping ALTER.
ERROR 23000: Duplicate entry '1' for key 'PRIMARY'
#
# Note that we can't easily check SNW vs X locks since
# SNW is only used by ALTER TABLE after upgrading from SU
# and SU is also incompatible with X.
#
connection mdl_con2;
# Prepare for blocking RENAME TABLE.
lock tables t2 read;
# 
connection default;
# Sending:
rename table t1 to t2;;
# 
connection mdl_con1;
# Check that RENAME has acquired X lock on t1 and is waiting for t2.
# Check that SNRW lock is incompatible with X lock.
# Sending:
lock table t1 write;;
# 
connection mdl_con2;
# Check that the above LOCK TABLE statement is blocked
# because of X lock.
# Unblock RENAME TABLE
unlock tables;
# 
connection default;
# Reaping RENAME TABLE
ERROR 42S01: Table 't2' already exists
# 
connection mdl_con1;
# Reaping LOCK TABLE.
unlock tables;
# 
connection mdl_con2;
# Prepare for blocking RENAME TABLE.
lock tables t2 read;
# 
connection default;
# Sending:
rename table t1 to t2;;
# 
connection mdl_con1;
# Check that RENAME has acquired X lock on t1 and is waiting for t2.
# Check that X lock is incompatible with X lock.
# Sending:
rename table t1 to t3;;
# 
connection mdl_con2;
# Check that the above RENAME statement is blocked
# because of X lock.
# Unblock RENAME TABLE
unlock tables;
# 
connection default;
# Reaping RENAME TABLE
ERROR 42S01: Table 't2' already exists
# 
connection mdl_con1;
# Reaping RENAME.
rename table t3 to t1;
#
# B) Now let us test compatibility in cases when both locks
#    are pending. I.e. let us test rules for priorities between
#    different types of metadata locks.
#
#    Note: No tests for pending SU lock as this lock requires
#          even stronger active or pending lock.
#
# 
connection mdl_con2;
#
# 1) Check compatibility for pending SNW lock.
#
# Acquire SW lock in order to create pending SNW lock later.
begin;
insert into t1 values (1);
# 
connection default;
# Add pending SNW lock.
# Sending:
alter table t1 add primary key (c1);;
# 
connection mdl_con1;
# Check that ALTER TABLE is waiting with pending SNW lock.
# Check that S, SH and SR locks are compatible with pending SNW
handler t1 open t;
handler t close;
select column_name from information_schema.columns where
table_schema='test' and table_name='t1';
column_name
c1
select count(*) from t1;
count(*)
3
# Check that SW is incompatible with pending SNW
# Sending:
delete from t1 limit 1;;
# 
connection mdl_con2;
# Check that the above DELETE is blocked because of pending SNW lock.
# Unblock ALTER TABLE.
commit;
# 
connection default;
# Reaping ALTER.
ERROR 23000: Duplicate entry '1' for key 'PRIMARY'
# 
connection mdl_con1;
# Reaping DELETE.
#
# We can't do similar check for SNW, SNRW and X locks because
# they will also be blocked by active SW lock.
#
# 
connection mdl_con2;
#
# 2) Check compatibility for pending SNRW lock.
#
# Acquire SR lock in order to create pending SNRW lock.
begin;
select count(*) from t1;
count(*)
2
# 
connection default;
# Add pending SNRW lock.
# Sending:
lock table t1 write;;
# 
connection mdl_con1;
# Check that LOCK TABLE is waiting with pending SNRW lock.
# Check that S and SH locks are compatible with pending SNRW
select column_name from information_schema.columns where
table_schema='test' and table_name='t1';
column_name
c1
# Check that SR is incompatible with pending SNRW
# Sending:
select count(*) from t1;;
# 
connection mdl_con2;
# Check that the above SELECT is blocked because of pending SNRW lock.
# Unblock LOCK TABLE.
commit;
# 
connection default;
# Reaping LOCK TABLE.
unlock tables;
# 
connection mdl_con1;
# Reaping SELECT.
count(*)
2
# Restore pending SNRW lock.
# 
connection mdl_con2;
begin;
select count(*) from t1;
count(*)
2
# 
connection default;
# Sending:
lock table t1 write;;
# 
connection mdl_con1;
# Check that LOCK TABLE is waiting with pending SNRW lock.
# Check that SW is incompatible with pending SNRW
# Sending:
insert into t1 values (1);;
# 
connection mdl_con2;
# Check that the above INSERT is blocked because of pending SNRW lock.
# Unblock LOCK TABLE.
commit;
# 
connection default;
# Reaping LOCK TABLE.
unlock tables;
# 
connection mdl_con1;
# Reaping INSERT.
# Restore pending SNRW lock.
# 
connection mdl_con2;
begin;
select count(*) from t1;
count(*)
3
# 
connection default;
# Sending:
lock table t1 write;;
# 
connection mdl_con1;
# Check that LOCK TABLE is waiting with pending SNRW lock.
# Check that SNW is compatible with pending SNRW
# So ALTER TABLE statements are not starved by LOCK TABLEs.
alter table t1 add primary key (c1);
ERROR 23000: Duplicate entry '1' for key 'PRIMARY'
# 
connection mdl_con2;
# Unblock LOCK TABLE.
commit;
# 
connection default;
# Reaping LOCK TABLE.
unlock tables;
#
# We can't do similar check for SNRW and X locks because
# they will also be blocked by active SR lock.
#
# 
connection mdl_con2;
#
# 3) Check compatibility for pending X lock.
#
# Acquire SR lock in order to create pending X lock.
begin;
select count(*) from t1;
count(*)
3
# 
connection default;
# Add pending X lock.
# Sending:
rename table t1 to t2;;
# 
connection mdl_con1;
# Check that RENAME TABLE is waiting with pending X lock.
# Check that SH locks are compatible with pending X
select column_name from information_schema.columns where
table_schema='test' and table_name='t1';
column_name
c1
# Check that S is incompatible with pending X
# Sending:
handler t1 open;;
# 
connection mdl_con2;
# Check that the above HANDLER OPEN is blocked because of pending X lock.
# Unblock RENAME TABLE.
commit;
# 
connection default;
# Reaping RENAME TABLE.
ERROR 42S01: Table 't2' already exists
# 
connection mdl_con1;
# Reaping HANDLER t1 OPEN.
handler t1 close;
# Restore pending X lock.
# 
connection mdl_con2;
begin;
select count(*) from t1;
count(*)
3
# 
connection default;
# Add pending X lock.
# Sending:
rename table t1 to t2;;
# 
connection mdl_con1;
# Check that RENAME TABLE is waiting with pending X lock.
# Check that SR is incompatible with pending X
# Sending:
select count(*) from t1;;
# 
connection mdl_con2;
# Check that the above SELECT is blocked because of pending X lock.
# Unblock RENAME TABLE.
commit;
# 
connection default;
# Reaping RENAME TABLE.
ERROR 42S01: Table 't2' already exists
# 
connection mdl_con1;
# Reaping SELECT.
count(*)
3
# Restore pending X lock.
# 
connection mdl_con2;
begin;
select count(*) from t1;
count(*)
3
# 
connection default;
# Add pending X lock.
# Sending:
rename table t1 to t2;;
# 
connection mdl_con1;
# Check that RENAME TABLE is waiting with pending X lock.
# Check that SW is incompatible with pending X
# Sending:
delete from t1 limit 1;;
# 
connection mdl_con2;
# Check that the above DELETE is blocked because of pending X lock.
# Unblock RENAME TABLE.
commit;
# 
connection default;
# Reaping RENAME TABLE.
ERROR 42S01: Table 't2' already exists
# 
connection mdl_con1;
# Reaping DELETE.
# Restore pending X lock.
# 
connection mdl_con2;
begin;
select count(*) from t1;
count(*)
2
# 
connection default;
# Add pending X lock.
# Sending:
rename table t1 to t2;;
# 
connection mdl_con1;
# Check that RENAME TABLE is waiting with pending X lock.
# Check that SNW is incompatible with pending X
# Sending:
alter table t1 add primary key (c1);;
# 
connection mdl_con2;
# Check that the above ALTER TABLE is blocked because of pending X lock.
# Unblock RENAME TABLE.
commit;
# 
connection default;
# Reaping RENAME TABLE.
ERROR 42S01: Table 't2' already exists
# 
connection mdl_con1;
# Reaping ALTER TABLE.
ERROR 23000: Duplicate entry '1' for key 'PRIMARY'
# Restore pending X lock.
# 
connection mdl_con2;
handler t1 open;
# 
connection default;
# Add pending X lock.
# Sending:
rename table t1 to t2;;
# 
connection mdl_con1;
# Check that RENAME TABLE is waiting with pending X lock.
# Check that SNRW is incompatible with pending X
# Sending:
lock table t1 write;;
# 
connection mdl_con3;
# Check that the above LOCK TABLES is blocked because of pending X lock.
# 
connection mdl_con2;
# Unblock RENAME TABLE.
handler t1 close;
# 
connection default;
# Reaping RENAME TABLE.
ERROR 42S01: Table 't2' already exists
# 
connection mdl_con1;
# Reaping LOCK TABLES.
unlock tables;
# 
connection default;
#
#
# C) Now let us test how type-of-operation locks are handled in
#    transactional context. Obviously we are mostly interested
#    in conflicting types of locks.
#
#    Note: No tests for active/pending SU lock since
#          ALTER TABLE is in its own transaction.
#
#
# 1) Let us check how various locks used within transactional
#    context interact with active/pending SNW lock.
#
#    We start with case when we are acquiring lock on the table
#    which was not used in the transaction before.
begin;
select count(*) from t1;
count(*)
2
# 
connection mdl_con1;
# Create an active SNW lock on t2.
# We have to use DEBUG_SYNC facility as otherwise SNW lock
# will be immediately released (or upgraded to X lock).
insert into t2 values (1), (1);
set debug_sync= 'alter_table_copy_after_lock_upgrade SIGNAL locked WAIT_FOR finish';
# Sending:
alter table t2 add primary key (c1), algorithm=copy, lock=shared;;
# 
connection default;
set debug_sync= 'now WAIT_FOR locked';
# SR lock should be acquired without any waiting.
select count(*) from t2;
count(*)
2
commit;
# Now let us check that we will wait in case of SW lock.
begin;
select count(*) from t1;
count(*)
2
# Sending:
insert into t2 values (1);;
# 
connection mdl_con2;
# Check that the above INSERT is blocked.
# Unblock ALTER TABLE and thus INSERT.
set debug_sync= 'now SIGNAL finish';
# 
connection mdl_con1;
# Reap ALTER TABLE.
ERROR 23000: Duplicate entry '1' for key 'PRIMARY'
# 
connection default;
# Reap INSERT.
commit;
#
# Now let us see what happens when we are acquiring lock on the table
# which is already used in transaction.
#
# *) First, case when transaction which has SR lock on the table also
#    locked in SNW mode acquires yet another SR lock and then tries
#    to acquire SW lock.
begin;
select count(*) from t1;
count(*)
2
# 
connection mdl_con1;
# Create an active SNW lock on t1.
set debug_sync= 'alter_table_copy_after_lock_upgrade SIGNAL locked WAIT_FOR finish';
# Sending:
alter table t1 add primary key (c1), algorithm=copy, lock=shared;;
# 
connection default;
set debug_sync= 'now WAIT_FOR locked';
# We should still be able to get SR lock without waiting.
select count(*) from t1;
count(*)
2
# Since the above ALTER TABLE is not upgrading SNW lock to X by waiting
# for SW lock we won't create deadlock.
# So the below INSERT should not end-up with ER_LOCK_DEADLOCK error.
# Sending:
insert into t1 values (1);;
# 
connection mdl_con2;
# Check that the above INSERT is blocked.
# Unblock ALTER TABLE and thus INSERT.
set debug_sync= 'now SIGNAL finish';
# 
connection mdl_con1;
# Reap ALTER TABLE.
ERROR 23000: Duplicate entry '1' for key 'PRIMARY'
# 
connection default;
# Reap INSERT.
commit;
#
# **) Now test in which transaction that has SW lock on the table
#     against which there is pending SNW lock acquires SR and SW
#     locks on this table.
#
begin;
insert into t1 values (1);
# 
connection mdl_con1;
# Create pending SNW lock on t1.
# Sending:
alter table t1 add primary key (c1);;
# 
connection default;
# Wait until ALTER TABLE starts waiting for SNW lock.
# We should still be able to get both SW and SR locks without waiting.
select count(*) from t1;
count(*)
4
delete from t1 limit 1;
# Unblock ALTER TABLE.
commit;
# 
connection mdl_con1;
# Reap ALTER TABLE.
ERROR 23000: Duplicate entry '1' for key 'PRIMARY'
# 
connection default;
#
# 2) Now similar tests for active SNW lock which is being upgraded
#    to X lock.
#
#    Again we start with case when we are acquiring lock on the
#    table which was not used in the transaction before.
begin;
select count(*) from t1;
count(*)
3
# 
connection mdl_con2;
# Start transaction which will prevent SNW -> X upgrade from
# completing immediately.
begin;
select count(*) from t2;
count(*)
3
# 
connection mdl_con1;
# Create SNW lock pending upgrade to X on t2.
# Sending:
alter table t2 add column c2 int;;
# 
connection default;
# Wait until ALTER TABLE starts waiting X lock.
# Check that attempt to acquire SR lock on t2 causes waiting.
# Sending:
select count(*) from t2;;
# 
connection mdl_con2;
# Check that the above SELECT is blocked.
# Unblock ALTER TABLE.
commit;
# 
connection mdl_con1;
# Reap ALTER TABLE.
# 
connection default;
# Reap SELECT.
count(*)
3
commit;
# Do similar check for SW lock.
begin;
select count(*) from t1;
count(*)
3
# 
connection mdl_con2;
# Start transaction which will prevent SNW -> X upgrade from
# completing immediately.
begin;
select count(*) from t2;
count(*)
3
# 
connection mdl_con1;
# Create SNW lock pending upgrade to X on t2.
# Sending:
alter table t2 drop column c2;;
# 
connection default;
# Wait until ALTER TABLE starts waiting X lock.
# Check that attempt to acquire SW lock on t2 causes waiting.
# Sending:
insert into t2 values (1);;
# 
connection mdl_con2;
# Check that the above INSERT is blocked.
# Unblock ALTER TABLE.
commit;
# 
connection mdl_con1;
# Reap ALTER TABLE.
# 
connection default;
# Reap INSERT.
commit;
#
# Test for the case in which we are acquiring lock on the table
# which is already used in transaction.
#
begin;
select count(*) from t1;
count(*)
3
# 
connection mdl_con1;
# Create SNW lock pending upgrade to X.
# Sending:
alter table t1 add column c2 int;;
# 
connection default;
# Wait until ALTER TABLE starts waiting X lock.
# Check that transaction is still able to acquire SR lock.
select count(*) from t1;
count(*)
3
# Waiting trying to acquire SW lock will cause deadlock and
# therefore should cause an error.
delete from t1 limit 1;
ERROR 40001: Deadlock found when trying to get lock; try restarting transaction
# Unblock ALTER TABLE.
commit;
# 
connection mdl_con1;
# Reap ALTER TABLE.
# 
connection default;
#
# 3) Check how various locks used within transactional context
#    interact with active/pending SNRW lock.
# 
#    Once again we start with case when we are acquiring lock on
#    the table which was not used in the transaction before.
begin;
select count(*) from t1;
count(*)
3
# 
connection mdl_con1;
lock table t2 write;
# 
connection default;
# Attempt to acquire SR should be blocked. It should
# not cause errors as it does not creates deadlock.
# Sending:
select count(*) from t2;;
# 
connection mdl_con1;
# Check that the above SELECT is blocked 
# Unblock SELECT.
unlock tables;
# 
connection default;
# Reap SELECT.
count(*)
4
commit;
# Repeat the same test for SW lock.
begin;
select count(*) from t1;
count(*)
3
# 
connection mdl_con1;
lock table t2 write;
# 
connection default;
# Again attempt to acquire SW should be blocked and should
# not cause any errors.
# Sending:
delete from t2 limit 1;;
# 
connection mdl_con1;
# Check that the above DELETE is blocked 
# Unblock DELETE.
unlock tables;
# 
connection default;
# Reap DELETE.
commit;
#
# Now coverage for the case in which we are acquiring lock on
# the table which is already used in transaction and against
# which there is a pending SNRW lock request.
#
# *) Let us start with case when transaction has only a SR lock.
#
begin;
select count(*) from t1;
count(*)
3
# 
connection mdl_con1;
# Sending:
lock table t1 write;;
# 
connection default;
# Wait until LOCK TABLE is blocked creating pending request for X lock.
# Check that another instance of SR lock is granted without waiting.
select count(*) from t1;
count(*)
3
# Attempt to wait for SW lock will lead to deadlock, thus
# the below statement should end with ER_LOCK_DEADLOCK error.
delete from t1 limit 1;
ERROR 40001: Deadlock found when trying to get lock; try restarting transaction
# Unblock LOCK TABLES.
commit;
# 
connection mdl_con1;
# Reap LOCK TABLES.
unlock tables;
# 
connection default;
#
# **) Now case when transaction has a SW lock.
#
begin;
delete from t1 limit 1;
# 
connection mdl_con1;
# Sending:
lock table t1 write;;
# 
connection default;
# Wait until LOCK TABLE is blocked creating pending request for X lock.
# Check that both SR and SW locks are granted without waiting
# and errors.
select count(*) from t1;
count(*)
2
insert into t1 values (1, 1);
# Unblock LOCK TABLES.
commit;
# 
connection mdl_con1;
# Reap LOCK TABLES.
unlock tables;
# 
connection default;
#
# 4) Check how various locks used within transactional context
#    interact with active/pending X lock.
# 
#    As usual we start with case when we are acquiring lock on
#    the table which was not used in the transaction before.
begin;
select count(*) from t1;
count(*)
3
# 
connection mdl_con2;
# Start transaction which will prevent X lock from going away
# immediately.
begin;
select count(*) from t2;
count(*)
3
# 
connection mdl_con1;
# Create pending X lock on t2.
# Sending:
rename table t2 to t3;;
# 
connection default;
# Wait until RENAME TABLE starts waiting with pending X lock.
# Check that attempt to acquire SR lock on t2 causes waiting.
# Sending:
select count(*) from t2;;
# 
connection mdl_con2;
# Check that the above SELECT is blocked.
# Unblock RENAME TABLE.
commit;
# 
connection mdl_con1;
# Reap RENAME TABLE.
# 
connection default;
# Reap SELECT.
ERROR 42S02: Table 'test.t2' doesn't exist
commit;
rename table t3 to t2;
# The same test for SW lock.
begin;
select count(*) from t1;
count(*)
3
# 
connection mdl_con2;
# Start transaction which will prevent X lock from going away
# immediately.
begin;
select count(*) from t2;
count(*)
3
# 
connection mdl_con1;
# Create pending X lock on t2.
# Sending:
rename table t2 to t3;;
# 
connection default;
# Wait until RENAME TABLE starts waiting with pending X lock.
# Check that attempt to acquire SW lock on t2 causes waiting.
# Sending:
delete from t2 limit 1;;
# 
connection mdl_con2;
# Check that the above DELETE is blocked.
# Unblock RENAME TABLE.
commit;
# 
connection mdl_con1;
# Reap RENAME TABLE.
# 
connection default;
# Reap DELETE.
ERROR 42S02: Table 'test.t2' doesn't exist
commit;
rename table t3 to t2;
#
# Coverage for the case in which we are acquiring lock on
# the table which is already used in transaction and against
# which there is a pending X lock request.
#
# *) The first case is when transaction has only a SR lock.
#
begin;
select count(*) from t1;
count(*)
3
# 
connection mdl_con1;
# Sending:
rename table t1 to t2;;
# 
connection default;
# Wait until RENAME TABLE is blocked creating pending request for X lock.
# Check that another instance of SR lock is granted without waiting.
select count(*) from t1;
count(*)
3
# Attempt to wait for SW lock will lead to deadlock, thus
# the below statement should end with ER_LOCK_DEADLOCK error.
delete from t1 limit 1;
ERROR 40001: Deadlock found when trying to get lock; try restarting transaction
# Unblock RENAME TABLE.
commit;
# 
connection mdl_con1;
# Reap RENAME TABLE.
ERROR 42S01: Table 't2' already exists
# 
connection default;
#
# **) The second case is when transaction has a SW lock.
#
begin;
delete from t1 limit 1;
# 
connection mdl_con1;
# Sending:
rename table t1 to t2;;
# 
connection default;
# Wait until RENAME TABLE is blocked creating pending request for X lock.
# Check that both SR and SW locks are granted without waiting
# and errors.
select count(*) from t1;
count(*)
2
insert into t1 values (1, 1);
# Unblock RENAME TABLE.
commit;
# 
connection mdl_con1;
# Reap RENAME TABLE.
ERROR 42S01: Table 't2' already exists
# 
connection default;
# Clean-up.
disconnect mdl_con1;
disconnect mdl_con2;
disconnect mdl_con3;
set debug_sync= 'RESET';
drop table t1, t2;
#
# Test coverage for basic deadlock detection in metadata
# locking subsystem.
#
drop tables if exists t0, t1, t2, t3, t4, t5;
set debug_sync= 'RESET';
connect deadlock_con1,localhost,root,,;
connect deadlock_con2,localhost,root,,;
connect deadlock_con3,localhost,root,,;
connection default;
create table t1 (i int);
create table t2 (j int);
create table t3 (k int);
create table t4 (k int);
#
# Test for the case in which no deadlock occurs.
#
#
connection deadlock_con1;
begin;
insert into t1 values (1);
#
connection deadlock_con2;
begin;
insert into t2 values (1);
#
connection default;
# Send:
rename table t2 to t0, t3 to t2, t0 to t3;;
#
connection deadlock_con1;
# Wait until the above RENAME TABLE is blocked because it has to wait
# for 'deadlock_con2' which holds shared metadata lock on 't2'.
# The below statement should wait for exclusive metadata lock
# on 't2' to go away and should not produce ER_LOCK_DEADLOCK
# as no deadlock is possible in this situation.
# Send:
select * from t2;;
#
connection deadlock_con2;
# Wait until the above SELECT * FROM t2 is starts waiting
# for an exclusive metadata lock to go away.
#
# Unblock RENAME TABLE by releasing shared metadata lock on t2.
commit;
#
connection default;
# Reap RENAME TABLE.
#
connection deadlock_con1;
# Reap SELECT.
k
#
connection default;
#
# Let us check that in the process of waiting for conflicting lock
# on table 't2' to go away transaction in connection 'deadlock_con1'
# has not released metadata lock on table 't1'.
# Send:
rename table t1 to t0, t3 to t1, t0 to t3;;
#
connection deadlock_con1;
# Wait until the above RENAME TABLE is blocked because it has to wait
# for 'deadlock_con1' which should still hold shared metadata lock on
# table 't1'.
# Commit transaction to unblock RENAME TABLE.
commit;
#
connection default;
# Reap RENAME TABLE.
#
# Test for case when deadlock occurs and should be detected immediately.
#
#
connection deadlock_con1;
begin;
insert into t2 values (2);
#
connection default;
# Send:
rename table t2 to t0, t1 to t2, t0 to t1;;
#
connection deadlock_con1;
# Wait until the above RENAME TABLE is blocked because it has to wait
# for 'deadlock_con1' which holds shared metadata lock on 't2'.
# 
# The below statement should not wait as doing so will cause deadlock.
# Instead it should fail and emit ER_LOCK_DEADLOCK statement and 
# transaction should be rolled back.
select * from t1;
ERROR 40001: Deadlock found when trying to get lock; try restarting transaction
#
connection default;
# Reap RENAME TABLE.
#
# Test for the case in which deadlock also occurs but not immediately.
#
#
connection deadlock_con1;
begin;
insert into t2 values (1);
#
connection default;
lock table t1 write;
#
connection deadlock_con1;
# The below SELECT statement should wait for metadata lock
# on table 't1' and should not produce ER_LOCK_DEADLOCK
# immediately as no deadlock is possible at the moment.
select * from t1;;
#
connection deadlock_con2;
# Wait until the above SELECT * FROM t1 is starts waiting
# for an UNRW metadata lock to go away.
# Send RENAME TABLE statement that will deadlock with the
# SELECT statement and thus should abort the latter.
rename table t1 to t0, t2 to t1, t0 to t2;;
#
connection default;
# Wait till above RENAME TABLE is blocked while holding
# pending X lock on t1.
# Allow the above RENAME TABLE to acquire lock on t1 and
# create pending lock on t2 thus creating deadlock.
unlock tables;
#
connection deadlock_con1;
# Since the latest RENAME TABLE entered in deadlock with SELECT
# statement the latter should be aborted and emit ER_LOCK_DEADLOCK
# error and transaction should be rolled back.
# Reap SELECT * FROM t1.
ERROR 40001: Deadlock found when trying to get lock; try restarting transaction
#
connection deadlock_con2;
# Reap RENAME TABLE ... .
#
connection default;
drop tables t1, t2, t3, t4;
#
# Now, test case which shows that deadlock detection empiric
# also takes into account requests for metadata lock upgrade.
#
create table t1 (i int);
insert into t1 values (1);
# Avoid race which occurs when SELECT in 'deadlock_con1' connection
# accesses table before the above INSERT unlocks the table and thus
# its result becomes visible to other connections.
select * from t1;
i
1
#
connection deadlock_con1;
begin;
select * from t1;
i
1
#
connection default;
# Send:
alter table t1 add column j int, rename to t2;;
#
connection deadlock_con1;
# Wait until the above ALTER TABLE ... RENAME acquires exclusive
# metadata lock on 't2' and starts waiting for connection
# 'deadlock_con1' which holds shared lock on 't1'.
# The below statement should not wait as it will cause deadlock.
# An appropriate error should be reported instead and transaction
# should be rolled back.
select * from t2;
ERROR 40001: Deadlock found when trying to get lock; try restarting transaction
#
connection default;
# Reap ALTER TABLE ... RENAME.
drop table t2;
#
# Test that in situation when MDL subsystem detects a deadlock
# but it turns out that it can be resolved by backing-off locks
# acquired by one of participating transactions (which is
# possible when one of transactions consists only of currently
# executed statement, e.g. in autocommit mode) no error is
# reported.
#
create table t1 (i int);
create table t2 (j int);
# Ensure that the below SELECT stops once it has acquired metadata
# lock on table 't2'.
set debug_sync= 'after_open_table_mdl_shared SIGNAL locked WAIT_FOR finish';
# Sending:
select * from t2, t1;
#
connection deadlock_con1;
# Wait till SELECT acquires MDL on 't2' and starts waiting for signal.
set debug_sync= 'now WAIT_FOR locked';
# Sending:
lock tables t1 write, t2 write;
#
connection deadlock_con2;
# Wait until LOCK TABLES acquires SNRW lock on 't1' and is blocked
# while trying to acquire SNRW lock on 't1'.
# Resume SELECT execution, this should eventually unblock LOCK TABLES.
set debug_sync= 'now SIGNAL finish';
#
connection deadlock_con1;
# Reaping LOCK TABLES.
unlock tables;
#
connection default;
# Reaping SELECT. It succeed and not report ER_LOCK_DEADLOCK error.
j	i
drop tables t1, t2;
#
# Test coverage for situation in which a race has happened
# during deadlock detection process which led to unwarranted
# ER_LOCK_DEADLOCK error.
#
create table t1 (i int);
# Ensure that ALTER waits once it has acquired SNW lock.
set debug_sync='alter_table_copy_after_lock_upgrade SIGNAL parked1 WAIT_FOR go1';
# Sending:
alter table t1 add column j int;
#
connection deadlock_con1;
# Wait till ALTER acquires SNW lock and stops.
set debug_sync='now WAIT_FOR parked1';
# Ensure that INSERT is paused once it detects that there is
# a conflicting metadata lock so it has to wait, but before
# deadlock detection is run.
set debug_sync='mdl_acquire_lock_wait SIGNAL parked2 WAIT_FOR go2';
# Sending:
insert into t1 values ();
#
connection deadlock_con2;
# Wait till INSERT is paused.
set debug_sync='now WAIT_FOR parked2';
# Resume ALTER execution. Eventually it will release its
# metadata lock and INSERT's request for SW lock will be
# satisified.
set debug_sync='now SIGNAL go1';
#
connection default;
# Reaping ALTER TABLE.
# Add a new request for SNW lock to waiting graph.
# Sending:
alter table t1 drop column j;
#
connection deadlock_con2;
# Wait until ALTER is blocked.
# Resume INSERT so it can start deadlock detection.
#
# At this point there is a discrepancy between the fact that INSERT's
# SW lock is already satisfied, but INSERT's connection is still
# marked as waiting for it. Looking for a loop in waiters graph
# without additional checks has detected a deadlock (INSERT waits
# for SW lock; which is not granted because of pending SNW lock from
# ALTER; which waits for active SW lock from INSERT). Since requests
# for SW and SNW locks have same weight ALTER was selected as a victim
# and ended with ER_LOCK_DEADLOCK error.
set debug_sync='now SIGNAL go2';
#
connection deadlock_con1;
# Reaping INSERT.
#
connection default;
# Reaping ALTER. It should succeed and not produce ER_LOCK_DEADLOCK.
drop table t1;
#
# Now, test for a situation in which deadlock involves waiting not
# only in MDL subsystem but also for TDC. Such deadlocks should be
# successfully detected. If possible, they should be resolved without
# resorting to ER_LOCK_DEADLOCK error.
#
create table t1(i int);
create table t2(j int);
#
# First, let us check how we handle a simple scenario involving
# waits in MDL and TDC.
#
set debug_sync= 'RESET';
connection deadlock_con1;
# Start a statement, which will acquire SR metadata lock on t1, open it
# and then stop, before trying to acquire SW lock on t2 and opening it.
set debug_sync='open_tables_after_open_and_process_table SIGNAL parked WAIT_FOR go';
# Sending:
select * from t1 where i in (select j from t2 for update);
connection deadlock_con2;
# Wait till the above SELECT stops.
set debug_sync='now WAIT_FOR parked';
# The below FLUSH TABLES WITH READ LOCK should acquire
# SNW locks on t1 and t2 and wait till SELECT closes t1.
# Sending:
flush tables t1, t2 with read lock;
connection deadlock_con3;
# Wait until FLUSH TABLES WITH t1, t2 READ LOCK starts waiting
# for SELECT to close t1.
# Resume SELECT, so it tries to acquire SW lock on t1 and blocks,
# creating a deadlock. This deadlock should be detected and resolved
# by backing-off SELECT. As a result FTWRL should be able to finish.
set debug_sync='now SIGNAL go';
connection deadlock_con2;
# Reap FLUSH TABLES WITH READ LOCK.
unlock tables;
connection deadlock_con1;
# Reap SELECT.
i
#
# The same scenario with a slightly different order of events
# which emphasizes that setting correct deadlock detector weights
# for flush waits is important.
#
set debug_sync= 'RESET';
connection deadlock_con2;
set debug_sync='flush_tables_with_read_lock_after_acquire_locks SIGNAL parked WAIT_FOR go';
# The below FLUSH TABLES WITH READ LOCK should acquire
# SNW locks on t1 and t2 and wait on debug sync point.
# Sending:
flush tables t1, t2 with read lock;
connection deadlock_con1;
# Wait till FLUSH TABLE WITH READ LOCK stops.
set debug_sync='now WAIT_FOR parked';
# Start statement which will acquire SR metadata lock on t1, open
# it and then will block while trying to acquire SW lock on t2.
# Sending:
select * from t1 where i in (select j from t2 for update);
connection deadlock_con3;
# Wait till the above SELECT blocks.
# Resume FLUSH TABLES, so it tries to flush t1, thus creating
# a deadlock. This deadlock should be detected and resolved by
# backing-off SELECT. As a result FTWRL should be able to finish.
set debug_sync='now SIGNAL go';
connection deadlock_con2;
# Reap FLUSH TABLES WITH READ LOCK.
unlock tables;
connection deadlock_con1;
# Reap SELECT.
i
#
# Now a more complex scenario involving two connections
# waiting for MDL and one for TDC.
#
set debug_sync= 'RESET';
connection deadlock_con1;
# Start a statement which will acquire SR metadata lock on t2, open it
# and then stop, before trying to acquire SR on t1 and opening it.
set debug_sync='open_tables_after_open_and_process_table SIGNAL parked WAIT_FOR go';
# Sending:
select * from t2, t1;
connection deadlock_con2;
# Wait till the above SELECT stops.
set debug_sync='now WAIT_FOR parked';
# The below FLUSH TABLES WITH READ LOCK should acquire
# SNW locks on t2 and wait till SELECT closes t2.
# Sending:
flush tables t2 with read lock;
connection deadlock_con3;
# Wait until FLUSH TABLES WITH READ LOCK starts waiting
# for SELECT to close t2.
# The below DROP TABLES should acquire X lock on t1 and start
# waiting for X lock on t2.
# Sending:
drop tables t1, t2;
connection default;
# Wait until DROP TABLES starts waiting for X lock on t2.
# Resume SELECT, so it tries to acquire SR lock on t1 and blocks,
# creating a deadlock. This deadlock should be detected and resolved
# by backing-off SELECT. As a result, FTWRL should be able to finish.
set debug_sync='now SIGNAL go';
connection deadlock_con2;
# Reap FLUSH TABLES WITH READ LOCK.
# Unblock DROP TABLES.
unlock tables;
connection deadlock_con3;
# Reap DROP TABLES.
connection deadlock_con1;
# Reap SELECT. It should emit error about missing table.
ERROR 42S02: Table 'test.t2' doesn't exist
connection default;
set debug_sync= 'RESET';
disconnect deadlock_con1;
disconnect deadlock_con2;
disconnect deadlock_con3;
#
# Test for a scenario in which FLUSH TABLES <list> WITH READ LOCK
# used to erroneously release metadata locks.
# 
connect con1,localhost,root,,;
connect con2,localhost,root,,;
connection default;
drop tables if exists t1, t2;
set debug_sync= 'RESET';
create table t1(i int);
create table t2(j int);
connection con2;
set debug_sync='open_tables_after_open_and_process_table SIGNAL parked WAIT_FOR go';
# The below FLUSH TABLES <list> WITH READ LOCK should acquire
# SNW locks on t1 and t2, open table t1 and block on the debug
# sync point.
# Sending:
flush tables t1, t2 with read lock;
connection con1;
# Wait till FLUSH TABLES <list> WITH READ LOCK stops.
set debug_sync='now WAIT_FOR parked';
# Start a statement which will flush all tables and thus
# invalidate table t1 open by FLUSH TABLES <list> WITH READ LOCK.
# Sending:
flush tables;
connection default;
# Wait till the above FLUSH TABLES blocks.
# Resume FLUSH TABLES <list> WITH READ LOCK, so it tries to open t2
# discovers that its t1 is obsolete and tries to reopen all tables.
# Such reopen should not cause releasing of SNW metadata locks
# which would result in assertion failures.
set debug_sync='now SIGNAL go';
connection con2;
# Reap FLUSH TABLES <list> WITH READ LOCK.
unlock tables;
connection con1;
# Reap FLUSH TABLES.
# Clean-up.
connection default;
drop tables t1, t2;
set debug_sync= 'RESET';
disconnect con1;
disconnect con2;
#
# Test for bug #46748 "Assertion in MDL_context::wait_for_locks()
# on INSERT + CREATE TRIGGER".
#
drop tables if exists t1, t2, t3, t4, t5;
# Let us simulate scenario in which we open some tables from extended
# part of prelocking set but then encounter conflicting metadata lock,
# so have to back-off and wait for it to go away.
connect  con1root,localhost,root,,test,,;
connect  con2root,localhost,root,,test,,;
connection default;
create table t1 (i int);
create table t2 (j int);
create table t3 (k int);
create table t4 (l int);
create trigger t1_bi before insert on t1 for each row
insert into t2 values (new.i);
create trigger t2_bi before insert on t2 for each row
insert into t3 values (new.j);
#
connection con1root;
lock tables t4 read;
#
connection con2root;
# Send :
rename table t3 to t5, t4 to t3;;
#
connection default;
# Wait until the above RENAME TABLE adds pending requests for exclusive
# metadata lock on its tables and blocks due to 't4' being used by LOCK
# TABLES.
# Send :
insert into t1 values (1);;
#
connection con1root;
# Wait until INSERT statement waits due to encountering pending
# exclusive metadata lock on 't3'.
unlock tables;
#
connection con2root;
# Reap RENAME TABLE.
#
connection default;
# Reap INSERT.
# Clean-up.
disconnect con1root;
disconnect con2root;
drop tables t1, t2, t3, t5;
#
# Bug#42546 - Backup: RESTORE fails, thinking it finds an existing table
#
DROP TABLE IF EXISTS t1;
set @save_log_output=@@global.log_output;
set global log_output=file;
connect con2, localhost, root,,;
#
# Test 1: CREATE TABLE
#
connection con2;
# Start insert on the not-yet existing table
# Wait after taking the MDL lock
SET DEBUG_SYNC= 'after_open_table_mdl_shared SIGNAL locked WAIT_FOR finish';
INSERT INTO t1 VALUES(1,"def");
connection default;
SET DEBUG_SYNC= 'now WAIT_FOR locked';
# Now INSERT has a MDL on the non-existent table t1.
#
# Continue the INSERT once CREATE waits for exclusive lock
SET DEBUG_SYNC= 'mdl_acquire_lock_wait SIGNAL finish';
# Try to create that table.
CREATE TABLE t1 (c1 INT, c2 VARCHAR(100), KEY(c1));
# Insert fails
connection con2;
ERROR 42S02: Table 'test.t1' doesn't exist
connection default;
SET DEBUG_SYNC= 'RESET';
SHOW TABLES;
Tables_in_test
t1
DROP TABLE IF EXISTS t1;
#
# Test 2: CREATE TABLE LIKE
#
CREATE TABLE t2 (c1 INT, c2 VARCHAR(100), KEY(c1));
connection con2;
# Start insert on the not-yet existing table
# Wait after taking the MDL
SET DEBUG_SYNC= 'after_open_table_mdl_shared SIGNAL locked WAIT_FOR finish';
INSERT INTO t1 VALUES(1,"def");
connection default;
SET DEBUG_SYNC= 'now WAIT_FOR locked';
# Now INSERT has a MDL on the non-existent table t1.
#
# Continue the INSERT once CREATE waits for exclusive lock
SET DEBUG_SYNC= 'mdl_acquire_lock_wait SIGNAL finish';
# Try to create that table.
CREATE TABLE t1 LIKE t2;
# Insert fails
connection con2;
ERROR 42S02: Table 'test.t1' doesn't exist
connection default;
SET DEBUG_SYNC= 'RESET';
SHOW TABLES;
Tables_in_test
t1
t2
DROP TABLE t2;
disconnect con2;
DROP TABLE IF EXISTS t1;
set global log_output=@save_log_output;
#
# Bug #46044 "MDL deadlock on LOCK TABLE + CREATE TABLE HIGH_PRIORITY
#             FOR UPDATE"
#
drop tables if exists t1, t2;
connect  con46044, localhost, root,,;
connect  con46044_2, localhost, root,,;
connect  con46044_3, localhost, root,,;
connection default;
create table t1 (i int);
insert into t1 values(1);
# Let us check that we won't deadlock if during filling
# of I_S table we encounter conflicting metadata lock
# which owner is in its turn waiting for our connection.
lock tables t1 read;
connection con46044_2;
# Sending:
update t1 set i = 2;
connection con46044;
# Waiting until UPDATE t1 SET ... is blocked.
# Sending:
create table t2 select * from t1;;
connection default;
# Waiting until CREATE TABLE ... SELECT ... is blocked.
# First let us check that SHOW FIELDS/DESCRIBE doesn't
# gets blocked and emits and error.
show fields from t2;
ERROR HY000: Table 'test'.'t2' was skipped since its definition is being modified by concurrent DDL statement
# Now test for I_S query which reads only .FRMs.
#
# Query below should only emit a warning.
select column_name from information_schema.columns
where table_schema='test' and table_name='t2';
column_name
Warnings:
Warning	1684	Table 'test'.'t2' was skipped since its definition is being modified by concurrent DDL statement
# Finally, test for I_S query which does full-blown table open.
#
# Query below should not be blocked. Warning message should be
# stored in the 'table_comment' column.
select table_name, table_type, auto_increment, table_comment
from information_schema.tables where table_schema='test' and table_name='t2';
table_name	table_type	auto_increment	table_comment
t2	BASE TABLE	NULL	Table 'test'.'t2' was skipped since its definition is being modified by concurrent DDL statement
Warnings:
Warning	1684	Table 'test'.'t2' was skipped since its definition is being modified by concurrent DDL statement
connection default;
unlock tables;
connection con46044;
# Reaping CREATE TABLE ... SELECT ... .
drop table t2;
connection con46044_2;
# Reaping UPDATE t1 statement
#
# Let us also check that queries to I_S wait for conflicting metadata
# locks to go away instead of skipping table with a warning in cases
# when deadlock is not possible. This is a nice thing from compatibility
# and ease of use points of view.
#
# We check same three queries to I_S in this new situation.
connection con46044_2;
lock tables t1 read;
connection con46044_3;
# Sending:
update t1 set i = 3;
connection con46044;
# Waiting until UPDATE t1 SET ... is blocked.
# Sending:
create table t2 select * from t1;;
connection default;
# Waiting until CREATE TABLE ... SELECT ... is blocked.
# Let us check that SHOW FIELDS/DESCRIBE gets blocked.
# Sending:
show fields from t2;;
connection con46044_2;
# Wait until SHOW FIELDS gets blocked.
unlock tables;
connection con46044;
# Reaping CREATE TABLE ... SELECT ... .
connection default;
# Reaping SHOW FIELDS ...
Field	Type	Null	Key	Default	Extra
i	int(11)	YES		NULL	
drop table t2;
connection con46044_3;
# Reaping UPDATE t1 statement
connection con46044_2;
lock tables t1 read;
connection con46044_3;
# Sending:
update t1 set i = 4;
connection con46044;
# Waiting until UPDATE t1 SET ... is blocked.
# Sending:
create table t2 select * from t1;;
connection default;
# Waiting until CREATE TABLE ... SELECT ... is blocked.
# Check that I_S query which reads only .FRMs gets blocked.
# Sending:
select column_name from information_schema.columns where table_schema='test' and table_name='t2';;
connection con46044_2;
# Wait until SELECT COLUMN_NAME FROM I_S.COLUMNS  gets blocked.
unlock tables;
connection con46044;
# Reaping CREATE TABLE ... SELECT ... .
connection default;
# Reaping SELECT COLUMN_NAME FROM I_S.COLUMNS
column_name
i
drop table t2;
connection con46044_3;
# Reaping UPDATE t1 statement
connection con46044_2;
lock tables t1 read;
connection con46044_3;
# Sending:
update t1 set i = 5;
connection con46044;
# Waiting until UPDATE t1 SET ... is blocked.
# Sending:
create table t2 select * from t1;;
connection default;
# Waiting until CREATE TABLE ... SELECT ... is blocked.
# Finally, check that I_S query which does full-blown table open
# also gets blocked.
# Sending:
select table_name, table_type, auto_increment, table_comment from information_schema.tables where table_schema='test' and table_name='t2';;
connection con46044_2;
# Wait until SELECT ... FROM I_S.TABLES gets blocked.
unlock tables;
connection con46044;
# Reaping CREATE TABLE ... SELECT ... .
connection default;
# Reaping SELECT ... FROM I_S.TABLES
table_name	table_type	auto_increment	table_comment
t2	BASE TABLE	NULL	
drop table t2;
connection con46044_3;
# Reaping UPDATE t1 statement
connection default;
# Clean-up.
disconnect con46044;
disconnect con46044_2;
disconnect con46044_3;
drop table t1;
#
# Test for bug #46273 "MySQL 5.4.4 new MDL: Bug#989 is not fully fixed
#                      in case of ALTER".
#
drop table if exists t1;
set debug_sync= 'RESET';
connect  con46273,localhost,root,,test,,;
connection default;
create table t1 (c1 int primary key, c2 int, c3 int);
insert into t1 values (1,1,0),(2,2,0),(3,3,0),(4,4,0),(5,5,0);
begin;
select * from t1 where c2 = 3;
c1	c2	c3
3	3	0
#
connection con46273;
set debug_sync='alter_table_copy_after_lock_upgrade SIGNAL alter_table_locked WAIT_FOR alter_go';
alter table t1 add column e int, rename to t2;;
#
connection default;
set debug_sync='now WAIT_FOR alter_table_locked';
set debug_sync='mdl_acquire_lock_wait SIGNAL alter_go';
# The below statement should get ER_LOCK_DEADLOCK error
# (i.e. it should not allow ALTER to proceed, and then
# fail due to 't1' changing its name to 't2').
update t1 set c3=c3+1 where c2 = 3;
ERROR 40001: Deadlock found when trying to get lock; try restarting transaction
#
connection con46273;
# Reap ALTER TABLE.
#
connection default;
disconnect con46273;
# Clean-up.
set debug_sync= 'RESET';
drop table t2;
#
# Test for bug #46673 "Deadlock between FLUSH TABLES WITH READ LOCK
#                      and DML".
#
drop tables if exists t1;
connect  con46673, localhost, root,,;
connection default;
create table t1 (i int);
connection con46673;
begin;
insert into t1 values (1);
connection default;
# Statement below should not get blocked. And if after some
# changes to code it is there should not be a deadlock between
# it and transaction from connection 'con46673'.
flush tables with read lock;
unlock tables;
connection con46673;
delete from t1 where i = 1;
commit;
connection default;
# Clean-up
disconnect con46673;
drop table t1;
#
# Bug#48210 FLUSH TABLES WITH READ LOCK deadlocks 
#           against concurrent CREATE PROCEDURE
#
connect  con2, localhost, root;
# Test 1: CREATE PROCEDURE
connection default;
# Start CREATE PROCEDURE and open mysql.proc
SET DEBUG_SYNC= 'after_open_table_mdl_shared SIGNAL table_opened WAIT_FOR grlwait';
CREATE PROCEDURE p1() SELECT 1;
connection con2;
SET DEBUG_SYNC= 'now WAIT_FOR table_opened';
# Check that FLUSH must wait to get the GRL
# and let CREATE PROCEDURE continue
SET DEBUG_SYNC= 'mdl_acquire_lock_wait SIGNAL grlwait';
FLUSH TABLES WITH READ LOCK;
connection default;
connection con2;
UNLOCK TABLES;
connection default;
SET DEBUG_SYNC= 'RESET';
# Test 2: DROP PROCEDURE
connection default;
# Start DROP PROCEDURE and open tables
SET DEBUG_SYNC= 'after_open_table_mdl_shared SIGNAL table_opened WAIT_FOR grlwait';
DROP PROCEDURE p1;
connection con2;
SET DEBUG_SYNC= 'now WAIT_FOR table_opened';
# Check that FLUSH must wait to get the GRL
# and let DROP PROCEDURE continue
SET DEBUG_SYNC= 'mdl_acquire_lock_wait SIGNAL grlwait';
FLUSH TABLES WITH READ LOCK;
connection default;
# Once FLUSH TABLES WITH READ LOCK starts waiting
# DROP PROCEDURE will be waked up and will drop
# procedure. Global read lock will be granted after
# this statement ends.
#
# Reaping DROP PROCEDURE.
connection con2;
# Reaping FTWRL.
UNLOCK TABLES;
connection default;
SET DEBUG_SYNC= 'RESET';
disconnect con2;
#
# Bug#50786 Assertion `thd->mdl_context.trans_sentinel() == __null' 
#           failed in open_ltable()
#
# Supress warnings written to the log file
call mtr.add_suppression("Wait on a lock was aborted due to a pending exclusive lock");
DROP TABLE IF EXISTS t1, t2;
connect  con1,localhost,root;
connect  con2,localhost,root;
connect  con3,localhost,root;
connection default;
CREATE TABLE t1 (i INT);
CREATE TABLE t2 (i INT);
SET @old_general_log= @@global.general_log;
SET @@global.general_log= 1;
SET @old_log_output= @@global.log_output;
SET @@global.log_output= 'TABLE';
SET @old_sql_log_off= @@session.sql_log_off;
SET @@session.sql_log_off= 1;
# connection: con1
connection con1;
HANDLER t1 OPEN;
# connection: con3
connection con3;
SET @@session.sql_log_off= 1;
# connection: con2
connection con2;
SET DEBUG_SYNC= 'thr_multi_lock_after_thr_lock SIGNAL parked WAIT_FOR go';
# Sending:
SELECT 1;
# connection: con3
connection con3;
SET DEBUG_SYNC= 'now WAIT_FOR parked';
# connection: con1
connection con1;
# Sending:
SELECT 1;
# connection: con3
connection con3;
ALTER TABLE t1 ADD COLUMN j INT;
# connection: default
connection default;
SET DEBUG_SYNC= 'now SIGNAL go';
# connection: con1
connection con1;
# Reaping SELECT 1
1
1
HANDLER t1 CLOSE;
# connection: con2
connection con2;
# Reaping SELECT 1
1
1
# connection: default
connection default;
DROP TABLE t1, t2;
SET DEBUG_SYNC= 'RESET';
disconnect con1;
disconnect con2;
disconnect con3;
SET @@global.general_log= @old_general_log;
SET @@global.log_output= @old_log_output;
SET @@session.sql_log_off= @old_sql_log_off;
#
# Additional coverage for bug #50913 "Deadlock between
# open_and_lock_tables_derived and MDL". The main test
# case is in lock_multi.test
#
drop table if exists t1;
set debug_sync= 'RESET';
connect  con50913_1,localhost,root;
connect  con50913_2,localhost,root;
connection default;
create table t1 (i int) engine=InnoDB;
connection con50913_1;
set debug_sync= 'alter_table_copy_after_lock_upgrade SIGNAL parked WAIT_FOR go';
# Sending:
alter table t1 add column j int, ALGORITHM=COPY;
connection default;
# Wait until ALTER TABLE gets blocked on a sync point after
# acquiring thr_lock.c lock.
set debug_sync= 'now WAIT_FOR parked';
# The below statement should wait on MDL lock and not deadlock on
# thr_lock.c lock.
# Sending:
truncate table t1;
connection con50913_2;
# Wait until TRUNCATE TABLE is blocked on MDL lock.
# Unblock ALTER TABLE.
set debug_sync= 'now SIGNAL go';
connection con50913_1;
# Reaping ALTER TABLE.
connection default;
# Reaping TRUNCATE TABLE.
disconnect con50913_1;
disconnect con50913_2;
set debug_sync= 'RESET';
drop table t1;
#
# Test for bug #50998 "Deadlock in MDL code during test
#                      rqg_mdl_stability".
# Also provides coverage for the case when addition of
# waiting statement adds several loops in the waiters
# graph and therefore several searches for deadlock
# should be performed.
drop table if exists t1;
set debug_sync= 'RESET';
connect  con1,localhost,root;
connect  con2,localhost,root;
connect  con3,localhost,root;
connection default;
create table t1 (i int);
connection con1;
begin;
select * from t1;
i
connection con2;
begin;
select * from t1;
i
connection default;
# Start ALTER TABLE which will acquire SNW lock and
# table lock and get blocked on sync point.
set debug_sync= 'alter_table_copy_after_lock_upgrade SIGNAL parked WAIT_FOR go';
# Sending:
alter table t1 add column j int;
connection con1;
# Wait until ALTER TABLE gets blocked on a sync point.
set debug_sync= 'now WAIT_FOR parked';
# Sending:
insert into t1 values (1);
connection con2;
# Sending:
insert into t1 values (1);
connection con3;
# Wait until both 'con1' and 'con2' are blocked trying to acquire
# SW lock on the table.
# Unblock ALTER TABLE. Since it will try to upgrade SNW to X lock
# deadlock with two loops in waiting graph will occur. Both loops
# should be found and DML statements in both 'con1' and 'con2'
# should be aborted with ER_LOCK_DEADLOCK errors.
set debug_sync= 'now SIGNAL go';
connection con1;
# Reaping INSERT. It should end with ER_LOCK_DEADLOCK error and
# not wait indefinitely (as it happened before the bugfix).
ERROR 40001: Deadlock found when trying to get lock; try restarting transaction
commit;
connection con2;
# Reaping INSERT.
ERROR 40001: Deadlock found when trying to get lock; try restarting transaction
commit;
connection default;
# Reap ALTER TABLE.
disconnect con1;
disconnect con2;
disconnect con3;
connection default;
set debug_sync= 'RESET';
drop table t1;
#
# Bug#42643: InnoDB does not support replication of TRUNCATE TABLE
#
# Ensure that a acquired lock is not given up due to a conflict.
#
connect  con1,localhost,root,,test,,;
connect  con2,localhost,root,,test,,;
connect  con3,localhost,root,,test,,;
connection default;
DROP TABLE IF EXISTS t1;
CREATE TABLE t1 (a INT) ENGINE=InnoDB;
INSERT INTO t1 VALUES (1),(2),(3);
connection con1;
LOCK TABLES t1 WRITE;
SET debug_sync='upgrade_lock_for_truncate SIGNAL parked_truncate WAIT_FOR go_truncate';
TRUNCATE TABLE t1;
connection default;
SET debug_sync='now WAIT_FOR parked_truncate';
connection con2;
SET debug_sync='after_open_table_ignore_flush SIGNAL parked_show WAIT_FOR go_show';
SHOW FIELDS FROM t1;
connection default;
SET debug_sync='now WAIT_FOR parked_show';
connection con3;
SET debug_sync='after_flush_unlock SIGNAL parked_flush WAIT_FOR go_flush';
FLUSH TABLES t1;
connection default;
SET debug_sync='now WAIT_FOR parked_flush';
SET debug_sync='now SIGNAL go_truncate';
# Ensure that truncate waits for a exclusive lock
SET debug_sync= 'now SIGNAL go_show';
connection con1;
# Reaping...
UNLOCK TABLES;
connection con2;
# Reaping...
Field	Type	Null	Key	Default	Extra
a	int(11)	YES		NULL	
connection default;
SET debug_sync= 'now SIGNAL go_flush';
connection con3;
# Reaping...
disconnect con1;
disconnect con2;
disconnect con3;
connection default;
SET debug_sync= 'RESET';
DROP TABLE t1;
#
# Bug#52856 concurrent show columns or show full columns causes a crash!!!
#
CREATE TABLE t1(a CHAR(255));
connect con1, localhost, root;
SET DEBUG_SYNC= "get_schema_column SIGNAL waiting WAIT_FOR completed";
SHOW FULL COLUMNS FROM t1;
connection default;
SET DEBUG_SYNC= "now WAIT_FOR waiting";
SHOW FULL COLUMNS FROM t1;
Field	Type	Collation	Null	Key	Default	Extra	Privileges	Comment
a	char(255)	latin1_swedish_ci	YES		NULL		#	
SET DEBUG_SYNC= "now SIGNAL completed";
connection con1;
Field	Type	Collation	Null	Key	Default	Extra	Privileges	Comment
a	char(255)	latin1_swedish_ci	YES		NULL		#	
connection default;
DROP TABLE t1;
disconnect con1;
#
# Tests for schema-scope locks
#
DROP DATABASE IF EXISTS db1;
DROP DATABASE IF EXISTS db2;
connect  con2, localhost, root;
connect  con3, localhost, root;
# Test 1: 
# CREATE DATABASE blocks database DDL on the same database, but
# not database DDL on different databases. Tests X vs X lock.
#
connection default;
SET DEBUG_SYNC= 'after_wait_locked_schema_name SIGNAL locked WAIT_FOR blocked';
# Sending:
CREATE DATABASE db1;
connection con2;
SET DEBUG_SYNC= 'now WAIT_FOR locked';
# Sending:
CREATE DATABASE db1;
connection con3;
CREATE DATABASE db2;
ALTER DATABASE db2 DEFAULT CHARACTER SET utf8;
DROP DATABASE db2;
SET DEBUG_SYNC= 'now SIGNAL blocked';
connection default;
# Reaping: CREATE DATABASE db1
connection con2;
# Reaping: CREATE DATABASE db1
ERROR HY000: Can't create database 'db1'; database exists
# Test 2:
# ALTER DATABASE blocks database DDL on the same database, but
# not database DDL on different databases. Tests X vs X lock.
#
connection default;
SET DEBUG_SYNC= 'after_wait_locked_schema_name SIGNAL locked WAIT_FOR blocked';
# Sending:
ALTER DATABASE db1 DEFAULT CHARACTER SET utf8;
connection con2;
SET DEBUG_SYNC= 'now WAIT_FOR locked';
# Sending:
ALTER DATABASE db1 DEFAULT CHARACTER SET utf8;
connection con3;
CREATE DATABASE db2;
ALTER DATABASE db2 DEFAULT CHARACTER SET utf8;
DROP DATABASE db2;
SET DEBUG_SYNC= 'now SIGNAL blocked';
connection default;
# Reaping: ALTER DATABASE db1 DEFAULT CHARACTER SET utf8
connection con2;
# Reaping: ALTER DATABASE db1 DEFAULT CHARACTER SET utf8
connection default;
SET DEBUG_SYNC= 'after_wait_locked_schema_name SIGNAL locked WAIT_FOR blocked';
# Sending:
ALTER DATABASE db1 DEFAULT CHARACTER SET utf8;
connection con2;
SET DEBUG_SYNC= 'now WAIT_FOR locked';
# Sending:
DROP DATABASE db1;
connection con3;
SET DEBUG_SYNC= 'now SIGNAL blocked';
connection default;
# Reaping: ALTER DATABASE db1 DEFAULT CHARACTER SET utf8
connection con2;
# Reaping: DROP DATABASE db1
CREATE DATABASE db1;
# Test 3:
# Two ALTER..UPGRADE of the same database are mutually exclusive, but
# two ALTER..UPGRADE of different databases are not. Tests X vs X lock.
#
connection default;
SET DEBUG_SYNC= 'after_wait_locked_schema_name SIGNAL locked WAIT_FOR blocked';
# Sending:
ALTER DATABASE `#mysql50#a-b-c` UPGRADE DATA DIRECTORY NAME;
connection con2;
SET DEBUG_SYNC= 'now WAIT_FOR locked';
# Sending:
ALTER DATABASE `#mysql50#a-b-c` UPGRADE DATA DIRECTORY NAME;
connection con3;
ALTER DATABASE `#mysql50#a-b-c-d` UPGRADE DATA DIRECTORY NAME;
SET DEBUG_SYNC= 'now SIGNAL blocked';
connection default;
# Reaping: ALTER DATABASE '#mysql50#a-b-c' UPGRADE DATA DIRECTORY NAME
connection con2;
# Reaping: ALTER DATABASE '#mysql50#a-b-c' UPGRADE DATA DIRECTORY NAME
ERROR 42000: Unknown database '#mysql50#a-b-c'
DROP DATABASE `a-b-c`;
DROP DATABASE `a-b-c-d`;
# Test 4:
# DROP DATABASE blocks database DDL on the same database, but
# not database DDL on different databases. Tests X vs X lock.
#
connection default;
SET DEBUG_SYNC= 'after_wait_locked_schema_name SIGNAL locked WAIT_FOR blocked';
# Sending:
DROP DATABASE db1;
connection con2;
SET DEBUG_SYNC= 'now WAIT_FOR locked';
# Sending:
DROP DATABASE db1;
connection con3;
CREATE DATABASE db2;
ALTER DATABASE db2 DEFAULT CHARACTER SET utf8;
DROP DATABASE db2;
SET DEBUG_SYNC= 'now SIGNAL blocked';
connection default;
# Reaping: DROP DATABASE db1
connection con2;
# Reaping: DROP DATABASE db1
ERROR HY000: Can't drop database 'db1'; database doesn't exist
connection default;
CREATE DATABASE db1;
SET DEBUG_SYNC= 'after_wait_locked_schema_name SIGNAL locked WAIT_FOR blocked';
# Sending:
DROP DATABASE db1;
connection con2;
SET DEBUG_SYNC= 'now WAIT_FOR locked';
# Sending:
ALTER DATABASE db1 DEFAULT CHARACTER SET utf8;
connection con3;
SET DEBUG_SYNC= 'now SIGNAL blocked';
connection default;
# Reaping: DROP DATABASE db1
connection con2;
# Reaping: ALTER DATABASE db1 DEFAULT CHARACTER SET utf8
Got one of the listed errors
# Test 5:
# Locked database name prevents CREATE of tables in that database.
# Tests X vs IX lock.
#
connection default;
CREATE DATABASE db1;
SET DEBUG_SYNC= 'after_wait_locked_schema_name SIGNAL locked WAIT_FOR blocked';
# Sending:
DROP DATABASE db1;
connection con2;
SET DEBUG_SYNC= 'now WAIT_FOR locked';
# Sending:
CREATE TABLE db1.t1 (a INT);
connection con3;
SET DEBUG_SYNC= 'now SIGNAL blocked';
connection default;
# Reaping: DROP DATABASE db1
connection con2;
# Reaping: CREATE TABLE db1.t1 (a INT)
ERROR 42000: Unknown database 'db1'
# Test 6:
# Locked database name prevents RENAME of tables to/from that database.
# Tests X vs IX lock.
#
connection default;
CREATE DATABASE db1;
CREATE TABLE db1.t1 (a INT);
SET DEBUG_SYNC= 'after_wait_locked_schema_name SIGNAL locked WAIT_FOR blocked';
# Sending:
DROP DATABASE db1;
connection con2;
SET DEBUG_SYNC= 'now WAIT_FOR locked';
# Sending:
RENAME TABLE db1.t1 TO test.t1;
connection con3;
SET DEBUG_SYNC= 'now SIGNAL blocked';
connection default;
# Reaping: DROP DATABASE db1
connection con2;
# Reaping: RENAME TABLE db1.t1 TO test.t1
ERROR 42S02: Table 'db1.t1' doesn't exist
connection default;
CREATE DATABASE db1;
CREATE TABLE test.t2 (a INT);
SET DEBUG_SYNC= 'after_wait_locked_schema_name SIGNAL locked WAIT_FOR blocked';
# Sending:
DROP DATABASE db1;
connection con2;
SET DEBUG_SYNC= 'now WAIT_FOR locked';
# Sending:
RENAME TABLE test.t2 TO db1.t2;
connection con3;
SET DEBUG_SYNC= 'now SIGNAL blocked';
connection default;
# Reaping: DROP DATABASE db1
connection con2;
# Reaping: RENAME TABLE test.t2 TO db1.t2
Got one of the listed errors
DROP TABLE test.t2;
# Test 7:
# Locked database name prevents DROP of tables in that database.
# Tests X vs IX lock.
#
connection default;
CREATE DATABASE db1;
CREATE TABLE db1.t1 (a INT);
SET DEBUG_SYNC= 'after_wait_locked_schema_name SIGNAL locked WAIT_FOR blocked';
# Sending:
DROP DATABASE db1;
connection con2;
SET DEBUG_SYNC= 'now WAIT_FOR locked';
# Sending:
DROP TABLE db1.t1;
connection con3;
SET DEBUG_SYNC= 'now SIGNAL blocked';
connection default;
# Reaping: DROP DATABASE db1
connection con2;
# Reaping: DROP TABLE db1.t1
ERROR 42S02: Unknown table 'db1.t1'
connection default;
disconnect con2;
disconnect con3;
SET DEBUG_SYNC= 'RESET';
#
# End of tests for schema-scope locks
#
#
# Tests of granted global S lock (FLUSH TABLE WITH READ LOCK)
#
CREATE DATABASE db1;
CREATE TABLE db1.t1(a INT);
connect con2, localhost, root;
connect con3, localhost, root;
connection default;
FLUSH TABLE WITH READ LOCK;
connection con2;
CREATE TABLE db1.t2(a INT);
connection default;
UNLOCK TABLES;
connection con2;
# Reaping CREATE TABLE db1.t2(a INT)
connection default;
FLUSH TABLE WITH READ LOCK;
connection con2;
ALTER DATABASE db1 DEFAULT CHARACTER SET utf8;
connection default;
UNLOCK TABLES;
connection con2;
# Reaping ALTER DATABASE db1 DEFAULT CHARACTER SET utf8
connection default;
FLUSH TABLE WITH READ LOCK;
connection con2;
FLUSH TABLE WITH READ LOCK;
UNLOCK TABLES;
connection default;
UNLOCK TABLES;
DROP DATABASE db1;
disconnect con2;
disconnect con3;
#
# Bug#56292 Deadlock with ALTER TABLE and MERGE tables
#
DROP TABLE IF EXISTS t1, t2, m1;
CREATE TABLE t1(a INT) engine=MyISAM;
CREATE TABLE t2(a INT) engine=MyISAM;
CREATE TABLE m1(a INT) engine=MERGE UNION=(t1, t2);
INSERT INTO t1 VALUES (1), (2);
INSERT INTO t2 VALUES (3), (4);
connect con1, localhost, root;
connect con2, localhost, root;
connect con3, localhost, root;
connection con1;
# We need EXECUTE 2 since ALTER TABLE does SU => SNW => X and we want
# to stop at the second upgrade.
SET DEBUG_SYNC= 'mdl_upgrade_lock SIGNAL upgrade WAIT_FOR continue EXECUTE 2';
# Sending:
ALTER TABLE m1 engine=MERGE UNION=(t2, t1);
connection con2;
# Waiting for ALTER TABLE to try lock upgrade
SET DEBUG_SYNC= 'now WAIT_FOR upgrade';
SET DEBUG_SYNC= 'now SIGNAL continue';
SET DEBUG_SYNC= 'now WAIT_FOR upgrade';
# Sending:
DELETE FROM t2 WHERE a = 3;
connection con3;
# Check that DELETE is waiting on a metadata lock and not a table lock.
# Now that DELETE blocks on a metadata lock, we should be able to do
# SELECT * FROM m1 here. SELECT used to be blocked by a DELETE table
# lock request.
SELECT * FROM m1 WHERE a < 3;
connection default;
# Resuming ALTER TABLE
SET DEBUG_SYNC= 'now SIGNAL continue';
connection con1;
# Reaping: ALTER TABLE m1 engine=MERGE UNION=(t2, t1)
connection con2;
# Reaping: DELETE FROM t2 WHERE a = 3
connection con3;
# Reaping: SELECT * FROM m1 WHERE a < 3
a
1
2
connection default;
DROP TABLE m1, t1, t2;
SET DEBUG_SYNC= 'RESET';
<<<<<<< HEAD
disconnect con1;
disconnect con2;
disconnect con3;
=======
#
# MDEV-12620 - set lock_wait_timeout = 1;flush tables with read lock;
#              lock not released after timeout
#
CREATE TABLE t1(a INT) ENGINE=InnoDB;
SET debug_sync='open_tables_after_open_and_process_table SIGNAL ready WAIT_FOR go';
SELECT * FROM t1;
SET debug_sync='now WAIT_FOR ready';
SET lock_wait_timeout=1;
FLUSH TABLES WITH READ LOCK;
ERROR HY000: Lock wait timeout exceeded; try restarting transaction
SET debug_sync='now SIGNAL go';
a
SET debug_sync='RESET';
DROP TABLE t1;
>>>>>>> d1e182d6
<|MERGE_RESOLUTION|>--- conflicted
+++ resolved
@@ -3046,11 +3046,9 @@
 connection default;
 DROP TABLE m1, t1, t2;
 SET DEBUG_SYNC= 'RESET';
-<<<<<<< HEAD
 disconnect con1;
 disconnect con2;
 disconnect con3;
-=======
 #
 # MDEV-12620 - set lock_wait_timeout = 1;flush tables with read lock;
 #              lock not released after timeout
@@ -3058,12 +3056,14 @@
 CREATE TABLE t1(a INT) ENGINE=InnoDB;
 SET debug_sync='open_tables_after_open_and_process_table SIGNAL ready WAIT_FOR go';
 SELECT * FROM t1;
+connect  con1,localhost,root,,;
 SET debug_sync='now WAIT_FOR ready';
 SET lock_wait_timeout=1;
 FLUSH TABLES WITH READ LOCK;
 ERROR HY000: Lock wait timeout exceeded; try restarting transaction
 SET debug_sync='now SIGNAL go';
+connection default;
 a
 SET debug_sync='RESET';
 DROP TABLE t1;
->>>>>>> d1e182d6
+disconnect con1;