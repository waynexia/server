drop table if exists t1;
create table t1 (a int)
partition by list (a)
(partition p0 values in (1));
create procedure pz()
alter table t1 engine = myisam;
call pz();
call pz();
drop procedure pz;
drop table t1;
create table t1 (a int)
engine = csv
partition by list (a)
(partition p0 values in (null));
ERROR HY000: CSV handler cannot be used in partitioned tables
create table t1 (a bigint)
partition by range (a)
(partition p0 values less than (0xFFFFFFFFFFFFFFFF),
partition p1 values less than (10));
ERROR 42000: VALUES value must be of same type as partition function near '),
partition p1 values less than (10))' at line 3
create table t1 (a bigint)
partition by list (a)
(partition p0 values in (0xFFFFFFFFFFFFFFFF),
partition p1 values in (10));
ERROR 42000: VALUES value must be of same type as partition function near '),
partition p1 values in (10))' at line 3
create table t1 (a bigint unsigned)
partition by range (a)
(partition p0 values less than (100),
partition p1 values less than MAXVALUE);
insert into t1 values (1);
drop table t1;
create table t1 (a bigint unsigned)
partition by hash (a);
insert into t1 values (0xFFFFFFFFFFFFFFFD);
insert into t1 values (0xFFFFFFFFFFFFFFFE);
select * from t1 where (a + 1) < 10;
a
select * from t1 where (a + 1) > 10;
a
18446744073709551613
18446744073709551614
drop table t1;
create table t1 (a int)
engine = csv
partition by list (a)
(partition p0 values in (null));
ERROR HY000: CSV handler cannot be used in partitioned tables
create table t1 (a int)
partition by key(a)
(partition p0 engine = MEMORY);
drop table t1;
create table t1 (a int)
partition by range (a)
subpartition by key (a)
(partition p0 values less than (1));
alter table t1 add partition (partition p1 values less than (2));
show create table t1;
Table	Create Table
t1	CREATE TABLE `t1` (
  `a` int(11) DEFAULT NULL
) ENGINE=MyISAM DEFAULT CHARSET=latin1 /*!50100 PARTITION BY RANGE (a) SUBPARTITION BY KEY (a) (PARTITION p0 VALUES LESS THAN (1) ENGINE = MyISAM, PARTITION p1 VALUES LESS THAN (2) ENGINE = MyISAM) */
alter table t1 reorganize partition p1 into (partition p1 values less than (3));
show create table t1;
Table	Create Table
t1	CREATE TABLE `t1` (
  `a` int(11) DEFAULT NULL
) ENGINE=MyISAM DEFAULT CHARSET=latin1 /*!50100 PARTITION BY RANGE (a) SUBPARTITION BY KEY (a) (PARTITION p0 VALUES LESS THAN (1) ENGINE = MyISAM, PARTITION p1 VALUES LESS THAN (3) ENGINE = MyISAM) */
drop table t1;
CREATE TABLE t1 (
a int not null,
b int not null,
c int not null,
primary key(a,b))
partition by key (a);
select count(*) from t1;
count(*)
0
show create table t1;
Table	Create Table
t1	CREATE TABLE `t1` (
  `a` int(11) NOT NULL,
  `b` int(11) NOT NULL,
  `c` int(11) NOT NULL,
  PRIMARY KEY (`a`,`b`)
) ENGINE=MyISAM DEFAULT CHARSET=latin1 /*!50100 PARTITION BY KEY (a)  */
drop table t1;
CREATE TABLE t1 (
a int not null,
b int not null,
c int not null,
primary key(a,b))
partition by key (a, b);
drop table t1;
CREATE TABLE t1 (
a int not null,
b int not null,
c int not null,
primary key(a,b))
partition by key (a)
partitions 3
(partition x1, partition x2, partition x3);
drop table t1;
CREATE TABLE t1 (
a int not null,
b int not null,
c int not null,
primary key(a,b))
partition by key (a)
partitions 3
(partition x1 nodegroup 0,
partition x2 nodegroup 1,
partition x3 nodegroup 2);
drop table t1;
CREATE TABLE t1 (
a int not null,
b int not null,
c int not null,
primary key(a,b))
partition by key (a)
partitions 3
(partition x1 engine myisam,
partition x2 engine myisam,
partition x3 engine myisam);
drop table t1;
CREATE TABLE t1 (
a int not null,
b int not null,
c int not null,
primary key(a,b))
partition by key (a)
partitions 3
(partition x1 tablespace ts1,
partition x2 tablespace ts2,
partition x3 tablespace ts3);
CREATE TABLE t2 LIKE t1;
drop table t2;
drop table t1;
CREATE TABLE t1 (
a int not null,
b int not null,
c int not null,
primary key(a,b))
partition by list (a)
partitions 3
(partition x1 values in (1,2,9,4) tablespace ts1,
partition x2 values in (3, 11, 5, 7) tablespace ts2,
partition x3 values in (16, 8, 5+19, 70-43) tablespace ts3);
drop table t1;
CREATE TABLE t1 (
a int not null,
b int not null,
c int not null,
primary key(a,b))
partition by list (b*a)
partitions 3
(partition x1 values in (1,2,9,4) tablespace ts1,
partition x2 values in (3, 11, 5, 7) tablespace ts2,
partition x3 values in (16, 8, 5+19, 70-43) tablespace ts3);
drop table t1;
CREATE TABLE t1 (
a int not null,
b int not null,
c int not null,
primary key(a,b))
partition by list (b*a)
(partition x1 values in (1) tablespace ts1,
partition x2 values in (3, 11, 5, 7) tablespace ts2,
partition x3 values in (16, 8, 5+19, 70-43) tablespace ts3);
drop table t1;
CREATE TABLE t1 (
a int not null)
partition by key(a);
LOCK TABLES t1 WRITE;
insert into t1 values (1);
insert into t1 values (2);
insert into t1 values (3);
insert into t1 values (4);
UNLOCK TABLES;
drop table t1;
CREATE TABLE t1 (a int, name VARCHAR(50), purchased DATE)
PARTITION BY RANGE (a)
(PARTITION p0 VALUES LESS THAN (3),
PARTITION p1 VALUES LESS THAN (7),
PARTITION p2 VALUES LESS THAN (9),
PARTITION p3 VALUES LESS THAN (11));
INSERT INTO t1 VALUES
(1, 'desk organiser', '2003-10-15'),
(2, 'CD player', '1993-11-05'),
(3, 'TV set', '1996-03-10'),
(4, 'bookcase', '1982-01-10'),
(5, 'exercise bike', '2004-05-09'),
(6, 'sofa', '1987-06-05'),
(7, 'popcorn maker', '2001-11-22'),
(8, 'acquarium', '1992-08-04'),
(9, 'study desk', '1984-09-16'),
(10, 'lava lamp', '1998-12-25');
SELECT * from t1 ORDER BY a;
a	name	purchased
1	desk organiser	2003-10-15
2	CD player	1993-11-05
3	TV set	1996-03-10
4	bookcase	1982-01-10
5	exercise bike	2004-05-09
6	sofa	1987-06-05
7	popcorn maker	2001-11-22
8	acquarium	1992-08-04
9	study desk	1984-09-16
10	lava lamp	1998-12-25
ALTER TABLE t1 DROP PARTITION p0;
SELECT * from t1 ORDER BY a;
a	name	purchased
3	TV set	1996-03-10
4	bookcase	1982-01-10
5	exercise bike	2004-05-09
6	sofa	1987-06-05
7	popcorn maker	2001-11-22
8	acquarium	1992-08-04
9	study desk	1984-09-16
10	lava lamp	1998-12-25
drop table t1;
CREATE TABLE t1 (a int)
PARTITION BY LIST (a)
(PARTITION p0 VALUES IN (1,2,3), PARTITION p1 VALUES IN (4,5,6));
insert into t1 values (1),(2),(3),(4),(5),(6);
select * from t1;
a
1
2
3
4
5
6
truncate t1;
select * from t1;
a
truncate t1;
select * from t1;
a
drop table t1;
CREATE TABLE t1 (a int, b int, primary key(a,b))
PARTITION BY KEY(b,a) PARTITIONS 4;
insert into t1 values (0,0),(1,1),(2,2),(3,3),(4,4),(5,5),(6,6);
select * from t1 where a = 4;
a	b
4	4
drop table t1;
CREATE TABLE t1 (a int)
PARTITION BY LIST (a)
PARTITIONS 1
(PARTITION x1 VALUES IN (1) ENGINE=MEMORY);
show create table t1;
Table	Create Table
t1	CREATE TABLE `t1` (
  `a` int(11) DEFAULT NULL
) ENGINE=MEMORY DEFAULT CHARSET=latin1 /*!50100 PARTITION BY LIST (a) (PARTITION x1 VALUES IN (1) ENGINE = MEMORY) */
drop table t1;
CREATE TABLE t1 (a int, unique(a))
PARTITION BY LIST (a)
(PARTITION x1 VALUES IN (10), PARTITION x2 VALUES IN (20));
REPLACE t1 SET a = 4;
ERROR HY000: Table has no partition for value 4
drop table t1;
CREATE TABLE t1 (a int)
PARTITION BY LIST (a)
(PARTITION x1 VALUES IN (2), PARTITION x2 VALUES IN (3));
insert into t1 values (2), (3);
insert into t1 values (4);
ERROR HY000: Table has no partition for value 4
insert into t1 values (1);
ERROR HY000: Table has no partition for value 1
drop table t1;
CREATE TABLE t1 (a int)
PARTITION BY HASH(a)
PARTITIONS 5;
SHOW CREATE TABLE t1;
Table	Create Table
t1	CREATE TABLE `t1` (
  `a` int(11) DEFAULT NULL
) ENGINE=MyISAM DEFAULT CHARSET=latin1 /*!50100 PARTITION BY HASH (a) PARTITIONS 5  */
drop table t1;
CREATE TABLE t1 (a int)
PARTITION BY RANGE (a)
(PARTITION x1 VALUES LESS THAN (2));
insert into t1 values (1);
update t1 set a = 5;
ERROR HY000: Table has no partition for value 5
drop table t1;
CREATE TABLE t1 (a int)
PARTITION BY LIST (a)
(PARTITION x1 VALUES IN (10), PARTITION x2 VALUES IN (20));
analyze table t1;
Table	Op	Msg_type	Msg_text
test.t1	analyze	status	OK
drop table t1;
CREATE TABLE `t1` (
`id` int(11) default NULL
) ENGINE=BLACKHOLE DEFAULT CHARSET=latin1 PARTITION BY HASH (id) ;
SELECT * FROM t1;
id
drop table t1;
CREATE TABLE `t1` (
`id` int(11) default NULL
) ENGINE=BLACKHOLE DEFAULT CHARSET=latin1 PARTITION BY HASH (id) ;
SELECT * FROM t1;
id
drop table t1;
create table t1
(a int)
partition by range (a)
( partition p0 values less than(10),
partition p1 values less than (20),
partition p2 values less than (25));
alter table t1 reorganize partition p2 into (partition p2 values less than (30));
show create table t1;
Table	Create Table
t1	CREATE TABLE `t1` (
  `a` int(11) DEFAULT NULL
) ENGINE=MyISAM DEFAULT CHARSET=latin1 /*!50100 PARTITION BY RANGE (a) (PARTITION p0 VALUES LESS THAN (10) ENGINE = MyISAM, PARTITION p1 VALUES LESS THAN (20) ENGINE = MyISAM, PARTITION p2 VALUES LESS THAN (30) ENGINE = MyISAM) */
drop table t1;
CREATE TABLE t1 (a int, b int)
PARTITION BY RANGE (a)
(PARTITION x0 VALUES LESS THAN (2),
PARTITION x1 VALUES LESS THAN (4),
PARTITION x2 VALUES LESS THAN (6),
PARTITION x3 VALUES LESS THAN (8),
PARTITION x4 VALUES LESS THAN (10),
PARTITION x5 VALUES LESS THAN (12),
PARTITION x6 VALUES LESS THAN (14),
PARTITION x7 VALUES LESS THAN (16),
PARTITION x8 VALUES LESS THAN (18),
PARTITION x9 VALUES LESS THAN (20));
ALTER TABLE t1 REORGANIZE PARTITION x0,x1,x2 INTO
(PARTITION x1 VALUES LESS THAN (6));
show create table t1;
Table	Create Table
t1	CREATE TABLE `t1` (
  `a` int(11) DEFAULT NULL,
  `b` int(11) DEFAULT NULL
) ENGINE=MyISAM DEFAULT CHARSET=latin1 /*!50100 PARTITION BY RANGE (a) (PARTITION x1 VALUES LESS THAN (6) ENGINE = MyISAM, PARTITION x3 VALUES LESS THAN (8) ENGINE = MyISAM, PARTITION x4 VALUES LESS THAN (10) ENGINE = MyISAM, PARTITION x5 VALUES LESS THAN (12) ENGINE = MyISAM, PARTITION x6 VALUES LESS THAN (14) ENGINE = MyISAM, PARTITION x7 VALUES LESS THAN (16) ENGINE = MyISAM, PARTITION x8 VALUES LESS THAN (18) ENGINE = MyISAM, PARTITION x9 VALUES LESS THAN (20) ENGINE = MyISAM) */
drop table t1;
create table t1 (a int not null, b int not null) partition by LIST (a+b) (
partition p0 values in (12),
partition p1 values in (14)
);
insert into t1 values (10,1);
ERROR HY000: Table has no partition for value 11
drop table t1;
create table t1 (f1 integer,f2 integer, f3 varchar(10), primary key(f1,f2))
partition by range(f1) subpartition by hash(f2) subpartitions 2
(partition p1 values less than (0),
partition p2 values less than (2),
partition p3 values less than (2147483647));
insert into t1 values(10,10,'10');
insert into t1 values(2,2,'2');
select * from t1 where f1 = 2;
f1	f2	f3
2	2	2
drop table t1;
create table t1 (f1 integer,f2 integer, unique index(f1))
partition by range(f1 div 2)
subpartition by hash(f1) subpartitions 2
(partition partb values less than (2),
partition parte values less than (4),
partition partf values less than (10000));
insert into t1 values(10,1);
select * from t1 where f1 = 10;
f1	f2
10	1
drop table t1;
set session storage_engine= 'memory';
create table t1 (f_int1 int(11) default null) engine = memory
partition by range (f_int1) subpartition by hash (f_int1)
(partition part1 values less than (1000)
(subpartition subpart11 engine = memory));
drop table t1;
set session storage_engine='myisam';
create table t1 (f_int1 integer, f_int2 integer, primary key (f_int1))
partition by hash(f_int1) partitions 2;
insert into t1 values (1,1),(2,2);
replace into t1 values (1,1),(2,2);
drop table t1;
create table t1 (s1 int, unique (s1)) partition by list (s1) (partition x1 VALUES in (10), partition x2 values in (20));
alter table t1 add partition (partition x3 values in (30));
drop table t1;
create table t1 (a int)
partition by key(a)
partitions 2
(partition p0 engine=myisam, partition p1 engine=myisam);
show create table t1;
Table	Create Table
t1	CREATE TABLE `t1` (
  `a` int(11) DEFAULT NULL
) ENGINE=MyISAM DEFAULT CHARSET=latin1 /*!50100 PARTITION BY KEY (a) (PARTITION p0 ENGINE = MyISAM, PARTITION p1 ENGINE = MyISAM) */
alter table t1;
show create table t1;
Table	Create Table
t1	CREATE TABLE `t1` (
  `a` int(11) DEFAULT NULL
) ENGINE=MyISAM DEFAULT CHARSET=latin1 /*!50100 PARTITION BY KEY (a) (PARTITION p0 ENGINE = MyISAM, PARTITION p1 ENGINE = MyISAM) */
alter table t1 engine=myisam;
show create table t1;
Table	Create Table
t1	CREATE TABLE `t1` (
  `a` int(11) DEFAULT NULL
) ENGINE=MyISAM DEFAULT CHARSET=latin1 /*!50100 PARTITION BY KEY (a) (PARTITION p0 ENGINE = MyISAM, PARTITION p1 ENGINE = MyISAM) */
alter table t1 engine=heap;
show create table t1;
Table	Create Table
t1	CREATE TABLE `t1` (
  `a` int(11) DEFAULT NULL
) ENGINE=MEMORY DEFAULT CHARSET=latin1 /*!50100 PARTITION BY KEY (a) (PARTITION p0 ENGINE = MEMORY, PARTITION p1 ENGINE = MEMORY) */
alter table t1 remove partitioning;
show create table t1;
Table	Create Table
t1	CREATE TABLE `t1` (
  `a` int(11) DEFAULT NULL
) ENGINE=MEMORY DEFAULT CHARSET=latin1
drop table t1;
create table t1 (a int)
engine=myisam
partition by key(a)
partitions 2
(partition p0 engine=myisam, partition p1 engine=myisam);
show create table t1;
Table	Create Table
t1	CREATE TABLE `t1` (
  `a` int(11) DEFAULT NULL
) ENGINE=MyISAM DEFAULT CHARSET=latin1 /*!50100 PARTITION BY KEY (a) (PARTITION p0 ENGINE = MyISAM, PARTITION p1 ENGINE = MyISAM) */
alter table t1 add column b int remove partitioning;
show create table t1;
Table	Create Table
t1	CREATE TABLE `t1` (
  `a` int(11) DEFAULT NULL,
  `b` int(11) DEFAULT NULL
) ENGINE=MyISAM DEFAULT CHARSET=latin1
alter table t1
engine=myisam
partition by key(a)
(partition p0 engine=myisam, partition p1);
show create table t1;
Table	Create Table
t1	CREATE TABLE `t1` (
  `a` int(11) DEFAULT NULL,
  `b` int(11) DEFAULT NULL
) ENGINE=MyISAM DEFAULT CHARSET=latin1 /*!50100 PARTITION BY KEY (a) (PARTITION p0 ENGINE = MyISAM, PARTITION p1 ENGINE = MyISAM) */
alter table t1
engine=heap
partition by key(a)
(partition p0, partition p1 engine=heap);
show create table t1;
Table	Create Table
t1	CREATE TABLE `t1` (
  `a` int(11) DEFAULT NULL,
  `b` int(11) DEFAULT NULL
) ENGINE=MEMORY DEFAULT CHARSET=latin1 /*!50100 PARTITION BY KEY (a) (PARTITION p0 ENGINE = MEMORY, PARTITION p1 ENGINE = MEMORY) */
alter table t1 engine=myisam, add column c int remove partitioning;
show create table t1;
Table	Create Table
t1	CREATE TABLE `t1` (
  `a` int(11) DEFAULT NULL,
  `b` int(11) DEFAULT NULL,
  `c` int(11) DEFAULT NULL
) ENGINE=MyISAM DEFAULT CHARSET=latin1
alter table t1
engine=heap
partition by key (a)
(partition p0, partition p1);
show create table t1;
Table	Create Table
t1	CREATE TABLE `t1` (
  `a` int(11) DEFAULT NULL,
  `b` int(11) DEFAULT NULL,
  `c` int(11) DEFAULT NULL
) ENGINE=MEMORY DEFAULT CHARSET=latin1 /*!50100 PARTITION BY KEY (a) (PARTITION p0 ENGINE = MEMORY, PARTITION p1 ENGINE = MEMORY) */
alter table t1
partition by key (a)
(partition p0, partition p1);
show create table t1;
Table	Create Table
t1	CREATE TABLE `t1` (
  `a` int(11) DEFAULT NULL,
  `b` int(11) DEFAULT NULL,
  `c` int(11) DEFAULT NULL
) ENGINE=MEMORY DEFAULT CHARSET=latin1 /*!50100 PARTITION BY KEY (a) (PARTITION p0 ENGINE = MEMORY, PARTITION p1 ENGINE = MEMORY) */
alter table t1
engine=heap
partition by key (a)
(partition p0, partition p1);
show create table t1;
Table	Create Table
t1	CREATE TABLE `t1` (
  `a` int(11) DEFAULT NULL,
  `b` int(11) DEFAULT NULL,
  `c` int(11) DEFAULT NULL
) ENGINE=MEMORY DEFAULT CHARSET=latin1 /*!50100 PARTITION BY KEY (a) (PARTITION p0 ENGINE = MEMORY, PARTITION p1 ENGINE = MEMORY) */
alter table t1
partition by key(a)
(partition p0, partition p1 engine=heap);
ERROR HY000: The mix of handlers in the partitions is not allowed in this version of MySQL
alter table t1
partition by key(a)
(partition p0 engine=heap, partition p1);
ERROR HY000: The mix of handlers in the partitions is not allowed in this version of MySQL
alter table t1
engine=heap
partition by key (a)
(partition p0 engine=heap, partition p1 engine=myisam);
ERROR HY000: The mix of handlers in the partitions is not allowed in this version of MySQL
alter table t1
partition by key (a)
(partition p0 engine=heap, partition p1 engine=myisam);
ERROR HY000: The mix of handlers in the partitions is not allowed in this version of MySQL
drop table t1;
CREATE TABLE t1 (
f_int1 INTEGER, f_int2 INTEGER,
f_char1 CHAR(10), f_char2 CHAR(10), f_charbig VARCHAR(1000)
)
PARTITION BY RANGE(f_int1 DIV 2)
SUBPARTITION BY HASH(f_int1)
SUBPARTITIONS 2
(PARTITION parta VALUES LESS THAN (0),
PARTITION partb VALUES LESS THAN (5),
PARTITION parte VALUES LESS THAN (10),
PARTITION partf VALUES LESS THAN (2147483647));
INSERT INTO t1 SET f_int1 = NULL , f_int2 = -20, f_char1 = CAST(-20 AS CHAR),
f_char2 = CAST(-20 AS CHAR), f_charbig = '#NULL#';
SELECT * FROM t1 WHERE f_int1 IS NULL;
f_int1	f_int2	f_char1	f_char2	f_charbig
NULL	-20	-20	-20	#NULL#
SELECT * FROM t1;
f_int1	f_int2	f_char1	f_char2	f_charbig
NULL	-20	-20	-20	#NULL#
drop table t1;
CREATE TABLE t1 (
f_int1 INTEGER, f_int2 INTEGER,
f_char1 CHAR(10), f_char2 CHAR(10), f_charbig VARCHAR(1000)  )
PARTITION BY LIST(MOD(f_int1,2))
SUBPARTITION BY KEY(f_int1)
(PARTITION part1 VALUES IN (-1) (SUBPARTITION sp1, SUBPARTITION sp2),
PARTITION part2 VALUES IN (0) (SUBPARTITION sp3, SUBPARTITION sp5),
PARTITION part3 VALUES IN (1) (SUBPARTITION sp4, SUBPARTITION sp6));
INSERT INTO t1 SET f_int1 = 2, f_int2 = 2, f_char1 = '2', f_char2 = '2', f_charbig = '===2===';
INSERT INTO t1 SET f_int1 = 2, f_int2 = 2, f_char1 = '2', f_char2 = '2', f_charbig = '===2===';
SELECT * FROM t1 WHERE f_int1  IS NULL;
f_int1	f_int2	f_char1	f_char2	f_charbig
drop table t1;
create procedure p ()
begin
create table t1 (s1 mediumint,s2 mediumint)
partition by list (s2)
(partition p1 values in (0),
partition p2 values in (1));
end//
call p()//
drop procedure p//
drop table t1;
create procedure p ()
begin
create table t1 (a int not null,b int not null,c int not null,primary key (a,b))
partition by range (a)
subpartition by hash (a+b)
(partition x1 values less than (1)
(subpartition x11,
subpartition x12),
partition x2 values less than (5)
(subpartition x21,
subpartition x22));
end//
call p()//
drop procedure p//
drop table t1//
create table t1 (a int,b int,c int,key(a,b))
partition by range (a)
partitions 3
(partition x1 values less than (0) tablespace ts1,
partition x2 values less than (10) tablespace ts2,
partition x3 values less than maxvalue tablespace ts3);
insert into t1 values (NULL, 1, 1);
insert into t1 values (0, 1, 1);
insert into t1 values (12, 1, 1);
select partition_name, partition_description, table_rows
from information_schema.partitions where table_schema ='test';
partition_name	partition_description	table_rows
x1	0	1
x2	10	1
x3	MAXVALUE	1
drop table t1;
create table t1 (a int,b int, c int)
partition by list(a)
partitions 2
(partition x123 values in (11,12),
partition x234 values in (1 ,NULL, NULL));
ERROR HY000: Multiple definition of same constant in list partitioning
create table t1 (a int,b int, c int)
partition by list(a)
partitions 2
(partition x123 values in (11, NULL),
partition x234 values in (1 ,NULL));
ERROR HY000: Multiple definition of same constant in list partitioning
create table t1 (a int,b int, c int)
partition by list(a)
partitions 2
(partition x123 values in (11, 12),
partition x234 values in (5, 1));
insert into t1 values (NULL,1,1);
ERROR HY000: Table has no partition for value NULL
drop table t1;
create table t1 (a int,b int, c int)
partition by list(a)
partitions 2
(partition x123 values in (11, 12),
partition x234 values in (NULL, 1));
insert into t1 values (11,1,6);
insert into t1 values (NULL,1,1);
select partition_name, partition_description, table_rows
from information_schema.partitions where table_schema ='test';
partition_name	partition_description	table_rows
x123	11,12	1
x234	NULL,1	1
drop table t1;
create table t1 (a int)
partition by list (a)
(partition p0 values in (1));
alter table t1 rebuild partition;
ERROR 42000: You have an error in your SQL syntax; check the manual that corresponds to your MySQL server version for the right syntax to use near '' at line 1
drop table t1;
create table t1 (a int)
partition by list (a)
(partition p0 values in (5));
insert into t1 values (0);
ERROR HY000: Table has no partition for value 0
drop table t1;
create table t1 (a int)
partition by range (a) subpartition by hash (a)
(partition p0 values less than (100));
show create table t1;
Table	Create Table
t1	CREATE TABLE `t1` (
  `a` int(11) DEFAULT NULL
) ENGINE=MyISAM DEFAULT CHARSET=latin1 /*!50100 PARTITION BY RANGE (a) SUBPARTITION BY HASH (a) (PARTITION p0 VALUES LESS THAN (100) ENGINE = MyISAM) */
alter table t1 add partition (partition p1 values less than (200)
(subpartition subpart21));
show create table t1;
Table	Create Table
t1	CREATE TABLE `t1` (
  `a` int(11) DEFAULT NULL
) ENGINE=MyISAM DEFAULT CHARSET=latin1 /*!50100 PARTITION BY RANGE (a) SUBPARTITION BY HASH (a) (PARTITION p0 VALUES LESS THAN (100) (SUBPARTITION p0sp0 ENGINE = MyISAM), PARTITION p1 VALUES LESS THAN (200) (SUBPARTITION subpart21 ENGINE = MyISAM)) */
drop table t1;
create table t1 (a int)
partition by key (a);
show create table t1;
Table	Create Table
t1	CREATE TABLE `t1` (
  `a` int(11) DEFAULT NULL
) ENGINE=MyISAM DEFAULT CHARSET=latin1 /*!50100 PARTITION BY KEY (a)  */
alter table t1 add partition (partition p1);
show create table t1;
Table	Create Table
t1	CREATE TABLE `t1` (
  `a` int(11) DEFAULT NULL
) ENGINE=MyISAM DEFAULT CHARSET=latin1 /*!50100 PARTITION BY KEY (a) (PARTITION p0 ENGINE = MyISAM, PARTITION p1 ENGINE = MyISAM) */
drop table t1;
create table t1 (a int, b int)
partition by range (a)
subpartition by hash(a)
(partition p0 values less than (0) (subpartition sp0),
partition p1 values less than (1));
ERROR 42000: Wrong number of subpartitions defined, mismatch with previous setting near ')' at line 5
create table t1 (a int, b int)
partition by range (a)
subpartition by hash(a)
(partition p0 values less than (0),
partition p1 values less than (1) (subpartition sp0));
ERROR 42000: Wrong number of subpartitions defined, mismatch with previous setting near '))' at line 5
create table t1 (a int)
partition by hash (a)
(partition p0 (subpartition sp0));
ERROR HY000: It is only possible to mix RANGE/LIST partitioning with HASH/KEY partitioning for subpartitioning
create table t1 (a int)
partition by range (a)
(partition p0 values less than (1));
alter table t1 add partition (partition p1 values in (2));
ERROR HY000: Only LIST PARTITIONING can use VALUES IN in partition definition
alter table t1 add partition (partition p1);
ERROR HY000: RANGE PARTITIONING requires definition of VALUES LESS THAN for each partition
drop table t1;
create table t1 (a int)
partition by list (a)
(partition p0 values in (1));
alter table t1 add partition (partition p1 values less than (2));
ERROR HY000: Only RANGE PARTITIONING can use VALUES LESS THAN in partition definition
alter table t1 add partition (partition p1);
ERROR HY000: LIST PARTITIONING requires definition of VALUES IN for each partition
drop table t1;
create table t1 (a int)
partition by hash (a)
(partition p0);
alter table t1 add partition (partition p1 values less than (2));
ERROR HY000: Only RANGE PARTITIONING can use VALUES LESS THAN in partition definition
alter table t1 add partition (partition p1 values in (2));
ERROR HY000: Only LIST PARTITIONING can use VALUES IN in partition definition
drop table t1;
create table t1 (a int)
partition by list (a)
(partition p0 values in (1));
alter table t1 rebuild partition;
ERROR 42000: You have an error in your SQL syntax; check the manual that corresponds to your MySQL server version for the right syntax to use near '' at line 1
drop table t1;
create table t1 (a int) engine=innodb partition by hash(a) ;
show table status like 't1';
Name	Engine	Version	Row_format	Rows	Avg_row_length	Data_length	Max_data_length	Index_length	Data_free	Auto_increment	Create_time	Update_time	Check_time	Collation	Checksum	Create_options	Comment
t1	InnoDB	10	Compact	2	8192	16384	0	0	0	NULL	NULL	NULL	NULL	latin1_swedish_ci	NULL	partitioned	
drop table t1;
create table t2 (s1 int not null auto_increment, primary key (s1)) partition by list (s1) (partition p1 values in (1),partition p2 values in (2),partition p3 values in (3),partition p4 values in (4));
insert into t2 values (null),(null),(null);
select * from t2;
s1
1
2
3
select * from t2 where s1 < 2;
s1
1
update t2 set s1 = s1 + 1 order by s1 desc;
select * from t2 where s1 < 3;
s1
2
select * from t2 where s1 = 2;
s1
2
drop table t2;
create temporary table t1 (a int) partition by hash(a);
ERROR HY000: Cannot create temporary table with partitions
create table t1 (a int, b int) partition by list (a)
(partition p1 values in (1), partition p2 values in (2));
alter table t1 add primary key (b);
ERROR HY000: A PRIMARY KEY need to include all fields in the partition function
show create table t1;
Table	Create Table
t1	CREATE TABLE `t1` (
  `a` int(11) DEFAULT NULL,
  `b` int(11) DEFAULT NULL
) ENGINE=MyISAM DEFAULT CHARSET=latin1 /*!50100 PARTITION BY LIST (a) (PARTITION p1 VALUES IN (1) ENGINE = MyISAM, PARTITION p2 VALUES IN (2) ENGINE = MyISAM) */
drop table t1;
create table t1 (a int unsigned not null auto_increment primary key)
partition by key(a);
alter table t1 rename t2, add c char(10), comment "no comment";
show create table t2;
Table	Create Table
t2	CREATE TABLE `t2` (
  `a` int(10) unsigned NOT NULL AUTO_INCREMENT,
  `c` char(10) DEFAULT NULL,
  PRIMARY KEY (`a`)
) ENGINE=MyISAM DEFAULT CHARSET=latin1 COMMENT='no comment' /*!50100 PARTITION BY KEY (a)  */
drop table t2;
create table t1 (s1 char(2) character set utf8)
partition by list (case when s1 > 'cz' then 1 else 2 end)
(partition p1 values in (1),
partition p2 values in (2));
drop table t1;
create table t1 (f1 int) partition by hash (f1) as select 1;
drop table t1;
prepare stmt1 from 'create table t1 (s1 int) partition by hash (s1)';
execute stmt1;
execute stmt1;
ERROR 42S01: Table 't1' already exists
drop table t1;
CREATE PROCEDURE test.p1(IN i INT)
BEGIN
DECLARE CONTINUE HANDLER FOR sqlexception BEGIN END;
DROP TABLE IF EXISTS t1;
CREATE TABLE t1 (num INT,PRIMARY KEY(num));
START TRANSACTION;
INSERT INTO t1 VALUES(i);
savepoint t1_save;
INSERT INTO t1 VALUES (14);
ROLLBACK to savepoint t1_save;
COMMIT;
END|
CALL test.p1(12);
Warnings:
Note	1051	Unknown table 't1'
Warning	1196	Some non-transactional changed tables couldn't be rolled back
CALL test.p1(13);
Warnings:
Warning	1196	Some non-transactional changed tables couldn't be rolled back
drop table t1;
CREATE TABLE t1 (a int not null)
partition by key(a)
(partition p0 COMMENT='first partition');
drop table t1;
CREATE TABLE t1 (`a b` int not null)
partition by key(`a b`);
drop table t1;
CREATE TABLE t1 (`a b` int not null)
partition by hash(`a b`);
drop table t1;
create table t1 (f1 integer) partition by range(f1)
(partition p1 values less than (0), partition p2 values less than (10));
insert into t1 set f1 = null;
select * from t1 where f1 is null;
f1
NULL
explain partitions select * from t1 where f1 is null;
id	select_type	table	partitions	type	possible_keys	key	key_len	ref	rows	Extra
1	SIMPLE	t1	p1	system	NULL	NULL	NULL	NULL	1	
drop table t1;
create table t1 (f1 integer) partition by list(f1)
(partition p1 values in (1), partition p2 values in (null));
insert into t1 set f1 = null;
insert into t1 set f1 = 1;
select * from t1 where f1 is null or f1 = 1;
f1
1
NULL
drop table t1;
create table t1 (f1 smallint)
partition by list (f1) (partition p0 values in (null));
insert into t1 values (null);
select * from t1 where f1 is null;
f1
NULL
select * from t1 where f1 < 1;
f1
select * from t1 where f1 <= NULL;
f1
select * from t1 where f1 < NULL;
f1
select * from t1 where f1 >= NULL;
f1
select * from t1 where f1 > NULL;
f1
select * from t1 where f1 > 1;
f1
drop table t1;
create table t1 (f1 smallint)
partition by range (f1) (partition p0 values less than (0));
insert into t1 values (null);
select * from t1 where f1 is null;
f1
NULL
drop table t1;
create table t1 (f1 integer) partition by list(f1)
(
partition p1 values in (1),
partition p2 values in (NULL),
partition p3 values in (2),
partition p4 values in (3),
partition p5 values in (4)
);
insert into t1 values (1),(2),(3),(4),(null);
select * from t1 where f1 < 3;
f1
1
2
explain partitions select * from t1 where f1 < 3;
id	select_type	table	partitions	type	possible_keys	key	key_len	ref	rows	Extra
1	SIMPLE	t1	p1,p3	ALL	NULL	NULL	NULL	NULL	2	Using where
select * from t1 where f1 is null;
f1
NULL
explain partitions select * from t1 where f1 is null;
id	select_type	table	partitions	type	possible_keys	key	key_len	ref	rows	Extra
1	SIMPLE	t1	p2	system	NULL	NULL	NULL	NULL	1	
drop table t1;
create table t1 (f1 int) partition by list(f1 div 2)
(
partition p1 values in (1),
partition p2 values in (NULL),
partition p3 values in (2),
partition p4 values in (3),
partition p5 values in (4)
);
insert into t1 values (2),(4),(6),(8),(null);
select * from t1 where f1 < 3;
f1
2
explain partitions select * from t1 where f1 < 3;
id	select_type	table	partitions	type	possible_keys	key	key_len	ref	rows	Extra
1	SIMPLE	t1	p1,p2,p3,p4,p5	ALL	NULL	NULL	NULL	NULL	5	Using where
select * from t1 where f1 is null;
f1
NULL
explain partitions select * from t1 where f1 is null;
id	select_type	table	partitions	type	possible_keys	key	key_len	ref	rows	Extra
1	SIMPLE	t1	p2	system	NULL	NULL	NULL	NULL	1	
drop table t1;
create table t1 (a int) partition by LIST(a) (
partition pn values in (NULL),
partition p0 values in (0),
partition p1 values in (1),
partition p2 values in (2)
);
insert into t1 values (NULL),(0),(1),(2);
select * from t1 where a is null or a < 2;
a
NULL
0
1
explain partitions select * from t1 where a is null or a < 2;
id	select_type	table	partitions	type	possible_keys	key	key_len	ref	rows	Extra
1	SIMPLE	t1	pn,p0,p1	ALL	NULL	NULL	NULL	NULL	3	Using where
select * from t1 where a is null or a < 0 or a > 1;
a
NULL
2
explain partitions select * from t1 where a is null or a < 0 or a > 1;
id	select_type	table	partitions	type	possible_keys	key	key_len	ref	rows	Extra
1	SIMPLE	t1	pn,p2	ALL	NULL	NULL	NULL	NULL	2	Using where
drop table t1;
CREATE TABLE t1 (id INT NOT NULL PRIMARY KEY, name VARCHAR(20)) 
ENGINE=MyISAM DEFAULT CHARSET=latin1
PARTITION BY RANGE(id)
(PARTITION p0  VALUES LESS THAN (10) ENGINE = MyISAM,
PARTITION p1 VALUES LESS THAN (20) ENGINE = MyISAM,
PARTITION p2 VALUES LESS THAN (30) ENGINE = MyISAM);
SHOW TABLE STATUS;
Name	Engine	Version	Row_format	Rows	Avg_row_length	Data_length	Max_data_length	Index_length	Data_free	Auto_increment	Create_time	Update_time	Check_time	Collation	Checksum	Create_options	Comment
t1	MyISAM	10	Dynamic	0	0	0	0	0	0	NULL	NULL	NULL	NULL	latin1_swedish_ci	NULL	partitioned	
DROP TABLE t1;
create table t1 (a bigint unsigned)
partition by list (a)
(partition p0 values in (0-1));
ERROR HY000: Partition constant is out of partition function domain
create table t1 (a bigint unsigned)
partition by range (a)
(partition p0 values less than (10));
insert into t1 values (0xFFFFFFFFFFFFFFFF);
ERROR HY000: Table has no partition for value 18446744073709551615
drop table t1;
create table t1 (a int)
partition by list (a)
(partition `s1 s2` values in (0));
drop table t1;
create table t1 (a int)
partition by list (a)
(partition `7` values in (0));
drop table t1;
create table t1 (a int)
partition by list (a)
(partition `s1 s2 ` values in (0));
ERROR HY000: Incorrect partition name
create table t1 (a int)
partition by list (a)
subpartition by hash (a)
(partition p1 values in (0) (subpartition `p1 p2 `));
ERROR HY000: Incorrect partition name
CREATE TABLE t1 (a int)
PARTITION BY LIST (a)
(PARTITION p0 VALUES IN (NULL));
SHOW CREATE TABLE t1;
Table	Create Table
t1	CREATE TABLE `t1` (
  `a` int(11) DEFAULT NULL
) ENGINE=MyISAM DEFAULT CHARSET=latin1 /*!50100 PARTITION BY LIST (a) (PARTITION p0 VALUES IN (NULL) ENGINE = MyISAM) */
DROP TABLE t1;
CREATE TABLE t1 (a int)
PARTITION BY RANGE(a)
(PARTITION p0 VALUES LESS THAN (NULL));
ERROR 42000: Not allowed to use NULL value in VALUES LESS THAN near '))' at line 3
create table t1 (s1 int auto_increment primary key)
partition by list (s1)
(partition p1 values in (1),
partition p2 values in (2),
partition p3 values in (3));
insert into t1 values (null);
insert into t1 values (null);
insert into t1 values (null);
select auto_increment from information_schema.tables where table_name='t1';
auto_increment
4
select * from t1;
s1
1
2
3
drop table t1;
create table t1 (a int) engine=memory
partition by key(a);
insert into t1 values (1);
create index inx1 on t1(a);
drop table t1;
create table t1 (a int)
PARTITION BY KEY (a)
(PARTITION p0);
set session sql_mode='no_table_options';
show create table t1;
Table	Create Table
t1	CREATE TABLE `t1` (
  `a` int(11) DEFAULT NULL
) /*!50100 PARTITION BY KEY (a) (PARTITION p0) */
set session sql_mode='';
drop table t1;
create table t1 (a int)
partition by key (a)
(partition p1 engine = innodb);
alter table t1 rebuild partition p1;
alter table t1 rebuild partition p1;
alter table t1 rebuild partition p1;
alter table t1 rebuild partition p1;
alter table t1 rebuild partition p1;
alter table t1 rebuild partition p1;
alter table t1 rebuild partition p1;
drop table t1;
create table t1 (a int)
partition by key (a)
(partition p0 engine = MERGE);
ERROR HY000: MyISAM Merge handler cannot be used in partitioned tables
create table t1 (a varchar(1))
partition by key (a)
as select 'a';
show create table t1;
Table	Create Table
t1	CREATE TABLE `t1` (
  `a` varchar(1) DEFAULT NULL
) ENGINE=MyISAM DEFAULT CHARSET=latin1 /*!50100 PARTITION BY KEY (a)  */
drop table t1;
CREATE TABLE t1 (a int) ENGINE = MYISAM PARTITION BY KEY(a);
INSERT into t1 values (1), (2);
SHOW TABLE STATUS;
Name	Engine	Version	Row_format	Rows	Avg_row_length	Data_length	Max_data_length	Index_length	Data_free	Auto_increment	Create_time	Update_time	Check_time	Collation	Checksum	Create_options	Comment
t1	MyISAM	10	Fixed	2	7	14	0	0	0	NULL	NULL	NULL	NULL	latin1_swedish_ci	NULL	partitioned	
DELETE from t1 where a = 1;
SHOW TABLE STATUS;
Name	Engine	Version	Row_format	Rows	Avg_row_length	Data_length	Max_data_length	Index_length	Data_free	Auto_increment	Create_time	Update_time	Check_time	Collation	Checksum	Create_options	Comment
t1	MyISAM	10	Fixed	1	14	14	0	0	7	NULL	NULL	NULL	NULL	latin1_swedish_ci	NULL	partitioned	
ALTER TABLE t1 OPTIMIZE PARTITION p0;
SHOW TABLE STATUS;
Name	Engine	Version	Row_format	Rows	Avg_row_length	Data_length	Max_data_length	Index_length	Data_free	Auto_increment	Create_time	Update_time	Check_time	Collation	Checksum	Create_options	Comment
t1	MyISAM	10	Fixed	1	7	7	0	1024	0	NULL	NULL	NULL	NULL	latin1_swedish_ci	NULL	partitioned	
DROP TABLE t1;
CREATE TABLE t1 (a int, index(a)) PARTITION BY KEY(a);
ALTER TABLE t1 DISABLE KEYS;
ALTER TABLE t1 ENABLE KEYS;
DROP TABLE t1;
create table t1 (a int)
engine=MEMORY
partition by key (a);
REPAIR TABLE t1;
Table	Op	Msg_type	Msg_text
test.t1	repair	note	The storage engine for the table doesn't support repair
OPTIMIZE TABLE t1;
Table	Op	Msg_type	Msg_text
test.t1	optimize	note	The storage engine for the table doesn't support optimize
drop table t1;
create database db99;
use db99;
create table t1 (a int not null)
engine=archive
partition by list (a)
(partition p0 values in (1), partition p1 values in (2));
insert into t1 values (1), (2);
create index inx on t1 (a);
alter table t1 add partition (partition p2 values in (3));
alter table t1 drop partition p2;
use test;
drop database db99;
<<<<<<< HEAD
drop procedure if exists mysqltest_1;
create table t1 (a int)
partition by list (a)
(partition p0 values in (0));
insert into t1 values (0);
create procedure mysqltest_1 ()
begin
begin
declare continue handler for sqlexception begin end;
update ignore t1 set a = 1 where a = 0;
end;
prepare stmt1 from 'alter table t1';
execute stmt1;
end//
call mysqltest_1()//
drop table t1;
drop procedure mysqltest_1;
=======
create table t1 (a int, index(a))
partition by hash(a);
insert into t1 values (1),(2);
select * from t1 ORDER BY a DESC;
a
2
1
drop table t1;
>>>>>>> 9e56572e
End of 5.1 tests<|MERGE_RESOLUTION|>--- conflicted
+++ resolved
@@ -1057,7 +1057,6 @@
 alter table t1 drop partition p2;
 use test;
 drop database db99;
-<<<<<<< HEAD
 drop procedure if exists mysqltest_1;
 create table t1 (a int)
 partition by list (a)
@@ -1075,7 +1074,6 @@
 call mysqltest_1()//
 drop table t1;
 drop procedure mysqltest_1;
-=======
 create table t1 (a int, index(a))
 partition by hash(a);
 insert into t1 values (1),(2);
@@ -1084,5 +1082,4 @@
 2
 1
 drop table t1;
->>>>>>> 9e56572e
 End of 5.1 tests