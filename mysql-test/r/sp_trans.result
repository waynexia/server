--- conflicted
+++ resolved
@@ -558,52 +558,6 @@
 3	ccc
 drop function bug13575|
 drop table t3|
-<<<<<<< HEAD
-#
-# End of 5.1 tests
-#
-# 
-# Bug #35877 Update .. WHERE with function, constraint violation, crash 
-#           
-DROP TABLE IF EXISTS t1_aux|
-DROP TABLE IF EXISTS t1_not_null|
-DROP FUNCTION IF EXISTS f1_two_inserts|
-# MyISAM test
-CREATE TABLE t1_not_null (f1 BIGINT, f2 BIGINT NOT NULL)|
-CREATE TABLE t1_aux (f1 BIGINT, f2 BIGINT)|
-INSERT INTO t1_aux VALUES (1,1)|
-CREATE FUNCTION f1_two_inserts() returns INTEGER
-BEGIN
-INSERT INTO t1_not_null SET f1 = 10, f2 = NULL;
-RETURN 1;
-END|
-UPDATE t1_aux SET f2 = 2 WHERE f1 = f1_two_inserts()|
-ERROR 23000: Column 'f2' cannot be null
-# InnoDB test
-ALTER TABLE t1_not_null ENGINE = InnoDB|
-ALTER TABLE t1_aux ENGINE = InnoDB|
-UPDATE t1_aux SET f2 = 2 WHERE f1 = f1_two_inserts()|
-ERROR 23000: Column 'f2' cannot be null
-DROP TABLE t1_aux, t1_not_null|
-DROP FUNCTION f1_two_inserts|
-#
-# Bug#49938: Failing assertion: inode or deadlock in fsp/fsp0fsp.c
-#
-DROP PROCEDURE IF EXISTS p1|
-DROP TABLE IF EXISTS t1|
-CREATE TABLE t1 (a INT) ENGINE=INNODB|
-CREATE PROCEDURE p1()
-BEGIN
-TRUNCATE TABLE t1;
-END|
-LOCK TABLES t1 WRITE|
-CALL p1()|
-FLUSH TABLES;
-UNLOCK TABLES|
-CALL p1()|
-DROP PROCEDURE p1|
-DROP TABLE t1|
-=======
 SELECT @@GLOBAL.storage_engine INTO @old_engine|
 SET @@GLOBAL.storage_engine=InnoDB|
 SET @@SESSION.storage_engine=InnoDB|
@@ -650,4 +604,47 @@
 DROP PROCEDURE bug11758414|
 DROP TABLE t1, t2|
 SET @@GLOBAL.storage_engine=@old_engine|
->>>>>>> 4a0516a7
+#
+# End of 5.1 tests
+#
+# 
+# Bug #35877 Update .. WHERE with function, constraint violation, crash 
+#           
+DROP TABLE IF EXISTS t1_aux|
+DROP TABLE IF EXISTS t1_not_null|
+DROP FUNCTION IF EXISTS f1_two_inserts|
+# MyISAM test
+CREATE TABLE t1_not_null (f1 BIGINT, f2 BIGINT NOT NULL)|
+CREATE TABLE t1_aux (f1 BIGINT, f2 BIGINT)|
+INSERT INTO t1_aux VALUES (1,1)|
+CREATE FUNCTION f1_two_inserts() returns INTEGER
+BEGIN
+INSERT INTO t1_not_null SET f1 = 10, f2 = NULL;
+RETURN 1;
+END|
+UPDATE t1_aux SET f2 = 2 WHERE f1 = f1_two_inserts()|
+ERROR 23000: Column 'f2' cannot be null
+# InnoDB test
+ALTER TABLE t1_not_null ENGINE = InnoDB|
+ALTER TABLE t1_aux ENGINE = InnoDB|
+UPDATE t1_aux SET f2 = 2 WHERE f1 = f1_two_inserts()|
+ERROR 23000: Column 'f2' cannot be null
+DROP TABLE t1_aux, t1_not_null|
+DROP FUNCTION f1_two_inserts|
+#
+# Bug#49938: Failing assertion: inode or deadlock in fsp/fsp0fsp.c
+#
+DROP PROCEDURE IF EXISTS p1|
+DROP TABLE IF EXISTS t1|
+CREATE TABLE t1 (a INT) ENGINE=INNODB|
+CREATE PROCEDURE p1()
+BEGIN
+TRUNCATE TABLE t1;
+END|
+LOCK TABLES t1 WRITE|
+CALL p1()|
+FLUSH TABLES;
+UNLOCK TABLES|
+CALL p1()|
+DROP PROCEDURE p1|
+DROP TABLE t1|