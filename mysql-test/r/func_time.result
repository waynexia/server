--- conflicted
+++ resolved
@@ -821,7 +821,94 @@
   `from_unixtime(1) + 0` double(23,6) default NULL
 ) ENGINE=MyISAM DEFAULT CHARSET=latin1
 drop table t1;
-<<<<<<< HEAD
+SELECT SEC_TO_TIME(3300000);
+SEC_TO_TIME(3300000)
+838:59:59
+Warnings:
+Warning	1292	Truncated incorrect time value: '3300000'
+SELECT SEC_TO_TIME(3300000)+0;
+SEC_TO_TIME(3300000)+0
+8385959.000000
+Warnings:
+Warning	1292	Truncated incorrect time value: '3300000'
+SELECT SEC_TO_TIME(3600 * 4294967296);
+SEC_TO_TIME(3600 * 4294967296)
+838:59:59
+Warnings:
+Warning	1292	Truncated incorrect time value: '15461882265600'
+SELECT TIME_TO_SEC('916:40:00');
+TIME_TO_SEC('916:40:00')
+3020399
+Warnings:
+Warning	1292	Truncated incorrect time value: '916:40:00'
+SELECT ADDTIME('500:00:00', '416:40:00');
+ADDTIME('500:00:00', '416:40:00')
+838:59:59
+Warnings:
+Warning	1292	Truncated incorrect time value: '916:40:00'
+SELECT ADDTIME('916:40:00', '416:40:00');
+ADDTIME('916:40:00', '416:40:00')
+838:59:59
+Warnings:
+Warning	1292	Truncated incorrect time value: '916:40:00'
+Warning	1292	Truncated incorrect time value: '1255:39:59'
+SELECT SUBTIME('916:40:00', '416:40:00');
+SUBTIME('916:40:00', '416:40:00')
+422:19:59
+Warnings:
+Warning	1292	Truncated incorrect time value: '916:40:00'
+SELECT SUBTIME('-916:40:00', '416:40:00');
+SUBTIME('-916:40:00', '416:40:00')
+-838:59:59
+Warnings:
+Warning	1292	Truncated incorrect time value: '-916:40:00'
+Warning	1292	Truncated incorrect time value: '-1255:39:59'
+SELECT MAKETIME(916,0,0);
+MAKETIME(916,0,0)
+838:59:59
+Warnings:
+Warning	1292	Truncated incorrect time value: '916:00:00'
+SELECT MAKETIME(4294967296, 0, 0);
+MAKETIME(4294967296, 0, 0)
+838:59:59
+Warnings:
+Warning	1292	Truncated incorrect time value: '4294967296:00:00'
+SELECT MAKETIME(-4294967296, 0, 0);
+MAKETIME(-4294967296, 0, 0)
+-838:59:59
+Warnings:
+Warning	1292	Truncated incorrect time value: '-4294967296:00:00'
+SELECT MAKETIME(0, 4294967296, 0);
+MAKETIME(0, 4294967296, 0)
+NULL
+SELECT MAKETIME(0, 0, 4294967296);
+MAKETIME(0, 0, 4294967296)
+NULL
+SELECT MAKETIME(CAST(-1 AS UNSIGNED), 0, 0);
+MAKETIME(CAST(-1 AS UNSIGNED), 0, 0)
+838:59:59
+Warnings:
+Warning	1292	Truncated incorrect time value: '18446744073709551615:00:00'
+SELECT EXTRACT(HOUR FROM '100000:02:03');
+EXTRACT(HOUR FROM '100000:02:03')
+838
+Warnings:
+Warning	1292	Truncated incorrect time value: '100000:02:03'
+CREATE TABLE t1(f1 TIME);
+INSERT INTO t1 VALUES('916:00:00 a');
+Warnings:
+Warning	1265	Data truncated for column 'f1' at row 1
+Warning	1264	Data truncated; out of range for column 'f1' at row 1
+SELECT * FROM t1;
+f1
+838:59:59
+DROP TABLE t1;
+SELECT SEC_TO_TIME(CAST(-1 AS UNSIGNED));
+SEC_TO_TIME(CAST(-1 AS UNSIGNED))
+838:59:59
+Warnings:
+Warning	1292	Truncated incorrect time value: '18446744073709551615'
+End of 4.1 tests
 explain extended select timestampdiff(SQL_TSI_WEEK, '2001-02-01', '2001-05-01') as a1,
 timestampdiff(SQL_TSI_FRAC_SECOND, '2001-02-01 12:59:59.120000', '2001-05-01 12:58:58.119999') as a2;
 id	select_type	table	type	possible_keys	key	key_len	ref	rows	Extra
@@ -962,94 +1049,4 @@
 1	2005-06-01	3	2005-07-15
 3	2005-07-01	3	2005-07-15
 DROP TABLE t1,t2;
-set time_zone= @@global.time_zone;
-=======
-SELECT SEC_TO_TIME(3300000);
-SEC_TO_TIME(3300000)
-838:59:59
-Warnings:
-Warning	1292	Truncated incorrect time value: '3300000'
-SELECT SEC_TO_TIME(3300000)+0;
-SEC_TO_TIME(3300000)+0
-8385959.000000
-Warnings:
-Warning	1292	Truncated incorrect time value: '3300000'
-SELECT SEC_TO_TIME(3600 * 4294967296);
-SEC_TO_TIME(3600 * 4294967296)
-838:59:59
-Warnings:
-Warning	1292	Truncated incorrect time value: '15461882265600'
-SELECT TIME_TO_SEC('916:40:00');
-TIME_TO_SEC('916:40:00')
-3020399
-Warnings:
-Warning	1292	Truncated incorrect time value: '916:40:00'
-SELECT ADDTIME('500:00:00', '416:40:00');
-ADDTIME('500:00:00', '416:40:00')
-838:59:59
-Warnings:
-Warning	1292	Truncated incorrect time value: '916:40:00'
-SELECT ADDTIME('916:40:00', '416:40:00');
-ADDTIME('916:40:00', '416:40:00')
-838:59:59
-Warnings:
-Warning	1292	Truncated incorrect time value: '916:40:00'
-Warning	1292	Truncated incorrect time value: '1255:39:59'
-SELECT SUBTIME('916:40:00', '416:40:00');
-SUBTIME('916:40:00', '416:40:00')
-422:19:59
-Warnings:
-Warning	1292	Truncated incorrect time value: '916:40:00'
-SELECT SUBTIME('-916:40:00', '416:40:00');
-SUBTIME('-916:40:00', '416:40:00')
--838:59:59
-Warnings:
-Warning	1292	Truncated incorrect time value: '-916:40:00'
-Warning	1292	Truncated incorrect time value: '-1255:39:59'
-SELECT MAKETIME(916,0,0);
-MAKETIME(916,0,0)
-838:59:59
-Warnings:
-Warning	1292	Truncated incorrect time value: '916:00:00'
-SELECT MAKETIME(4294967296, 0, 0);
-MAKETIME(4294967296, 0, 0)
-838:59:59
-Warnings:
-Warning	1292	Truncated incorrect time value: '4294967296:00:00'
-SELECT MAKETIME(-4294967296, 0, 0);
-MAKETIME(-4294967296, 0, 0)
--838:59:59
-Warnings:
-Warning	1292	Truncated incorrect time value: '-4294967296:00:00'
-SELECT MAKETIME(0, 4294967296, 0);
-MAKETIME(0, 4294967296, 0)
-NULL
-SELECT MAKETIME(0, 0, 4294967296);
-MAKETIME(0, 0, 4294967296)
-NULL
-SELECT MAKETIME(CAST(-1 AS UNSIGNED), 0, 0);
-MAKETIME(CAST(-1 AS UNSIGNED), 0, 0)
-838:59:59
-Warnings:
-Warning	1292	Truncated incorrect time value: '18446744073709551615:00:00'
-SELECT EXTRACT(HOUR FROM '100000:02:03');
-EXTRACT(HOUR FROM '100000:02:03')
-838
-Warnings:
-Warning	1292	Truncated incorrect time value: '100000:02:03'
-CREATE TABLE t1(f1 TIME);
-INSERT INTO t1 VALUES('916:00:00 a');
-Warnings:
-Warning	1265	Data truncated for column 'f1' at row 1
-Warning	1264	Data truncated; out of range for column 'f1' at row 1
-SELECT * FROM t1;
-f1
-838:59:59
-DROP TABLE t1;
-SELECT SEC_TO_TIME(CAST(-1 AS UNSIGNED));
-SEC_TO_TIME(CAST(-1 AS UNSIGNED))
-838:59:59
-Warnings:
-Warning	1292	Truncated incorrect time value: '18446744073709551615'
-End of 4.1 tests
->>>>>>> 3b52a0af
+set time_zone= @@global.time_zone;