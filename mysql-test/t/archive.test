--- conflicted
+++ resolved
@@ -1537,12 +1537,9 @@
 #
 
 
-<<<<<<< HEAD
 --disable_warnings
 DROP TABLE t1, t2, t4, t5, t6;
 --enable_warnings
-=======
-drop table t1, t2, t4;
 
 #
 # BUG#26138 - REPAIR TABLE with option USE_FRM erases all records in ARCHIVE
@@ -1552,5 +1549,4 @@
 insert into t1 values (1);
 repair table t1 use_frm;
 select * from t1;
-drop table t1;
->>>>>>> f297b5d8
+drop table t1;