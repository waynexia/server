# Can't test with embedded server
-- source include/not_embedded.inc

--disable_warnings
drop database if exists mysqltest;
drop view if exists v1,v2,v3;
--enable_warnings


# simple test of grants
grant create view on test.* to test@localhost;
show grants for test@localhost;
revoke create view on test.* from test@localhost;
show grants for test@localhost;
# The grant above creates a new user test@localhost, delete it
drop user test@localhost;

# grant create view test
#
connect (root,localhost,root,,test);
connection root;
--disable_warnings
create database mysqltest;
--enable_warnings

create table mysqltest.t1 (a int, b int);
create table mysqltest.t2 (a int, b int);

grant select on mysqltest.t1 to mysqltest_1@localhost;
grant create view,select on test.* to mysqltest_1@localhost;

connect (user1,localhost,mysqltest_1,,test);
connection user1;

-- error ER_SPECIFIC_ACCESS_DENIED_ERROR
create definer=root@localhost view v1 as select * from mysqltest.t1;
create view v1 as select * from mysqltest.t1;
# try to modify view without DROP privilege on it
-- error 1142
alter view v1 as select * from mysqltest.t1;
-- error 1142
create or replace view v1 as select * from mysqltest.t1;
# no CRETE VIEW privilege
-- error 1142
create view mysqltest.v2  as select * from mysqltest.t1;
# no SELECT privilege
-- error 1142
create view v2 as select * from mysqltest.t2;

connection root;
# check view definer information
show create view v1;

grant create view,drop,select on test.* to mysqltest_1@localhost;

connection user1;
# following 'use' command is workaround of bug #9582 and should be removed
# when that bug will be fixed
use test;
alter view v1 as select * from mysqltest.t1;
create or replace view v1 as select * from mysqltest.t1;

connection root;
revoke all privileges on mysqltest.t1 from mysqltest_1@localhost;
revoke all privileges on test.* from mysqltest_1@localhost;

drop database mysqltest;
drop view test.v1;

#
# grants per columns
#
# MERGE algorithm
--disable_warnings
create database mysqltest;
--enable_warnings

create table mysqltest.t1 (a int, b int);
create view mysqltest.v1 (c,d) as select a+1,b+1 from mysqltest.t1;
grant select (c) on mysqltest.v1 to mysqltest_1@localhost;

connection user1;
select c from mysqltest.v1;
# there are no privileges on column 'd'
-- error 1143
select d from mysqltest.v1;

connection root;
revoke all privileges on mysqltest.v1 from mysqltest_1@localhost;
delete from mysql.user where user='mysqltest_1';
drop database mysqltest;

# TEMPORARY TABLE algorithm
--disable_warnings
create database mysqltest;
--enable_warnings

create table mysqltest.t1 (a int, b int);
create algorithm=temptable view mysqltest.v1 (c,d) as select a+1,b+1 from mysqltest.t1;
grant select (c) on mysqltest.v1 to mysqltest_1@localhost;

connection user1;
select c from mysqltest.v1;
# there are no privileges on column 'd'
-- error 1143
select d from mysqltest.v1;

connection root;
revoke all privileges on mysqltest.v1 from mysqltest_1@localhost;
delete from mysql.user where user='mysqltest_1';
drop database mysqltest;

#
# EXPLAIN rights
#
connection root;
--disable_warnings
create database mysqltest;
--enable_warnings
#prepare views and tables
create table mysqltest.t1 (a int, b int);
create table mysqltest.t2 (a int, b int);
create view mysqltest.v1 (c,d) as select a+1,b+1 from mysqltest.t1;
create algorithm=temptable view mysqltest.v2 (c,d) as select a+1,b+1 from mysqltest.t1;
create view mysqltest.v3 (c,d) as select a+1,b+1 from mysqltest.t2;
create algorithm=temptable view mysqltest.v4 (c,d) as select a+1,b+1 from mysqltest.t2;
grant select on mysqltest.v1 to mysqltest_1@localhost;
grant select on mysqltest.v2 to mysqltest_1@localhost;
grant select on mysqltest.v3 to mysqltest_1@localhost;
grant select on mysqltest.v4 to mysqltest_1@localhost;

connection user1;
# all selects works
select c from mysqltest.v1;
select c from mysqltest.v2;
select c from mysqltest.v3;
select c from mysqltest.v4;
# test of show coluns
show columns from mysqltest.v1;
show columns from mysqltest.v2;
# but explain/show do not
-- error 1345
explain select c from mysqltest.v1;
-- error 1142
show create view mysqltest.v1;
-- error 1345
explain select c from mysqltest.v2;
-- error 1142
show create view mysqltest.v2;
-- error 1345
explain select c from mysqltest.v3;
-- error 1142
show create view mysqltest.v3;
-- error 1345
explain select c from mysqltest.v4;
-- error 1142
show create view mysqltest.v4;

# allow to see one of underlying table
connection root;
grant select on mysqltest.t1 to mysqltest_1@localhost;
connection user1;
# EXPLAIN of view on above table works
explain select c from mysqltest.v1;
-- error 1142
show create view mysqltest.v1;
explain select c from mysqltest.v2;
-- error 1142
show create view mysqltest.v2;
# but other EXPLAINs do not
-- error 1345
explain select c from mysqltest.v3;
-- error 1142
show create view mysqltest.v3;
-- error 1345
explain select c from mysqltest.v4;
-- error 1142
show create view mysqltest.v4;

# allow to see any view in mysqltest database
connection root;
grant show view on mysqltest.* to mysqltest_1@localhost;
connection user1;
explain select c from mysqltest.v1;
show create view mysqltest.v1;
explain select c from mysqltest.v2;
show create view mysqltest.v2;
explain select c from mysqltest.v3;
show create view mysqltest.v3;
explain select c from mysqltest.v4;
show create view mysqltest.v4;

connection root;
revoke all privileges on mysqltest.* from mysqltest_1@localhost;
delete from mysql.user where user='mysqltest_1';
drop database mysqltest;

#
# UPDATE privileges on VIEW columns and whole VIEW
#
connection root;
--disable_warnings
create database mysqltest;
--enable_warnings

create table mysqltest.t1 (a int, b int, primary key(a));
insert into mysqltest.t1 values (10,2), (20,3), (30,4), (40,5), (50,10);
create table mysqltest.t2 (x int);
insert into mysqltest.t2 values (3), (4), (5), (6);
create view mysqltest.v1 (a,c) as select a, b+1 from mysqltest.t1;
create view mysqltest.v2 (a,c) as select a, b from mysqltest.t1;
create view mysqltest.v3 (a,c) as select a, b+1 from mysqltest.t1;

grant update (a) on mysqltest.v2 to mysqltest_1@localhost;
grant update on mysqltest.v1 to mysqltest_1@localhost;
grant select on mysqltest.* to mysqltest_1@localhost;

connection user1;
use mysqltest;
# update with rights on VIEW column
update t2,v1 set v1.a=v1.a+v1.c where t2.x=v1.c;
select * from t1;
update v1 set a=a+c;
select * from t1;
# update with rights on whole VIEW
update t2,v2 set v2.a=v2.a+v2.c where t2.x=v2.c;
select * from t1;
update v2 set a=a+c;
select * from t1;
# no rights on column
-- error 1143
update t2,v2 set v2.c=v2.a+v2.c where t2.x=v2.c;
-- error 1143
update v2 set c=a+c;
# no rights for view
-- error 1142
update t2,v3 set v3.a=v3.a+v3.c where t2.x=v3.c;
-- error 1142
update v3 set a=a+c;

use test;
connection root;
REVOKE ALL PRIVILEGES, GRANT OPTION FROM mysqltest_1@localhost;
drop database mysqltest;

#
# DELETE privileges on VIEW
#
connection root;
--disable_warnings
create database mysqltest;
--enable_warnings

create table mysqltest.t1 (a int, b int, primary key(a));
insert into mysqltest.t1 values (1,2), (2,3), (3,4), (4,5), (5,10);
create table mysqltest.t2 (x int);
insert into mysqltest.t2 values (3), (4), (5), (6);
create view mysqltest.v1 (a,c) as select a, b+1 from mysqltest.t1;
create view mysqltest.v2 (a,c) as select a, b+1 from mysqltest.t1;

grant delete on mysqltest.v1 to mysqltest_1@localhost;
grant select on mysqltest.* to mysqltest_1@localhost;

connection user1;
use mysqltest;
# update with rights on VIEW column
delete from v1 where c < 4;
select * from t1;
delete v1 from t2,v1 where t2.x=v1.c;
select * from t1;
# no rights for view
-- error 1142
delete v2 from t2,v2 where t2.x=v2.c;
-- error 1142
delete from v2 where c < 4;

use test;
connection root;
REVOKE ALL PRIVILEGES, GRANT OPTION FROM mysqltest_1@localhost;
drop database mysqltest;

#
# insert privileges on VIEW
#
connection root;
--disable_warnings
create database mysqltest;
--enable_warnings

create table mysqltest.t1 (a int, b int, primary key(a));
insert into mysqltest.t1 values (1,2), (2,3);
create table mysqltest.t2 (x int, y int);
insert into mysqltest.t2 values (3,4);
create view mysqltest.v1 (a,c) as select a, b from mysqltest.t1;
create view mysqltest.v2 (a,c) as select a, b from mysqltest.t1;

grant insert on mysqltest.v1 to mysqltest_1@localhost;
grant select on mysqltest.* to mysqltest_1@localhost;

connection user1;
use mysqltest;
# update with rights on VIEW column
insert into v1 values (5,6);
select * from t1;
insert into v1 select x,y from t2;
select * from t1;
# no rights for view
-- error 1142
insert into v2 values (5,6);
-- error 1142
insert into v2 select x,y from t2;

use test;
connection root;
REVOKE ALL PRIVILEGES, GRANT OPTION FROM mysqltest_1@localhost;
drop database mysqltest;

#
# test of CREATE VIEW privileges if we have limited privileges
#
connection root;
--disable_warnings
create database mysqltest;
--enable_warnings

create table mysqltest.t1 (a int, b int);
create table mysqltest.t2 (a int, b int);

grant update on mysqltest.t1 to mysqltest_1@localhost;
grant update(b) on mysqltest.t2 to mysqltest_1@localhost;
grant create view,update on test.* to mysqltest_1@localhost;

connection user1;

create view v1 as select * from mysqltest.t1;
create view v2 as select b from mysqltest.t2;
# There are not rights on mysqltest.v1
-- error 1142
create view mysqltest.v1 as select * from mysqltest.t1;
# There are not any rights on mysqltest.t2.a
-- error 1143
create view v3 as select a from mysqltest.t2;

# give CREATE VIEW privileges (without any privileges for result column)
connection root;
create table mysqltest.v3 (b int);
grant create view on mysqltest.v3 to mysqltest_1@localhost;
drop table mysqltest.v3;
connection user1;
create view mysqltest.v3 as select b from mysqltest.t2;

# give UPDATE privileges
connection root;
grant create view, update on mysqltest.v3 to mysqltest_1@localhost;
drop view mysqltest.v3;
connection user1;
create view mysqltest.v3 as select b from mysqltest.t2;

# give UPDATE and INSERT privilege (to get more privileges then underlying
# table)
connection root;
grant create view, update, insert on mysqltest.v3 to mysqltest_1@localhost;
drop view mysqltest.v3;
connection user1;
-- error 1143
create view mysqltest.v3 as select b from mysqltest.t2;


# If we would get more privileges on VIEW then we have on
# underlying tables => creation prohibited
connection root;
create table mysqltest.v3 (b int);
grant select(b) on mysqltest.v3 to mysqltest_1@localhost;
drop table mysqltest.v3;
connection user1;
-- error 1143
create view mysqltest.v3 as select b from mysqltest.t2;

# Expression need select privileges
-- error 1143
create view v4 as select b+1 from mysqltest.t2;

connection root;
grant create view,update,select on test.* to mysqltest_1@localhost;
connection user1;
-- error 1143
create view v4 as select b+1 from mysqltest.t2;

connection root;
grant update,select(b) on mysqltest.t2 to mysqltest_1@localhost;
connection user1;
create view v4 as select b+1 from mysqltest.t2;

connection root;
REVOKE ALL PRIVILEGES, GRANT OPTION FROM mysqltest_1@localhost;
drop database mysqltest;
drop view v1,v2,v4;

#
# user with global DB privileges
#
connection root;
--disable_warnings
create database mysqltest;
--enable_warnings
create table mysqltest.t1 (a int);
grant all privileges on mysqltest.* to mysqltest_1@localhost;

connection user1;
use mysqltest;
create view v1 as select * from t1;
use test;

connection root;
revoke all privileges on mysqltest.* from mysqltest_1@localhost;
drop database mysqltest;

#
# view definer grants revoking
#
connection root;
--disable_warnings
create database mysqltest;
--enable_warnings

create table mysqltest.t1 (a int, b int);

grant select on mysqltest.t1 to mysqltest_1@localhost;
grant create view,select on test.* to mysqltest_1@localhost;

connection user1;

create view v1 as select * from mysqltest.t1;

connection root;
# check view definer information
show create view v1;
revoke select on mysqltest.t1 from mysqltest_1@localhost;
-- error ER_VIEW_INVALID
select * from v1;
grant select on mysqltest.t1 to mysqltest_1@localhost;
select * from v1;
REVOKE ALL PRIVILEGES, GRANT OPTION FROM mysqltest_1@localhost;
drop view v1;
drop database mysqltest;

#
# rights on execution of view underlying functiond (BUG#9505)
#
connection root;
--disable_warnings
create database mysqltest;
--enable_warnings

use mysqltest;
create table t1 (a int);
insert into t1 values (1);
create table t2 (s1 int);
--disable_warnings
drop function if exists f2;
--enable_warnings
delimiter //;
create function f2 () returns int begin declare v int; select s1 from t2
into v; return v; end//
delimiter ;//
create algorithm=TEMPTABLE view v1 as select f2() from t1;
create algorithm=MERGE view v2 as select f2() from t1;
create algorithm=TEMPTABLE SQL SECURITY INVOKER view v3 as select f2() from t1;
create algorithm=MERGE SQL SECURITY INVOKER view v4 as select f2() from t1;
create SQL SECURITY INVOKER view v5 as select * from v4;
grant select on v1 to mysqltest_1@localhost;
grant select on v2 to mysqltest_1@localhost;
grant select on v3 to mysqltest_1@localhost;
grant select on v4 to mysqltest_1@localhost;
grant select on v5 to mysqltest_1@localhost;

connection user1;
use mysqltest;
select * from v1;
select * from v2;
-- error ER_VIEW_INVALID
select * from v3;
-- error ER_VIEW_INVALID
select * from v4;
-- error ER_VIEW_INVALID
select * from v5;
use test;

connection root;
drop view v1, v2, v3, v4, v5;
drop function f2;
drop table t1, t2;
use test;
REVOKE ALL PRIVILEGES, GRANT OPTION FROM mysqltest_1@localhost;
drop database mysqltest;

#
# revertion of previous test, definer of view lost his/her rights to execute
# function
#

connection root;
--disable_warnings
create database mysqltest;
--enable_warnings

use mysqltest;
create table t1 (a int);
insert into t1 values (1);
create table t2 (s1 int);
--disable_warnings
drop function if exists f2;
--enable_warnings
delimiter //;
create function f2 () returns int begin declare v int; select s1 from t2
into v; return v; end//
delimiter ;//
grant select on t1 to mysqltest_1@localhost;
grant execute on function f2 to mysqltest_1@localhost;
grant create view on mysqltest.* to mysqltest_1@localhost;

connection user1;
use mysqltest;
create algorithm=TEMPTABLE view v1 as select f2() from t1;
create algorithm=MERGE view v2 as select f2() from t1;
create algorithm=TEMPTABLE SQL SECURITY INVOKER view v3 as select f2() from t1;
create algorithm=MERGE SQL SECURITY INVOKER view v4 as select f2() from t1;
use test;

connection root;
create view v5 as select * from v1;
revoke execute on function f2 from mysqltest_1@localhost;
-- error ER_VIEW_INVALID
select * from v1;
-- error ER_VIEW_INVALID
select * from v2;
select * from v3;
select * from v4;
-- error ER_VIEW_INVALID
select * from v5;

drop view v1, v2, v3, v4, v5;
drop function f2;
drop table t1, t2;
use test;
REVOKE ALL PRIVILEGES, GRANT OPTION FROM mysqltest_1@localhost;
drop database mysqltest;

#
# definer/invoker rights for columns
#
connection root;
--disable_warnings
create database mysqltest;
--enable_warnings

use mysqltest;
create table t1 (a int);
create table v1 (a int);
insert into t1 values (1);
grant select on t1 to mysqltest_1@localhost;
grant select on v1 to mysqltest_1@localhost;
grant create view on mysqltest.* to mysqltest_1@localhost;
drop table v1;

connection user1;
use mysqltest;
create algorithm=TEMPTABLE view v1 as select *, a as b from t1;
create algorithm=MERGE view v2 as select *, a as b from t1;
create algorithm=TEMPTABLE SQL SECURITY INVOKER view v3 as select *, a as b from t1;
create algorithm=MERGE SQL SECURITY INVOKER view v4 as select *, a as b from t1;
create view v5 as select * from v1;
use test;

connection root;
revoke select on t1 from mysqltest_1@localhost;
-- error ER_VIEW_INVALID
select * from v1;
-- error ER_VIEW_INVALID
select * from v2;
select * from v3;
select * from v4;
-- error ER_VIEW_INVALID
select * from v5;

#drop view v1, v2, v3, v4, v5;
drop table t1;
use test;
REVOKE ALL PRIVILEGES, GRANT OPTION FROM mysqltest_1@localhost;
drop database mysqltest;


connection root;
--disable_warnings
create database mysqltest;
--enable_warnings

use mysqltest;
create table t1 (a int);
insert into t1 values (1);
create algorithm=TEMPTABLE view v1 as select *, a as b from t1;
create algorithm=MERGE view v2 as select *, a as b from t1;
create algorithm=TEMPTABLE SQL SECURITY INVOKER view v3 as select *, a as b from t1;
create algorithm=MERGE SQL SECURITY INVOKER view v4 as select *, a as b from t1;
create SQL SECURITY INVOKER view v5 as select * from v4;
grant select on v1 to mysqltest_1@localhost;
grant select on v2 to mysqltest_1@localhost;
grant select on v3 to mysqltest_1@localhost;
grant select on v4 to mysqltest_1@localhost;
grant select on v5 to mysqltest_1@localhost;

connection user1;
use mysqltest;
select * from v1;
select * from v2;
-- error ER_VIEW_INVALID
select * from v3;
-- error ER_VIEW_INVALID
select * from v4;
-- error ER_VIEW_INVALID
select * from v5;
use test;

connection root;
drop view v1, v2, v3, v4, v5;
drop table t1;
use test;
REVOKE ALL PRIVILEGES, GRANT OPTION FROM mysqltest_1@localhost;
drop database mysqltest;

#
# BUG#14256: definer in view definition is not fully qualified
#
--disable_warnings
drop view if exists v1;
--enable_warnings

# Backup anonymous users and remove them. (They get in the way of
# the one we test with here otherwise.)
create table t1 as select * from mysql.user where user='';
delete from mysql.user where user='';
flush privileges;

# Create the test user
grant all on test.* to 'test14256'@'%';

connect (test14256,localhost,test14256,,test);
connection test14256;
use test;

create view v1 as select 42;
show create view v1;

select definer into @v1def1 from information_schema.views
  where table_schema = 'test' and table_name='v1';
drop view v1;

create definer=`test14256`@`%` view v1 as select 42;
show create view v1;

select definer into @v1def2 from information_schema.views
  where table_schema = 'test' and table_name='v1';
drop view v1;

select @v1def1, @v1def2, @v1def1=@v1def2;

connection root;
drop user test14256;

# Restore the anonymous users.
insert into mysql.user select * from t1;
flush privileges;

drop table t1;

#
# BUG#14726: freeing stack variable in case of an error of opening
# a view when we have locked tables with LOCK TABLES statement.
#
connection root;
--disable_warnings
create database mysqltest;
--enable_warnings

use mysqltest;
CREATE TABLE t1 (i INT);
CREATE VIEW  v1 AS SELECT * FROM t1;
SHOW CREATE VIEW v1;
GRANT SELECT, LOCK TABLES ON mysqltest.* TO mysqltest_1@localhost;

connection user1;

use mysqltest;
LOCK TABLES v1 READ;
-- error ER_TABLEACCESS_DENIED_ERROR
SHOW CREATE TABLE v1;
UNLOCK TABLES;
use test;

connection root;
use test;
drop user mysqltest_1@localhost;
drop database mysqltest;

#
# switch to default connaction
#
disconnect user1;
disconnect root;
connection default;

#
# DEFINER information check
#
create definer=some_user@`` sql security invoker view v1 as select 1;
create definer=some_user@localhost sql security invoker view v2 as select 1;
show create view v1;
show create view v2;
drop view v1;
drop view v2;

#
# Bug#18681: View privileges are broken
#
CREATE DATABASE mysqltest1;
CREATE USER readonly@localhost;
CREATE TABLE mysqltest1.t1 (x INT);
INSERT INTO mysqltest1.t1 VALUES (1), (2);
CREATE SQL SECURITY INVOKER VIEW mysqltest1.v_t1 AS SELECT * FROM mysqltest1.t1;
CREATE SQL SECURITY DEFINER VIEW mysqltest1.v_ts AS SELECT * FROM mysqltest1.t1;
CREATE SQL SECURITY DEFINER VIEW mysqltest1.v_ti AS SELECT * FROM mysqltest1.t1;
CREATE SQL SECURITY DEFINER VIEW mysqltest1.v_tu AS SELECT * FROM mysqltest1.t1;
CREATE SQL SECURITY DEFINER VIEW mysqltest1.v_tus AS SELECT * FROM mysqltest1.t1;
CREATE SQL SECURITY DEFINER VIEW mysqltest1.v_td AS SELECT * FROM mysqltest1.t1;
CREATE SQL SECURITY DEFINER VIEW mysqltest1.v_tds AS SELECT * FROM mysqltest1.t1;
GRANT SELECT, INSERT, UPDATE, DELETE ON mysqltest1.v_t1 TO readonly;
GRANT SELECT ON mysqltest1.v_ts TO readonly;
GRANT INSERT ON mysqltest1.v_ti TO readonly;
GRANT UPDATE ON mysqltest1.v_tu TO readonly;
GRANT UPDATE,SELECT ON mysqltest1.v_tus TO readonly;
GRANT DELETE ON mysqltest1.v_td TO readonly;
GRANT DELETE,SELECT ON mysqltest1.v_tds TO readonly;

CONNECT (n1,localhost,readonly,,);
CONNECTION n1;

--error 1356
SELECT * FROM mysqltest1.v_t1;
--error 1356
INSERT INTO mysqltest1.v_t1 VALUES(4);
--error 1356
DELETE FROM mysqltest1.v_t1 WHERE x = 1;
--error 1356
UPDATE mysqltest1.v_t1 SET x = 3 WHERE x = 2;
--error 1356
UPDATE mysqltest1.v_t1 SET x = 3;
--error 1356
DELETE FROM mysqltest1.v_t1;
--error 1356
SELECT 1 FROM mysqltest1.v_t1;
--error 1142
SELECT * FROM mysqltest1.t1;

SELECT * FROM mysqltest1.v_ts;
--error 1142
SELECT * FROM mysqltest1.v_ts, mysqltest1.t1 WHERE mysqltest1.t1.x = mysqltest1.v_ts.x;
--error 1142
SELECT * FROM mysqltest1.v_ti;

--error 1142
INSERT INTO mysqltest1.v_ts VALUES (100);
INSERT INTO mysqltest1.v_ti VALUES (100);

--error 1142
UPDATE mysqltest1.v_ts SET x= 200 WHERE x = 100;
--error 1142
UPDATE mysqltest1.v_ts SET x= 200;
UPDATE mysqltest1.v_tu SET x= 200 WHERE x = 100;
UPDATE mysqltest1.v_tus SET x= 200 WHERE x = 100;
UPDATE mysqltest1.v_tu SET x= 200;

--error 1142
DELETE FROM mysqltest1.v_ts WHERE x= 200;
--error 1142
DELETE FROM mysqltest1.v_ts;
--error 1143
DELETE FROM mysqltest1.v_td WHERE x= 200;
DELETE FROM mysqltest1.v_tds WHERE x= 200;
DELETE FROM mysqltest1.v_td;

CONNECTION default;
DROP VIEW mysqltest1.v_tds;
DROP VIEW mysqltest1.v_td;
DROP VIEW mysqltest1.v_tus;
DROP VIEW mysqltest1.v_tu;
DROP VIEW mysqltest1.v_ti;
DROP VIEW mysqltest1.v_ts;
DROP VIEW mysqltest1.v_t1;
DROP TABLE mysqltest1.t1;
DROP USER readonly@localhost; 
DROP DATABASE mysqltest1;

#
# BUG#14875: Bad view DEFINER makes SHOW CREATE VIEW fail
#
CREATE TABLE t1 (a INT PRIMARY KEY);
INSERT INTO t1 VALUES (1), (2), (3);
CREATE DEFINER = 'no-such-user'@localhost VIEW v AS SELECT a from t1;
--warning 1448
SHOW CREATE VIEW v;
--error 1449
SELECT * FROM v;
DROP VIEW v;
DROP TABLE t1;
<<<<<<< HEAD
USE test;
=======
USE test;

#
# Bug#20363: Create view on just created view is now denied
#
eval CREATE USER mysqltest_db1@localhost identified by 'PWD';
eval GRANT ALL ON mysqltest_db1.* TO mysqltest_db1@localhost WITH GRANT OPTION;

# The session with the non root user is needed.
--replace_result $MASTER_MYPORT MYSQL_PORT $MASTER_MYSOCK MYSQL_SOCK
connect (session1,localhost,mysqltest_db1,PWD,test);

CREATE SCHEMA mysqltest_db1 ;
USE mysqltest_db1 ;

CREATE TABLE t1 (f1 INTEGER);

CREATE VIEW view1 AS
SELECT * FROM t1;
SHOW CREATE VIEW view1;

CREATE VIEW view2 AS
SELECT * FROM view1;
--echo # Here comes a suspicious warning
SHOW CREATE VIEW view2;
--echo # But the view view2 is usable
SELECT * FROM view2;

CREATE VIEW view3 AS
SELECT * FROM view2;

SELECT * from view3;

connection default;
DROP VIEW mysqltest_db1.view3;
DROP VIEW mysqltest_db1.view2;
DROP VIEW mysqltest_db1.view1;
DROP TABLE mysqltest_db1.t1;
DROP SCHEMA mysqltest_db1;
DROP USER mysqltest_db1@localhost;
>>>>>>> baaf5f58
<|MERGE_RESOLUTION|>--- conflicted
+++ resolved
@@ -812,9 +812,6 @@
 SELECT * FROM v;
 DROP VIEW v;
 DROP TABLE t1;
-<<<<<<< HEAD
-USE test;
-=======
 USE test;
 
 #
@@ -854,5 +851,4 @@
 DROP VIEW mysqltest_db1.view1;
 DROP TABLE mysqltest_db1.t1;
 DROP SCHEMA mysqltest_db1;
-DROP USER mysqltest_db1@localhost;
->>>>>>> baaf5f58
+DROP USER mysqltest_db1@localhost;