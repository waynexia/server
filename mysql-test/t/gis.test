--- conflicted
+++ resolved
@@ -377,7 +377,11 @@
 
 # End of 4.1 tests
 
-<<<<<<< HEAD
+--enable_metadata
+create table t1 (g GEOMETRY);
+select * from t1;
+select asbinary(g) from t1;
+--disable_metadata
 #
 # Bug #12281 (Geometry: crash in trigger)
 #
@@ -409,11 +413,4 @@
 --error 1170
 alter table t1 add primary key pti(pt);
 alter table t1 add primary key pti(pt(20));
-=======
---enable_metadata
-create table t1 (g GEOMETRY);
-select * from t1;
-select asbinary(g) from t1;
---disable_metadata
->>>>>>> 40c10347
 drop table t1;