--- conflicted
+++ resolved
@@ -63,7 +63,6 @@
 SELECT NULLIF(5,5) IS NULL, NULLIF(5,5) IS NOT NULL;
 
 #
-<<<<<<< HEAD
 # Bug #9669 Ordering on IF function with FROM_UNIXTIME function fails
 #
 CREATE TABLE `t1` (
@@ -75,7 +74,9 @@
 SELECT id, IF(date IS NULL, '-', FROM_UNIXTIME(date, '%d-%m-%Y')) AS date_ord, text FROM t1 ORDER BY date_ord ASC;
 SELECT id, IF(date IS NULL, '-', FROM_UNIXTIME(date, '%d-%m-%Y')) AS date_ord, text FROM t1 ORDER BY date_ord DESC;
 DROP TABLE t1;
-=======
+
+
+#
 # Test for bug #11142: evaluation of NULLIF when the first argument is NULL
 #
 
@@ -85,5 +86,4 @@
 SELECT a, NULLIF(a,'') FROM t1;
 SELECT a, NULLIF(a,'') FROM t1 WHERE NULLIF(a,'') IS NULL;
 
-DROP TABLE t1;
->>>>>>> 91a7d4e7
+DROP TABLE t1;