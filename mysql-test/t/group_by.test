--- conflicted
+++ resolved
@@ -1593,7 +1593,13 @@
 
 DROP TABLE t1,t2;
 
-<<<<<<< HEAD
+--echo #
+--echo # MDEV-5104 crash in Item_field::used_tables with broken order by
+--echo #
+
+--error ER_BAD_FIELD_ERROR
+(select 1 order by x(y)) order by 1;
+
 --echo # End of 5.3 tests
 
 --echo #
@@ -1659,14 +1665,4 @@
 EXECUTE stmt;
 EXECUTE stmt;
 
-DROP TABLE t1;
-=======
---echo #
---echo # MDEV-5104 crash in Item_field::used_tables with broken order by
---echo #
-
---error ER_BAD_FIELD_ERROR
-(select 1 order by x(y)) order by 1;
-
---echo # End of 5.3 tests
->>>>>>> d55ff521
+DROP TABLE t1;