--- conflicted
+++ resolved
@@ -26,10 +26,4 @@
 galera_ssl_upgrade : MDEV-13549 Galera test failures
 galera.MW-329 : wsrep_local_replays not stable
 galera.MW-328A : have_deadlocks test not stable
-<<<<<<< HEAD
-galera_var_retry_autocommit : MDEV-15794 Test failure on galera.galera_var_retry_autocommit
-query_cache : MDEV-15805 Test failure on galera.query_cache
-=======
-galera_var_auto_inc_control_on : MDEV-15803 Test failure on galera.galera_var_auto_inc_control_on
-query_cache : MDEV-15805 Test failure on galera.query_cache
->>>>>>> 89a7ad63
+query_cache : MDEV-15805 Test failure on galera.query_cache