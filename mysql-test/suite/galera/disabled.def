##############################################################################
#
#  List the test cases that are to be disabled temporarily.
#
#  Separate the test case name and the comment with ':'.
#
#    <testcasename> : MDEV-<xxxx> <comment>
#
#  Do not use any TAB characters for whitespace.
#
##############################################################################

galera_flush :  MariaDB does not have global.thread_statistics
galera_account_management : MariaDB 10.0 does not support ALTER USER
galera_binlog_rows_query_log_events: MariaDB does not support binlog_rows_query_log_events
galera_migrate : MariaDB does not support START SLAVE USER
galera_as_master_gtid : Requires MySQL GTID
galera_as_master_gtid_change_master : Requires MySQL GTID
galera_as_slave_preordered : wsrep-preordered feature not merged to MariaDB
GAL-419 : MDEV-13549 Galera test failures
galera_var_notify_cmd : MDEV-13549 Galera test failures
galera_as_slave_replication_bundle : MDEV-13549 Galera test failures
galera_ssl_upgrade : MDEV-13549 Galera test failures
MW-329 : wsrep_local_replays not stable
MW-416 : MDEV-13549 Galera test failures
MW-388 : MDEV-13549 Galera test failures
MW-44 : MDEV-15809 Test failure on galera.MW-44
galera_pc_ignore_sb : MDEV-15811 Test failure on galera_pc_ignore_sb
galera_drop_database : MDEV-17421 mtr does not restart the server whose parameters were changed
galera_kill_applier : race condition at the start of the test
galera_ist_progress: MDEV-15236 galera_ist_progress fails when trying to read transfer status
pxc-421: Lock timeout exceeded
galera_sst_mysqldump_with_key : MDEV-16890 Galera test failure
galera_sst_xtrabackup-v2-options : Failed to read uuid:seqno and wsrep_gtid_domain_id from joiner script
galera_gcs_fc_limit : Timeouts
pool_of_threads: WSREP has not yet prepared node for application use
galera_var_innodb_disallow_writes : Timeout
MW-336 : nondeterministic wsrep_thread_count
galera_binlog_stmt_autoinc : MDEV-17106 Test failure on galera.galera_binlog_stmt_autoinc
galera_kill_ddl : MDEV-17108 Test failure on galera.galera_kill_ddl
galera_var_node_address : MDEV-17151 Galera test failure on galera.galera_var_node_address
galera_binlog_stmt_autoinc: MDEV-17106 Test failure on galera.galera_binlog_stmt_autoinc
galera_gc_fc_limit : MDEV-17061 Test failure on galera.galera_gc_fc_limit
galera_as_slave_replication_budle : MDEV-15785 Test case galera_as_slave_replication_bundle caused debug assertion
galera_wan : MDEV-17259: Test failure on galera.galera_wan
galera_pc_ignore_sb : MDEV-17357 Test failure on galera.galera_pc_ignore_sb
MW-328A : MDEV-17847 Galera test failure on MW-328[A|B|C]
MW-328B : MDEV-17847 Galera test failure on MW-328[A|B|C]
MW-328C : MDEV-17847 Galera test failure on MW-328[A|B|C]
<<<<<<< HEAD
galera.galera_encrypt_tmp_files : Get error failed to enable encryption of temporary files
galera.galera_var_reject_queries : assertion in inline_mysql_socket_send
query_cache : MDEV-18137: Galera test failure on query_cache
=======
query_cache : MDEV-18137: Galera test failure on query_cache
galera_gcache_recover_manytrx : MDEV-15740
>>>>>>> 8655592a
<|MERGE_RESOLUTION|>--- conflicted
+++ resolved
@@ -47,11 +47,7 @@
 MW-328A : MDEV-17847 Galera test failure on MW-328[A|B|C]
 MW-328B : MDEV-17847 Galera test failure on MW-328[A|B|C]
 MW-328C : MDEV-17847 Galera test failure on MW-328[A|B|C]
-<<<<<<< HEAD
 galera.galera_encrypt_tmp_files : Get error failed to enable encryption of temporary files
 galera.galera_var_reject_queries : assertion in inline_mysql_socket_send
 query_cache : MDEV-18137: Galera test failure on query_cache
-=======
-query_cache : MDEV-18137: Galera test failure on query_cache
-galera_gcache_recover_manytrx : MDEV-15740
->>>>>>> 8655592a
+galera_gcache_recover_manytrx : MDEV-15740