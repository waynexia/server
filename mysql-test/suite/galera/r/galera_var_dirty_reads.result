--- conflicted
+++ resolved
@@ -1,9 +1,6 @@
 connection node_2;
 connection node_1;
-<<<<<<< HEAD
 connection node_2;
-=======
->>>>>>> 420cfe4e
 connection node_2;
 CREATE TABLE t1(i INT) ENGINE=INNODB;
 INSERT INTO t1 VALUES(1);
