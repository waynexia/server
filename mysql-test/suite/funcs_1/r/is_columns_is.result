SELECT * FROM information_schema.columns
WHERE table_schema = 'information_schema'
AND table_name <> 'profiling'
ORDER BY table_schema, table_name, column_name;
TABLE_CATALOG	TABLE_SCHEMA	TABLE_NAME	COLUMN_NAME	ORDINAL_POSITION	COLUMN_DEFAULT	IS_NULLABLE	DATA_TYPE	CHARACTER_MAXIMUM_LENGTH	CHARACTER_OCTET_LENGTH	NUMERIC_PRECISION	NUMERIC_SCALE	CHARACTER_SET_NAME	COLLATION_NAME	COLUMN_TYPE	COLUMN_KEY	EXTRA	PRIVILEGES	COLUMN_COMMENT
NULL	information_schema	CHARACTER_SETS	CHARACTER_SET_NAME	1		NO	varchar	32	96	NULL	NULL	utf8	utf8_general_ci	varchar(32)			select	
NULL	information_schema	CHARACTER_SETS	DEFAULT_COLLATE_NAME	2		NO	varchar	32	96	NULL	NULL	utf8	utf8_general_ci	varchar(32)			select	
NULL	information_schema	CHARACTER_SETS	DESCRIPTION	3		NO	varchar	60	180	NULL	NULL	utf8	utf8_general_ci	varchar(60)			select	
NULL	information_schema	CHARACTER_SETS	MAXLEN	4	0	NO	bigint	NULL	NULL	19	0	NULL	NULL	bigint(3)			select	
NULL	information_schema	CLIENT_STATISTICS	ACCESS_DENIED	22	0	NO	bigint	NULL	NULL	19	0	NULL	NULL	bigint(21)			select	
NULL	information_schema	CLIENT_STATISTICS	BINLOG_BYTES_WRITTEN	9	0	NO	bigint	NULL	NULL	19	0	NULL	NULL	bigint(21)			select	
NULL	information_schema	CLIENT_STATISTICS	BUSY_TIME	5	0	NO	double	NULL	NULL	21	NULL	NULL	NULL	double			select	
NULL	information_schema	CLIENT_STATISTICS	BYTES_RECEIVED	7	0	NO	bigint	NULL	NULL	19	0	NULL	NULL	bigint(21)			select	
NULL	information_schema	CLIENT_STATISTICS	BYTES_SENT	8	0	NO	bigint	NULL	NULL	19	0	NULL	NULL	bigint(21)			select	
NULL	information_schema	CLIENT_STATISTICS	CLIENT	1		NO	varchar	64	192	NULL	NULL	utf8	utf8_general_ci	varchar(64)			select	
NULL	information_schema	CLIENT_STATISTICS	COMMIT_TRANSACTIONS	18	0	NO	bigint	NULL	NULL	19	0	NULL	NULL	bigint(21)			select	
NULL	information_schema	CLIENT_STATISTICS	CONCURRENT_CONNECTIONS	3	0	NO	bigint	NULL	NULL	19	0	NULL	NULL	bigint(21)			select	
NULL	information_schema	CLIENT_STATISTICS	CONNECTED_TIME	4	0	NO	bigint	NULL	NULL	19	0	NULL	NULL	bigint(21)			select	
NULL	information_schema	CLIENT_STATISTICS	CPU_TIME	6	0	NO	double	NULL	NULL	21	NULL	NULL	NULL	double			select	
NULL	information_schema	CLIENT_STATISTICS	DENIED_CONNECTIONS	20	0	NO	bigint	NULL	NULL	19	0	NULL	NULL	bigint(21)			select	
NULL	information_schema	CLIENT_STATISTICS	EMPTY_QUERIES	23	0	NO	bigint	NULL	NULL	19	0	NULL	NULL	bigint(21)			select	
NULL	information_schema	CLIENT_STATISTICS	LOST_CONNECTIONS	21	0	NO	bigint	NULL	NULL	19	0	NULL	NULL	bigint(21)			select	
NULL	information_schema	CLIENT_STATISTICS	OTHER_COMMANDS	17	0	NO	bigint	NULL	NULL	19	0	NULL	NULL	bigint(21)			select	
NULL	information_schema	CLIENT_STATISTICS	ROLLBACK_TRANSACTIONS	19	0	NO	bigint	NULL	NULL	19	0	NULL	NULL	bigint(21)			select	
NULL	information_schema	CLIENT_STATISTICS	ROWS_DELETED	12	0	NO	bigint	NULL	NULL	19	0	NULL	NULL	bigint(21)			select	
NULL	information_schema	CLIENT_STATISTICS	ROWS_INSERTED	13	0	NO	bigint	NULL	NULL	19	0	NULL	NULL	bigint(21)			select	
NULL	information_schema	CLIENT_STATISTICS	ROWS_READ	10	0	NO	bigint	NULL	NULL	19	0	NULL	NULL	bigint(21)			select	
NULL	information_schema	CLIENT_STATISTICS	ROWS_SENT	11	0	NO	bigint	NULL	NULL	19	0	NULL	NULL	bigint(21)			select	
NULL	information_schema	CLIENT_STATISTICS	ROWS_UPDATED	14	0	NO	bigint	NULL	NULL	19	0	NULL	NULL	bigint(21)			select	
NULL	information_schema	CLIENT_STATISTICS	SELECT_COMMANDS	15	0	NO	bigint	NULL	NULL	19	0	NULL	NULL	bigint(21)			select	
NULL	information_schema	CLIENT_STATISTICS	TOTAL_CONNECTIONS	2	0	NO	bigint	NULL	NULL	19	0	NULL	NULL	bigint(21)			select	
NULL	information_schema	CLIENT_STATISTICS	UPDATE_COMMANDS	16	0	NO	bigint	NULL	NULL	19	0	NULL	NULL	bigint(21)			select	
NULL	information_schema	COLLATIONS	CHARACTER_SET_NAME	2		NO	varchar	32	96	NULL	NULL	utf8	utf8_general_ci	varchar(32)			select	
NULL	information_schema	COLLATIONS	COLLATION_NAME	1		NO	varchar	32	96	NULL	NULL	utf8	utf8_general_ci	varchar(32)			select	
NULL	information_schema	COLLATIONS	ID	3	0	NO	bigint	NULL	NULL	19	0	NULL	NULL	bigint(11)			select	
NULL	information_schema	COLLATIONS	IS_COMPILED	5		NO	varchar	3	9	NULL	NULL	utf8	utf8_general_ci	varchar(3)			select	
NULL	information_schema	COLLATIONS	IS_DEFAULT	4		NO	varchar	3	9	NULL	NULL	utf8	utf8_general_ci	varchar(3)			select	
NULL	information_schema	COLLATIONS	SORTLEN	6	0	NO	bigint	NULL	NULL	19	0	NULL	NULL	bigint(3)			select	
NULL	information_schema	COLLATION_CHARACTER_SET_APPLICABILITY	CHARACTER_SET_NAME	2		NO	varchar	32	96	NULL	NULL	utf8	utf8_general_ci	varchar(32)			select	
NULL	information_schema	COLLATION_CHARACTER_SET_APPLICABILITY	COLLATION_NAME	1		NO	varchar	32	96	NULL	NULL	utf8	utf8_general_ci	varchar(32)			select	
NULL	information_schema	COLUMNS	CHARACTER_MAXIMUM_LENGTH	9	NULL	YES	bigint	NULL	NULL	20	0	NULL	NULL	bigint(21) unsigned			select	
NULL	information_schema	COLUMNS	CHARACTER_OCTET_LENGTH	10	NULL	YES	bigint	NULL	NULL	20	0	NULL	NULL	bigint(21) unsigned			select	
NULL	information_schema	COLUMNS	CHARACTER_SET_NAME	13	NULL	YES	varchar	32	96	NULL	NULL	utf8	utf8_general_ci	varchar(32)			select	
NULL	information_schema	COLUMNS	COLLATION_NAME	14	NULL	YES	varchar	32	96	NULL	NULL	utf8	utf8_general_ci	varchar(32)			select	
NULL	information_schema	COLUMNS	COLUMN_COMMENT	19		NO	varchar	255	765	NULL	NULL	utf8	utf8_general_ci	varchar(255)			select	
NULL	information_schema	COLUMNS	COLUMN_DEFAULT	6	NULL	YES	longtext	4294967295	4294967295	NULL	NULL	utf8	utf8_general_ci	longtext			select	
NULL	information_schema	COLUMNS	COLUMN_KEY	16		NO	varchar	3	9	NULL	NULL	utf8	utf8_general_ci	varchar(3)			select	
NULL	information_schema	COLUMNS	COLUMN_NAME	4		NO	varchar	64	192	NULL	NULL	utf8	utf8_general_ci	varchar(64)			select	
NULL	information_schema	COLUMNS	COLUMN_TYPE	15	NULL	NO	longtext	4294967295	4294967295	NULL	NULL	utf8	utf8_general_ci	longtext			select	
NULL	information_schema	COLUMNS	DATA_TYPE	8		NO	varchar	64	192	NULL	NULL	utf8	utf8_general_ci	varchar(64)			select	
NULL	information_schema	COLUMNS	EXTRA	17		NO	varchar	27	81	NULL	NULL	utf8	utf8_general_ci	varchar(27)			select	
NULL	information_schema	COLUMNS	IS_NULLABLE	7		NO	varchar	3	9	NULL	NULL	utf8	utf8_general_ci	varchar(3)			select	
NULL	information_schema	COLUMNS	NUMERIC_PRECISION	11	NULL	YES	bigint	NULL	NULL	20	0	NULL	NULL	bigint(21) unsigned			select	
NULL	information_schema	COLUMNS	NUMERIC_SCALE	12	NULL	YES	bigint	NULL	NULL	20	0	NULL	NULL	bigint(21) unsigned			select	
NULL	information_schema	COLUMNS	ORDINAL_POSITION	5	0	NO	bigint	NULL	NULL	20	0	NULL	NULL	bigint(21) unsigned			select	
NULL	information_schema	COLUMNS	PRIVILEGES	18		NO	varchar	80	240	NULL	NULL	utf8	utf8_general_ci	varchar(80)			select	
NULL	information_schema	COLUMNS	TABLE_CATALOG	1	NULL	YES	varchar	512	1536	NULL	NULL	utf8	utf8_general_ci	varchar(512)			select	
NULL	information_schema	COLUMNS	TABLE_NAME	3		NO	varchar	64	192	NULL	NULL	utf8	utf8_general_ci	varchar(64)			select	
NULL	information_schema	COLUMNS	TABLE_SCHEMA	2		NO	varchar	64	192	NULL	NULL	utf8	utf8_general_ci	varchar(64)			select	
NULL	information_schema	COLUMN_PRIVILEGES	COLUMN_NAME	5		NO	varchar	64	192	NULL	NULL	utf8	utf8_general_ci	varchar(64)			select	
NULL	information_schema	COLUMN_PRIVILEGES	GRANTEE	1		NO	varchar	81	243	NULL	NULL	utf8	utf8_general_ci	varchar(81)			select	
NULL	information_schema	COLUMN_PRIVILEGES	IS_GRANTABLE	7		NO	varchar	3	9	NULL	NULL	utf8	utf8_general_ci	varchar(3)			select	
NULL	information_schema	COLUMN_PRIVILEGES	PRIVILEGE_TYPE	6		NO	varchar	64	192	NULL	NULL	utf8	utf8_general_ci	varchar(64)			select	
NULL	information_schema	COLUMN_PRIVILEGES	TABLE_CATALOG	2	NULL	YES	varchar	512	1536	NULL	NULL	utf8	utf8_general_ci	varchar(512)			select	
NULL	information_schema	COLUMN_PRIVILEGES	TABLE_NAME	4		NO	varchar	64	192	NULL	NULL	utf8	utf8_general_ci	varchar(64)			select	
NULL	information_schema	COLUMN_PRIVILEGES	TABLE_SCHEMA	3		NO	varchar	64	192	NULL	NULL	utf8	utf8_general_ci	varchar(64)			select	
NULL	information_schema	ENGINES	COMMENT	3		NO	varchar	160	480	NULL	NULL	utf8	utf8_general_ci	varchar(160)			select	
NULL	information_schema	ENGINES	ENGINE	1		NO	varchar	64	192	NULL	NULL	utf8	utf8_general_ci	varchar(64)			select	
NULL	information_schema	ENGINES	SAVEPOINTS	6	NULL	YES	varchar	3	9	NULL	NULL	utf8	utf8_general_ci	varchar(3)			select	
NULL	information_schema	ENGINES	SUPPORT	2		NO	varchar	8	24	NULL	NULL	utf8	utf8_general_ci	varchar(8)			select	
NULL	information_schema	ENGINES	TRANSACTIONS	4	NULL	YES	varchar	3	9	NULL	NULL	utf8	utf8_general_ci	varchar(3)			select	
NULL	information_schema	ENGINES	XA	5	NULL	YES	varchar	3	9	NULL	NULL	utf8	utf8_general_ci	varchar(3)			select	
NULL	information_schema	EVENTS	CHARACTER_SET_CLIENT	22		NO	varchar	32	96	NULL	NULL	utf8	utf8_general_ci	varchar(32)			select	
NULL	information_schema	EVENTS	COLLATION_CONNECTION	23		NO	varchar	32	96	NULL	NULL	utf8	utf8_general_ci	varchar(32)			select	
NULL	information_schema	EVENTS	CREATED	17	0000-00-00 00:00:00	NO	datetime	NULL	NULL	NULL	NULL	NULL	NULL	datetime			select	
NULL	information_schema	EVENTS	DATABASE_COLLATION	24		NO	varchar	32	96	NULL	NULL	utf8	utf8_general_ci	varchar(32)			select	
NULL	information_schema	EVENTS	DEFINER	4		NO	varchar	77	231	NULL	NULL	utf8	utf8_general_ci	varchar(77)			select	
NULL	information_schema	EVENTS	ENDS	14	NULL	YES	datetime	NULL	NULL	NULL	NULL	NULL	NULL	datetime			select	
NULL	information_schema	EVENTS	EVENT_BODY	6		NO	varchar	8	24	NULL	NULL	utf8	utf8_general_ci	varchar(8)			select	
NULL	information_schema	EVENTS	EVENT_CATALOG	1	NULL	YES	varchar	64	192	NULL	NULL	utf8	utf8_general_ci	varchar(64)			select	
NULL	information_schema	EVENTS	EVENT_COMMENT	20		NO	varchar	64	192	NULL	NULL	utf8	utf8_general_ci	varchar(64)			select	
NULL	information_schema	EVENTS	EVENT_DEFINITION	7	NULL	NO	longtext	4294967295	4294967295	NULL	NULL	utf8	utf8_general_ci	longtext			select	
NULL	information_schema	EVENTS	EVENT_NAME	3		NO	varchar	64	192	NULL	NULL	utf8	utf8_general_ci	varchar(64)			select	
NULL	information_schema	EVENTS	EVENT_SCHEMA	2		NO	varchar	64	192	NULL	NULL	utf8	utf8_general_ci	varchar(64)			select	
NULL	information_schema	EVENTS	EVENT_TYPE	8		NO	varchar	9	27	NULL	NULL	utf8	utf8_general_ci	varchar(9)			select	
NULL	information_schema	EVENTS	EXECUTE_AT	9	NULL	YES	datetime	NULL	NULL	NULL	NULL	NULL	NULL	datetime			select	
NULL	information_schema	EVENTS	INTERVAL_FIELD	11	NULL	YES	varchar	18	54	NULL	NULL	utf8	utf8_general_ci	varchar(18)			select	
NULL	information_schema	EVENTS	INTERVAL_VALUE	10	NULL	YES	varchar	256	768	NULL	NULL	utf8	utf8_general_ci	varchar(256)			select	
NULL	information_schema	EVENTS	LAST_ALTERED	18	0000-00-00 00:00:00	NO	datetime	NULL	NULL	NULL	NULL	NULL	NULL	datetime			select	
NULL	information_schema	EVENTS	LAST_EXECUTED	19	NULL	YES	datetime	NULL	NULL	NULL	NULL	NULL	NULL	datetime			select	
NULL	information_schema	EVENTS	ON_COMPLETION	16		NO	varchar	12	36	NULL	NULL	utf8	utf8_general_ci	varchar(12)			select	
NULL	information_schema	EVENTS	ORIGINATOR	21	0	NO	bigint	NULL	NULL	19	0	NULL	NULL	bigint(10)			select	
NULL	information_schema	EVENTS	SQL_MODE	12		NO	varchar	8192	24576	NULL	NULL	utf8	utf8_general_ci	varchar(8192)			select	
NULL	information_schema	EVENTS	STARTS	13	NULL	YES	datetime	NULL	NULL	NULL	NULL	NULL	NULL	datetime			select	
NULL	information_schema	EVENTS	STATUS	15		NO	varchar	18	54	NULL	NULL	utf8	utf8_general_ci	varchar(18)			select	
NULL	information_schema	EVENTS	TIME_ZONE	5		NO	varchar	64	192	NULL	NULL	utf8	utf8_general_ci	varchar(64)			select	
NULL	information_schema	FILES	AUTOEXTEND_SIZE	19	NULL	YES	bigint	NULL	NULL	20	0	NULL	NULL	bigint(21) unsigned			select	
NULL	information_schema	FILES	AVG_ROW_LENGTH	28	NULL	YES	bigint	NULL	NULL	20	0	NULL	NULL	bigint(21) unsigned			select	
NULL	information_schema	FILES	CHECKSUM	36	NULL	YES	bigint	NULL	NULL	20	0	NULL	NULL	bigint(21) unsigned			select	
NULL	information_schema	FILES	CHECK_TIME	35	NULL	YES	datetime	NULL	NULL	NULL	NULL	NULL	NULL	datetime			select	
NULL	information_schema	FILES	CREATE_TIME	33	NULL	YES	datetime	NULL	NULL	NULL	NULL	NULL	NULL	datetime			select	
NULL	information_schema	FILES	CREATION_TIME	20	NULL	YES	datetime	NULL	NULL	NULL	NULL	NULL	NULL	datetime			select	
NULL	information_schema	FILES	DATA_FREE	32	NULL	YES	bigint	NULL	NULL	20	0	NULL	NULL	bigint(21) unsigned			select	
NULL	information_schema	FILES	DATA_LENGTH	29	NULL	YES	bigint	NULL	NULL	20	0	NULL	NULL	bigint(21) unsigned			select	
NULL	information_schema	FILES	DELETED_ROWS	12	NULL	YES	bigint	NULL	NULL	19	0	NULL	NULL	bigint(4)			select	
NULL	information_schema	FILES	ENGINE	10		NO	varchar	64	192	NULL	NULL	utf8	utf8_general_ci	varchar(64)			select	
NULL	information_schema	FILES	EXTENT_SIZE	16	0	NO	bigint	NULL	NULL	19	0	NULL	NULL	bigint(4)			select	
NULL	information_schema	FILES	EXTRA	38	NULL	YES	varchar	255	765	NULL	NULL	utf8	utf8_general_ci	varchar(255)			select	
NULL	information_schema	FILES	FILE_ID	1	0	NO	bigint	NULL	NULL	19	0	NULL	NULL	bigint(4)			select	
NULL	information_schema	FILES	FILE_NAME	2	NULL	YES	varchar	64	192	NULL	NULL	utf8	utf8_general_ci	varchar(64)			select	
NULL	information_schema	FILES	FILE_TYPE	3		NO	varchar	20	60	NULL	NULL	utf8	utf8_general_ci	varchar(20)			select	
NULL	information_schema	FILES	FREE_EXTENTS	14	NULL	YES	bigint	NULL	NULL	19	0	NULL	NULL	bigint(4)			select	
NULL	information_schema	FILES	FULLTEXT_KEYS	11	NULL	YES	varchar	64	192	NULL	NULL	utf8	utf8_general_ci	varchar(64)			select	
NULL	information_schema	FILES	INDEX_LENGTH	31	NULL	YES	bigint	NULL	NULL	20	0	NULL	NULL	bigint(21) unsigned			select	
NULL	information_schema	FILES	INITIAL_SIZE	17	NULL	YES	bigint	NULL	NULL	20	0	NULL	NULL	bigint(21) unsigned			select	
NULL	information_schema	FILES	LAST_ACCESS_TIME	22	NULL	YES	datetime	NULL	NULL	NULL	NULL	NULL	NULL	datetime			select	
NULL	information_schema	FILES	LAST_UPDATE_TIME	21	NULL	YES	datetime	NULL	NULL	NULL	NULL	NULL	NULL	datetime			select	
NULL	information_schema	FILES	LOGFILE_GROUP_NAME	8	NULL	YES	varchar	64	192	NULL	NULL	utf8	utf8_general_ci	varchar(64)			select	
NULL	information_schema	FILES	LOGFILE_GROUP_NUMBER	9	NULL	YES	bigint	NULL	NULL	19	0	NULL	NULL	bigint(4)			select	
NULL	information_schema	FILES	MAXIMUM_SIZE	18	NULL	YES	bigint	NULL	NULL	20	0	NULL	NULL	bigint(21) unsigned			select	
NULL	information_schema	FILES	MAX_DATA_LENGTH	30	NULL	YES	bigint	NULL	NULL	20	0	NULL	NULL	bigint(21) unsigned			select	
NULL	information_schema	FILES	RECOVER_TIME	23	NULL	YES	bigint	NULL	NULL	19	0	NULL	NULL	bigint(4)			select	
NULL	information_schema	FILES	ROW_FORMAT	26	NULL	YES	varchar	10	30	NULL	NULL	utf8	utf8_general_ci	varchar(10)			select	
NULL	information_schema	FILES	STATUS	37		NO	varchar	20	60	NULL	NULL	utf8	utf8_general_ci	varchar(20)			select	
NULL	information_schema	FILES	TABLESPACE_NAME	4	NULL	YES	varchar	64	192	NULL	NULL	utf8	utf8_general_ci	varchar(64)			select	
NULL	information_schema	FILES	TABLE_CATALOG	5	NULL	YES	varchar	64	192	NULL	NULL	utf8	utf8_general_ci	varchar(64)			select	
NULL	information_schema	FILES	TABLE_NAME	7	NULL	YES	varchar	64	192	NULL	NULL	utf8	utf8_general_ci	varchar(64)			select	
NULL	information_schema	FILES	TABLE_ROWS	27	NULL	YES	bigint	NULL	NULL	20	0	NULL	NULL	bigint(21) unsigned			select	
NULL	information_schema	FILES	TABLE_SCHEMA	6	NULL	YES	varchar	64	192	NULL	NULL	utf8	utf8_general_ci	varchar(64)			select	
NULL	information_schema	FILES	TOTAL_EXTENTS	15	NULL	YES	bigint	NULL	NULL	19	0	NULL	NULL	bigint(4)			select	
NULL	information_schema	FILES	TRANSACTION_COUNTER	24	NULL	YES	bigint	NULL	NULL	19	0	NULL	NULL	bigint(4)			select	
NULL	information_schema	FILES	UPDATE_COUNT	13	NULL	YES	bigint	NULL	NULL	19	0	NULL	NULL	bigint(4)			select	
NULL	information_schema	FILES	UPDATE_TIME	34	NULL	YES	datetime	NULL	NULL	NULL	NULL	NULL	NULL	datetime			select	
NULL	information_schema	FILES	VERSION	25	NULL	YES	bigint	NULL	NULL	20	0	NULL	NULL	bigint(21) unsigned			select	
NULL	information_schema	GLOBAL_STATUS	VARIABLE_NAME	1		NO	varchar	64	192	NULL	NULL	utf8	utf8_general_ci	varchar(64)			select	
NULL	information_schema	GLOBAL_STATUS	VARIABLE_VALUE	2	NULL	YES	varchar	1024	3072	NULL	NULL	utf8	utf8_general_ci	varchar(1024)			select	
NULL	information_schema	GLOBAL_VARIABLES	VARIABLE_NAME	1		NO	varchar	64	192	NULL	NULL	utf8	utf8_general_ci	varchar(64)			select	
NULL	information_schema	GLOBAL_VARIABLES	VARIABLE_VALUE	2	NULL	YES	varchar	1024	3072	NULL	NULL	utf8	utf8_general_ci	varchar(1024)			select	
<<<<<<< HEAD
NULL	information_schema	INDEX_STATISTICS	INDEX_NAME	3		NO	varchar	192	576	NULL	NULL	utf8	utf8_general_ci	varchar(192)			select	
NULL	information_schema	INDEX_STATISTICS	ROWS_READ	4	0	NO	bigint	NULL	NULL	19	0	NULL	NULL	bigint(21)			select	
NULL	information_schema	INDEX_STATISTICS	TABLE_NAME	2		NO	varchar	192	576	NULL	NULL	utf8	utf8_general_ci	varchar(192)			select	
NULL	information_schema	INDEX_STATISTICS	TABLE_SCHEMA	1		NO	varchar	192	576	NULL	NULL	utf8	utf8_general_ci	varchar(192)			select	
=======
NULL	information_schema	INNODB_BUFFER_PAGE	ACCESS_TIME	10	0	NO	bigint	NULL	NULL	20	0	NULL	NULL	bigint(21) unsigned			select	
NULL	information_schema	INNODB_BUFFER_PAGE	BLOCK_ID	1	0	NO	bigint	NULL	NULL	20	0	NULL	NULL	bigint(21) unsigned			select	
NULL	information_schema	INNODB_BUFFER_PAGE	COMPRESSED_SIZE	15	0	NO	bigint	NULL	NULL	20	0	NULL	NULL	bigint(21) unsigned			select	
NULL	information_schema	INNODB_BUFFER_PAGE	DATA_SIZE	14	0	NO	bigint	NULL	NULL	20	0	NULL	NULL	bigint(21) unsigned			select	
NULL	information_schema	INNODB_BUFFER_PAGE	FIX_COUNT	6	0	NO	bigint	NULL	NULL	20	0	NULL	NULL	bigint(21) unsigned			select	
NULL	information_schema	INNODB_BUFFER_PAGE	FLUSH_TYPE	5	0	NO	bigint	NULL	NULL	20	0	NULL	NULL	bigint(21) unsigned			select	
NULL	information_schema	INNODB_BUFFER_PAGE	FREE_PAGE_CLOCK	19	0	NO	bigint	NULL	NULL	20	0	NULL	NULL	bigint(21) unsigned			select	
NULL	information_schema	INNODB_BUFFER_PAGE	INDEX_NAME	12	NULL	YES	varchar	1024	3072	NULL	NULL	utf8	utf8_general_ci	varchar(1024)			select	
NULL	information_schema	INNODB_BUFFER_PAGE	IO_FIX	17	NULL	YES	varchar	64	192	NULL	NULL	utf8	utf8_general_ci	varchar(64)			select	
NULL	information_schema	INNODB_BUFFER_PAGE	IS_HASHED	7	NULL	YES	varchar	3	9	NULL	NULL	utf8	utf8_general_ci	varchar(3)			select	
NULL	information_schema	INNODB_BUFFER_PAGE	IS_OLD	18	NULL	YES	varchar	3	9	NULL	NULL	utf8	utf8_general_ci	varchar(3)			select	
NULL	information_schema	INNODB_BUFFER_PAGE	NEWEST_MODIFICATION	8	0	NO	bigint	NULL	NULL	20	0	NULL	NULL	bigint(21) unsigned			select	
NULL	information_schema	INNODB_BUFFER_PAGE	NUMBER_RECORDS	13	0	NO	bigint	NULL	NULL	20	0	NULL	NULL	bigint(21) unsigned			select	
NULL	information_schema	INNODB_BUFFER_PAGE	OLDEST_MODIFICATION	9	0	NO	bigint	NULL	NULL	20	0	NULL	NULL	bigint(21) unsigned			select	
NULL	information_schema	INNODB_BUFFER_PAGE	PAGE_NUMBER	3	0	NO	bigint	NULL	NULL	20	0	NULL	NULL	bigint(21) unsigned			select	
NULL	information_schema	INNODB_BUFFER_PAGE	PAGE_STATE	16	NULL	YES	varchar	64	192	NULL	NULL	utf8	utf8_general_ci	varchar(64)			select	
NULL	information_schema	INNODB_BUFFER_PAGE	PAGE_TYPE	4	NULL	YES	varchar	64	192	NULL	NULL	utf8	utf8_general_ci	varchar(64)			select	
NULL	information_schema	INNODB_BUFFER_PAGE	SPACE	2	0	NO	bigint	NULL	NULL	20	0	NULL	NULL	bigint(21) unsigned			select	
NULL	information_schema	INNODB_BUFFER_PAGE	TABLE_NAME	11	NULL	YES	varchar	1024	3072	NULL	NULL	utf8	utf8_general_ci	varchar(1024)			select	
NULL	information_schema	INNODB_BUFFER_PAGE_LRU	ACCESS_TIME	10	0	NO	bigint	NULL	NULL	20	0	NULL	NULL	bigint(21) unsigned			select	
NULL	information_schema	INNODB_BUFFER_PAGE_LRU	COMPRESSED	16	NULL	YES	varchar	3	9	NULL	NULL	utf8	utf8_general_ci	varchar(3)			select	
NULL	information_schema	INNODB_BUFFER_PAGE_LRU	COMPRESSED_SIZE	15	0	NO	bigint	NULL	NULL	20	0	NULL	NULL	bigint(21) unsigned			select	
NULL	information_schema	INNODB_BUFFER_PAGE_LRU	DATA_SIZE	14	0	NO	bigint	NULL	NULL	20	0	NULL	NULL	bigint(21) unsigned			select	
NULL	information_schema	INNODB_BUFFER_PAGE_LRU	FIX_COUNT	6	0	NO	bigint	NULL	NULL	20	0	NULL	NULL	bigint(21) unsigned			select	
NULL	information_schema	INNODB_BUFFER_PAGE_LRU	FLUSH_TYPE	5	0	NO	bigint	NULL	NULL	20	0	NULL	NULL	bigint(21) unsigned			select	
NULL	information_schema	INNODB_BUFFER_PAGE_LRU	FREE_PAGE_CLOCK	19	0	NO	bigint	NULL	NULL	20	0	NULL	NULL	bigint(21) unsigned			select	
NULL	information_schema	INNODB_BUFFER_PAGE_LRU	INDEX_NAME	12	NULL	YES	varchar	1024	3072	NULL	NULL	utf8	utf8_general_ci	varchar(1024)			select	
NULL	information_schema	INNODB_BUFFER_PAGE_LRU	IO_FIX	17	NULL	YES	varchar	64	192	NULL	NULL	utf8	utf8_general_ci	varchar(64)			select	
NULL	information_schema	INNODB_BUFFER_PAGE_LRU	IS_HASHED	7	NULL	YES	varchar	3	9	NULL	NULL	utf8	utf8_general_ci	varchar(3)			select	
NULL	information_schema	INNODB_BUFFER_PAGE_LRU	IS_OLD	18	NULL	YES	varchar	3	9	NULL	NULL	utf8	utf8_general_ci	varchar(3)			select	
NULL	information_schema	INNODB_BUFFER_PAGE_LRU	LRU_POSITION	1	0	NO	bigint	NULL	NULL	20	0	NULL	NULL	bigint(21) unsigned			select	
NULL	information_schema	INNODB_BUFFER_PAGE_LRU	NEWEST_MODIFICATION	8	0	NO	bigint	NULL	NULL	20	0	NULL	NULL	bigint(21) unsigned			select	
NULL	information_schema	INNODB_BUFFER_PAGE_LRU	NUMBER_RECORDS	13	0	NO	bigint	NULL	NULL	20	0	NULL	NULL	bigint(21) unsigned			select	
NULL	information_schema	INNODB_BUFFER_PAGE_LRU	OLDEST_MODIFICATION	9	0	NO	bigint	NULL	NULL	20	0	NULL	NULL	bigint(21) unsigned			select	
NULL	information_schema	INNODB_BUFFER_PAGE_LRU	PAGE_NUMBER	3	0	NO	bigint	NULL	NULL	20	0	NULL	NULL	bigint(21) unsigned			select	
NULL	information_schema	INNODB_BUFFER_PAGE_LRU	PAGE_TYPE	4	NULL	YES	varchar	64	192	NULL	NULL	utf8	utf8_general_ci	varchar(64)			select	
NULL	information_schema	INNODB_BUFFER_PAGE_LRU	SPACE	2	0	NO	bigint	NULL	NULL	20	0	NULL	NULL	bigint(21) unsigned			select	
NULL	information_schema	INNODB_BUFFER_PAGE_LRU	TABLE_NAME	11	NULL	YES	varchar	1024	3072	NULL	NULL	utf8	utf8_general_ci	varchar(1024)			select	
>>>>>>> 5598cdea
NULL	information_schema	INNODB_BUFFER_POOL_PAGES	fix_count	5	0	NO	bigint	NULL	NULL	20	0	NULL	NULL	bigint(21) unsigned			select	
NULL	information_schema	INNODB_BUFFER_POOL_PAGES	flush_type	6	0	NO	bigint	NULL	NULL	20	0	NULL	NULL	bigint(21) unsigned			select	
NULL	information_schema	INNODB_BUFFER_POOL_PAGES	lru_position	4	0	NO	bigint	NULL	NULL	20	0	NULL	NULL	bigint(21) unsigned			select	
NULL	information_schema	INNODB_BUFFER_POOL_PAGES	page_no	3	0	NO	bigint	NULL	NULL	20	0	NULL	NULL	bigint(21) unsigned			select	
NULL	information_schema	INNODB_BUFFER_POOL_PAGES	page_type	1	NULL	YES	varchar	64	192	NULL	NULL	utf8	utf8_general_ci	varchar(64)			select	
NULL	information_schema	INNODB_BUFFER_POOL_PAGES	space_id	2	0	NO	bigint	NULL	NULL	20	0	NULL	NULL	bigint(21) unsigned			select	
NULL	information_schema	INNODB_BUFFER_POOL_PAGES_BLOB	compressed	3	0	NO	bigint	NULL	NULL	20	0	NULL	NULL	bigint(21) unsigned			select	
NULL	information_schema	INNODB_BUFFER_POOL_PAGES_BLOB	fix_count	7	0	NO	bigint	NULL	NULL	20	0	NULL	NULL	bigint(21) unsigned			select	
NULL	information_schema	INNODB_BUFFER_POOL_PAGES_BLOB	flush_type	8	0	NO	bigint	NULL	NULL	20	0	NULL	NULL	bigint(21) unsigned			select	
NULL	information_schema	INNODB_BUFFER_POOL_PAGES_BLOB	lru_position	6	0	NO	bigint	NULL	NULL	20	0	NULL	NULL	bigint(21) unsigned			select	
NULL	information_schema	INNODB_BUFFER_POOL_PAGES_BLOB	next_page_no	5	0	NO	bigint	NULL	NULL	20	0	NULL	NULL	bigint(21) unsigned			select	
NULL	information_schema	INNODB_BUFFER_POOL_PAGES_BLOB	page_no	2	0	NO	bigint	NULL	NULL	20	0	NULL	NULL	bigint(21) unsigned			select	
NULL	information_schema	INNODB_BUFFER_POOL_PAGES_BLOB	part_len	4	0	NO	bigint	NULL	NULL	20	0	NULL	NULL	bigint(21) unsigned			select	
NULL	information_schema	INNODB_BUFFER_POOL_PAGES_BLOB	space_id	1	0	NO	bigint	NULL	NULL	20	0	NULL	NULL	bigint(21) unsigned			select	
NULL	information_schema	INNODB_BUFFER_POOL_PAGES_INDEX	access_time	7	0	NO	bigint	NULL	NULL	20	0	NULL	NULL	bigint(21) unsigned			select	
NULL	information_schema	INNODB_BUFFER_POOL_PAGES_INDEX	data_size	5	0	NO	bigint	NULL	NULL	20	0	NULL	NULL	bigint(21) unsigned			select	
NULL	information_schema	INNODB_BUFFER_POOL_PAGES_INDEX	dirty	9	0	NO	bigint	NULL	NULL	20	0	NULL	NULL	bigint(21) unsigned			select	
NULL	information_schema	INNODB_BUFFER_POOL_PAGES_INDEX	fix_count	12	0	NO	bigint	NULL	NULL	20	0	NULL	NULL	bigint(21) unsigned			select	
NULL	information_schema	INNODB_BUFFER_POOL_PAGES_INDEX	flush_type	13	0	NO	bigint	NULL	NULL	20	0	NULL	NULL	bigint(21) unsigned			select	
NULL	information_schema	INNODB_BUFFER_POOL_PAGES_INDEX	hashed	6	0	NO	bigint	NULL	NULL	20	0	NULL	NULL	bigint(21) unsigned			select	
NULL	information_schema	INNODB_BUFFER_POOL_PAGES_INDEX	index_id	1	0	NO	bigint	NULL	NULL	20	0	NULL	NULL	bigint(21) unsigned			select	
NULL	information_schema	INNODB_BUFFER_POOL_PAGES_INDEX	lru_position	11	0	NO	bigint	NULL	NULL	20	0	NULL	NULL	bigint(21) unsigned			select	
NULL	information_schema	INNODB_BUFFER_POOL_PAGES_INDEX	modified	8	0	NO	bigint	NULL	NULL	20	0	NULL	NULL	bigint(21) unsigned			select	
NULL	information_schema	INNODB_BUFFER_POOL_PAGES_INDEX	n_recs	4	0	NO	bigint	NULL	NULL	20	0	NULL	NULL	bigint(21) unsigned			select	
NULL	information_schema	INNODB_BUFFER_POOL_PAGES_INDEX	old	10	0	NO	bigint	NULL	NULL	20	0	NULL	NULL	bigint(21) unsigned			select	
NULL	information_schema	INNODB_BUFFER_POOL_PAGES_INDEX	page_no	3	0	NO	bigint	NULL	NULL	20	0	NULL	NULL	bigint(21) unsigned			select	
NULL	information_schema	INNODB_BUFFER_POOL_PAGES_INDEX	space_id	2	0	NO	bigint	NULL	NULL	20	0	NULL	NULL	bigint(21) unsigned			select	
NULL	information_schema	INNODB_BUFFER_POOL_STATS	DATABASE_PAGES	3	0	NO	bigint	NULL	NULL	20	0	NULL	NULL	bigint(21) unsigned			select	
NULL	information_schema	INNODB_BUFFER_POOL_STATS	FREE_BUFFERS	2	0	NO	bigint	NULL	NULL	20	0	NULL	NULL	bigint(21) unsigned			select	
NULL	information_schema	INNODB_BUFFER_POOL_STATS	HIT_RATE	21	0	NO	bigint	NULL	NULL	20	0	NULL	NULL	bigint(21) unsigned			select	
NULL	information_schema	INNODB_BUFFER_POOL_STATS	LRU_IO_CURRENT	29	0	NO	bigint	NULL	NULL	20	0	NULL	NULL	bigint(21) unsigned			select	
NULL	information_schema	INNODB_BUFFER_POOL_STATS	LRU_IO_TOTAL	28	0	NO	bigint	NULL	NULL	20	0	NULL	NULL	bigint(21) unsigned			select	
NULL	information_schema	INNODB_BUFFER_POOL_STATS	MODIFIED_DATABASE_PAGES	5	0	NO	bigint	NULL	NULL	20	0	NULL	NULL	bigint(21) unsigned			select	
NULL	information_schema	INNODB_BUFFER_POOL_STATS	NOT_YOUNG_MAKE_PER_THOUSAND_GETS	23	0	NO	bigint	NULL	NULL	20	0	NULL	NULL	bigint(21) unsigned			select	
NULL	information_schema	INNODB_BUFFER_POOL_STATS	NUMBER_PAGES_CREATED	15	0	NO	bigint	NULL	NULL	20	0	NULL	NULL	bigint(21) unsigned			select	
NULL	information_schema	INNODB_BUFFER_POOL_STATS	NUMBER_PAGES_GET	20	0	NO	bigint	NULL	NULL	20	0	NULL	NULL	bigint(21) unsigned			select	
NULL	information_schema	INNODB_BUFFER_POOL_STATS	NUMBER_PAGES_READ	14	0	NO	bigint	NULL	NULL	20	0	NULL	NULL	bigint(21) unsigned			select	
NULL	information_schema	INNODB_BUFFER_POOL_STATS	NUMBER_PAGES_READ_AHEAD	24	0	NO	bigint	NULL	NULL	20	0	NULL	NULL	bigint(21) unsigned			select	
NULL	information_schema	INNODB_BUFFER_POOL_STATS	NUMBER_PAGES_WRITTEN	16	0	NO	bigint	NULL	NULL	20	0	NULL	NULL	bigint(21) unsigned			select	
NULL	information_schema	INNODB_BUFFER_POOL_STATS	NUMBER_READ_AHEAD_EVICTED	25	0	NO	bigint	NULL	NULL	20	0	NULL	NULL	bigint(21) unsigned			select	
NULL	information_schema	INNODB_BUFFER_POOL_STATS	OLD_DATABASE_PAGES	4	0	NO	bigint	NULL	NULL	20	0	NULL	NULL	bigint(21) unsigned			select	
NULL	information_schema	INNODB_BUFFER_POOL_STATS	PAGES_CREATE_RATE	18	0	NO	double	NULL	NULL	12	NULL	NULL	NULL	double			select	
NULL	information_schema	INNODB_BUFFER_POOL_STATS	PAGES_MADE_NOT_YOUNG_RATE	13	0	NO	double	NULL	NULL	12	NULL	NULL	NULL	double			select	
NULL	information_schema	INNODB_BUFFER_POOL_STATS	PAGES_MADE_YOUNG	10	0	NO	bigint	NULL	NULL	20	0	NULL	NULL	bigint(21) unsigned			select	
NULL	information_schema	INNODB_BUFFER_POOL_STATS	PAGES_MADE_YOUNG_RATE	12	0	NO	double	NULL	NULL	12	NULL	NULL	NULL	double			select	
NULL	information_schema	INNODB_BUFFER_POOL_STATS	PAGES_NOT_MADE_YOUNG	11	0	NO	bigint	NULL	NULL	20	0	NULL	NULL	bigint(21) unsigned			select	
NULL	information_schema	INNODB_BUFFER_POOL_STATS	PAGES_READ_RATE	17	0	NO	double	NULL	NULL	12	NULL	NULL	NULL	double			select	
NULL	information_schema	INNODB_BUFFER_POOL_STATS	PAGES_WRITTEN_RATE	19	0	NO	double	NULL	NULL	12	NULL	NULL	NULL	double			select	
NULL	information_schema	INNODB_BUFFER_POOL_STATS	PENDING_DECOMPRESS	6	0	NO	bigint	NULL	NULL	20	0	NULL	NULL	bigint(21) unsigned			select	
NULL	information_schema	INNODB_BUFFER_POOL_STATS	PENDING_FLUSH_LIST	9	0	NO	bigint	NULL	NULL	20	0	NULL	NULL	bigint(21) unsigned			select	
NULL	information_schema	INNODB_BUFFER_POOL_STATS	PENDING_FLUSH_LRU	8	0	NO	bigint	NULL	NULL	20	0	NULL	NULL	bigint(21) unsigned			select	
NULL	information_schema	INNODB_BUFFER_POOL_STATS	PENDING_READS	7	0	NO	bigint	NULL	NULL	20	0	NULL	NULL	bigint(21) unsigned			select	
NULL	information_schema	INNODB_BUFFER_POOL_STATS	POOL_SIZE	1	0	NO	bigint	NULL	NULL	20	0	NULL	NULL	bigint(21) unsigned			select	
NULL	information_schema	INNODB_BUFFER_POOL_STATS	READ_AHEAD_EVICTED_RATE	27	0	NO	double	NULL	NULL	12	NULL	NULL	NULL	double			select	
NULL	information_schema	INNODB_BUFFER_POOL_STATS	READ_AHEAD_RATE	26	0	NO	double	NULL	NULL	12	NULL	NULL	NULL	double			select	
NULL	information_schema	INNODB_BUFFER_POOL_STATS	UNCOMPRESS_CURRENT	31	0	NO	bigint	NULL	NULL	20	0	NULL	NULL	bigint(21) unsigned			select	
NULL	information_schema	INNODB_BUFFER_POOL_STATS	UNCOMPRESS_TOTAL	30	0	NO	bigint	NULL	NULL	20	0	NULL	NULL	bigint(21) unsigned			select	
NULL	information_schema	INNODB_BUFFER_POOL_STATS	YOUNG_MAKE_PER_THOUSAND_GETS	22	0	NO	bigint	NULL	NULL	20	0	NULL	NULL	bigint(21) unsigned			select	
NULL	information_schema	INNODB_CHANGED_PAGES	end_lsn	4	0	NO	bigint	NULL	NULL	20	0	NULL	NULL	bigint(21) unsigned			select	
NULL	information_schema	INNODB_CHANGED_PAGES	page_id	2	0	NO	int	NULL	NULL	10	0	NULL	NULL	int(11) unsigned			select	
NULL	information_schema	INNODB_CHANGED_PAGES	space_id	1	0	NO	int	NULL	NULL	10	0	NULL	NULL	int(11) unsigned			select	
NULL	information_schema	INNODB_CHANGED_PAGES	start_lsn	3	0	NO	bigint	NULL	NULL	20	0	NULL	NULL	bigint(21) unsigned			select	
NULL	information_schema	INNODB_CMP	compress_ops	2	0	NO	int	NULL	NULL	10	0	NULL	NULL	int(11)			select	
NULL	information_schema	INNODB_CMP	compress_ops_ok	3	0	NO	int	NULL	NULL	10	0	NULL	NULL	int(11)			select	
NULL	information_schema	INNODB_CMP	compress_time	4	0	NO	int	NULL	NULL	10	0	NULL	NULL	int(11)			select	
NULL	information_schema	INNODB_CMP	page_size	1	0	NO	int	NULL	NULL	10	0	NULL	NULL	int(5)			select	
NULL	information_schema	INNODB_CMP	uncompress_ops	5	0	NO	int	NULL	NULL	10	0	NULL	NULL	int(11)			select	
NULL	information_schema	INNODB_CMP	uncompress_time	6	0	NO	int	NULL	NULL	10	0	NULL	NULL	int(11)			select	
NULL	information_schema	INNODB_CMPMEM	pages_free	3	0	NO	int	NULL	NULL	10	0	NULL	NULL	int(11)			select	
NULL	information_schema	INNODB_CMPMEM	pages_used	2	0	NO	int	NULL	NULL	10	0	NULL	NULL	int(11)			select	
NULL	information_schema	INNODB_CMPMEM	page_size	1	0	NO	int	NULL	NULL	10	0	NULL	NULL	int(5)			select	
NULL	information_schema	INNODB_CMPMEM	relocation_ops	4	0	NO	bigint	NULL	NULL	19	0	NULL	NULL	bigint(21)			select	
NULL	information_schema	INNODB_CMPMEM	relocation_time	5	0	NO	int	NULL	NULL	10	0	NULL	NULL	int(11)			select	
NULL	information_schema	INNODB_CMPMEM_RESET	pages_free	3	0	NO	int	NULL	NULL	10	0	NULL	NULL	int(11)			select	
NULL	information_schema	INNODB_CMPMEM_RESET	pages_used	2	0	NO	int	NULL	NULL	10	0	NULL	NULL	int(11)			select	
NULL	information_schema	INNODB_CMPMEM_RESET	page_size	1	0	NO	int	NULL	NULL	10	0	NULL	NULL	int(5)			select	
NULL	information_schema	INNODB_CMPMEM_RESET	relocation_ops	4	0	NO	bigint	NULL	NULL	19	0	NULL	NULL	bigint(21)			select	
NULL	information_schema	INNODB_CMPMEM_RESET	relocation_time	5	0	NO	int	NULL	NULL	10	0	NULL	NULL	int(11)			select	
NULL	information_schema	INNODB_CMP_RESET	compress_ops	2	0	NO	int	NULL	NULL	10	0	NULL	NULL	int(11)			select	
NULL	information_schema	INNODB_CMP_RESET	compress_ops_ok	3	0	NO	int	NULL	NULL	10	0	NULL	NULL	int(11)			select	
NULL	information_schema	INNODB_CMP_RESET	compress_time	4	0	NO	int	NULL	NULL	10	0	NULL	NULL	int(11)			select	
NULL	information_schema	INNODB_CMP_RESET	page_size	1	0	NO	int	NULL	NULL	10	0	NULL	NULL	int(5)			select	
NULL	information_schema	INNODB_CMP_RESET	uncompress_ops	5	0	NO	int	NULL	NULL	10	0	NULL	NULL	int(11)			select	
NULL	information_schema	INNODB_CMP_RESET	uncompress_time	6	0	NO	int	NULL	NULL	10	0	NULL	NULL	int(11)			select	
NULL	information_schema	INNODB_INDEX_STATS	fields	4	0	NO	bigint	NULL	NULL	20	0	NULL	NULL	bigint(21) unsigned			select	
NULL	information_schema	INNODB_INDEX_STATS	index_name	3		NO	varchar	192	576	NULL	NULL	utf8	utf8_general_ci	varchar(192)			select	
NULL	information_schema	INNODB_INDEX_STATS	index_size	6	0	NO	bigint	NULL	NULL	20	0	NULL	NULL	bigint(21) unsigned			select	
NULL	information_schema	INNODB_INDEX_STATS	leaf_pages	7	0	NO	bigint	NULL	NULL	20	0	NULL	NULL	bigint(21) unsigned			select	
NULL	information_schema	INNODB_INDEX_STATS	row_per_keys	5		NO	varchar	256	768	NULL	NULL	utf8	utf8_general_ci	varchar(256)			select	
NULL	information_schema	INNODB_INDEX_STATS	table_name	2		NO	varchar	192	576	NULL	NULL	utf8	utf8_general_ci	varchar(192)			select	
NULL	information_schema	INNODB_INDEX_STATS	table_schema	1		NO	varchar	192	576	NULL	NULL	utf8	utf8_general_ci	varchar(192)			select	
NULL	information_schema	INNODB_LOCKS	lock_data	10	NULL	YES	varchar	8192	24576	NULL	NULL	utf8	utf8_general_ci	varchar(8192)			select	
NULL	information_schema	INNODB_LOCKS	lock_id	1		NO	varchar	81	243	NULL	NULL	utf8	utf8_general_ci	varchar(81)			select	
NULL	information_schema	INNODB_LOCKS	lock_index	6	NULL	YES	varchar	1024	3072	NULL	NULL	utf8	utf8_general_ci	varchar(1024)			select	
NULL	information_schema	INNODB_LOCKS	lock_mode	3		NO	varchar	32	96	NULL	NULL	utf8	utf8_general_ci	varchar(32)			select	
NULL	information_schema	INNODB_LOCKS	lock_page	8	NULL	YES	bigint	NULL	NULL	20	0	NULL	NULL	bigint(21) unsigned			select	
NULL	information_schema	INNODB_LOCKS	lock_rec	9	NULL	YES	bigint	NULL	NULL	20	0	NULL	NULL	bigint(21) unsigned			select	
NULL	information_schema	INNODB_LOCKS	lock_space	7	NULL	YES	bigint	NULL	NULL	20	0	NULL	NULL	bigint(21) unsigned			select	
NULL	information_schema	INNODB_LOCKS	lock_table	5		NO	varchar	1024	3072	NULL	NULL	utf8	utf8_general_ci	varchar(1024)			select	
NULL	information_schema	INNODB_LOCKS	lock_trx_id	2		NO	varchar	18	54	NULL	NULL	utf8	utf8_general_ci	varchar(18)			select	
NULL	information_schema	INNODB_LOCKS	lock_type	4		NO	varchar	32	96	NULL	NULL	utf8	utf8_general_ci	varchar(32)			select	
NULL	information_schema	INNODB_LOCK_WAITS	blocking_lock_id	4		NO	varchar	81	243	NULL	NULL	utf8	utf8_general_ci	varchar(81)			select	
NULL	information_schema	INNODB_LOCK_WAITS	blocking_trx_id	3		NO	varchar	18	54	NULL	NULL	utf8	utf8_general_ci	varchar(18)			select	
NULL	information_schema	INNODB_LOCK_WAITS	requested_lock_id	2		NO	varchar	81	243	NULL	NULL	utf8	utf8_general_ci	varchar(81)			select	
NULL	information_schema	INNODB_LOCK_WAITS	requesting_trx_id	1		NO	varchar	18	54	NULL	NULL	utf8	utf8_general_ci	varchar(18)			select	
NULL	information_schema	INNODB_RSEG	curr_size	6	0	NO	bigint	NULL	NULL	20	0	NULL	NULL	bigint(21) unsigned			select	
NULL	information_schema	INNODB_RSEG	max_size	5	0	NO	bigint	NULL	NULL	20	0	NULL	NULL	bigint(21) unsigned			select	
NULL	information_schema	INNODB_RSEG	page_no	4	0	NO	bigint	NULL	NULL	20	0	NULL	NULL	bigint(21) unsigned			select	
NULL	information_schema	INNODB_RSEG	rseg_id	1	0	NO	bigint	NULL	NULL	20	0	NULL	NULL	bigint(21) unsigned			select	
NULL	information_schema	INNODB_RSEG	space_id	2	0	NO	bigint	NULL	NULL	20	0	NULL	NULL	bigint(21) unsigned			select	
NULL	information_schema	INNODB_RSEG	zip_size	3	0	NO	bigint	NULL	NULL	20	0	NULL	NULL	bigint(21) unsigned			select	
NULL	information_schema	INNODB_SYS_INDEXES	ID	2	0	NO	bigint	NULL	NULL	20	0	NULL	NULL	bigint(21) unsigned			select	
NULL	information_schema	INNODB_SYS_INDEXES	NAME	3		NO	varchar	192	576	NULL	NULL	utf8	utf8_general_ci	varchar(192)			select	
NULL	information_schema	INNODB_SYS_INDEXES	N_FIELDS	4	0	NO	bigint	NULL	NULL	20	0	NULL	NULL	bigint(21) unsigned			select	
NULL	information_schema	INNODB_SYS_INDEXES	PAGE_NO	7	0	NO	bigint	NULL	NULL	20	0	NULL	NULL	bigint(21) unsigned			select	
NULL	information_schema	INNODB_SYS_INDEXES	SPACE	6	0	NO	bigint	NULL	NULL	20	0	NULL	NULL	bigint(21) unsigned			select	
NULL	information_schema	INNODB_SYS_INDEXES	TABLE_ID	1	0	NO	bigint	NULL	NULL	20	0	NULL	NULL	bigint(21) unsigned			select	
NULL	information_schema	INNODB_SYS_INDEXES	TYPE	5	0	NO	bigint	NULL	NULL	20	0	NULL	NULL	bigint(21) unsigned			select	
NULL	information_schema	INNODB_SYS_STATS	DIFF_VALS	3	0	NO	bigint	NULL	NULL	20	0	NULL	NULL	bigint(21) unsigned			select	
NULL	information_schema	INNODB_SYS_STATS	INDEX_ID	1	0	NO	bigint	NULL	NULL	20	0	NULL	NULL	bigint(21) unsigned			select	
NULL	information_schema	INNODB_SYS_STATS	KEY_COLS	2	0	NO	bigint	NULL	NULL	20	0	NULL	NULL	bigint(21) unsigned			select	
NULL	information_schema	INNODB_SYS_STATS	NON_NULL_VALS	4	NULL	YES	bigint	NULL	NULL	20	0	NULL	NULL	bigint(21) unsigned			select	
NULL	information_schema	INNODB_SYS_TABLES	CLUSTER_NAME	8		NO	varchar	192	576	NULL	NULL	utf8	utf8_general_ci	varchar(192)			select	
NULL	information_schema	INNODB_SYS_TABLES	ID	3	0	NO	bigint	NULL	NULL	20	0	NULL	NULL	bigint(21) unsigned			select	
NULL	information_schema	INNODB_SYS_TABLES	MIX_ID	6	0	NO	bigint	NULL	NULL	20	0	NULL	NULL	bigint(21) unsigned			select	
NULL	information_schema	INNODB_SYS_TABLES	MIX_LEN	7	0	NO	bigint	NULL	NULL	20	0	NULL	NULL	bigint(21) unsigned			select	
NULL	information_schema	INNODB_SYS_TABLES	NAME	2		NO	varchar	192	576	NULL	NULL	utf8	utf8_general_ci	varchar(192)			select	
NULL	information_schema	INNODB_SYS_TABLES	N_COLS	4	0	NO	bigint	NULL	NULL	20	0	NULL	NULL	bigint(21) unsigned			select	
NULL	information_schema	INNODB_SYS_TABLES	SCHEMA	1		NO	varchar	192	576	NULL	NULL	utf8	utf8_general_ci	varchar(192)			select	
NULL	information_schema	INNODB_SYS_TABLES	SPACE	9	0	NO	bigint	NULL	NULL	20	0	NULL	NULL	bigint(21) unsigned			select	
NULL	information_schema	INNODB_SYS_TABLES	TYPE	5	0	NO	bigint	NULL	NULL	20	0	NULL	NULL	bigint(21) unsigned			select	
NULL	information_schema	INNODB_TABLE_STATS	clust_size	4	0	NO	bigint	NULL	NULL	20	0	NULL	NULL	bigint(21) unsigned			select	
NULL	information_schema	INNODB_TABLE_STATS	modified	6	0	NO	bigint	NULL	NULL	20	0	NULL	NULL	bigint(21) unsigned			select	
NULL	information_schema	INNODB_TABLE_STATS	other_size	5	0	NO	bigint	NULL	NULL	20	0	NULL	NULL	bigint(21) unsigned			select	
NULL	information_schema	INNODB_TABLE_STATS	rows	3	0	NO	bigint	NULL	NULL	20	0	NULL	NULL	bigint(21) unsigned			select	
NULL	information_schema	INNODB_TABLE_STATS	table_name	2		NO	varchar	192	576	NULL	NULL	utf8	utf8_general_ci	varchar(192)			select	
NULL	information_schema	INNODB_TABLE_STATS	table_schema	1		NO	varchar	192	576	NULL	NULL	utf8	utf8_general_ci	varchar(192)			select	
NULL	information_schema	INNODB_TRX	trx_id	1		NO	varchar	18	54	NULL	NULL	utf8	utf8_general_ci	varchar(18)			select	
NULL	information_schema	INNODB_TRX	trx_mysql_thread_id	7	0	NO	bigint	NULL	NULL	20	0	NULL	NULL	bigint(21) unsigned			select	
NULL	information_schema	INNODB_TRX	trx_query	8	NULL	YES	varchar	1024	3072	NULL	NULL	utf8	utf8_general_ci	varchar(1024)			select	
NULL	information_schema	INNODB_TRX	trx_requested_lock_id	4	NULL	YES	varchar	81	243	NULL	NULL	utf8	utf8_general_ci	varchar(81)			select	
NULL	information_schema	INNODB_TRX	trx_started	3	0000-00-00 00:00:00	NO	datetime	NULL	NULL	NULL	NULL	NULL	NULL	datetime			select	
NULL	information_schema	INNODB_TRX	trx_state	2		NO	varchar	13	39	NULL	NULL	utf8	utf8_general_ci	varchar(13)			select	
NULL	information_schema	INNODB_TRX	trx_wait_started	5	NULL	YES	datetime	NULL	NULL	NULL	NULL	NULL	NULL	datetime			select	
NULL	information_schema	INNODB_TRX	trx_weight	6	0	NO	bigint	NULL	NULL	20	0	NULL	NULL	bigint(21) unsigned			select	
NULL	information_schema	KEY_CACHES	BLOCK_SIZE	5	0	NO	bigint	NULL	NULL	20	0	NULL	NULL	bigint(21) unsigned			select	
NULL	information_schema	KEY_CACHES	DIRTY_BLOCKS	8	0	NO	bigint	NULL	NULL	20	0	NULL	NULL	bigint(21) unsigned			select	
NULL	information_schema	KEY_CACHES	FULL_SIZE	4	0	NO	bigint	NULL	NULL	20	0	NULL	NULL	bigint(21) unsigned			select	
NULL	information_schema	KEY_CACHES	KEY_CACHE_NAME	1		NO	varchar	192	576	NULL	NULL	utf8	utf8_general_ci	varchar(192)			select	
NULL	information_schema	KEY_CACHES	READS	10	0	NO	bigint	NULL	NULL	20	0	NULL	NULL	bigint(21) unsigned			select	
NULL	information_schema	KEY_CACHES	READ_REQUESTS	9	0	NO	bigint	NULL	NULL	20	0	NULL	NULL	bigint(21) unsigned			select	
NULL	information_schema	KEY_CACHES	SEGMENTS	2	NULL	YES	int	NULL	NULL	10	0	NULL	NULL	int(3) unsigned			select	
NULL	information_schema	KEY_CACHES	SEGMENT_NUMBER	3	NULL	YES	int	NULL	NULL	10	0	NULL	NULL	int(3) unsigned			select	
NULL	information_schema	KEY_CACHES	UNUSED_BLOCKS	7	0	NO	bigint	NULL	NULL	20	0	NULL	NULL	bigint(21) unsigned			select	
NULL	information_schema	KEY_CACHES	USED_BLOCKS	6	0	NO	bigint	NULL	NULL	20	0	NULL	NULL	bigint(21) unsigned			select	
NULL	information_schema	KEY_CACHES	WRITES	12	0	NO	bigint	NULL	NULL	20	0	NULL	NULL	bigint(21) unsigned			select	
NULL	information_schema	KEY_CACHES	WRITE_REQUESTS	11	0	NO	bigint	NULL	NULL	20	0	NULL	NULL	bigint(21) unsigned			select	
NULL	information_schema	KEY_COLUMN_USAGE	COLUMN_NAME	7		NO	varchar	64	192	NULL	NULL	utf8	utf8_general_ci	varchar(64)			select	
NULL	information_schema	KEY_COLUMN_USAGE	CONSTRAINT_CATALOG	1	NULL	YES	varchar	512	1536	NULL	NULL	utf8	utf8_general_ci	varchar(512)			select	
NULL	information_schema	KEY_COLUMN_USAGE	CONSTRAINT_NAME	3		NO	varchar	64	192	NULL	NULL	utf8	utf8_general_ci	varchar(64)			select	
NULL	information_schema	KEY_COLUMN_USAGE	CONSTRAINT_SCHEMA	2		NO	varchar	64	192	NULL	NULL	utf8	utf8_general_ci	varchar(64)			select	
NULL	information_schema	KEY_COLUMN_USAGE	ORDINAL_POSITION	8	0	NO	bigint	NULL	NULL	19	0	NULL	NULL	bigint(10)			select	
NULL	information_schema	KEY_COLUMN_USAGE	POSITION_IN_UNIQUE_CONSTRAINT	9	NULL	YES	bigint	NULL	NULL	19	0	NULL	NULL	bigint(10)			select	
NULL	information_schema	KEY_COLUMN_USAGE	REFERENCED_COLUMN_NAME	12	NULL	YES	varchar	64	192	NULL	NULL	utf8	utf8_general_ci	varchar(64)			select	
NULL	information_schema	KEY_COLUMN_USAGE	REFERENCED_TABLE_NAME	11	NULL	YES	varchar	64	192	NULL	NULL	utf8	utf8_general_ci	varchar(64)			select	
NULL	information_schema	KEY_COLUMN_USAGE	REFERENCED_TABLE_SCHEMA	10	NULL	YES	varchar	64	192	NULL	NULL	utf8	utf8_general_ci	varchar(64)			select	
NULL	information_schema	KEY_COLUMN_USAGE	TABLE_CATALOG	4	NULL	YES	varchar	512	1536	NULL	NULL	utf8	utf8_general_ci	varchar(512)			select	
NULL	information_schema	KEY_COLUMN_USAGE	TABLE_NAME	6		NO	varchar	64	192	NULL	NULL	utf8	utf8_general_ci	varchar(64)			select	
NULL	information_schema	KEY_COLUMN_USAGE	TABLE_SCHEMA	5		NO	varchar	64	192	NULL	NULL	utf8	utf8_general_ci	varchar(64)			select	
NULL	information_schema	PARTITIONS	AVG_ROW_LENGTH	14	0	NO	bigint	NULL	NULL	20	0	NULL	NULL	bigint(21) unsigned			select	
NULL	information_schema	PARTITIONS	CHECKSUM	22	NULL	YES	bigint	NULL	NULL	20	0	NULL	NULL	bigint(21) unsigned			select	
NULL	information_schema	PARTITIONS	CHECK_TIME	21	NULL	YES	datetime	NULL	NULL	NULL	NULL	NULL	NULL	datetime			select	
NULL	information_schema	PARTITIONS	CREATE_TIME	19	NULL	YES	datetime	NULL	NULL	NULL	NULL	NULL	NULL	datetime			select	
NULL	information_schema	PARTITIONS	DATA_FREE	18	0	NO	bigint	NULL	NULL	20	0	NULL	NULL	bigint(21) unsigned			select	
NULL	information_schema	PARTITIONS	DATA_LENGTH	15	0	NO	bigint	NULL	NULL	20	0	NULL	NULL	bigint(21) unsigned			select	
NULL	information_schema	PARTITIONS	INDEX_LENGTH	17	0	NO	bigint	NULL	NULL	20	0	NULL	NULL	bigint(21) unsigned			select	
NULL	information_schema	PARTITIONS	MAX_DATA_LENGTH	16	NULL	YES	bigint	NULL	NULL	20	0	NULL	NULL	bigint(21) unsigned			select	
NULL	information_schema	PARTITIONS	NODEGROUP	24		NO	varchar	12	36	NULL	NULL	utf8	utf8_general_ci	varchar(12)			select	
NULL	information_schema	PARTITIONS	PARTITION_COMMENT	23		NO	varchar	80	240	NULL	NULL	utf8	utf8_general_ci	varchar(80)			select	
NULL	information_schema	PARTITIONS	PARTITION_DESCRIPTION	12	NULL	YES	longtext	4294967295	4294967295	NULL	NULL	utf8	utf8_general_ci	longtext			select	
NULL	information_schema	PARTITIONS	PARTITION_EXPRESSION	10	NULL	YES	longtext	4294967295	4294967295	NULL	NULL	utf8	utf8_general_ci	longtext			select	
NULL	information_schema	PARTITIONS	PARTITION_METHOD	8	NULL	YES	varchar	12	36	NULL	NULL	utf8	utf8_general_ci	varchar(12)			select	
NULL	information_schema	PARTITIONS	PARTITION_NAME	4	NULL	YES	varchar	64	192	NULL	NULL	utf8	utf8_general_ci	varchar(64)			select	
NULL	information_schema	PARTITIONS	PARTITION_ORDINAL_POSITION	6	NULL	YES	bigint	NULL	NULL	20	0	NULL	NULL	bigint(21) unsigned			select	
NULL	information_schema	PARTITIONS	SUBPARTITION_EXPRESSION	11	NULL	YES	longtext	4294967295	4294967295	NULL	NULL	utf8	utf8_general_ci	longtext			select	
NULL	information_schema	PARTITIONS	SUBPARTITION_METHOD	9	NULL	YES	varchar	12	36	NULL	NULL	utf8	utf8_general_ci	varchar(12)			select	
NULL	information_schema	PARTITIONS	SUBPARTITION_NAME	5	NULL	YES	varchar	64	192	NULL	NULL	utf8	utf8_general_ci	varchar(64)			select	
NULL	information_schema	PARTITIONS	SUBPARTITION_ORDINAL_POSITION	7	NULL	YES	bigint	NULL	NULL	20	0	NULL	NULL	bigint(21) unsigned			select	
NULL	information_schema	PARTITIONS	TABLESPACE_NAME	25	NULL	YES	varchar	64	192	NULL	NULL	utf8	utf8_general_ci	varchar(64)			select	
NULL	information_schema	PARTITIONS	TABLE_CATALOG	1	NULL	YES	varchar	512	1536	NULL	NULL	utf8	utf8_general_ci	varchar(512)			select	
NULL	information_schema	PARTITIONS	TABLE_NAME	3		NO	varchar	64	192	NULL	NULL	utf8	utf8_general_ci	varchar(64)			select	
NULL	information_schema	PARTITIONS	TABLE_ROWS	13	0	NO	bigint	NULL	NULL	20	0	NULL	NULL	bigint(21) unsigned			select	
NULL	information_schema	PARTITIONS	TABLE_SCHEMA	2		NO	varchar	64	192	NULL	NULL	utf8	utf8_general_ci	varchar(64)			select	
NULL	information_schema	PARTITIONS	UPDATE_TIME	20	NULL	YES	datetime	NULL	NULL	NULL	NULL	NULL	NULL	datetime			select	
NULL	information_schema	PBXT_STATISTICS	ID	1	0	NO	int	NULL	NULL	10	0	NULL	NULL	int(4)			select	
NULL	information_schema	PBXT_STATISTICS	Name	2		NO	varchar	40	120	NULL	NULL	utf8	utf8_general_ci	varchar(40)			select	
NULL	information_schema	PBXT_STATISTICS	Value	3	0	NO	bigint	NULL	NULL	19	0	NULL	NULL	bigint(8)			select	
NULL	information_schema	PLUGINS	PLUGIN_AUTHOR	8	NULL	YES	varchar	64	192	NULL	NULL	utf8	utf8_general_ci	varchar(64)			select	
NULL	information_schema	PLUGINS	PLUGIN_AUTH_VERSION	12	NULL	YES	varchar	80	240	NULL	NULL	utf8	utf8_general_ci	varchar(80)			select	
NULL	information_schema	PLUGINS	PLUGIN_DESCRIPTION	9	NULL	YES	longtext	4294967295	4294967295	NULL	NULL	utf8	utf8_general_ci	longtext			select	
NULL	information_schema	PLUGINS	PLUGIN_LIBRARY	6	NULL	YES	varchar	64	192	NULL	NULL	utf8	utf8_general_ci	varchar(64)			select	
NULL	information_schema	PLUGINS	PLUGIN_LIBRARY_VERSION	7	NULL	YES	varchar	20	60	NULL	NULL	utf8	utf8_general_ci	varchar(20)			select	
NULL	information_schema	PLUGINS	PLUGIN_LICENSE	10	NULL	YES	varchar	80	240	NULL	NULL	utf8	utf8_general_ci	varchar(80)			select	
NULL	information_schema	PLUGINS	PLUGIN_MATURITY	11	NULL	YES	varchar	12	36	NULL	NULL	utf8	utf8_general_ci	varchar(12)			select	
NULL	information_schema	PLUGINS	PLUGIN_NAME	1		NO	varchar	64	192	NULL	NULL	utf8	utf8_general_ci	varchar(64)			select	
NULL	information_schema	PLUGINS	PLUGIN_STATUS	3		NO	varchar	10	30	NULL	NULL	utf8	utf8_general_ci	varchar(10)			select	
NULL	information_schema	PLUGINS	PLUGIN_TYPE	4		NO	varchar	80	240	NULL	NULL	utf8	utf8_general_ci	varchar(80)			select	
NULL	information_schema	PLUGINS	PLUGIN_TYPE_VERSION	5		NO	varchar	20	60	NULL	NULL	utf8	utf8_general_ci	varchar(20)			select	
NULL	information_schema	PLUGINS	PLUGIN_VERSION	2		NO	varchar	20	60	NULL	NULL	utf8	utf8_general_ci	varchar(20)			select	
NULL	information_schema	PROCESSLIST	COMMAND	5		NO	varchar	16	48	NULL	NULL	utf8	utf8_general_ci	varchar(16)			select	
NULL	information_schema	PROCESSLIST	DB	4	NULL	YES	varchar	64	192	NULL	NULL	utf8	utf8_general_ci	varchar(64)			select	
NULL	information_schema	PROCESSLIST	HOST	3		NO	varchar	64	192	NULL	NULL	utf8	utf8_general_ci	varchar(64)			select	
NULL	information_schema	PROCESSLIST	ID	1	0	NO	bigint	NULL	NULL	19	0	NULL	NULL	bigint(4)			select	
NULL	information_schema	PROCESSLIST	INFO	8	NULL	YES	longtext	4294967295	4294967295	NULL	NULL	utf8	utf8_general_ci	longtext			select	
NULL	information_schema	PROCESSLIST	STATE	7	NULL	YES	varchar	64	192	NULL	NULL	utf8	utf8_general_ci	varchar(64)			select	
NULL	information_schema	PROCESSLIST	TIME	6	0	NO	int	NULL	NULL	10	0	NULL	NULL	int(7)			select	
NULL	information_schema	PROCESSLIST	TIME_MS	9	0.000	NO	decimal	NULL	NULL	22	3	NULL	NULL	decimal(22,3)			select	
NULL	information_schema	PROCESSLIST	USER	2		NO	varchar	16	48	NULL	NULL	utf8	utf8_general_ci	varchar(16)			select	
NULL	information_schema	REFERENTIAL_CONSTRAINTS	CONSTRAINT_CATALOG	1	NULL	YES	varchar	512	1536	NULL	NULL	utf8	utf8_general_ci	varchar(512)			select	
NULL	information_schema	REFERENTIAL_CONSTRAINTS	CONSTRAINT_NAME	3		NO	varchar	64	192	NULL	NULL	utf8	utf8_general_ci	varchar(64)			select	
NULL	information_schema	REFERENTIAL_CONSTRAINTS	CONSTRAINT_SCHEMA	2		NO	varchar	64	192	NULL	NULL	utf8	utf8_general_ci	varchar(64)			select	
NULL	information_schema	REFERENTIAL_CONSTRAINTS	DELETE_RULE	9		NO	varchar	64	192	NULL	NULL	utf8	utf8_general_ci	varchar(64)			select	
NULL	information_schema	REFERENTIAL_CONSTRAINTS	MATCH_OPTION	7		NO	varchar	64	192	NULL	NULL	utf8	utf8_general_ci	varchar(64)			select	
NULL	information_schema	REFERENTIAL_CONSTRAINTS	REFERENCED_TABLE_NAME	11		NO	varchar	64	192	NULL	NULL	utf8	utf8_general_ci	varchar(64)			select	
NULL	information_schema	REFERENTIAL_CONSTRAINTS	TABLE_NAME	10		NO	varchar	64	192	NULL	NULL	utf8	utf8_general_ci	varchar(64)			select	
NULL	information_schema	REFERENTIAL_CONSTRAINTS	UNIQUE_CONSTRAINT_CATALOG	4	NULL	YES	varchar	512	1536	NULL	NULL	utf8	utf8_general_ci	varchar(512)			select	
NULL	information_schema	REFERENTIAL_CONSTRAINTS	UNIQUE_CONSTRAINT_NAME	6	NULL	YES	varchar	64	192	NULL	NULL	utf8	utf8_general_ci	varchar(64)			select	
NULL	information_schema	REFERENTIAL_CONSTRAINTS	UNIQUE_CONSTRAINT_SCHEMA	5		NO	varchar	64	192	NULL	NULL	utf8	utf8_general_ci	varchar(64)			select	
NULL	information_schema	REFERENTIAL_CONSTRAINTS	UPDATE_RULE	8		NO	varchar	64	192	NULL	NULL	utf8	utf8_general_ci	varchar(64)			select	
NULL	information_schema	ROUTINES	CHARACTER_SET_CLIENT	21		NO	varchar	32	96	NULL	NULL	utf8	utf8_general_ci	varchar(32)			select	
NULL	information_schema	ROUTINES	COLLATION_CONNECTION	22		NO	varchar	32	96	NULL	NULL	utf8	utf8_general_ci	varchar(32)			select	
NULL	information_schema	ROUTINES	CREATED	16	0000-00-00 00:00:00	NO	datetime	NULL	NULL	NULL	NULL	NULL	NULL	datetime			select	
NULL	information_schema	ROUTINES	DATABASE_COLLATION	23		NO	varchar	32	96	NULL	NULL	utf8	utf8_general_ci	varchar(32)			select	
NULL	information_schema	ROUTINES	DEFINER	20		NO	varchar	77	231	NULL	NULL	utf8	utf8_general_ci	varchar(77)			select	
NULL	information_schema	ROUTINES	DTD_IDENTIFIER	6	NULL	YES	varchar	64	192	NULL	NULL	utf8	utf8_general_ci	varchar(64)			select	
NULL	information_schema	ROUTINES	EXTERNAL_LANGUAGE	10	NULL	YES	varchar	64	192	NULL	NULL	utf8	utf8_general_ci	varchar(64)			select	
NULL	information_schema	ROUTINES	EXTERNAL_NAME	9	NULL	YES	varchar	64	192	NULL	NULL	utf8	utf8_general_ci	varchar(64)			select	
NULL	information_schema	ROUTINES	IS_DETERMINISTIC	12		NO	varchar	3	9	NULL	NULL	utf8	utf8_general_ci	varchar(3)			select	
NULL	information_schema	ROUTINES	LAST_ALTERED	17	0000-00-00 00:00:00	NO	datetime	NULL	NULL	NULL	NULL	NULL	NULL	datetime			select	
NULL	information_schema	ROUTINES	PARAMETER_STYLE	11		NO	varchar	8	24	NULL	NULL	utf8	utf8_general_ci	varchar(8)			select	
NULL	information_schema	ROUTINES	ROUTINE_BODY	7		NO	varchar	8	24	NULL	NULL	utf8	utf8_general_ci	varchar(8)			select	
NULL	information_schema	ROUTINES	ROUTINE_CATALOG	2	NULL	YES	varchar	512	1536	NULL	NULL	utf8	utf8_general_ci	varchar(512)			select	
NULL	information_schema	ROUTINES	ROUTINE_COMMENT	19		NO	varchar	64	192	NULL	NULL	utf8	utf8_general_ci	varchar(64)			select	
NULL	information_schema	ROUTINES	ROUTINE_DEFINITION	8	NULL	YES	longtext	4294967295	4294967295	NULL	NULL	utf8	utf8_general_ci	longtext			select	
NULL	information_schema	ROUTINES	ROUTINE_NAME	4		NO	varchar	64	192	NULL	NULL	utf8	utf8_general_ci	varchar(64)			select	
NULL	information_schema	ROUTINES	ROUTINE_SCHEMA	3		NO	varchar	64	192	NULL	NULL	utf8	utf8_general_ci	varchar(64)			select	
NULL	information_schema	ROUTINES	ROUTINE_TYPE	5		NO	varchar	9	27	NULL	NULL	utf8	utf8_general_ci	varchar(9)			select	
NULL	information_schema	ROUTINES	SECURITY_TYPE	15		NO	varchar	7	21	NULL	NULL	utf8	utf8_general_ci	varchar(7)			select	
NULL	information_schema	ROUTINES	SPECIFIC_NAME	1		NO	varchar	64	192	NULL	NULL	utf8	utf8_general_ci	varchar(64)			select	
NULL	information_schema	ROUTINES	SQL_DATA_ACCESS	13		NO	varchar	64	192	NULL	NULL	utf8	utf8_general_ci	varchar(64)			select	
NULL	information_schema	ROUTINES	SQL_MODE	18		NO	varchar	8192	24576	NULL	NULL	utf8	utf8_general_ci	varchar(8192)			select	
NULL	information_schema	ROUTINES	SQL_PATH	14	NULL	YES	varchar	64	192	NULL	NULL	utf8	utf8_general_ci	varchar(64)			select	
NULL	information_schema	SCHEMATA	CATALOG_NAME	1	NULL	YES	varchar	512	1536	NULL	NULL	utf8	utf8_general_ci	varchar(512)			select	
NULL	information_schema	SCHEMATA	DEFAULT_CHARACTER_SET_NAME	3		NO	varchar	32	96	NULL	NULL	utf8	utf8_general_ci	varchar(32)			select	
NULL	information_schema	SCHEMATA	DEFAULT_COLLATION_NAME	4		NO	varchar	32	96	NULL	NULL	utf8	utf8_general_ci	varchar(32)			select	
NULL	information_schema	SCHEMATA	SCHEMA_NAME	2		NO	varchar	64	192	NULL	NULL	utf8	utf8_general_ci	varchar(64)			select	
NULL	information_schema	SCHEMATA	SQL_PATH	5	NULL	YES	varchar	512	1536	NULL	NULL	utf8	utf8_general_ci	varchar(512)			select	
NULL	information_schema	SCHEMA_PRIVILEGES	GRANTEE	1		NO	varchar	81	243	NULL	NULL	utf8	utf8_general_ci	varchar(81)			select	
NULL	information_schema	SCHEMA_PRIVILEGES	IS_GRANTABLE	5		NO	varchar	3	9	NULL	NULL	utf8	utf8_general_ci	varchar(3)			select	
NULL	information_schema	SCHEMA_PRIVILEGES	PRIVILEGE_TYPE	4		NO	varchar	64	192	NULL	NULL	utf8	utf8_general_ci	varchar(64)			select	
NULL	information_schema	SCHEMA_PRIVILEGES	TABLE_CATALOG	2	NULL	YES	varchar	512	1536	NULL	NULL	utf8	utf8_general_ci	varchar(512)			select	
NULL	information_schema	SCHEMA_PRIVILEGES	TABLE_SCHEMA	3		NO	varchar	64	192	NULL	NULL	utf8	utf8_general_ci	varchar(64)			select	
NULL	information_schema	SESSION_STATUS	VARIABLE_NAME	1		NO	varchar	64	192	NULL	NULL	utf8	utf8_general_ci	varchar(64)			select	
NULL	information_schema	SESSION_STATUS	VARIABLE_VALUE	2	NULL	YES	varchar	1024	3072	NULL	NULL	utf8	utf8_general_ci	varchar(1024)			select	
NULL	information_schema	SESSION_VARIABLES	VARIABLE_NAME	1		NO	varchar	64	192	NULL	NULL	utf8	utf8_general_ci	varchar(64)			select	
NULL	information_schema	SESSION_VARIABLES	VARIABLE_VALUE	2	NULL	YES	varchar	1024	3072	NULL	NULL	utf8	utf8_general_ci	varchar(1024)			select	
NULL	information_schema	STATISTICS	CARDINALITY	10	NULL	YES	bigint	NULL	NULL	19	0	NULL	NULL	bigint(21)			select	
NULL	information_schema	STATISTICS	COLLATION	9	NULL	YES	varchar	1	3	NULL	NULL	utf8	utf8_general_ci	varchar(1)			select	
NULL	information_schema	STATISTICS	COLUMN_NAME	8		NO	varchar	64	192	NULL	NULL	utf8	utf8_general_ci	varchar(64)			select	
NULL	information_schema	STATISTICS	COMMENT	15	NULL	YES	varchar	16	48	NULL	NULL	utf8	utf8_general_ci	varchar(16)			select	
NULL	information_schema	STATISTICS	INDEX_NAME	6		NO	varchar	64	192	NULL	NULL	utf8	utf8_general_ci	varchar(64)			select	
NULL	information_schema	STATISTICS	INDEX_SCHEMA	5		NO	varchar	64	192	NULL	NULL	utf8	utf8_general_ci	varchar(64)			select	
NULL	information_schema	STATISTICS	INDEX_TYPE	14		NO	varchar	16	48	NULL	NULL	utf8	utf8_general_ci	varchar(16)			select	
NULL	information_schema	STATISTICS	NON_UNIQUE	4	0	NO	bigint	NULL	NULL	19	0	NULL	NULL	bigint(1)			select	
NULL	information_schema	STATISTICS	NULLABLE	13		NO	varchar	3	9	NULL	NULL	utf8	utf8_general_ci	varchar(3)			select	
NULL	information_schema	STATISTICS	PACKED	12	NULL	YES	varchar	10	30	NULL	NULL	utf8	utf8_general_ci	varchar(10)			select	
NULL	information_schema	STATISTICS	SEQ_IN_INDEX	7	0	NO	bigint	NULL	NULL	19	0	NULL	NULL	bigint(2)			select	
NULL	information_schema	STATISTICS	SUB_PART	11	NULL	YES	bigint	NULL	NULL	19	0	NULL	NULL	bigint(3)			select	
NULL	information_schema	STATISTICS	TABLE_CATALOG	1	NULL	YES	varchar	512	1536	NULL	NULL	utf8	utf8_general_ci	varchar(512)			select	
NULL	information_schema	STATISTICS	TABLE_NAME	3		NO	varchar	64	192	NULL	NULL	utf8	utf8_general_ci	varchar(64)			select	
NULL	information_schema	STATISTICS	TABLE_SCHEMA	2		NO	varchar	64	192	NULL	NULL	utf8	utf8_general_ci	varchar(64)			select	
NULL	information_schema	TABLES	AUTO_INCREMENT	14	NULL	YES	bigint	NULL	NULL	20	0	NULL	NULL	bigint(21) unsigned			select	
NULL	information_schema	TABLES	AVG_ROW_LENGTH	9	NULL	YES	bigint	NULL	NULL	20	0	NULL	NULL	bigint(21) unsigned			select	
NULL	information_schema	TABLES	CHECKSUM	19	NULL	YES	bigint	NULL	NULL	20	0	NULL	NULL	bigint(21) unsigned			select	
NULL	information_schema	TABLES	CHECK_TIME	17	NULL	YES	datetime	NULL	NULL	NULL	NULL	NULL	NULL	datetime			select	
NULL	information_schema	TABLES	CREATE_OPTIONS	20	NULL	YES	varchar	255	765	NULL	NULL	utf8	utf8_general_ci	varchar(255)			select	
NULL	information_schema	TABLES	CREATE_TIME	15	NULL	YES	datetime	NULL	NULL	NULL	NULL	NULL	NULL	datetime			select	
NULL	information_schema	TABLES	DATA_FREE	13	NULL	YES	bigint	NULL	NULL	20	0	NULL	NULL	bigint(21) unsigned			select	
NULL	information_schema	TABLES	DATA_LENGTH	10	NULL	YES	bigint	NULL	NULL	20	0	NULL	NULL	bigint(21) unsigned			select	
NULL	information_schema	TABLES	ENGINE	5	NULL	YES	varchar	64	192	NULL	NULL	utf8	utf8_general_ci	varchar(64)			select	
NULL	information_schema	TABLES	INDEX_LENGTH	12	NULL	YES	bigint	NULL	NULL	20	0	NULL	NULL	bigint(21) unsigned			select	
NULL	information_schema	TABLES	MAX_DATA_LENGTH	11	NULL	YES	bigint	NULL	NULL	20	0	NULL	NULL	bigint(21) unsigned			select	
NULL	information_schema	TABLES	ROW_FORMAT	7	NULL	YES	varchar	10	30	NULL	NULL	utf8	utf8_general_ci	varchar(10)			select	
NULL	information_schema	TABLES	TABLE_CATALOG	1	NULL	YES	varchar	512	1536	NULL	NULL	utf8	utf8_general_ci	varchar(512)			select	
NULL	information_schema	TABLES	TABLE_COLLATION	18	NULL	YES	varchar	32	96	NULL	NULL	utf8	utf8_general_ci	varchar(32)			select	
NULL	information_schema	TABLES	TABLE_COMMENT	21		NO	varchar	80	240	NULL	NULL	utf8	utf8_general_ci	varchar(80)			select	
NULL	information_schema	TABLES	TABLE_NAME	3		NO	varchar	64	192	NULL	NULL	utf8	utf8_general_ci	varchar(64)			select	
NULL	information_schema	TABLES	TABLE_ROWS	8	NULL	YES	bigint	NULL	NULL	20	0	NULL	NULL	bigint(21) unsigned			select	
NULL	information_schema	TABLES	TABLE_SCHEMA	2		NO	varchar	64	192	NULL	NULL	utf8	utf8_general_ci	varchar(64)			select	
NULL	information_schema	TABLES	TABLE_TYPE	4		NO	varchar	64	192	NULL	NULL	utf8	utf8_general_ci	varchar(64)			select	
NULL	information_schema	TABLES	UPDATE_TIME	16	NULL	YES	datetime	NULL	NULL	NULL	NULL	NULL	NULL	datetime			select	
NULL	information_schema	TABLES	VERSION	6	NULL	YES	bigint	NULL	NULL	20	0	NULL	NULL	bigint(21) unsigned			select	
NULL	information_schema	TABLE_CONSTRAINTS	CONSTRAINT_CATALOG	1	NULL	YES	varchar	512	1536	NULL	NULL	utf8	utf8_general_ci	varchar(512)			select	
NULL	information_schema	TABLE_CONSTRAINTS	CONSTRAINT_NAME	3		NO	varchar	64	192	NULL	NULL	utf8	utf8_general_ci	varchar(64)			select	
NULL	information_schema	TABLE_CONSTRAINTS	CONSTRAINT_SCHEMA	2		NO	varchar	64	192	NULL	NULL	utf8	utf8_general_ci	varchar(64)			select	
NULL	information_schema	TABLE_CONSTRAINTS	CONSTRAINT_TYPE	6		NO	varchar	64	192	NULL	NULL	utf8	utf8_general_ci	varchar(64)			select	
NULL	information_schema	TABLE_CONSTRAINTS	TABLE_NAME	5		NO	varchar	64	192	NULL	NULL	utf8	utf8_general_ci	varchar(64)			select	
NULL	information_schema	TABLE_CONSTRAINTS	TABLE_SCHEMA	4		NO	varchar	64	192	NULL	NULL	utf8	utf8_general_ci	varchar(64)			select	
NULL	information_schema	TABLE_PRIVILEGES	GRANTEE	1		NO	varchar	81	243	NULL	NULL	utf8	utf8_general_ci	varchar(81)			select	
NULL	information_schema	TABLE_PRIVILEGES	IS_GRANTABLE	6		NO	varchar	3	9	NULL	NULL	utf8	utf8_general_ci	varchar(3)			select	
NULL	information_schema	TABLE_PRIVILEGES	PRIVILEGE_TYPE	5		NO	varchar	64	192	NULL	NULL	utf8	utf8_general_ci	varchar(64)			select	
NULL	information_schema	TABLE_PRIVILEGES	TABLE_CATALOG	2	NULL	YES	varchar	512	1536	NULL	NULL	utf8	utf8_general_ci	varchar(512)			select	
NULL	information_schema	TABLE_PRIVILEGES	TABLE_NAME	4		NO	varchar	64	192	NULL	NULL	utf8	utf8_general_ci	varchar(64)			select	
NULL	information_schema	TABLE_PRIVILEGES	TABLE_SCHEMA	3		NO	varchar	64	192	NULL	NULL	utf8	utf8_general_ci	varchar(64)			select	
NULL	information_schema	TABLE_STATISTICS	ROWS_CHANGED	4	0	NO	bigint	NULL	NULL	19	0	NULL	NULL	bigint(21)			select	
NULL	information_schema	TABLE_STATISTICS	ROWS_CHANGED_X_INDEXES	5	0	NO	bigint	NULL	NULL	19	0	NULL	NULL	bigint(21)			select	
NULL	information_schema	TABLE_STATISTICS	ROWS_READ	3	0	NO	bigint	NULL	NULL	19	0	NULL	NULL	bigint(21)			select	
NULL	information_schema	TABLE_STATISTICS	TABLE_NAME	2		NO	varchar	192	576	NULL	NULL	utf8	utf8_general_ci	varchar(192)			select	
NULL	information_schema	TABLE_STATISTICS	TABLE_SCHEMA	1		NO	varchar	192	576	NULL	NULL	utf8	utf8_general_ci	varchar(192)			select	
NULL	information_schema	TRIGGERS	ACTION_CONDITION	9	NULL	YES	longtext	4294967295	4294967295	NULL	NULL	utf8	utf8_general_ci	longtext			select	
NULL	information_schema	TRIGGERS	ACTION_ORDER	8	0	NO	bigint	NULL	NULL	19	0	NULL	NULL	bigint(4)			select	
NULL	information_schema	TRIGGERS	ACTION_ORIENTATION	11		NO	varchar	9	27	NULL	NULL	utf8	utf8_general_ci	varchar(9)			select	
NULL	information_schema	TRIGGERS	ACTION_REFERENCE_NEW_ROW	16		NO	varchar	3	9	NULL	NULL	utf8	utf8_general_ci	varchar(3)			select	
NULL	information_schema	TRIGGERS	ACTION_REFERENCE_NEW_TABLE	14	NULL	YES	varchar	64	192	NULL	NULL	utf8	utf8_general_ci	varchar(64)			select	
NULL	information_schema	TRIGGERS	ACTION_REFERENCE_OLD_ROW	15		NO	varchar	3	9	NULL	NULL	utf8	utf8_general_ci	varchar(3)			select	
NULL	information_schema	TRIGGERS	ACTION_REFERENCE_OLD_TABLE	13	NULL	YES	varchar	64	192	NULL	NULL	utf8	utf8_general_ci	varchar(64)			select	
NULL	information_schema	TRIGGERS	ACTION_STATEMENT	10	NULL	NO	longtext	4294967295	4294967295	NULL	NULL	utf8	utf8_general_ci	longtext			select	
NULL	information_schema	TRIGGERS	ACTION_TIMING	12		NO	varchar	6	18	NULL	NULL	utf8	utf8_general_ci	varchar(6)			select	
NULL	information_schema	TRIGGERS	CHARACTER_SET_CLIENT	20		NO	varchar	32	96	NULL	NULL	utf8	utf8_general_ci	varchar(32)			select	
NULL	information_schema	TRIGGERS	COLLATION_CONNECTION	21		NO	varchar	32	96	NULL	NULL	utf8	utf8_general_ci	varchar(32)			select	
NULL	information_schema	TRIGGERS	CREATED	17	NULL	YES	datetime	NULL	NULL	NULL	NULL	NULL	NULL	datetime			select	
NULL	information_schema	TRIGGERS	DATABASE_COLLATION	22		NO	varchar	32	96	NULL	NULL	utf8	utf8_general_ci	varchar(32)			select	
NULL	information_schema	TRIGGERS	DEFINER	19		NO	varchar	77	231	NULL	NULL	utf8	utf8_general_ci	varchar(77)			select	
NULL	information_schema	TRIGGERS	EVENT_MANIPULATION	4		NO	varchar	6	18	NULL	NULL	utf8	utf8_general_ci	varchar(6)			select	
NULL	information_schema	TRIGGERS	EVENT_OBJECT_CATALOG	5	NULL	YES	varchar	512	1536	NULL	NULL	utf8	utf8_general_ci	varchar(512)			select	
NULL	information_schema	TRIGGERS	EVENT_OBJECT_SCHEMA	6		NO	varchar	64	192	NULL	NULL	utf8	utf8_general_ci	varchar(64)			select	
NULL	information_schema	TRIGGERS	EVENT_OBJECT_TABLE	7		NO	varchar	64	192	NULL	NULL	utf8	utf8_general_ci	varchar(64)			select	
NULL	information_schema	TRIGGERS	SQL_MODE	18		NO	varchar	8192	24576	NULL	NULL	utf8	utf8_general_ci	varchar(8192)			select	
NULL	information_schema	TRIGGERS	TRIGGER_CATALOG	1	NULL	YES	varchar	512	1536	NULL	NULL	utf8	utf8_general_ci	varchar(512)			select	
NULL	information_schema	TRIGGERS	TRIGGER_NAME	3		NO	varchar	64	192	NULL	NULL	utf8	utf8_general_ci	varchar(64)			select	
NULL	information_schema	TRIGGERS	TRIGGER_SCHEMA	2		NO	varchar	64	192	NULL	NULL	utf8	utf8_general_ci	varchar(64)			select	
NULL	information_schema	USER_PRIVILEGES	GRANTEE	1		NO	varchar	81	243	NULL	NULL	utf8	utf8_general_ci	varchar(81)			select	
NULL	information_schema	USER_PRIVILEGES	IS_GRANTABLE	4		NO	varchar	3	9	NULL	NULL	utf8	utf8_general_ci	varchar(3)			select	
NULL	information_schema	USER_PRIVILEGES	PRIVILEGE_TYPE	3		NO	varchar	64	192	NULL	NULL	utf8	utf8_general_ci	varchar(64)			select	
NULL	information_schema	USER_PRIVILEGES	TABLE_CATALOG	2	NULL	YES	varchar	512	1536	NULL	NULL	utf8	utf8_general_ci	varchar(512)			select	
NULL	information_schema	USER_STATISTICS	ACCESS_DENIED	22	0	NO	bigint	NULL	NULL	19	0	NULL	NULL	bigint(21)			select	
NULL	information_schema	USER_STATISTICS	BINLOG_BYTES_WRITTEN	9	0	NO	bigint	NULL	NULL	19	0	NULL	NULL	bigint(21)			select	
NULL	information_schema	USER_STATISTICS	BUSY_TIME	5	0	NO	double	NULL	NULL	21	NULL	NULL	NULL	double			select	
NULL	information_schema	USER_STATISTICS	BYTES_RECEIVED	7	0	NO	bigint	NULL	NULL	19	0	NULL	NULL	bigint(21)			select	
NULL	information_schema	USER_STATISTICS	BYTES_SENT	8	0	NO	bigint	NULL	NULL	19	0	NULL	NULL	bigint(21)			select	
NULL	information_schema	USER_STATISTICS	COMMIT_TRANSACTIONS	18	0	NO	bigint	NULL	NULL	19	0	NULL	NULL	bigint(21)			select	
NULL	information_schema	USER_STATISTICS	CONCURRENT_CONNECTIONS	3	0	NO	int	NULL	NULL	10	0	NULL	NULL	int(11)			select	
NULL	information_schema	USER_STATISTICS	CONNECTED_TIME	4	0	NO	int	NULL	NULL	10	0	NULL	NULL	int(11)			select	
NULL	information_schema	USER_STATISTICS	CPU_TIME	6	0	NO	double	NULL	NULL	21	NULL	NULL	NULL	double			select	
NULL	information_schema	USER_STATISTICS	DENIED_CONNECTIONS	20	0	NO	bigint	NULL	NULL	19	0	NULL	NULL	bigint(21)			select	
NULL	information_schema	USER_STATISTICS	EMPTY_QUERIES	23	0	NO	bigint	NULL	NULL	19	0	NULL	NULL	bigint(21)			select	
NULL	information_schema	USER_STATISTICS	LOST_CONNECTIONS	21	0	NO	bigint	NULL	NULL	19	0	NULL	NULL	bigint(21)			select	
NULL	information_schema	USER_STATISTICS	OTHER_COMMANDS	17	0	NO	bigint	NULL	NULL	19	0	NULL	NULL	bigint(21)			select	
NULL	information_schema	USER_STATISTICS	ROLLBACK_TRANSACTIONS	19	0	NO	bigint	NULL	NULL	19	0	NULL	NULL	bigint(21)			select	
NULL	information_schema	USER_STATISTICS	ROWS_DELETED	12	0	NO	bigint	NULL	NULL	19	0	NULL	NULL	bigint(21)			select	
NULL	information_schema	USER_STATISTICS	ROWS_INSERTED	13	0	NO	bigint	NULL	NULL	19	0	NULL	NULL	bigint(21)			select	
NULL	information_schema	USER_STATISTICS	ROWS_READ	10	0	NO	bigint	NULL	NULL	19	0	NULL	NULL	bigint(21)			select	
NULL	information_schema	USER_STATISTICS	ROWS_SENT	11	0	NO	bigint	NULL	NULL	19	0	NULL	NULL	bigint(21)			select	
NULL	information_schema	USER_STATISTICS	ROWS_UPDATED	14	0	NO	bigint	NULL	NULL	19	0	NULL	NULL	bigint(21)			select	
NULL	information_schema	USER_STATISTICS	SELECT_COMMANDS	15	0	NO	bigint	NULL	NULL	19	0	NULL	NULL	bigint(21)			select	
NULL	information_schema	USER_STATISTICS	TOTAL_CONNECTIONS	2	0	NO	int	NULL	NULL	10	0	NULL	NULL	int(11)			select	
NULL	information_schema	USER_STATISTICS	UPDATE_COMMANDS	16	0	NO	bigint	NULL	NULL	19	0	NULL	NULL	bigint(21)			select	
NULL	information_schema	USER_STATISTICS	USER	1		NO	varchar	48	144	NULL	NULL	utf8	utf8_general_ci	varchar(48)			select	
NULL	information_schema	VIEWS	CHARACTER_SET_CLIENT	9		NO	varchar	32	96	NULL	NULL	utf8	utf8_general_ci	varchar(32)			select	
NULL	information_schema	VIEWS	CHECK_OPTION	5		NO	varchar	8	24	NULL	NULL	utf8	utf8_general_ci	varchar(8)			select	
NULL	information_schema	VIEWS	COLLATION_CONNECTION	10		NO	varchar	32	96	NULL	NULL	utf8	utf8_general_ci	varchar(32)			select	
NULL	information_schema	VIEWS	DEFINER	7		NO	varchar	77	231	NULL	NULL	utf8	utf8_general_ci	varchar(77)			select	
NULL	information_schema	VIEWS	IS_UPDATABLE	6		NO	varchar	3	9	NULL	NULL	utf8	utf8_general_ci	varchar(3)			select	
NULL	information_schema	VIEWS	SECURITY_TYPE	8		NO	varchar	7	21	NULL	NULL	utf8	utf8_general_ci	varchar(7)			select	
NULL	information_schema	VIEWS	TABLE_CATALOG	1	NULL	YES	varchar	512	1536	NULL	NULL	utf8	utf8_general_ci	varchar(512)			select	
NULL	information_schema	VIEWS	TABLE_NAME	3		NO	varchar	64	192	NULL	NULL	utf8	utf8_general_ci	varchar(64)			select	
NULL	information_schema	VIEWS	TABLE_SCHEMA	2		NO	varchar	64	192	NULL	NULL	utf8	utf8_general_ci	varchar(64)			select	
NULL	information_schema	VIEWS	VIEW_DEFINITION	4	NULL	NO	longtext	4294967295	4294967295	NULL	NULL	utf8	utf8_general_ci	longtext			select	
NULL	information_schema	XTRADB_ADMIN_COMMAND	result_message	1		NO	varchar	1024	3072	NULL	NULL	utf8	utf8_general_ci	varchar(1024)			select	
##########################################################################
# Show the quotient of CHARACTER_OCTET_LENGTH and CHARACTER_MAXIMUM_LENGTH
##########################################################################
SELECT DISTINCT
CHARACTER_OCTET_LENGTH / CHARACTER_MAXIMUM_LENGTH AS COL_CML,
DATA_TYPE,
CHARACTER_SET_NAME,
COLLATION_NAME
FROM information_schema.columns
WHERE table_schema = 'information_schema'
AND table_name <> 'profiling'
AND CHARACTER_OCTET_LENGTH / CHARACTER_MAXIMUM_LENGTH = 1
ORDER BY CHARACTER_SET_NAME, COLLATION_NAME, COL_CML;
COL_CML	DATA_TYPE	CHARACTER_SET_NAME	COLLATION_NAME
1.0000	longtext	utf8	utf8_general_ci
SELECT DISTINCT
CHARACTER_OCTET_LENGTH / CHARACTER_MAXIMUM_LENGTH AS COL_CML,
DATA_TYPE,
CHARACTER_SET_NAME,
COLLATION_NAME
FROM information_schema.columns
WHERE table_schema = 'information_schema'
AND table_name <> 'profiling'
AND CHARACTER_OCTET_LENGTH / CHARACTER_MAXIMUM_LENGTH <> 1
ORDER BY CHARACTER_SET_NAME, COLLATION_NAME, COL_CML;
COL_CML	DATA_TYPE	CHARACTER_SET_NAME	COLLATION_NAME
3.0000	varchar	utf8	utf8_general_ci
SELECT DISTINCT
CHARACTER_OCTET_LENGTH / CHARACTER_MAXIMUM_LENGTH AS COL_CML,
DATA_TYPE,
CHARACTER_SET_NAME,
COLLATION_NAME
FROM information_schema.columns
WHERE table_schema = 'information_schema'
AND table_name <> 'profiling'
AND CHARACTER_OCTET_LENGTH / CHARACTER_MAXIMUM_LENGTH IS NULL
ORDER BY CHARACTER_SET_NAME, COLLATION_NAME, COL_CML;
COL_CML	DATA_TYPE	CHARACTER_SET_NAME	COLLATION_NAME
NULL	bigint	NULL	NULL
NULL	datetime	NULL	NULL
NULL	decimal	NULL	NULL
NULL	double	NULL	NULL
NULL	int	NULL	NULL
--> CHAR(0) is allowed (see manual), and here both CHARACHTER_* values
--> are 0, which is intended behavior, and the result of 0 / 0 IS NULL
SELECT CHARACTER_OCTET_LENGTH / CHARACTER_MAXIMUM_LENGTH AS COL_CML,
TABLE_SCHEMA,
TABLE_NAME,
COLUMN_NAME,
DATA_TYPE,
CHARACTER_MAXIMUM_LENGTH,
CHARACTER_OCTET_LENGTH,
CHARACTER_SET_NAME,
COLLATION_NAME,
COLUMN_TYPE
FROM information_schema.columns
WHERE table_schema = 'information_schema'
AND table_name <> 'profiling'
ORDER BY TABLE_SCHEMA, TABLE_NAME, ORDINAL_POSITION;
COL_CML	TABLE_SCHEMA	TABLE_NAME	COLUMN_NAME	DATA_TYPE	CHARACTER_MAXIMUM_LENGTH	CHARACTER_OCTET_LENGTH	CHARACTER_SET_NAME	COLLATION_NAME	COLUMN_TYPE
3.0000	information_schema	CHARACTER_SETS	CHARACTER_SET_NAME	varchar	32	96	utf8	utf8_general_ci	varchar(32)
3.0000	information_schema	CHARACTER_SETS	DEFAULT_COLLATE_NAME	varchar	32	96	utf8	utf8_general_ci	varchar(32)
3.0000	information_schema	CHARACTER_SETS	DESCRIPTION	varchar	60	180	utf8	utf8_general_ci	varchar(60)
NULL	information_schema	CHARACTER_SETS	MAXLEN	bigint	NULL	NULL	NULL	NULL	bigint(3)
3.0000	information_schema	CLIENT_STATISTICS	CLIENT	varchar	64	192	utf8	utf8_general_ci	varchar(64)
NULL	information_schema	CLIENT_STATISTICS	TOTAL_CONNECTIONS	bigint	NULL	NULL	NULL	NULL	bigint(21)
NULL	information_schema	CLIENT_STATISTICS	CONCURRENT_CONNECTIONS	bigint	NULL	NULL	NULL	NULL	bigint(21)
NULL	information_schema	CLIENT_STATISTICS	CONNECTED_TIME	bigint	NULL	NULL	NULL	NULL	bigint(21)
NULL	information_schema	CLIENT_STATISTICS	BUSY_TIME	double	NULL	NULL	NULL	NULL	double
NULL	information_schema	CLIENT_STATISTICS	CPU_TIME	double	NULL	NULL	NULL	NULL	double
NULL	information_schema	CLIENT_STATISTICS	BYTES_RECEIVED	bigint	NULL	NULL	NULL	NULL	bigint(21)
NULL	information_schema	CLIENT_STATISTICS	BYTES_SENT	bigint	NULL	NULL	NULL	NULL	bigint(21)
NULL	information_schema	CLIENT_STATISTICS	BINLOG_BYTES_WRITTEN	bigint	NULL	NULL	NULL	NULL	bigint(21)
NULL	information_schema	CLIENT_STATISTICS	ROWS_READ	bigint	NULL	NULL	NULL	NULL	bigint(21)
NULL	information_schema	CLIENT_STATISTICS	ROWS_SENT	bigint	NULL	NULL	NULL	NULL	bigint(21)
NULL	information_schema	CLIENT_STATISTICS	ROWS_DELETED	bigint	NULL	NULL	NULL	NULL	bigint(21)
NULL	information_schema	CLIENT_STATISTICS	ROWS_INSERTED	bigint	NULL	NULL	NULL	NULL	bigint(21)
NULL	information_schema	CLIENT_STATISTICS	ROWS_UPDATED	bigint	NULL	NULL	NULL	NULL	bigint(21)
NULL	information_schema	CLIENT_STATISTICS	SELECT_COMMANDS	bigint	NULL	NULL	NULL	NULL	bigint(21)
NULL	information_schema	CLIENT_STATISTICS	UPDATE_COMMANDS	bigint	NULL	NULL	NULL	NULL	bigint(21)
NULL	information_schema	CLIENT_STATISTICS	OTHER_COMMANDS	bigint	NULL	NULL	NULL	NULL	bigint(21)
NULL	information_schema	CLIENT_STATISTICS	COMMIT_TRANSACTIONS	bigint	NULL	NULL	NULL	NULL	bigint(21)
NULL	information_schema	CLIENT_STATISTICS	ROLLBACK_TRANSACTIONS	bigint	NULL	NULL	NULL	NULL	bigint(21)
NULL	information_schema	CLIENT_STATISTICS	DENIED_CONNECTIONS	bigint	NULL	NULL	NULL	NULL	bigint(21)
NULL	information_schema	CLIENT_STATISTICS	LOST_CONNECTIONS	bigint	NULL	NULL	NULL	NULL	bigint(21)
NULL	information_schema	CLIENT_STATISTICS	ACCESS_DENIED	bigint	NULL	NULL	NULL	NULL	bigint(21)
NULL	information_schema	CLIENT_STATISTICS	EMPTY_QUERIES	bigint	NULL	NULL	NULL	NULL	bigint(21)
3.0000	information_schema	COLLATIONS	COLLATION_NAME	varchar	32	96	utf8	utf8_general_ci	varchar(32)
3.0000	information_schema	COLLATIONS	CHARACTER_SET_NAME	varchar	32	96	utf8	utf8_general_ci	varchar(32)
NULL	information_schema	COLLATIONS	ID	bigint	NULL	NULL	NULL	NULL	bigint(11)
3.0000	information_schema	COLLATIONS	IS_DEFAULT	varchar	3	9	utf8	utf8_general_ci	varchar(3)
3.0000	information_schema	COLLATIONS	IS_COMPILED	varchar	3	9	utf8	utf8_general_ci	varchar(3)
NULL	information_schema	COLLATIONS	SORTLEN	bigint	NULL	NULL	NULL	NULL	bigint(3)
3.0000	information_schema	COLLATION_CHARACTER_SET_APPLICABILITY	COLLATION_NAME	varchar	32	96	utf8	utf8_general_ci	varchar(32)
3.0000	information_schema	COLLATION_CHARACTER_SET_APPLICABILITY	CHARACTER_SET_NAME	varchar	32	96	utf8	utf8_general_ci	varchar(32)
3.0000	information_schema	COLUMNS	TABLE_CATALOG	varchar	512	1536	utf8	utf8_general_ci	varchar(512)
3.0000	information_schema	COLUMNS	TABLE_SCHEMA	varchar	64	192	utf8	utf8_general_ci	varchar(64)
3.0000	information_schema	COLUMNS	TABLE_NAME	varchar	64	192	utf8	utf8_general_ci	varchar(64)
3.0000	information_schema	COLUMNS	COLUMN_NAME	varchar	64	192	utf8	utf8_general_ci	varchar(64)
NULL	information_schema	COLUMNS	ORDINAL_POSITION	bigint	NULL	NULL	NULL	NULL	bigint(21) unsigned
1.0000	information_schema	COLUMNS	COLUMN_DEFAULT	longtext	4294967295	4294967295	utf8	utf8_general_ci	longtext
3.0000	information_schema	COLUMNS	IS_NULLABLE	varchar	3	9	utf8	utf8_general_ci	varchar(3)
3.0000	information_schema	COLUMNS	DATA_TYPE	varchar	64	192	utf8	utf8_general_ci	varchar(64)
NULL	information_schema	COLUMNS	CHARACTER_MAXIMUM_LENGTH	bigint	NULL	NULL	NULL	NULL	bigint(21) unsigned
NULL	information_schema	COLUMNS	CHARACTER_OCTET_LENGTH	bigint	NULL	NULL	NULL	NULL	bigint(21) unsigned
NULL	information_schema	COLUMNS	NUMERIC_PRECISION	bigint	NULL	NULL	NULL	NULL	bigint(21) unsigned
NULL	information_schema	COLUMNS	NUMERIC_SCALE	bigint	NULL	NULL	NULL	NULL	bigint(21) unsigned
3.0000	information_schema	COLUMNS	CHARACTER_SET_NAME	varchar	32	96	utf8	utf8_general_ci	varchar(32)
3.0000	information_schema	COLUMNS	COLLATION_NAME	varchar	32	96	utf8	utf8_general_ci	varchar(32)
1.0000	information_schema	COLUMNS	COLUMN_TYPE	longtext	4294967295	4294967295	utf8	utf8_general_ci	longtext
3.0000	information_schema	COLUMNS	COLUMN_KEY	varchar	3	9	utf8	utf8_general_ci	varchar(3)
3.0000	information_schema	COLUMNS	EXTRA	varchar	27	81	utf8	utf8_general_ci	varchar(27)
3.0000	information_schema	COLUMNS	PRIVILEGES	varchar	80	240	utf8	utf8_general_ci	varchar(80)
3.0000	information_schema	COLUMNS	COLUMN_COMMENT	varchar	255	765	utf8	utf8_general_ci	varchar(255)
3.0000	information_schema	COLUMN_PRIVILEGES	GRANTEE	varchar	81	243	utf8	utf8_general_ci	varchar(81)
3.0000	information_schema	COLUMN_PRIVILEGES	TABLE_CATALOG	varchar	512	1536	utf8	utf8_general_ci	varchar(512)
3.0000	information_schema	COLUMN_PRIVILEGES	TABLE_SCHEMA	varchar	64	192	utf8	utf8_general_ci	varchar(64)
3.0000	information_schema	COLUMN_PRIVILEGES	TABLE_NAME	varchar	64	192	utf8	utf8_general_ci	varchar(64)
3.0000	information_schema	COLUMN_PRIVILEGES	COLUMN_NAME	varchar	64	192	utf8	utf8_general_ci	varchar(64)
3.0000	information_schema	COLUMN_PRIVILEGES	PRIVILEGE_TYPE	varchar	64	192	utf8	utf8_general_ci	varchar(64)
3.0000	information_schema	COLUMN_PRIVILEGES	IS_GRANTABLE	varchar	3	9	utf8	utf8_general_ci	varchar(3)
3.0000	information_schema	ENGINES	ENGINE	varchar	64	192	utf8	utf8_general_ci	varchar(64)
3.0000	information_schema	ENGINES	SUPPORT	varchar	8	24	utf8	utf8_general_ci	varchar(8)
3.0000	information_schema	ENGINES	COMMENT	varchar	160	480	utf8	utf8_general_ci	varchar(160)
3.0000	information_schema	ENGINES	TRANSACTIONS	varchar	3	9	utf8	utf8_general_ci	varchar(3)
3.0000	information_schema	ENGINES	XA	varchar	3	9	utf8	utf8_general_ci	varchar(3)
3.0000	information_schema	ENGINES	SAVEPOINTS	varchar	3	9	utf8	utf8_general_ci	varchar(3)
3.0000	information_schema	EVENTS	EVENT_CATALOG	varchar	64	192	utf8	utf8_general_ci	varchar(64)
3.0000	information_schema	EVENTS	EVENT_SCHEMA	varchar	64	192	utf8	utf8_general_ci	varchar(64)
3.0000	information_schema	EVENTS	EVENT_NAME	varchar	64	192	utf8	utf8_general_ci	varchar(64)
3.0000	information_schema	EVENTS	DEFINER	varchar	77	231	utf8	utf8_general_ci	varchar(77)
3.0000	information_schema	EVENTS	TIME_ZONE	varchar	64	192	utf8	utf8_general_ci	varchar(64)
3.0000	information_schema	EVENTS	EVENT_BODY	varchar	8	24	utf8	utf8_general_ci	varchar(8)
1.0000	information_schema	EVENTS	EVENT_DEFINITION	longtext	4294967295	4294967295	utf8	utf8_general_ci	longtext
3.0000	information_schema	EVENTS	EVENT_TYPE	varchar	9	27	utf8	utf8_general_ci	varchar(9)
NULL	information_schema	EVENTS	EXECUTE_AT	datetime	NULL	NULL	NULL	NULL	datetime
3.0000	information_schema	EVENTS	INTERVAL_VALUE	varchar	256	768	utf8	utf8_general_ci	varchar(256)
3.0000	information_schema	EVENTS	INTERVAL_FIELD	varchar	18	54	utf8	utf8_general_ci	varchar(18)
3.0000	information_schema	EVENTS	SQL_MODE	varchar	8192	24576	utf8	utf8_general_ci	varchar(8192)
NULL	information_schema	EVENTS	STARTS	datetime	NULL	NULL	NULL	NULL	datetime
NULL	information_schema	EVENTS	ENDS	datetime	NULL	NULL	NULL	NULL	datetime
3.0000	information_schema	EVENTS	STATUS	varchar	18	54	utf8	utf8_general_ci	varchar(18)
3.0000	information_schema	EVENTS	ON_COMPLETION	varchar	12	36	utf8	utf8_general_ci	varchar(12)
NULL	information_schema	EVENTS	CREATED	datetime	NULL	NULL	NULL	NULL	datetime
NULL	information_schema	EVENTS	LAST_ALTERED	datetime	NULL	NULL	NULL	NULL	datetime
NULL	information_schema	EVENTS	LAST_EXECUTED	datetime	NULL	NULL	NULL	NULL	datetime
3.0000	information_schema	EVENTS	EVENT_COMMENT	varchar	64	192	utf8	utf8_general_ci	varchar(64)
NULL	information_schema	EVENTS	ORIGINATOR	bigint	NULL	NULL	NULL	NULL	bigint(10)
3.0000	information_schema	EVENTS	CHARACTER_SET_CLIENT	varchar	32	96	utf8	utf8_general_ci	varchar(32)
3.0000	information_schema	EVENTS	COLLATION_CONNECTION	varchar	32	96	utf8	utf8_general_ci	varchar(32)
3.0000	information_schema	EVENTS	DATABASE_COLLATION	varchar	32	96	utf8	utf8_general_ci	varchar(32)
NULL	information_schema	FILES	FILE_ID	bigint	NULL	NULL	NULL	NULL	bigint(4)
3.0000	information_schema	FILES	FILE_NAME	varchar	64	192	utf8	utf8_general_ci	varchar(64)
3.0000	information_schema	FILES	FILE_TYPE	varchar	20	60	utf8	utf8_general_ci	varchar(20)
3.0000	information_schema	FILES	TABLESPACE_NAME	varchar	64	192	utf8	utf8_general_ci	varchar(64)
3.0000	information_schema	FILES	TABLE_CATALOG	varchar	64	192	utf8	utf8_general_ci	varchar(64)
3.0000	information_schema	FILES	TABLE_SCHEMA	varchar	64	192	utf8	utf8_general_ci	varchar(64)
3.0000	information_schema	FILES	TABLE_NAME	varchar	64	192	utf8	utf8_general_ci	varchar(64)
3.0000	information_schema	FILES	LOGFILE_GROUP_NAME	varchar	64	192	utf8	utf8_general_ci	varchar(64)
NULL	information_schema	FILES	LOGFILE_GROUP_NUMBER	bigint	NULL	NULL	NULL	NULL	bigint(4)
3.0000	information_schema	FILES	ENGINE	varchar	64	192	utf8	utf8_general_ci	varchar(64)
3.0000	information_schema	FILES	FULLTEXT_KEYS	varchar	64	192	utf8	utf8_general_ci	varchar(64)
NULL	information_schema	FILES	DELETED_ROWS	bigint	NULL	NULL	NULL	NULL	bigint(4)
NULL	information_schema	FILES	UPDATE_COUNT	bigint	NULL	NULL	NULL	NULL	bigint(4)
NULL	information_schema	FILES	FREE_EXTENTS	bigint	NULL	NULL	NULL	NULL	bigint(4)
NULL	information_schema	FILES	TOTAL_EXTENTS	bigint	NULL	NULL	NULL	NULL	bigint(4)
NULL	information_schema	FILES	EXTENT_SIZE	bigint	NULL	NULL	NULL	NULL	bigint(4)
NULL	information_schema	FILES	INITIAL_SIZE	bigint	NULL	NULL	NULL	NULL	bigint(21) unsigned
NULL	information_schema	FILES	MAXIMUM_SIZE	bigint	NULL	NULL	NULL	NULL	bigint(21) unsigned
NULL	information_schema	FILES	AUTOEXTEND_SIZE	bigint	NULL	NULL	NULL	NULL	bigint(21) unsigned
NULL	information_schema	FILES	CREATION_TIME	datetime	NULL	NULL	NULL	NULL	datetime
NULL	information_schema	FILES	LAST_UPDATE_TIME	datetime	NULL	NULL	NULL	NULL	datetime
NULL	information_schema	FILES	LAST_ACCESS_TIME	datetime	NULL	NULL	NULL	NULL	datetime
NULL	information_schema	FILES	RECOVER_TIME	bigint	NULL	NULL	NULL	NULL	bigint(4)
NULL	information_schema	FILES	TRANSACTION_COUNTER	bigint	NULL	NULL	NULL	NULL	bigint(4)
NULL	information_schema	FILES	VERSION	bigint	NULL	NULL	NULL	NULL	bigint(21) unsigned
3.0000	information_schema	FILES	ROW_FORMAT	varchar	10	30	utf8	utf8_general_ci	varchar(10)
NULL	information_schema	FILES	TABLE_ROWS	bigint	NULL	NULL	NULL	NULL	bigint(21) unsigned
NULL	information_schema	FILES	AVG_ROW_LENGTH	bigint	NULL	NULL	NULL	NULL	bigint(21) unsigned
NULL	information_schema	FILES	DATA_LENGTH	bigint	NULL	NULL	NULL	NULL	bigint(21) unsigned
NULL	information_schema	FILES	MAX_DATA_LENGTH	bigint	NULL	NULL	NULL	NULL	bigint(21) unsigned
NULL	information_schema	FILES	INDEX_LENGTH	bigint	NULL	NULL	NULL	NULL	bigint(21) unsigned
NULL	information_schema	FILES	DATA_FREE	bigint	NULL	NULL	NULL	NULL	bigint(21) unsigned
NULL	information_schema	FILES	CREATE_TIME	datetime	NULL	NULL	NULL	NULL	datetime
NULL	information_schema	FILES	UPDATE_TIME	datetime	NULL	NULL	NULL	NULL	datetime
NULL	information_schema	FILES	CHECK_TIME	datetime	NULL	NULL	NULL	NULL	datetime
NULL	information_schema	FILES	CHECKSUM	bigint	NULL	NULL	NULL	NULL	bigint(21) unsigned
3.0000	information_schema	FILES	STATUS	varchar	20	60	utf8	utf8_general_ci	varchar(20)
3.0000	information_schema	FILES	EXTRA	varchar	255	765	utf8	utf8_general_ci	varchar(255)
3.0000	information_schema	GLOBAL_STATUS	VARIABLE_NAME	varchar	64	192	utf8	utf8_general_ci	varchar(64)
3.0000	information_schema	GLOBAL_STATUS	VARIABLE_VALUE	varchar	1024	3072	utf8	utf8_general_ci	varchar(1024)
3.0000	information_schema	GLOBAL_VARIABLES	VARIABLE_NAME	varchar	64	192	utf8	utf8_general_ci	varchar(64)
3.0000	information_schema	GLOBAL_VARIABLES	VARIABLE_VALUE	varchar	1024	3072	utf8	utf8_general_ci	varchar(1024)
<<<<<<< HEAD
3.0000	information_schema	INDEX_STATISTICS	TABLE_SCHEMA	varchar	192	576	utf8	utf8_general_ci	varchar(192)
3.0000	information_schema	INDEX_STATISTICS	TABLE_NAME	varchar	192	576	utf8	utf8_general_ci	varchar(192)
3.0000	information_schema	INDEX_STATISTICS	INDEX_NAME	varchar	192	576	utf8	utf8_general_ci	varchar(192)
NULL	information_schema	INDEX_STATISTICS	ROWS_READ	bigint	NULL	NULL	NULL	NULL	bigint(21)
=======
NULL	information_schema	INNODB_BUFFER_PAGE	BLOCK_ID	bigint	NULL	NULL	NULL	NULL	bigint(21) unsigned
NULL	information_schema	INNODB_BUFFER_PAGE	SPACE	bigint	NULL	NULL	NULL	NULL	bigint(21) unsigned
NULL	information_schema	INNODB_BUFFER_PAGE	PAGE_NUMBER	bigint	NULL	NULL	NULL	NULL	bigint(21) unsigned
3.0000	information_schema	INNODB_BUFFER_PAGE	PAGE_TYPE	varchar	64	192	utf8	utf8_general_ci	varchar(64)
NULL	information_schema	INNODB_BUFFER_PAGE	FLUSH_TYPE	bigint	NULL	NULL	NULL	NULL	bigint(21) unsigned
NULL	information_schema	INNODB_BUFFER_PAGE	FIX_COUNT	bigint	NULL	NULL	NULL	NULL	bigint(21) unsigned
3.0000	information_schema	INNODB_BUFFER_PAGE	IS_HASHED	varchar	3	9	utf8	utf8_general_ci	varchar(3)
NULL	information_schema	INNODB_BUFFER_PAGE	NEWEST_MODIFICATION	bigint	NULL	NULL	NULL	NULL	bigint(21) unsigned
NULL	information_schema	INNODB_BUFFER_PAGE	OLDEST_MODIFICATION	bigint	NULL	NULL	NULL	NULL	bigint(21) unsigned
NULL	information_schema	INNODB_BUFFER_PAGE	ACCESS_TIME	bigint	NULL	NULL	NULL	NULL	bigint(21) unsigned
3.0000	information_schema	INNODB_BUFFER_PAGE	TABLE_NAME	varchar	1024	3072	utf8	utf8_general_ci	varchar(1024)
3.0000	information_schema	INNODB_BUFFER_PAGE	INDEX_NAME	varchar	1024	3072	utf8	utf8_general_ci	varchar(1024)
NULL	information_schema	INNODB_BUFFER_PAGE	NUMBER_RECORDS	bigint	NULL	NULL	NULL	NULL	bigint(21) unsigned
NULL	information_schema	INNODB_BUFFER_PAGE	DATA_SIZE	bigint	NULL	NULL	NULL	NULL	bigint(21) unsigned
NULL	information_schema	INNODB_BUFFER_PAGE	COMPRESSED_SIZE	bigint	NULL	NULL	NULL	NULL	bigint(21) unsigned
3.0000	information_schema	INNODB_BUFFER_PAGE	PAGE_STATE	varchar	64	192	utf8	utf8_general_ci	varchar(64)
3.0000	information_schema	INNODB_BUFFER_PAGE	IO_FIX	varchar	64	192	utf8	utf8_general_ci	varchar(64)
3.0000	information_schema	INNODB_BUFFER_PAGE	IS_OLD	varchar	3	9	utf8	utf8_general_ci	varchar(3)
NULL	information_schema	INNODB_BUFFER_PAGE	FREE_PAGE_CLOCK	bigint	NULL	NULL	NULL	NULL	bigint(21) unsigned
NULL	information_schema	INNODB_BUFFER_PAGE_LRU	LRU_POSITION	bigint	NULL	NULL	NULL	NULL	bigint(21) unsigned
NULL	information_schema	INNODB_BUFFER_PAGE_LRU	SPACE	bigint	NULL	NULL	NULL	NULL	bigint(21) unsigned
NULL	information_schema	INNODB_BUFFER_PAGE_LRU	PAGE_NUMBER	bigint	NULL	NULL	NULL	NULL	bigint(21) unsigned
3.0000	information_schema	INNODB_BUFFER_PAGE_LRU	PAGE_TYPE	varchar	64	192	utf8	utf8_general_ci	varchar(64)
NULL	information_schema	INNODB_BUFFER_PAGE_LRU	FLUSH_TYPE	bigint	NULL	NULL	NULL	NULL	bigint(21) unsigned
NULL	information_schema	INNODB_BUFFER_PAGE_LRU	FIX_COUNT	bigint	NULL	NULL	NULL	NULL	bigint(21) unsigned
3.0000	information_schema	INNODB_BUFFER_PAGE_LRU	IS_HASHED	varchar	3	9	utf8	utf8_general_ci	varchar(3)
NULL	information_schema	INNODB_BUFFER_PAGE_LRU	NEWEST_MODIFICATION	bigint	NULL	NULL	NULL	NULL	bigint(21) unsigned
NULL	information_schema	INNODB_BUFFER_PAGE_LRU	OLDEST_MODIFICATION	bigint	NULL	NULL	NULL	NULL	bigint(21) unsigned
NULL	information_schema	INNODB_BUFFER_PAGE_LRU	ACCESS_TIME	bigint	NULL	NULL	NULL	NULL	bigint(21) unsigned
3.0000	information_schema	INNODB_BUFFER_PAGE_LRU	TABLE_NAME	varchar	1024	3072	utf8	utf8_general_ci	varchar(1024)
3.0000	information_schema	INNODB_BUFFER_PAGE_LRU	INDEX_NAME	varchar	1024	3072	utf8	utf8_general_ci	varchar(1024)
NULL	information_schema	INNODB_BUFFER_PAGE_LRU	NUMBER_RECORDS	bigint	NULL	NULL	NULL	NULL	bigint(21) unsigned
NULL	information_schema	INNODB_BUFFER_PAGE_LRU	DATA_SIZE	bigint	NULL	NULL	NULL	NULL	bigint(21) unsigned
NULL	information_schema	INNODB_BUFFER_PAGE_LRU	COMPRESSED_SIZE	bigint	NULL	NULL	NULL	NULL	bigint(21) unsigned
3.0000	information_schema	INNODB_BUFFER_PAGE_LRU	COMPRESSED	varchar	3	9	utf8	utf8_general_ci	varchar(3)
3.0000	information_schema	INNODB_BUFFER_PAGE_LRU	IO_FIX	varchar	64	192	utf8	utf8_general_ci	varchar(64)
3.0000	information_schema	INNODB_BUFFER_PAGE_LRU	IS_OLD	varchar	3	9	utf8	utf8_general_ci	varchar(3)
NULL	information_schema	INNODB_BUFFER_PAGE_LRU	FREE_PAGE_CLOCK	bigint	NULL	NULL	NULL	NULL	bigint(21) unsigned
>>>>>>> 5598cdea
3.0000	information_schema	INNODB_BUFFER_POOL_PAGES	page_type	varchar	64	192	utf8	utf8_general_ci	varchar(64)
NULL	information_schema	INNODB_BUFFER_POOL_PAGES	space_id	bigint	NULL	NULL	NULL	NULL	bigint(21) unsigned
NULL	information_schema	INNODB_BUFFER_POOL_PAGES	page_no	bigint	NULL	NULL	NULL	NULL	bigint(21) unsigned
NULL	information_schema	INNODB_BUFFER_POOL_PAGES	lru_position	bigint	NULL	NULL	NULL	NULL	bigint(21) unsigned
NULL	information_schema	INNODB_BUFFER_POOL_PAGES	fix_count	bigint	NULL	NULL	NULL	NULL	bigint(21) unsigned
NULL	information_schema	INNODB_BUFFER_POOL_PAGES	flush_type	bigint	NULL	NULL	NULL	NULL	bigint(21) unsigned
NULL	information_schema	INNODB_BUFFER_POOL_PAGES_BLOB	space_id	bigint	NULL	NULL	NULL	NULL	bigint(21) unsigned
NULL	information_schema	INNODB_BUFFER_POOL_PAGES_BLOB	page_no	bigint	NULL	NULL	NULL	NULL	bigint(21) unsigned
NULL	information_schema	INNODB_BUFFER_POOL_PAGES_BLOB	compressed	bigint	NULL	NULL	NULL	NULL	bigint(21) unsigned
NULL	information_schema	INNODB_BUFFER_POOL_PAGES_BLOB	part_len	bigint	NULL	NULL	NULL	NULL	bigint(21) unsigned
NULL	information_schema	INNODB_BUFFER_POOL_PAGES_BLOB	next_page_no	bigint	NULL	NULL	NULL	NULL	bigint(21) unsigned
NULL	information_schema	INNODB_BUFFER_POOL_PAGES_BLOB	lru_position	bigint	NULL	NULL	NULL	NULL	bigint(21) unsigned
NULL	information_schema	INNODB_BUFFER_POOL_PAGES_BLOB	fix_count	bigint	NULL	NULL	NULL	NULL	bigint(21) unsigned
NULL	information_schema	INNODB_BUFFER_POOL_PAGES_BLOB	flush_type	bigint	NULL	NULL	NULL	NULL	bigint(21) unsigned
NULL	information_schema	INNODB_BUFFER_POOL_PAGES_INDEX	index_id	bigint	NULL	NULL	NULL	NULL	bigint(21) unsigned
NULL	information_schema	INNODB_BUFFER_POOL_PAGES_INDEX	space_id	bigint	NULL	NULL	NULL	NULL	bigint(21) unsigned
NULL	information_schema	INNODB_BUFFER_POOL_PAGES_INDEX	page_no	bigint	NULL	NULL	NULL	NULL	bigint(21) unsigned
NULL	information_schema	INNODB_BUFFER_POOL_PAGES_INDEX	n_recs	bigint	NULL	NULL	NULL	NULL	bigint(21) unsigned
NULL	information_schema	INNODB_BUFFER_POOL_PAGES_INDEX	data_size	bigint	NULL	NULL	NULL	NULL	bigint(21) unsigned
NULL	information_schema	INNODB_BUFFER_POOL_PAGES_INDEX	hashed	bigint	NULL	NULL	NULL	NULL	bigint(21) unsigned
NULL	information_schema	INNODB_BUFFER_POOL_PAGES_INDEX	access_time	bigint	NULL	NULL	NULL	NULL	bigint(21) unsigned
NULL	information_schema	INNODB_BUFFER_POOL_PAGES_INDEX	modified	bigint	NULL	NULL	NULL	NULL	bigint(21) unsigned
NULL	information_schema	INNODB_BUFFER_POOL_PAGES_INDEX	dirty	bigint	NULL	NULL	NULL	NULL	bigint(21) unsigned
NULL	information_schema	INNODB_BUFFER_POOL_PAGES_INDEX	old	bigint	NULL	NULL	NULL	NULL	bigint(21) unsigned
NULL	information_schema	INNODB_BUFFER_POOL_PAGES_INDEX	lru_position	bigint	NULL	NULL	NULL	NULL	bigint(21) unsigned
NULL	information_schema	INNODB_BUFFER_POOL_PAGES_INDEX	fix_count	bigint	NULL	NULL	NULL	NULL	bigint(21) unsigned
NULL	information_schema	INNODB_BUFFER_POOL_PAGES_INDEX	flush_type	bigint	NULL	NULL	NULL	NULL	bigint(21) unsigned
NULL	information_schema	INNODB_BUFFER_POOL_STATS	POOL_SIZE	bigint	NULL	NULL	NULL	NULL	bigint(21) unsigned
NULL	information_schema	INNODB_BUFFER_POOL_STATS	FREE_BUFFERS	bigint	NULL	NULL	NULL	NULL	bigint(21) unsigned
NULL	information_schema	INNODB_BUFFER_POOL_STATS	DATABASE_PAGES	bigint	NULL	NULL	NULL	NULL	bigint(21) unsigned
NULL	information_schema	INNODB_BUFFER_POOL_STATS	OLD_DATABASE_PAGES	bigint	NULL	NULL	NULL	NULL	bigint(21) unsigned
NULL	information_schema	INNODB_BUFFER_POOL_STATS	MODIFIED_DATABASE_PAGES	bigint	NULL	NULL	NULL	NULL	bigint(21) unsigned
NULL	information_schema	INNODB_BUFFER_POOL_STATS	PENDING_DECOMPRESS	bigint	NULL	NULL	NULL	NULL	bigint(21) unsigned
NULL	information_schema	INNODB_BUFFER_POOL_STATS	PENDING_READS	bigint	NULL	NULL	NULL	NULL	bigint(21) unsigned
NULL	information_schema	INNODB_BUFFER_POOL_STATS	PENDING_FLUSH_LRU	bigint	NULL	NULL	NULL	NULL	bigint(21) unsigned
NULL	information_schema	INNODB_BUFFER_POOL_STATS	PENDING_FLUSH_LIST	bigint	NULL	NULL	NULL	NULL	bigint(21) unsigned
NULL	information_schema	INNODB_BUFFER_POOL_STATS	PAGES_MADE_YOUNG	bigint	NULL	NULL	NULL	NULL	bigint(21) unsigned
NULL	information_schema	INNODB_BUFFER_POOL_STATS	PAGES_NOT_MADE_YOUNG	bigint	NULL	NULL	NULL	NULL	bigint(21) unsigned
NULL	information_schema	INNODB_BUFFER_POOL_STATS	PAGES_MADE_YOUNG_RATE	double	NULL	NULL	NULL	NULL	double
NULL	information_schema	INNODB_BUFFER_POOL_STATS	PAGES_MADE_NOT_YOUNG_RATE	double	NULL	NULL	NULL	NULL	double
NULL	information_schema	INNODB_BUFFER_POOL_STATS	NUMBER_PAGES_READ	bigint	NULL	NULL	NULL	NULL	bigint(21) unsigned
NULL	information_schema	INNODB_BUFFER_POOL_STATS	NUMBER_PAGES_CREATED	bigint	NULL	NULL	NULL	NULL	bigint(21) unsigned
NULL	information_schema	INNODB_BUFFER_POOL_STATS	NUMBER_PAGES_WRITTEN	bigint	NULL	NULL	NULL	NULL	bigint(21) unsigned
NULL	information_schema	INNODB_BUFFER_POOL_STATS	PAGES_READ_RATE	double	NULL	NULL	NULL	NULL	double
NULL	information_schema	INNODB_BUFFER_POOL_STATS	PAGES_CREATE_RATE	double	NULL	NULL	NULL	NULL	double
NULL	information_schema	INNODB_BUFFER_POOL_STATS	PAGES_WRITTEN_RATE	double	NULL	NULL	NULL	NULL	double
NULL	information_schema	INNODB_BUFFER_POOL_STATS	NUMBER_PAGES_GET	bigint	NULL	NULL	NULL	NULL	bigint(21) unsigned
NULL	information_schema	INNODB_BUFFER_POOL_STATS	HIT_RATE	bigint	NULL	NULL	NULL	NULL	bigint(21) unsigned
NULL	information_schema	INNODB_BUFFER_POOL_STATS	YOUNG_MAKE_PER_THOUSAND_GETS	bigint	NULL	NULL	NULL	NULL	bigint(21) unsigned
NULL	information_schema	INNODB_BUFFER_POOL_STATS	NOT_YOUNG_MAKE_PER_THOUSAND_GETS	bigint	NULL	NULL	NULL	NULL	bigint(21) unsigned
NULL	information_schema	INNODB_BUFFER_POOL_STATS	NUMBER_PAGES_READ_AHEAD	bigint	NULL	NULL	NULL	NULL	bigint(21) unsigned
NULL	information_schema	INNODB_BUFFER_POOL_STATS	NUMBER_READ_AHEAD_EVICTED	bigint	NULL	NULL	NULL	NULL	bigint(21) unsigned
NULL	information_schema	INNODB_BUFFER_POOL_STATS	READ_AHEAD_RATE	double	NULL	NULL	NULL	NULL	double
NULL	information_schema	INNODB_BUFFER_POOL_STATS	READ_AHEAD_EVICTED_RATE	double	NULL	NULL	NULL	NULL	double
NULL	information_schema	INNODB_BUFFER_POOL_STATS	LRU_IO_TOTAL	bigint	NULL	NULL	NULL	NULL	bigint(21) unsigned
NULL	information_schema	INNODB_BUFFER_POOL_STATS	LRU_IO_CURRENT	bigint	NULL	NULL	NULL	NULL	bigint(21) unsigned
NULL	information_schema	INNODB_BUFFER_POOL_STATS	UNCOMPRESS_TOTAL	bigint	NULL	NULL	NULL	NULL	bigint(21) unsigned
NULL	information_schema	INNODB_BUFFER_POOL_STATS	UNCOMPRESS_CURRENT	bigint	NULL	NULL	NULL	NULL	bigint(21) unsigned
NULL	information_schema	INNODB_CHANGED_PAGES	space_id	int	NULL	NULL	NULL	NULL	int(11) unsigned
NULL	information_schema	INNODB_CHANGED_PAGES	page_id	int	NULL	NULL	NULL	NULL	int(11) unsigned
NULL	information_schema	INNODB_CHANGED_PAGES	start_lsn	bigint	NULL	NULL	NULL	NULL	bigint(21) unsigned
NULL	information_schema	INNODB_CHANGED_PAGES	end_lsn	bigint	NULL	NULL	NULL	NULL	bigint(21) unsigned
NULL	information_schema	INNODB_CMP	page_size	int	NULL	NULL	NULL	NULL	int(5)
NULL	information_schema	INNODB_CMP	compress_ops	int	NULL	NULL	NULL	NULL	int(11)
NULL	information_schema	INNODB_CMP	compress_ops_ok	int	NULL	NULL	NULL	NULL	int(11)
NULL	information_schema	INNODB_CMP	compress_time	int	NULL	NULL	NULL	NULL	int(11)
NULL	information_schema	INNODB_CMP	uncompress_ops	int	NULL	NULL	NULL	NULL	int(11)
NULL	information_schema	INNODB_CMP	uncompress_time	int	NULL	NULL	NULL	NULL	int(11)
NULL	information_schema	INNODB_CMPMEM	page_size	int	NULL	NULL	NULL	NULL	int(5)
NULL	information_schema	INNODB_CMPMEM	pages_used	int	NULL	NULL	NULL	NULL	int(11)
NULL	information_schema	INNODB_CMPMEM	pages_free	int	NULL	NULL	NULL	NULL	int(11)
NULL	information_schema	INNODB_CMPMEM	relocation_ops	bigint	NULL	NULL	NULL	NULL	bigint(21)
NULL	information_schema	INNODB_CMPMEM	relocation_time	int	NULL	NULL	NULL	NULL	int(11)
NULL	information_schema	INNODB_CMPMEM_RESET	page_size	int	NULL	NULL	NULL	NULL	int(5)
NULL	information_schema	INNODB_CMPMEM_RESET	pages_used	int	NULL	NULL	NULL	NULL	int(11)
NULL	information_schema	INNODB_CMPMEM_RESET	pages_free	int	NULL	NULL	NULL	NULL	int(11)
NULL	information_schema	INNODB_CMPMEM_RESET	relocation_ops	bigint	NULL	NULL	NULL	NULL	bigint(21)
NULL	information_schema	INNODB_CMPMEM_RESET	relocation_time	int	NULL	NULL	NULL	NULL	int(11)
NULL	information_schema	INNODB_CMP_RESET	page_size	int	NULL	NULL	NULL	NULL	int(5)
NULL	information_schema	INNODB_CMP_RESET	compress_ops	int	NULL	NULL	NULL	NULL	int(11)
NULL	information_schema	INNODB_CMP_RESET	compress_ops_ok	int	NULL	NULL	NULL	NULL	int(11)
NULL	information_schema	INNODB_CMP_RESET	compress_time	int	NULL	NULL	NULL	NULL	int(11)
NULL	information_schema	INNODB_CMP_RESET	uncompress_ops	int	NULL	NULL	NULL	NULL	int(11)
NULL	information_schema	INNODB_CMP_RESET	uncompress_time	int	NULL	NULL	NULL	NULL	int(11)
3.0000	information_schema	INNODB_INDEX_STATS	table_schema	varchar	192	576	utf8	utf8_general_ci	varchar(192)
3.0000	information_schema	INNODB_INDEX_STATS	table_name	varchar	192	576	utf8	utf8_general_ci	varchar(192)
3.0000	information_schema	INNODB_INDEX_STATS	index_name	varchar	192	576	utf8	utf8_general_ci	varchar(192)
NULL	information_schema	INNODB_INDEX_STATS	fields	bigint	NULL	NULL	NULL	NULL	bigint(21) unsigned
3.0000	information_schema	INNODB_INDEX_STATS	row_per_keys	varchar	256	768	utf8	utf8_general_ci	varchar(256)
NULL	information_schema	INNODB_INDEX_STATS	index_size	bigint	NULL	NULL	NULL	NULL	bigint(21) unsigned
NULL	information_schema	INNODB_INDEX_STATS	leaf_pages	bigint	NULL	NULL	NULL	NULL	bigint(21) unsigned
3.0000	information_schema	INNODB_LOCKS	lock_id	varchar	81	243	utf8	utf8_general_ci	varchar(81)
3.0000	information_schema	INNODB_LOCKS	lock_trx_id	varchar	18	54	utf8	utf8_general_ci	varchar(18)
3.0000	information_schema	INNODB_LOCKS	lock_mode	varchar	32	96	utf8	utf8_general_ci	varchar(32)
3.0000	information_schema	INNODB_LOCKS	lock_type	varchar	32	96	utf8	utf8_general_ci	varchar(32)
3.0000	information_schema	INNODB_LOCKS	lock_table	varchar	1024	3072	utf8	utf8_general_ci	varchar(1024)
3.0000	information_schema	INNODB_LOCKS	lock_index	varchar	1024	3072	utf8	utf8_general_ci	varchar(1024)
NULL	information_schema	INNODB_LOCKS	lock_space	bigint	NULL	NULL	NULL	NULL	bigint(21) unsigned
NULL	information_schema	INNODB_LOCKS	lock_page	bigint	NULL	NULL	NULL	NULL	bigint(21) unsigned
NULL	information_schema	INNODB_LOCKS	lock_rec	bigint	NULL	NULL	NULL	NULL	bigint(21) unsigned
3.0000	information_schema	INNODB_LOCKS	lock_data	varchar	8192	24576	utf8	utf8_general_ci	varchar(8192)
3.0000	information_schema	INNODB_LOCK_WAITS	requesting_trx_id	varchar	18	54	utf8	utf8_general_ci	varchar(18)
3.0000	information_schema	INNODB_LOCK_WAITS	requested_lock_id	varchar	81	243	utf8	utf8_general_ci	varchar(81)
3.0000	information_schema	INNODB_LOCK_WAITS	blocking_trx_id	varchar	18	54	utf8	utf8_general_ci	varchar(18)
3.0000	information_schema	INNODB_LOCK_WAITS	blocking_lock_id	varchar	81	243	utf8	utf8_general_ci	varchar(81)
NULL	information_schema	INNODB_RSEG	rseg_id	bigint	NULL	NULL	NULL	NULL	bigint(21) unsigned
NULL	information_schema	INNODB_RSEG	space_id	bigint	NULL	NULL	NULL	NULL	bigint(21) unsigned
NULL	information_schema	INNODB_RSEG	zip_size	bigint	NULL	NULL	NULL	NULL	bigint(21) unsigned
NULL	information_schema	INNODB_RSEG	page_no	bigint	NULL	NULL	NULL	NULL	bigint(21) unsigned
NULL	information_schema	INNODB_RSEG	max_size	bigint	NULL	NULL	NULL	NULL	bigint(21) unsigned
NULL	information_schema	INNODB_RSEG	curr_size	bigint	NULL	NULL	NULL	NULL	bigint(21) unsigned
NULL	information_schema	INNODB_SYS_INDEXES	TABLE_ID	bigint	NULL	NULL	NULL	NULL	bigint(21) unsigned
NULL	information_schema	INNODB_SYS_INDEXES	ID	bigint	NULL	NULL	NULL	NULL	bigint(21) unsigned
3.0000	information_schema	INNODB_SYS_INDEXES	NAME	varchar	192	576	utf8	utf8_general_ci	varchar(192)
NULL	information_schema	INNODB_SYS_INDEXES	N_FIELDS	bigint	NULL	NULL	NULL	NULL	bigint(21) unsigned
NULL	information_schema	INNODB_SYS_INDEXES	TYPE	bigint	NULL	NULL	NULL	NULL	bigint(21) unsigned
NULL	information_schema	INNODB_SYS_INDEXES	SPACE	bigint	NULL	NULL	NULL	NULL	bigint(21) unsigned
NULL	information_schema	INNODB_SYS_INDEXES	PAGE_NO	bigint	NULL	NULL	NULL	NULL	bigint(21) unsigned
NULL	information_schema	INNODB_SYS_STATS	INDEX_ID	bigint	NULL	NULL	NULL	NULL	bigint(21) unsigned
NULL	information_schema	INNODB_SYS_STATS	KEY_COLS	bigint	NULL	NULL	NULL	NULL	bigint(21) unsigned
NULL	information_schema	INNODB_SYS_STATS	DIFF_VALS	bigint	NULL	NULL	NULL	NULL	bigint(21) unsigned
NULL	information_schema	INNODB_SYS_STATS	NON_NULL_VALS	bigint	NULL	NULL	NULL	NULL	bigint(21) unsigned
3.0000	information_schema	INNODB_SYS_TABLES	SCHEMA	varchar	192	576	utf8	utf8_general_ci	varchar(192)
3.0000	information_schema	INNODB_SYS_TABLES	NAME	varchar	192	576	utf8	utf8_general_ci	varchar(192)
NULL	information_schema	INNODB_SYS_TABLES	ID	bigint	NULL	NULL	NULL	NULL	bigint(21) unsigned
NULL	information_schema	INNODB_SYS_TABLES	N_COLS	bigint	NULL	NULL	NULL	NULL	bigint(21) unsigned
NULL	information_schema	INNODB_SYS_TABLES	TYPE	bigint	NULL	NULL	NULL	NULL	bigint(21) unsigned
NULL	information_schema	INNODB_SYS_TABLES	MIX_ID	bigint	NULL	NULL	NULL	NULL	bigint(21) unsigned
NULL	information_schema	INNODB_SYS_TABLES	MIX_LEN	bigint	NULL	NULL	NULL	NULL	bigint(21) unsigned
3.0000	information_schema	INNODB_SYS_TABLES	CLUSTER_NAME	varchar	192	576	utf8	utf8_general_ci	varchar(192)
NULL	information_schema	INNODB_SYS_TABLES	SPACE	bigint	NULL	NULL	NULL	NULL	bigint(21) unsigned
3.0000	information_schema	INNODB_TABLE_STATS	table_schema	varchar	192	576	utf8	utf8_general_ci	varchar(192)
3.0000	information_schema	INNODB_TABLE_STATS	table_name	varchar	192	576	utf8	utf8_general_ci	varchar(192)
NULL	information_schema	INNODB_TABLE_STATS	rows	bigint	NULL	NULL	NULL	NULL	bigint(21) unsigned
NULL	information_schema	INNODB_TABLE_STATS	clust_size	bigint	NULL	NULL	NULL	NULL	bigint(21) unsigned
NULL	information_schema	INNODB_TABLE_STATS	other_size	bigint	NULL	NULL	NULL	NULL	bigint(21) unsigned
NULL	information_schema	INNODB_TABLE_STATS	modified	bigint	NULL	NULL	NULL	NULL	bigint(21) unsigned
3.0000	information_schema	INNODB_TRX	trx_id	varchar	18	54	utf8	utf8_general_ci	varchar(18)
3.0000	information_schema	INNODB_TRX	trx_state	varchar	13	39	utf8	utf8_general_ci	varchar(13)
NULL	information_schema	INNODB_TRX	trx_started	datetime	NULL	NULL	NULL	NULL	datetime
3.0000	information_schema	INNODB_TRX	trx_requested_lock_id	varchar	81	243	utf8	utf8_general_ci	varchar(81)
NULL	information_schema	INNODB_TRX	trx_wait_started	datetime	NULL	NULL	NULL	NULL	datetime
NULL	information_schema	INNODB_TRX	trx_weight	bigint	NULL	NULL	NULL	NULL	bigint(21) unsigned
NULL	information_schema	INNODB_TRX	trx_mysql_thread_id	bigint	NULL	NULL	NULL	NULL	bigint(21) unsigned
3.0000	information_schema	INNODB_TRX	trx_query	varchar	1024	3072	utf8	utf8_general_ci	varchar(1024)
3.0000	information_schema	KEY_CACHES	KEY_CACHE_NAME	varchar	192	576	utf8	utf8_general_ci	varchar(192)
NULL	information_schema	KEY_CACHES	SEGMENTS	int	NULL	NULL	NULL	NULL	int(3) unsigned
NULL	information_schema	KEY_CACHES	SEGMENT_NUMBER	int	NULL	NULL	NULL	NULL	int(3) unsigned
NULL	information_schema	KEY_CACHES	FULL_SIZE	bigint	NULL	NULL	NULL	NULL	bigint(21) unsigned
NULL	information_schema	KEY_CACHES	BLOCK_SIZE	bigint	NULL	NULL	NULL	NULL	bigint(21) unsigned
NULL	information_schema	KEY_CACHES	USED_BLOCKS	bigint	NULL	NULL	NULL	NULL	bigint(21) unsigned
NULL	information_schema	KEY_CACHES	UNUSED_BLOCKS	bigint	NULL	NULL	NULL	NULL	bigint(21) unsigned
NULL	information_schema	KEY_CACHES	DIRTY_BLOCKS	bigint	NULL	NULL	NULL	NULL	bigint(21) unsigned
NULL	information_schema	KEY_CACHES	READ_REQUESTS	bigint	NULL	NULL	NULL	NULL	bigint(21) unsigned
NULL	information_schema	KEY_CACHES	READS	bigint	NULL	NULL	NULL	NULL	bigint(21) unsigned
NULL	information_schema	KEY_CACHES	WRITE_REQUESTS	bigint	NULL	NULL	NULL	NULL	bigint(21) unsigned
NULL	information_schema	KEY_CACHES	WRITES	bigint	NULL	NULL	NULL	NULL	bigint(21) unsigned
3.0000	information_schema	KEY_COLUMN_USAGE	CONSTRAINT_CATALOG	varchar	512	1536	utf8	utf8_general_ci	varchar(512)
3.0000	information_schema	KEY_COLUMN_USAGE	CONSTRAINT_SCHEMA	varchar	64	192	utf8	utf8_general_ci	varchar(64)
3.0000	information_schema	KEY_COLUMN_USAGE	CONSTRAINT_NAME	varchar	64	192	utf8	utf8_general_ci	varchar(64)
3.0000	information_schema	KEY_COLUMN_USAGE	TABLE_CATALOG	varchar	512	1536	utf8	utf8_general_ci	varchar(512)
3.0000	information_schema	KEY_COLUMN_USAGE	TABLE_SCHEMA	varchar	64	192	utf8	utf8_general_ci	varchar(64)
3.0000	information_schema	KEY_COLUMN_USAGE	TABLE_NAME	varchar	64	192	utf8	utf8_general_ci	varchar(64)
3.0000	information_schema	KEY_COLUMN_USAGE	COLUMN_NAME	varchar	64	192	utf8	utf8_general_ci	varchar(64)
NULL	information_schema	KEY_COLUMN_USAGE	ORDINAL_POSITION	bigint	NULL	NULL	NULL	NULL	bigint(10)
NULL	information_schema	KEY_COLUMN_USAGE	POSITION_IN_UNIQUE_CONSTRAINT	bigint	NULL	NULL	NULL	NULL	bigint(10)
3.0000	information_schema	KEY_COLUMN_USAGE	REFERENCED_TABLE_SCHEMA	varchar	64	192	utf8	utf8_general_ci	varchar(64)
3.0000	information_schema	KEY_COLUMN_USAGE	REFERENCED_TABLE_NAME	varchar	64	192	utf8	utf8_general_ci	varchar(64)
3.0000	information_schema	KEY_COLUMN_USAGE	REFERENCED_COLUMN_NAME	varchar	64	192	utf8	utf8_general_ci	varchar(64)
3.0000	information_schema	PARTITIONS	TABLE_CATALOG	varchar	512	1536	utf8	utf8_general_ci	varchar(512)
3.0000	information_schema	PARTITIONS	TABLE_SCHEMA	varchar	64	192	utf8	utf8_general_ci	varchar(64)
3.0000	information_schema	PARTITIONS	TABLE_NAME	varchar	64	192	utf8	utf8_general_ci	varchar(64)
3.0000	information_schema	PARTITIONS	PARTITION_NAME	varchar	64	192	utf8	utf8_general_ci	varchar(64)
3.0000	information_schema	PARTITIONS	SUBPARTITION_NAME	varchar	64	192	utf8	utf8_general_ci	varchar(64)
NULL	information_schema	PARTITIONS	PARTITION_ORDINAL_POSITION	bigint	NULL	NULL	NULL	NULL	bigint(21) unsigned
NULL	information_schema	PARTITIONS	SUBPARTITION_ORDINAL_POSITION	bigint	NULL	NULL	NULL	NULL	bigint(21) unsigned
3.0000	information_schema	PARTITIONS	PARTITION_METHOD	varchar	12	36	utf8	utf8_general_ci	varchar(12)
3.0000	information_schema	PARTITIONS	SUBPARTITION_METHOD	varchar	12	36	utf8	utf8_general_ci	varchar(12)
1.0000	information_schema	PARTITIONS	PARTITION_EXPRESSION	longtext	4294967295	4294967295	utf8	utf8_general_ci	longtext
1.0000	information_schema	PARTITIONS	SUBPARTITION_EXPRESSION	longtext	4294967295	4294967295	utf8	utf8_general_ci	longtext
1.0000	information_schema	PARTITIONS	PARTITION_DESCRIPTION	longtext	4294967295	4294967295	utf8	utf8_general_ci	longtext
NULL	information_schema	PARTITIONS	TABLE_ROWS	bigint	NULL	NULL	NULL	NULL	bigint(21) unsigned
NULL	information_schema	PARTITIONS	AVG_ROW_LENGTH	bigint	NULL	NULL	NULL	NULL	bigint(21) unsigned
NULL	information_schema	PARTITIONS	DATA_LENGTH	bigint	NULL	NULL	NULL	NULL	bigint(21) unsigned
NULL	information_schema	PARTITIONS	MAX_DATA_LENGTH	bigint	NULL	NULL	NULL	NULL	bigint(21) unsigned
NULL	information_schema	PARTITIONS	INDEX_LENGTH	bigint	NULL	NULL	NULL	NULL	bigint(21) unsigned
NULL	information_schema	PARTITIONS	DATA_FREE	bigint	NULL	NULL	NULL	NULL	bigint(21) unsigned
NULL	information_schema	PARTITIONS	CREATE_TIME	datetime	NULL	NULL	NULL	NULL	datetime
NULL	information_schema	PARTITIONS	UPDATE_TIME	datetime	NULL	NULL	NULL	NULL	datetime
NULL	information_schema	PARTITIONS	CHECK_TIME	datetime	NULL	NULL	NULL	NULL	datetime
NULL	information_schema	PARTITIONS	CHECKSUM	bigint	NULL	NULL	NULL	NULL	bigint(21) unsigned
3.0000	information_schema	PARTITIONS	PARTITION_COMMENT	varchar	80	240	utf8	utf8_general_ci	varchar(80)
3.0000	information_schema	PARTITIONS	NODEGROUP	varchar	12	36	utf8	utf8_general_ci	varchar(12)
3.0000	information_schema	PARTITIONS	TABLESPACE_NAME	varchar	64	192	utf8	utf8_general_ci	varchar(64)
NULL	information_schema	PBXT_STATISTICS	ID	int	NULL	NULL	NULL	NULL	int(4)
3.0000	information_schema	PBXT_STATISTICS	Name	varchar	40	120	utf8	utf8_general_ci	varchar(40)
NULL	information_schema	PBXT_STATISTICS	Value	bigint	NULL	NULL	NULL	NULL	bigint(8)
3.0000	information_schema	PLUGINS	PLUGIN_NAME	varchar	64	192	utf8	utf8_general_ci	varchar(64)
3.0000	information_schema	PLUGINS	PLUGIN_VERSION	varchar	20	60	utf8	utf8_general_ci	varchar(20)
3.0000	information_schema	PLUGINS	PLUGIN_STATUS	varchar	10	30	utf8	utf8_general_ci	varchar(10)
3.0000	information_schema	PLUGINS	PLUGIN_TYPE	varchar	80	240	utf8	utf8_general_ci	varchar(80)
3.0000	information_schema	PLUGINS	PLUGIN_TYPE_VERSION	varchar	20	60	utf8	utf8_general_ci	varchar(20)
3.0000	information_schema	PLUGINS	PLUGIN_LIBRARY	varchar	64	192	utf8	utf8_general_ci	varchar(64)
3.0000	information_schema	PLUGINS	PLUGIN_LIBRARY_VERSION	varchar	20	60	utf8	utf8_general_ci	varchar(20)
3.0000	information_schema	PLUGINS	PLUGIN_AUTHOR	varchar	64	192	utf8	utf8_general_ci	varchar(64)
1.0000	information_schema	PLUGINS	PLUGIN_DESCRIPTION	longtext	4294967295	4294967295	utf8	utf8_general_ci	longtext
3.0000	information_schema	PLUGINS	PLUGIN_LICENSE	varchar	80	240	utf8	utf8_general_ci	varchar(80)
3.0000	information_schema	PLUGINS	PLUGIN_MATURITY	varchar	12	36	utf8	utf8_general_ci	varchar(12)
3.0000	information_schema	PLUGINS	PLUGIN_AUTH_VERSION	varchar	80	240	utf8	utf8_general_ci	varchar(80)
NULL	information_schema	PROCESSLIST	ID	bigint	NULL	NULL	NULL	NULL	bigint(4)
3.0000	information_schema	PROCESSLIST	USER	varchar	16	48	utf8	utf8_general_ci	varchar(16)
3.0000	information_schema	PROCESSLIST	HOST	varchar	64	192	utf8	utf8_general_ci	varchar(64)
3.0000	information_schema	PROCESSLIST	DB	varchar	64	192	utf8	utf8_general_ci	varchar(64)
3.0000	information_schema	PROCESSLIST	COMMAND	varchar	16	48	utf8	utf8_general_ci	varchar(16)
NULL	information_schema	PROCESSLIST	TIME	int	NULL	NULL	NULL	NULL	int(7)
3.0000	information_schema	PROCESSLIST	STATE	varchar	64	192	utf8	utf8_general_ci	varchar(64)
1.0000	information_schema	PROCESSLIST	INFO	longtext	4294967295	4294967295	utf8	utf8_general_ci	longtext
NULL	information_schema	PROCESSLIST	TIME_MS	decimal	NULL	NULL	NULL	NULL	decimal(22,3)
3.0000	information_schema	REFERENTIAL_CONSTRAINTS	CONSTRAINT_CATALOG	varchar	512	1536	utf8	utf8_general_ci	varchar(512)
3.0000	information_schema	REFERENTIAL_CONSTRAINTS	CONSTRAINT_SCHEMA	varchar	64	192	utf8	utf8_general_ci	varchar(64)
3.0000	information_schema	REFERENTIAL_CONSTRAINTS	CONSTRAINT_NAME	varchar	64	192	utf8	utf8_general_ci	varchar(64)
3.0000	information_schema	REFERENTIAL_CONSTRAINTS	UNIQUE_CONSTRAINT_CATALOG	varchar	512	1536	utf8	utf8_general_ci	varchar(512)
3.0000	information_schema	REFERENTIAL_CONSTRAINTS	UNIQUE_CONSTRAINT_SCHEMA	varchar	64	192	utf8	utf8_general_ci	varchar(64)
3.0000	information_schema	REFERENTIAL_CONSTRAINTS	UNIQUE_CONSTRAINT_NAME	varchar	64	192	utf8	utf8_general_ci	varchar(64)
3.0000	information_schema	REFERENTIAL_CONSTRAINTS	MATCH_OPTION	varchar	64	192	utf8	utf8_general_ci	varchar(64)
3.0000	information_schema	REFERENTIAL_CONSTRAINTS	UPDATE_RULE	varchar	64	192	utf8	utf8_general_ci	varchar(64)
3.0000	information_schema	REFERENTIAL_CONSTRAINTS	DELETE_RULE	varchar	64	192	utf8	utf8_general_ci	varchar(64)
3.0000	information_schema	REFERENTIAL_CONSTRAINTS	TABLE_NAME	varchar	64	192	utf8	utf8_general_ci	varchar(64)
3.0000	information_schema	REFERENTIAL_CONSTRAINTS	REFERENCED_TABLE_NAME	varchar	64	192	utf8	utf8_general_ci	varchar(64)
3.0000	information_schema	ROUTINES	SPECIFIC_NAME	varchar	64	192	utf8	utf8_general_ci	varchar(64)
3.0000	information_schema	ROUTINES	ROUTINE_CATALOG	varchar	512	1536	utf8	utf8_general_ci	varchar(512)
3.0000	information_schema	ROUTINES	ROUTINE_SCHEMA	varchar	64	192	utf8	utf8_general_ci	varchar(64)
3.0000	information_schema	ROUTINES	ROUTINE_NAME	varchar	64	192	utf8	utf8_general_ci	varchar(64)
3.0000	information_schema	ROUTINES	ROUTINE_TYPE	varchar	9	27	utf8	utf8_general_ci	varchar(9)
3.0000	information_schema	ROUTINES	DTD_IDENTIFIER	varchar	64	192	utf8	utf8_general_ci	varchar(64)
3.0000	information_schema	ROUTINES	ROUTINE_BODY	varchar	8	24	utf8	utf8_general_ci	varchar(8)
1.0000	information_schema	ROUTINES	ROUTINE_DEFINITION	longtext	4294967295	4294967295	utf8	utf8_general_ci	longtext
3.0000	information_schema	ROUTINES	EXTERNAL_NAME	varchar	64	192	utf8	utf8_general_ci	varchar(64)
3.0000	information_schema	ROUTINES	EXTERNAL_LANGUAGE	varchar	64	192	utf8	utf8_general_ci	varchar(64)
3.0000	information_schema	ROUTINES	PARAMETER_STYLE	varchar	8	24	utf8	utf8_general_ci	varchar(8)
3.0000	information_schema	ROUTINES	IS_DETERMINISTIC	varchar	3	9	utf8	utf8_general_ci	varchar(3)
3.0000	information_schema	ROUTINES	SQL_DATA_ACCESS	varchar	64	192	utf8	utf8_general_ci	varchar(64)
3.0000	information_schema	ROUTINES	SQL_PATH	varchar	64	192	utf8	utf8_general_ci	varchar(64)
3.0000	information_schema	ROUTINES	SECURITY_TYPE	varchar	7	21	utf8	utf8_general_ci	varchar(7)
NULL	information_schema	ROUTINES	CREATED	datetime	NULL	NULL	NULL	NULL	datetime
NULL	information_schema	ROUTINES	LAST_ALTERED	datetime	NULL	NULL	NULL	NULL	datetime
3.0000	information_schema	ROUTINES	SQL_MODE	varchar	8192	24576	utf8	utf8_general_ci	varchar(8192)
3.0000	information_schema	ROUTINES	ROUTINE_COMMENT	varchar	64	192	utf8	utf8_general_ci	varchar(64)
3.0000	information_schema	ROUTINES	DEFINER	varchar	77	231	utf8	utf8_general_ci	varchar(77)
3.0000	information_schema	ROUTINES	CHARACTER_SET_CLIENT	varchar	32	96	utf8	utf8_general_ci	varchar(32)
3.0000	information_schema	ROUTINES	COLLATION_CONNECTION	varchar	32	96	utf8	utf8_general_ci	varchar(32)
3.0000	information_schema	ROUTINES	DATABASE_COLLATION	varchar	32	96	utf8	utf8_general_ci	varchar(32)
3.0000	information_schema	SCHEMATA	CATALOG_NAME	varchar	512	1536	utf8	utf8_general_ci	varchar(512)
3.0000	information_schema	SCHEMATA	SCHEMA_NAME	varchar	64	192	utf8	utf8_general_ci	varchar(64)
3.0000	information_schema	SCHEMATA	DEFAULT_CHARACTER_SET_NAME	varchar	32	96	utf8	utf8_general_ci	varchar(32)
3.0000	information_schema	SCHEMATA	DEFAULT_COLLATION_NAME	varchar	32	96	utf8	utf8_general_ci	varchar(32)
3.0000	information_schema	SCHEMATA	SQL_PATH	varchar	512	1536	utf8	utf8_general_ci	varchar(512)
3.0000	information_schema	SCHEMA_PRIVILEGES	GRANTEE	varchar	81	243	utf8	utf8_general_ci	varchar(81)
3.0000	information_schema	SCHEMA_PRIVILEGES	TABLE_CATALOG	varchar	512	1536	utf8	utf8_general_ci	varchar(512)
3.0000	information_schema	SCHEMA_PRIVILEGES	TABLE_SCHEMA	varchar	64	192	utf8	utf8_general_ci	varchar(64)
3.0000	information_schema	SCHEMA_PRIVILEGES	PRIVILEGE_TYPE	varchar	64	192	utf8	utf8_general_ci	varchar(64)
3.0000	information_schema	SCHEMA_PRIVILEGES	IS_GRANTABLE	varchar	3	9	utf8	utf8_general_ci	varchar(3)
3.0000	information_schema	SESSION_STATUS	VARIABLE_NAME	varchar	64	192	utf8	utf8_general_ci	varchar(64)
3.0000	information_schema	SESSION_STATUS	VARIABLE_VALUE	varchar	1024	3072	utf8	utf8_general_ci	varchar(1024)
3.0000	information_schema	SESSION_VARIABLES	VARIABLE_NAME	varchar	64	192	utf8	utf8_general_ci	varchar(64)
3.0000	information_schema	SESSION_VARIABLES	VARIABLE_VALUE	varchar	1024	3072	utf8	utf8_general_ci	varchar(1024)
3.0000	information_schema	STATISTICS	TABLE_CATALOG	varchar	512	1536	utf8	utf8_general_ci	varchar(512)
3.0000	information_schema	STATISTICS	TABLE_SCHEMA	varchar	64	192	utf8	utf8_general_ci	varchar(64)
3.0000	information_schema	STATISTICS	TABLE_NAME	varchar	64	192	utf8	utf8_general_ci	varchar(64)
NULL	information_schema	STATISTICS	NON_UNIQUE	bigint	NULL	NULL	NULL	NULL	bigint(1)
3.0000	information_schema	STATISTICS	INDEX_SCHEMA	varchar	64	192	utf8	utf8_general_ci	varchar(64)
3.0000	information_schema	STATISTICS	INDEX_NAME	varchar	64	192	utf8	utf8_general_ci	varchar(64)
NULL	information_schema	STATISTICS	SEQ_IN_INDEX	bigint	NULL	NULL	NULL	NULL	bigint(2)
3.0000	information_schema	STATISTICS	COLUMN_NAME	varchar	64	192	utf8	utf8_general_ci	varchar(64)
3.0000	information_schema	STATISTICS	COLLATION	varchar	1	3	utf8	utf8_general_ci	varchar(1)
NULL	information_schema	STATISTICS	CARDINALITY	bigint	NULL	NULL	NULL	NULL	bigint(21)
NULL	information_schema	STATISTICS	SUB_PART	bigint	NULL	NULL	NULL	NULL	bigint(3)
3.0000	information_schema	STATISTICS	PACKED	varchar	10	30	utf8	utf8_general_ci	varchar(10)
3.0000	information_schema	STATISTICS	NULLABLE	varchar	3	9	utf8	utf8_general_ci	varchar(3)
3.0000	information_schema	STATISTICS	INDEX_TYPE	varchar	16	48	utf8	utf8_general_ci	varchar(16)
3.0000	information_schema	STATISTICS	COMMENT	varchar	16	48	utf8	utf8_general_ci	varchar(16)
3.0000	information_schema	TABLES	TABLE_CATALOG	varchar	512	1536	utf8	utf8_general_ci	varchar(512)
3.0000	information_schema	TABLES	TABLE_SCHEMA	varchar	64	192	utf8	utf8_general_ci	varchar(64)
3.0000	information_schema	TABLES	TABLE_NAME	varchar	64	192	utf8	utf8_general_ci	varchar(64)
3.0000	information_schema	TABLES	TABLE_TYPE	varchar	64	192	utf8	utf8_general_ci	varchar(64)
3.0000	information_schema	TABLES	ENGINE	varchar	64	192	utf8	utf8_general_ci	varchar(64)
NULL	information_schema	TABLES	VERSION	bigint	NULL	NULL	NULL	NULL	bigint(21) unsigned
3.0000	information_schema	TABLES	ROW_FORMAT	varchar	10	30	utf8	utf8_general_ci	varchar(10)
NULL	information_schema	TABLES	TABLE_ROWS	bigint	NULL	NULL	NULL	NULL	bigint(21) unsigned
NULL	information_schema	TABLES	AVG_ROW_LENGTH	bigint	NULL	NULL	NULL	NULL	bigint(21) unsigned
NULL	information_schema	TABLES	DATA_LENGTH	bigint	NULL	NULL	NULL	NULL	bigint(21) unsigned
NULL	information_schema	TABLES	MAX_DATA_LENGTH	bigint	NULL	NULL	NULL	NULL	bigint(21) unsigned
NULL	information_schema	TABLES	INDEX_LENGTH	bigint	NULL	NULL	NULL	NULL	bigint(21) unsigned
NULL	information_schema	TABLES	DATA_FREE	bigint	NULL	NULL	NULL	NULL	bigint(21) unsigned
NULL	information_schema	TABLES	AUTO_INCREMENT	bigint	NULL	NULL	NULL	NULL	bigint(21) unsigned
NULL	information_schema	TABLES	CREATE_TIME	datetime	NULL	NULL	NULL	NULL	datetime
NULL	information_schema	TABLES	UPDATE_TIME	datetime	NULL	NULL	NULL	NULL	datetime
NULL	information_schema	TABLES	CHECK_TIME	datetime	NULL	NULL	NULL	NULL	datetime
3.0000	information_schema	TABLES	TABLE_COLLATION	varchar	32	96	utf8	utf8_general_ci	varchar(32)
NULL	information_schema	TABLES	CHECKSUM	bigint	NULL	NULL	NULL	NULL	bigint(21) unsigned
3.0000	information_schema	TABLES	CREATE_OPTIONS	varchar	255	765	utf8	utf8_general_ci	varchar(255)
3.0000	information_schema	TABLES	TABLE_COMMENT	varchar	80	240	utf8	utf8_general_ci	varchar(80)
3.0000	information_schema	TABLE_CONSTRAINTS	CONSTRAINT_CATALOG	varchar	512	1536	utf8	utf8_general_ci	varchar(512)
3.0000	information_schema	TABLE_CONSTRAINTS	CONSTRAINT_SCHEMA	varchar	64	192	utf8	utf8_general_ci	varchar(64)
3.0000	information_schema	TABLE_CONSTRAINTS	CONSTRAINT_NAME	varchar	64	192	utf8	utf8_general_ci	varchar(64)
3.0000	information_schema	TABLE_CONSTRAINTS	TABLE_SCHEMA	varchar	64	192	utf8	utf8_general_ci	varchar(64)
3.0000	information_schema	TABLE_CONSTRAINTS	TABLE_NAME	varchar	64	192	utf8	utf8_general_ci	varchar(64)
3.0000	information_schema	TABLE_CONSTRAINTS	CONSTRAINT_TYPE	varchar	64	192	utf8	utf8_general_ci	varchar(64)
3.0000	information_schema	TABLE_PRIVILEGES	GRANTEE	varchar	81	243	utf8	utf8_general_ci	varchar(81)
3.0000	information_schema	TABLE_PRIVILEGES	TABLE_CATALOG	varchar	512	1536	utf8	utf8_general_ci	varchar(512)
3.0000	information_schema	TABLE_PRIVILEGES	TABLE_SCHEMA	varchar	64	192	utf8	utf8_general_ci	varchar(64)
3.0000	information_schema	TABLE_PRIVILEGES	TABLE_NAME	varchar	64	192	utf8	utf8_general_ci	varchar(64)
3.0000	information_schema	TABLE_PRIVILEGES	PRIVILEGE_TYPE	varchar	64	192	utf8	utf8_general_ci	varchar(64)
3.0000	information_schema	TABLE_PRIVILEGES	IS_GRANTABLE	varchar	3	9	utf8	utf8_general_ci	varchar(3)
3.0000	information_schema	TABLE_STATISTICS	TABLE_SCHEMA	varchar	192	576	utf8	utf8_general_ci	varchar(192)
3.0000	information_schema	TABLE_STATISTICS	TABLE_NAME	varchar	192	576	utf8	utf8_general_ci	varchar(192)
NULL	information_schema	TABLE_STATISTICS	ROWS_READ	bigint	NULL	NULL	NULL	NULL	bigint(21)
NULL	information_schema	TABLE_STATISTICS	ROWS_CHANGED	bigint	NULL	NULL	NULL	NULL	bigint(21)
NULL	information_schema	TABLE_STATISTICS	ROWS_CHANGED_X_INDEXES	bigint	NULL	NULL	NULL	NULL	bigint(21)
3.0000	information_schema	TRIGGERS	TRIGGER_CATALOG	varchar	512	1536	utf8	utf8_general_ci	varchar(512)
3.0000	information_schema	TRIGGERS	TRIGGER_SCHEMA	varchar	64	192	utf8	utf8_general_ci	varchar(64)
3.0000	information_schema	TRIGGERS	TRIGGER_NAME	varchar	64	192	utf8	utf8_general_ci	varchar(64)
3.0000	information_schema	TRIGGERS	EVENT_MANIPULATION	varchar	6	18	utf8	utf8_general_ci	varchar(6)
3.0000	information_schema	TRIGGERS	EVENT_OBJECT_CATALOG	varchar	512	1536	utf8	utf8_general_ci	varchar(512)
3.0000	information_schema	TRIGGERS	EVENT_OBJECT_SCHEMA	varchar	64	192	utf8	utf8_general_ci	varchar(64)
3.0000	information_schema	TRIGGERS	EVENT_OBJECT_TABLE	varchar	64	192	utf8	utf8_general_ci	varchar(64)
NULL	information_schema	TRIGGERS	ACTION_ORDER	bigint	NULL	NULL	NULL	NULL	bigint(4)
1.0000	information_schema	TRIGGERS	ACTION_CONDITION	longtext	4294967295	4294967295	utf8	utf8_general_ci	longtext
1.0000	information_schema	TRIGGERS	ACTION_STATEMENT	longtext	4294967295	4294967295	utf8	utf8_general_ci	longtext
3.0000	information_schema	TRIGGERS	ACTION_ORIENTATION	varchar	9	27	utf8	utf8_general_ci	varchar(9)
3.0000	information_schema	TRIGGERS	ACTION_TIMING	varchar	6	18	utf8	utf8_general_ci	varchar(6)
3.0000	information_schema	TRIGGERS	ACTION_REFERENCE_OLD_TABLE	varchar	64	192	utf8	utf8_general_ci	varchar(64)
3.0000	information_schema	TRIGGERS	ACTION_REFERENCE_NEW_TABLE	varchar	64	192	utf8	utf8_general_ci	varchar(64)
3.0000	information_schema	TRIGGERS	ACTION_REFERENCE_OLD_ROW	varchar	3	9	utf8	utf8_general_ci	varchar(3)
3.0000	information_schema	TRIGGERS	ACTION_REFERENCE_NEW_ROW	varchar	3	9	utf8	utf8_general_ci	varchar(3)
NULL	information_schema	TRIGGERS	CREATED	datetime	NULL	NULL	NULL	NULL	datetime
3.0000	information_schema	TRIGGERS	SQL_MODE	varchar	8192	24576	utf8	utf8_general_ci	varchar(8192)
3.0000	information_schema	TRIGGERS	DEFINER	varchar	77	231	utf8	utf8_general_ci	varchar(77)
3.0000	information_schema	TRIGGERS	CHARACTER_SET_CLIENT	varchar	32	96	utf8	utf8_general_ci	varchar(32)
3.0000	information_schema	TRIGGERS	COLLATION_CONNECTION	varchar	32	96	utf8	utf8_general_ci	varchar(32)
3.0000	information_schema	TRIGGERS	DATABASE_COLLATION	varchar	32	96	utf8	utf8_general_ci	varchar(32)
3.0000	information_schema	USER_PRIVILEGES	GRANTEE	varchar	81	243	utf8	utf8_general_ci	varchar(81)
3.0000	information_schema	USER_PRIVILEGES	TABLE_CATALOG	varchar	512	1536	utf8	utf8_general_ci	varchar(512)
3.0000	information_schema	USER_PRIVILEGES	PRIVILEGE_TYPE	varchar	64	192	utf8	utf8_general_ci	varchar(64)
3.0000	information_schema	USER_PRIVILEGES	IS_GRANTABLE	varchar	3	9	utf8	utf8_general_ci	varchar(3)
3.0000	information_schema	USER_STATISTICS	USER	varchar	48	144	utf8	utf8_general_ci	varchar(48)
NULL	information_schema	USER_STATISTICS	TOTAL_CONNECTIONS	int	NULL	NULL	NULL	NULL	int(11)
NULL	information_schema	USER_STATISTICS	CONCURRENT_CONNECTIONS	int	NULL	NULL	NULL	NULL	int(11)
NULL	information_schema	USER_STATISTICS	CONNECTED_TIME	int	NULL	NULL	NULL	NULL	int(11)
NULL	information_schema	USER_STATISTICS	BUSY_TIME	double	NULL	NULL	NULL	NULL	double
NULL	information_schema	USER_STATISTICS	CPU_TIME	double	NULL	NULL	NULL	NULL	double
NULL	information_schema	USER_STATISTICS	BYTES_RECEIVED	bigint	NULL	NULL	NULL	NULL	bigint(21)
NULL	information_schema	USER_STATISTICS	BYTES_SENT	bigint	NULL	NULL	NULL	NULL	bigint(21)
NULL	information_schema	USER_STATISTICS	BINLOG_BYTES_WRITTEN	bigint	NULL	NULL	NULL	NULL	bigint(21)
NULL	information_schema	USER_STATISTICS	ROWS_READ	bigint	NULL	NULL	NULL	NULL	bigint(21)
NULL	information_schema	USER_STATISTICS	ROWS_SENT	bigint	NULL	NULL	NULL	NULL	bigint(21)
NULL	information_schema	USER_STATISTICS	ROWS_DELETED	bigint	NULL	NULL	NULL	NULL	bigint(21)
NULL	information_schema	USER_STATISTICS	ROWS_INSERTED	bigint	NULL	NULL	NULL	NULL	bigint(21)
NULL	information_schema	USER_STATISTICS	ROWS_UPDATED	bigint	NULL	NULL	NULL	NULL	bigint(21)
NULL	information_schema	USER_STATISTICS	SELECT_COMMANDS	bigint	NULL	NULL	NULL	NULL	bigint(21)
NULL	information_schema	USER_STATISTICS	UPDATE_COMMANDS	bigint	NULL	NULL	NULL	NULL	bigint(21)
NULL	information_schema	USER_STATISTICS	OTHER_COMMANDS	bigint	NULL	NULL	NULL	NULL	bigint(21)
NULL	information_schema	USER_STATISTICS	COMMIT_TRANSACTIONS	bigint	NULL	NULL	NULL	NULL	bigint(21)
NULL	information_schema	USER_STATISTICS	ROLLBACK_TRANSACTIONS	bigint	NULL	NULL	NULL	NULL	bigint(21)
NULL	information_schema	USER_STATISTICS	DENIED_CONNECTIONS	bigint	NULL	NULL	NULL	NULL	bigint(21)
NULL	information_schema	USER_STATISTICS	LOST_CONNECTIONS	bigint	NULL	NULL	NULL	NULL	bigint(21)
NULL	information_schema	USER_STATISTICS	ACCESS_DENIED	bigint	NULL	NULL	NULL	NULL	bigint(21)
NULL	information_schema	USER_STATISTICS	EMPTY_QUERIES	bigint	NULL	NULL	NULL	NULL	bigint(21)
3.0000	information_schema	VIEWS	TABLE_CATALOG	varchar	512	1536	utf8	utf8_general_ci	varchar(512)
3.0000	information_schema	VIEWS	TABLE_SCHEMA	varchar	64	192	utf8	utf8_general_ci	varchar(64)
3.0000	information_schema	VIEWS	TABLE_NAME	varchar	64	192	utf8	utf8_general_ci	varchar(64)
1.0000	information_schema	VIEWS	VIEW_DEFINITION	longtext	4294967295	4294967295	utf8	utf8_general_ci	longtext
3.0000	information_schema	VIEWS	CHECK_OPTION	varchar	8	24	utf8	utf8_general_ci	varchar(8)
3.0000	information_schema	VIEWS	IS_UPDATABLE	varchar	3	9	utf8	utf8_general_ci	varchar(3)
3.0000	information_schema	VIEWS	DEFINER	varchar	77	231	utf8	utf8_general_ci	varchar(77)
3.0000	information_schema	VIEWS	SECURITY_TYPE	varchar	7	21	utf8	utf8_general_ci	varchar(7)
3.0000	information_schema	VIEWS	CHARACTER_SET_CLIENT	varchar	32	96	utf8	utf8_general_ci	varchar(32)
3.0000	information_schema	VIEWS	COLLATION_CONNECTION	varchar	32	96	utf8	utf8_general_ci	varchar(32)
3.0000	information_schema	XTRADB_ADMIN_COMMAND	result_message	varchar	1024	3072	utf8	utf8_general_ci	varchar(1024)<|MERGE_RESOLUTION|>--- conflicted
+++ resolved
@@ -136,12 +136,10 @@
 NULL	information_schema	GLOBAL_STATUS	VARIABLE_VALUE	2	NULL	YES	varchar	1024	3072	NULL	NULL	utf8	utf8_general_ci	varchar(1024)			select	
 NULL	information_schema	GLOBAL_VARIABLES	VARIABLE_NAME	1		NO	varchar	64	192	NULL	NULL	utf8	utf8_general_ci	varchar(64)			select	
 NULL	information_schema	GLOBAL_VARIABLES	VARIABLE_VALUE	2	NULL	YES	varchar	1024	3072	NULL	NULL	utf8	utf8_general_ci	varchar(1024)			select	
-<<<<<<< HEAD
 NULL	information_schema	INDEX_STATISTICS	INDEX_NAME	3		NO	varchar	192	576	NULL	NULL	utf8	utf8_general_ci	varchar(192)			select	
 NULL	information_schema	INDEX_STATISTICS	ROWS_READ	4	0	NO	bigint	NULL	NULL	19	0	NULL	NULL	bigint(21)			select	
 NULL	information_schema	INDEX_STATISTICS	TABLE_NAME	2		NO	varchar	192	576	NULL	NULL	utf8	utf8_general_ci	varchar(192)			select	
 NULL	information_schema	INDEX_STATISTICS	TABLE_SCHEMA	1		NO	varchar	192	576	NULL	NULL	utf8	utf8_general_ci	varchar(192)			select	
-=======
 NULL	information_schema	INNODB_BUFFER_PAGE	ACCESS_TIME	10	0	NO	bigint	NULL	NULL	20	0	NULL	NULL	bigint(21) unsigned			select	
 NULL	information_schema	INNODB_BUFFER_PAGE	BLOCK_ID	1	0	NO	bigint	NULL	NULL	20	0	NULL	NULL	bigint(21) unsigned			select	
 NULL	information_schema	INNODB_BUFFER_PAGE	COMPRESSED_SIZE	15	0	NO	bigint	NULL	NULL	20	0	NULL	NULL	bigint(21) unsigned			select	
@@ -180,7 +178,6 @@
 NULL	information_schema	INNODB_BUFFER_PAGE_LRU	PAGE_TYPE	4	NULL	YES	varchar	64	192	NULL	NULL	utf8	utf8_general_ci	varchar(64)			select	
 NULL	information_schema	INNODB_BUFFER_PAGE_LRU	SPACE	2	0	NO	bigint	NULL	NULL	20	0	NULL	NULL	bigint(21) unsigned			select	
 NULL	information_schema	INNODB_BUFFER_PAGE_LRU	TABLE_NAME	11	NULL	YES	varchar	1024	3072	NULL	NULL	utf8	utf8_general_ci	varchar(1024)			select	
->>>>>>> 5598cdea
 NULL	information_schema	INNODB_BUFFER_POOL_PAGES	fix_count	5	0	NO	bigint	NULL	NULL	20	0	NULL	NULL	bigint(21) unsigned			select	
 NULL	information_schema	INNODB_BUFFER_POOL_PAGES	flush_type	6	0	NO	bigint	NULL	NULL	20	0	NULL	NULL	bigint(21) unsigned			select	
 NULL	information_schema	INNODB_BUFFER_POOL_PAGES	lru_position	4	0	NO	bigint	NULL	NULL	20	0	NULL	NULL	bigint(21) unsigned			select	
@@ -753,12 +750,10 @@
 3.0000	information_schema	GLOBAL_STATUS	VARIABLE_VALUE	varchar	1024	3072	utf8	utf8_general_ci	varchar(1024)
 3.0000	information_schema	GLOBAL_VARIABLES	VARIABLE_NAME	varchar	64	192	utf8	utf8_general_ci	varchar(64)
 3.0000	information_schema	GLOBAL_VARIABLES	VARIABLE_VALUE	varchar	1024	3072	utf8	utf8_general_ci	varchar(1024)
-<<<<<<< HEAD
 3.0000	information_schema	INDEX_STATISTICS	TABLE_SCHEMA	varchar	192	576	utf8	utf8_general_ci	varchar(192)
 3.0000	information_schema	INDEX_STATISTICS	TABLE_NAME	varchar	192	576	utf8	utf8_general_ci	varchar(192)
 3.0000	information_schema	INDEX_STATISTICS	INDEX_NAME	varchar	192	576	utf8	utf8_general_ci	varchar(192)
 NULL	information_schema	INDEX_STATISTICS	ROWS_READ	bigint	NULL	NULL	NULL	NULL	bigint(21)
-=======
 NULL	information_schema	INNODB_BUFFER_PAGE	BLOCK_ID	bigint	NULL	NULL	NULL	NULL	bigint(21) unsigned
 NULL	information_schema	INNODB_BUFFER_PAGE	SPACE	bigint	NULL	NULL	NULL	NULL	bigint(21) unsigned
 NULL	information_schema	INNODB_BUFFER_PAGE	PAGE_NUMBER	bigint	NULL	NULL	NULL	NULL	bigint(21) unsigned
@@ -797,7 +792,6 @@
 3.0000	information_schema	INNODB_BUFFER_PAGE_LRU	IO_FIX	varchar	64	192	utf8	utf8_general_ci	varchar(64)
 3.0000	information_schema	INNODB_BUFFER_PAGE_LRU	IS_OLD	varchar	3	9	utf8	utf8_general_ci	varchar(3)
 NULL	information_schema	INNODB_BUFFER_PAGE_LRU	FREE_PAGE_CLOCK	bigint	NULL	NULL	NULL	NULL	bigint(21) unsigned
->>>>>>> 5598cdea
 3.0000	information_schema	INNODB_BUFFER_POOL_PAGES	page_type	varchar	64	192	utf8	utf8_general_ci	varchar(64)
 NULL	information_schema	INNODB_BUFFER_POOL_PAGES	space_id	bigint	NULL	NULL	NULL	NULL	bigint(21) unsigned
 NULL	information_schema	INNODB_BUFFER_POOL_PAGES	page_no	bigint	NULL	NULL	NULL	NULL	bigint(21) unsigned
