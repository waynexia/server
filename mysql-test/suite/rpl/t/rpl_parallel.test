--source include/have_innodb.inc
--source include/have_debug.inc
--source include/have_debug_sync.inc
--let $rpl_topology=1->2
--source include/rpl_init.inc

# Test various aspects of parallel replication.

--connection server_2
SET @old_parallel_threads=@@GLOBAL.slave_parallel_threads;
--error ER_SLAVE_MUST_STOP
SET GLOBAL slave_parallel_threads=10;
--source include/stop_slave.inc
SET GLOBAL slave_parallel_threads=10;

# Check that we do not spawn any worker threads when no slave is running.
SELECT IF(COUNT(*) < 10, "OK", CONCAT("Found too many system user processes: ", COUNT(*))) FROM information_schema.processlist WHERE user = "system user";

CHANGE MASTER TO master_use_gtid=slave_pos;
--source include/start_slave.inc

# Check that worker threads get spawned when slave starts.
SELECT IF(COUNT(*) >= 10, "OK", CONCAT("Found too few system user processes: ", COUNT(*))) FROM information_schema.processlist WHERE user = "system user";
# ... and that worker threads get removed when slave stops.
--source include/stop_slave.inc
SELECT IF(COUNT(*) < 10, "OK", CONCAT("Found too many system user processes: ", COUNT(*))) FROM information_schema.processlist WHERE user = "system user";
--source include/start_slave.inc
SELECT IF(COUNT(*) >= 10, "OK", CONCAT("Found too few system user processes: ", COUNT(*))) FROM information_schema.processlist WHERE user = "system user";

--echo *** Test long-running query in domain 1 can run in parallel with short queries in domain 0 ***

--connection server_1
ALTER TABLE mysql.gtid_slave_pos ENGINE=InnoDB;
CREATE TABLE t1 (a int PRIMARY KEY) ENGINE=MyISAM;
CREATE TABLE t2 (a int PRIMARY KEY) ENGINE=InnoDB;
INSERT INTO t1 VALUES (1);
INSERT INTO t2 VALUES (1);
--save_master_pos

--connection server_2
--sync_with_master

# Block the table t1 to simulate a replicated query taking a long time.
--connect (con_temp1,127.0.0.1,root,,test,$SERVER_MYPORT_2,)
LOCK TABLE t1 WRITE;

--connection server_1
SET gtid_domain_id=1;
# This query will be blocked on the slave until UNLOCK TABLES.
INSERT INTO t1 VALUES (2);
SET gtid_domain_id=0;
# These t2 queries can be replicated in parallel with the prior t1 query, as
# they are in a separate replication domain.
INSERT INTO t2 VALUES (2);
INSERT INTO t2 VALUES (3);
BEGIN;
INSERT INTO t2 VALUES (4);
INSERT INTO t2 VALUES (5);
COMMIT;
INSERT INTO t2 VALUES (6);

--connection server_2
--let $wait_condition= SELECT COUNT(*) = 6 FROM t2
--source include/wait_condition.inc

SELECT * FROM t2 ORDER by a;

--connection con_temp1
SELECT * FROM t1;
UNLOCK TABLES;

--connection server_2
--let $wait_condition= SELECT COUNT(*) = 2 FROM t1
--source include/wait_condition.inc

SELECT * FROM t1 ORDER BY a;


--echo *** Test two transactions in different domains committed in opposite order on slave but in a single group commit. ***
--connection server_2
--source include/stop_slave.inc

--connection server_1
# Use a stored function to inject a debug_sync into the appropriate THD.
# The function does nothing on the master, and on the slave it injects the
# desired debug_sync action(s).
SET sql_log_bin=0;
--delimiter ||
CREATE FUNCTION foo(x INT, d1 VARCHAR(500), d2 VARCHAR(500))
  RETURNS INT DETERMINISTIC
  BEGIN
    RETURN x;
  END
||
--delimiter ;
SET sql_log_bin=1;

SET @old_format= @@SESSION.binlog_format;
SET binlog_format='statement';
SET gtid_domain_id=1;
INSERT INTO t2 VALUES (foo(10,
    'commit_before_enqueue SIGNAL ready1 WAIT_FOR cont1',
    'commit_after_release_LOCK_prepare_ordered SIGNAL ready2'));

--connection server_2
FLUSH LOGS;
--source include/wait_for_binlog_checkpoint.inc
SET sql_log_bin=0;
--delimiter ||
CREATE FUNCTION foo(x INT, d1 VARCHAR(500), d2 VARCHAR(500))
  RETURNS INT DETERMINISTIC
  BEGIN
    IF d1 != '' THEN
      SET debug_sync = d1;
    END IF;
    IF d2 != '' THEN
      SET debug_sync = d2;
    END IF;
    RETURN x;
  END
||
--delimiter ;
SET sql_log_bin=1;
SET @old_format=@@GLOBAL.binlog_format;
SET GLOBAL binlog_format=statement;
# We need to restart all parallel threads for the new global setting to
# be copied to the session-level values.
SET GLOBAL slave_parallel_threads=0;
SET GLOBAL slave_parallel_threads=10;
--source include/start_slave.inc

# First make sure the first insert is ready to commit, but not queued yet.
SET debug_sync='now WAIT_FOR ready1';

--connection server_1
SET gtid_domain_id=2;
INSERT INTO t2 VALUES (foo(11,
    'commit_before_enqueue SIGNAL ready3 WAIT_FOR cont3',
    'commit_after_release_LOCK_prepare_ordered SIGNAL ready4 WAIT_FOR cont4'));
SET gtid_domain_id=0;
SELECT * FROM t2 WHERE a >= 10 ORDER BY a;

--connection server_2
# Now wait for the second insert to queue itself as the leader, and then
# wait for more commits to queue up.
SET debug_sync='now WAIT_FOR ready3';
SET debug_sync='now SIGNAL cont3';
SET debug_sync='now WAIT_FOR ready4';
# Now allow the first insert to queue up to participate in group commit.
SET debug_sync='now SIGNAL cont1';
SET debug_sync='now WAIT_FOR ready2';
# Finally allow the second insert to proceed and do the group commit.
SET debug_sync='now SIGNAL cont4';

--let $wait_condition= SELECT COUNT(*) = 2 FROM t2 WHERE a >= 10
--source include/wait_condition.inc
SELECT * FROM t2 WHERE a >= 10 ORDER BY a;
# The two INSERT transactions should have been committed in opposite order,
# but in the same group commit (seen by precense of cid=# in the SHOW
# BINLOG output).
--let $binlog_file= slave-bin.000002
--source include/show_binlog_events.inc
FLUSH LOGS;
--source include/wait_for_binlog_checkpoint.inc

# Restart all the slave parallel worker threads, to clear all debug_sync actions.
--connection server_2
--source include/stop_slave.inc
SET GLOBAL slave_parallel_threads=0;
SET GLOBAL slave_parallel_threads=10;
SET debug_sync='RESET';
--source include/start_slave.inc


--echo *** Test that group-committed transactions on the master can replicate in parallel on the slave. ***
--connection server_1
SET debug_sync='RESET';
FLUSH LOGS;
--source include/wait_for_binlog_checkpoint.inc
CREATE TABLE t3 (a INT PRIMARY KEY, b INT) ENGINE=InnoDB;
# Create some sentinel rows so that the rows inserted in parallel fall into
# separate gaps and do not cause gap lock conflicts.
INSERT INTO t3 VALUES (1,1), (3,3), (5,5), (7,7);
--save_master_pos
--connection server_2
--sync_with_master

# We want to test that the transactions can execute out-of-order on
# the slave, but still end up committing in-order, and in a single
# group commit.
#
# The idea is to group-commit three transactions together on the master:
# A, B, and C. On the slave, C will execute the insert first, then A,
# and then B. But B manages to complete before A has time to commit, so
# all three end up committing together.
#
# So we start by setting up some row locks that will block transactions
# A and B from executing, allowing C to run first.

--connection con_temp1
BEGIN;
INSERT INTO t3 VALUES (2,102);
--connect (con_temp2,127.0.0.1,root,,test,$SERVER_MYPORT_2,)
BEGIN;
INSERT INTO t3 VALUES (4,104);

# On the master, queue three INSERT transactions as a single group commit.
--connect (con_temp3,127.0.0.1,root,,test,$SERVER_MYPORT_1,)
SET debug_sync='commit_after_release_LOCK_prepare_ordered SIGNAL master_queued1 WAIT_FOR master_cont1';
SET binlog_format=statement;
send INSERT INTO t3 VALUES (2, foo(12,
    'commit_after_release_LOCK_prepare_ordered SIGNAL slave_queued1 WAIT_FOR slave_cont1',
    ''));

--connection server_1
SET debug_sync='now WAIT_FOR master_queued1';

--connect (con_temp4,127.0.0.1,root,,test,$SERVER_MYPORT_1,)
SET debug_sync='commit_after_release_LOCK_prepare_ordered SIGNAL master_queued2';
SET binlog_format=statement;
send INSERT INTO t3 VALUES (4, foo(14,
    'commit_after_release_LOCK_prepare_ordered SIGNAL slave_queued2',
    ''));

--connection server_1
SET debug_sync='now WAIT_FOR master_queued2';

--connect (con_temp5,127.0.0.1,root,,test,$SERVER_MYPORT_1,)
SET debug_sync='commit_after_release_LOCK_prepare_ordered SIGNAL master_queued3';
SET binlog_format=statement;
send INSERT INTO t3 VALUES (6, foo(16,
    'group_commit_waiting_for_prior SIGNAL slave_queued3',
    ''));

--connection server_1
SET debug_sync='now WAIT_FOR master_queued3';
SET debug_sync='now SIGNAL master_cont1';

--connection con_temp3
REAP;
--connection con_temp4
REAP;
--connection con_temp5
REAP;
SET debug_sync='RESET';

--connection server_1
SELECT * FROM t3 ORDER BY a;
--let $binlog_file= master-bin.000002
--source include/show_binlog_events.inc

# First, wait until insert 3 is ready to queue up for group commit, but is
# waiting for insert 2 to commit before it can do so itself.
--connection server_2
SET debug_sync='now WAIT_FOR slave_queued3';

# Next, let insert 1 proceed, and allow it to queue up as the group commit
# leader, but let it wait for insert 2 to also queue up before proceeding.
--connection con_temp1
ROLLBACK;
--connection server_2
SET debug_sync='now WAIT_FOR slave_queued1';

# Now let insert 2 proceed and queue up.
--connection con_temp2
ROLLBACK;
--connection server_2
SET debug_sync='now WAIT_FOR slave_queued2';
# And finally, we can let insert 1 proceed and do the group commit with all
# three insert transactions together.
SET debug_sync='now SIGNAL slave_cont1';

# Wait for the commit to complete and check that all three transactions
# group-committed together (will be seen in the binlog as all three having
# cid=# on their GTID event).
--let $wait_condition= SELECT COUNT(*) = 3 FROM t3 WHERE a IN (2,4,6)
--source include/wait_condition.inc
SELECT * FROM t3 ORDER BY a;
--let $binlog_file= slave-bin.000003
--source include/show_binlog_events.inc


--echo *** Test STOP SLAVE in parallel mode ***
--connection server_2
--source include/stop_slave.inc
# Respawn all worker threads to clear any left-over debug_sync or other stuff.
SET debug_sync='RESET';
SET GLOBAL slave_parallel_threads=0;
SET GLOBAL slave_parallel_threads=10;

--connection server_1
# Set up a couple of transactions. The first will be blocked halfway
# through on a lock, and while it is blocked we initiate STOP SLAVE.
# We then test that the halfway-initiated transaction is allowed to
# complete, but no subsequent ones.
# We have to use statement-based mode and set
# binlog_direct_non_transactional_updates=0; otherwise the binlog will
# be split into two event groups, one for the MyISAM part and one for the
# InnoDB part.
SET binlog_direct_non_transactional_updates=0;
SET sql_log_bin=0;
CALL mtr.add_suppression("Statement is unsafe because it accesses a non-transactional table after accessing a transactional table within the same transaction");
SET sql_log_bin=1;
BEGIN;
INSERT INTO t2 VALUES (20);
--disable_warnings
INSERT INTO t1 VALUES (20);
--enable_warnings
INSERT INTO t2 VALUES (21);
INSERT INTO t3 VALUES (20, 20);
COMMIT;
INSERT INTO t3 VALUES(21, 21);
INSERT INTO t3 VALUES(22, 22);
SET binlog_format=@old_format;
--save_master_pos

# Start a connection that will block the replicated transaction halfway.
--connection con_temp1
BEGIN;
INSERT INTO t2 VALUES (21);

--connection server_2
START SLAVE;
# Wait for the MyISAM change to be visible, after which replication will wait
# for con_temp1 to roll back.
--let $wait_condition= SELECT COUNT(*) = 1 FROM t1 WHERE a=20
--source include/wait_condition.inc

--connection con_temp2
# Initiate slave stop. It will have to wait for the current event group
# to complete.
# The dbug injection causes debug_sync to signal 'wait_for_done_waiting'
# when the SQL driver thread is ready.
SET @old_dbug= @@GLOBAL.debug_dbug;
SET GLOBAL debug_dbug="+d,rpl_parallel_wait_for_done_trigger";
send STOP SLAVE;

--connection con_temp1
SET debug_sync='now WAIT_FOR wait_for_done_waiting';
ROLLBACK;

--connection con_temp2
reap;
SET GLOBAL debug_dbug=@old_dbug;
SET debug_sync='RESET';

--connection server_2
--source include/wait_for_slave_to_stop.inc
# We should see the first transaction applied, but not the two others.
SELECT * FROM t1 WHERE a >= 20 ORDER BY a;
SELECT * FROM t2 WHERE a >= 20 ORDER BY a;
SELECT * FROM t3 WHERE a >= 20 ORDER BY a;

--source include/start_slave.inc
--sync_with_master
SELECT * FROM t1 WHERE a >= 20 ORDER BY a;
SELECT * FROM t2 WHERE a >= 20 ORDER BY a;
SELECT * FROM t3 WHERE a >= 20 ORDER BY a;


--connection server_2
# Respawn all worker threads to clear any left-over debug_sync or other stuff.
--source include/stop_slave.inc
SET GLOBAL binlog_format=@old_format;
SET GLOBAL slave_parallel_threads=0;
SET GLOBAL slave_parallel_threads=10;
--source include/start_slave.inc


--echo *** Test killing slave threads at various wait points ***
--echo *** 1. Test killing transaction waiting in commit for previous transaction to commit ***

# Set up three transactions on the master that will be group-committed
# together so they can be replicated in parallel on the slave.
--connection con_temp3
SET debug_sync='commit_after_release_LOCK_prepare_ordered SIGNAL master_queued1 WAIT_FOR master_cont1';
SET binlog_format=statement;
send INSERT INTO t3 VALUES (31, foo(31,
    'commit_before_prepare_ordered WAIT_FOR t2_waiting',
    'commit_after_prepare_ordered SIGNAL t1_ready WAIT_FOR t1_cont'));

--connection server_1
SET debug_sync='now WAIT_FOR master_queued1';

--connection con_temp4
SET debug_sync='commit_after_release_LOCK_prepare_ordered SIGNAL master_queued2';
SET binlog_format=statement;
BEGIN;
# This insert is just so we can get T2 to wait while a query is running that we
# can see in SHOW PROCESSLIST so we can get its thread_id to kill later.
INSERT INTO t3 VALUES (32, foo(32,
    'ha_write_row_end SIGNAL t2_query WAIT_FOR t2_cont',
    ''));
# This insert sets up debug_sync points so that T2 will tell when it is at its
# wait point where we want to kill it - and when it has been killed.
INSERT INTO t3 VALUES (33, foo(33,
    'group_commit_waiting_for_prior SIGNAL t2_waiting',
    'group_commit_waiting_for_prior_killed SIGNAL t2_killed'));
send COMMIT;

--connection server_1
SET debug_sync='now WAIT_FOR master_queued2';

--connection con_temp5
SET debug_sync='commit_after_release_LOCK_prepare_ordered SIGNAL master_queued3';
SET binlog_format=statement;
send INSERT INTO t3 VALUES (34, foo(34,
    '',
    ''));

--connection server_1
SET debug_sync='now WAIT_FOR master_queued3';
SET debug_sync='now SIGNAL master_cont1';

--connection con_temp3
REAP;
--connection con_temp4
REAP;
--connection con_temp5
REAP;

--connection server_1
SELECT * FROM t3 WHERE a >= 30 ORDER BY a;
SET debug_sync='RESET';

--connection server_2
SET sql_log_bin=0;
CALL mtr.add_suppression("Query execution was interrupted");
CALL mtr.add_suppression("Commit failed due to failure of an earlier commit on which this one depends");
CALL mtr.add_suppression("Slave: Connection was killed");
SET sql_log_bin=1;
# Wait until T2 is inside executing its insert of 32, then find it in SHOW
# PROCESSLIST to know its thread id for KILL later.
SET debug_sync='now WAIT_FOR t2_query';
--let $thd_id= `SELECT ID FROM INFORMATION_SCHEMA.PROCESSLIST WHERE INFO LIKE '%foo(32%' AND INFO NOT LIKE '%LIKE%'`
SET debug_sync='now SIGNAL t2_cont';

# Wait until T2 has entered its wait for T1 to commit, and T1 has
# progressed into its commit phase.
SET debug_sync='now WAIT_FOR t1_ready';

# Now kill the transaction T2.
--replace_result $thd_id THD_ID
eval KILL $thd_id;

# Wait until T2 has reacted on the kill.
SET debug_sync='now WAIT_FOR t2_killed';

# Now we can allow T1 to proceed.
SET debug_sync='now SIGNAL t1_cont';

--let $slave_sql_errno= 1317,1927,1964
--source include/wait_for_slave_sql_error.inc
STOP SLAVE IO_THREAD;
SELECT * FROM t3 WHERE a >= 30 ORDER BY a;

# Now we have to disable the debug_sync statements, so they do not trigger
# when the events are retried.
SET debug_sync='RESET';
SET GLOBAL slave_parallel_threads=0;
SET GLOBAL slave_parallel_threads=10;
SET sql_log_bin=0;
DROP FUNCTION foo;
--delimiter ||
CREATE FUNCTION foo(x INT, d1 VARCHAR(500), d2 VARCHAR(500))
  RETURNS INT DETERMINISTIC
  BEGIN
    RETURN x;
  END
||
--delimiter ;
SET sql_log_bin=1;

--connection server_1
INSERT INTO t3 VALUES (39,0);
--save_master_pos

--connection server_2
--source include/start_slave.inc
--sync_with_master
SELECT * FROM t3 WHERE a >= 30 ORDER BY a;
# Restore the foo() function.
SET sql_log_bin=0;
DROP FUNCTION foo;
--delimiter ||
CREATE FUNCTION foo(x INT, d1 VARCHAR(500), d2 VARCHAR(500))
  RETURNS INT DETERMINISTIC
  BEGIN
    IF d1 != '' THEN
      SET debug_sync = d1;
    END IF;
    IF d2 != '' THEN
      SET debug_sync = d2;
    END IF;
    RETURN x;
  END
||
--delimiter ;
SET sql_log_bin=1;


--connection server_2
# Respawn all worker threads to clear any left-over debug_sync or other stuff.
--source include/stop_slave.inc
SET GLOBAL binlog_format=@old_format;
SET GLOBAL slave_parallel_threads=0;
SET GLOBAL slave_parallel_threads=10;
--source include/start_slave.inc


--echo *** 2. Same as (1), but without restarting IO thread after kill of SQL threads ***

# Set up three transactions on the master that will be group-committed
# together so they can be replicated in parallel on the slave.
--connection con_temp3
SET debug_sync='commit_after_release_LOCK_prepare_ordered SIGNAL master_queued1 WAIT_FOR master_cont1';
SET binlog_format=statement;
send INSERT INTO t3 VALUES (41, foo(41,
    'commit_before_prepare_ordered WAIT_FOR t2_waiting',
    'commit_after_prepare_ordered SIGNAL t1_ready WAIT_FOR t1_cont'));

--connection server_1
SET debug_sync='now WAIT_FOR master_queued1';

--connection con_temp4
SET debug_sync='commit_after_release_LOCK_prepare_ordered SIGNAL master_queued2';
SET binlog_format=statement;
BEGIN;
# This insert is just so we can get T2 to wait while a query is running that we
# can see in SHOW PROCESSLIST so we can get its thread_id to kill later.
INSERT INTO t3 VALUES (42, foo(42,
    'ha_write_row_end SIGNAL t2_query WAIT_FOR t2_cont',
    ''));
# This insert sets up debug_sync points so that T2 will tell when it is at its
# wait point where we want to kill it - and when it has been killed.
INSERT INTO t3 VALUES (43, foo(43,
    'group_commit_waiting_for_prior SIGNAL t2_waiting',
    'group_commit_waiting_for_prior_killed SIGNAL t2_killed'));
send COMMIT;

--connection server_1
SET debug_sync='now WAIT_FOR master_queued2';

--connection con_temp5
SET debug_sync='commit_after_release_LOCK_prepare_ordered SIGNAL master_queued3';
SET binlog_format=statement;
send INSERT INTO t3 VALUES (44, foo(44,
    '',
    ''));

--connection server_1
SET debug_sync='now WAIT_FOR master_queued3';
SET debug_sync='now SIGNAL master_cont1';

--connection con_temp3
REAP;
--connection con_temp4
REAP;
--connection con_temp5
REAP;

--connection server_1
SELECT * FROM t3 WHERE a >= 40 ORDER BY a;
SET debug_sync='RESET';

--connection server_2
# Wait until T2 is inside executing its insert of 42, then find it in SHOW
# PROCESSLIST to know its thread id for KILL later.
SET debug_sync='now WAIT_FOR t2_query';
--let $thd_id= `SELECT ID FROM INFORMATION_SCHEMA.PROCESSLIST WHERE INFO LIKE '%foo(42%' AND INFO NOT LIKE '%LIKE%'`
SET debug_sync='now SIGNAL t2_cont';

# Wait until T2 has entered its wait for T1 to commit, and T1 has
# progressed into its commit phase.
SET debug_sync='now WAIT_FOR t1_ready';

# Now kill the transaction T2.
--replace_result $thd_id THD_ID
eval KILL $thd_id;

# Wait until T2 has reacted on the kill.
SET debug_sync='now WAIT_FOR t2_killed';

# Now we can allow T1 to proceed.
SET debug_sync='now SIGNAL t1_cont';

--let $slave_sql_errno= 1317,1927,1964
--source include/wait_for_slave_sql_error.inc

# Now we have to disable the debug_sync statements, so they do not trigger
# when the events are retried.
SET debug_sync='RESET';
SET GLOBAL slave_parallel_threads=0;
SET GLOBAL slave_parallel_threads=10;
SET sql_log_bin=0;
DROP FUNCTION foo;
--delimiter ||
CREATE FUNCTION foo(x INT, d1 VARCHAR(500), d2 VARCHAR(500))
  RETURNS INT DETERMINISTIC
  BEGIN
    RETURN x;
  END
||
--delimiter ;
SET sql_log_bin=1;

--connection server_1
INSERT INTO t3 VALUES (49,0);
--save_master_pos

--connection server_2
START SLAVE SQL_THREAD;
--sync_with_master
SELECT * FROM t3 WHERE a >= 40 ORDER BY a;
# Restore the foo() function.
SET sql_log_bin=0;
DROP FUNCTION foo;
--delimiter ||
CREATE FUNCTION foo(x INT, d1 VARCHAR(500), d2 VARCHAR(500))
  RETURNS INT DETERMINISTIC
  BEGIN
    IF d1 != '' THEN
      SET debug_sync = d1;
    END IF;
    IF d2 != '' THEN
      SET debug_sync = d2;
    END IF;
    RETURN x;
  END
||
--delimiter ;
SET sql_log_bin=1;


--connection server_2
# Respawn all worker threads to clear any left-over debug_sync or other stuff.
--source include/stop_slave.inc
SET GLOBAL binlog_format=@old_format;
SET GLOBAL slave_parallel_threads=0;
SET GLOBAL slave_parallel_threads=10;
--source include/start_slave.inc


--echo *** 3. Same as (2), but not using gtid mode ***

--connection server_2
--source include/stop_slave.inc
CHANGE MASTER TO master_use_gtid=no;
--source include/start_slave.inc

--connection server_1
# Set up three transactions on the master that will be group-committed
# together so they can be replicated in parallel on the slave.
--connection con_temp3
SET debug_sync='commit_after_release_LOCK_prepare_ordered SIGNAL master_queued1 WAIT_FOR master_cont1';
SET binlog_format=statement;
send INSERT INTO t3 VALUES (51, foo(51,
    'commit_before_prepare_ordered WAIT_FOR t2_waiting',
    'commit_after_prepare_ordered SIGNAL t1_ready WAIT_FOR t1_cont'));

--connection server_1
SET debug_sync='now WAIT_FOR master_queued1';

--connection con_temp4
SET debug_sync='commit_after_release_LOCK_prepare_ordered SIGNAL master_queued2';
SET binlog_format=statement;
BEGIN;
# This insert is just so we can get T2 to wait while a query is running that we
# can see in SHOW PROCESSLIST so we can get its thread_id to kill later.
INSERT INTO t3 VALUES (52, foo(52,
    'ha_write_row_end SIGNAL t2_query WAIT_FOR t2_cont',
    ''));
# This insert sets up debug_sync points so that T2 will tell when it is at its
# wait point where we want to kill it - and when it has been killed.
INSERT INTO t3 VALUES (53, foo(53,
    'group_commit_waiting_for_prior SIGNAL t2_waiting',
    'group_commit_waiting_for_prior_killed SIGNAL t2_killed'));
send COMMIT;

--connection server_1
SET debug_sync='now WAIT_FOR master_queued2';

--connection con_temp5
SET debug_sync='commit_after_release_LOCK_prepare_ordered SIGNAL master_queued3';
SET binlog_format=statement;
send INSERT INTO t3 VALUES (54, foo(54,
    '',
    ''));

--connection server_1
SET debug_sync='now WAIT_FOR master_queued3';
SET debug_sync='now SIGNAL master_cont1';

--connection con_temp3
REAP;
--connection con_temp4
REAP;
--connection con_temp5
REAP;

--connection server_1
SELECT * FROM t3 WHERE a >= 50 ORDER BY a;
SET debug_sync='RESET';

--connection server_2
# Wait until T2 is inside executing its insert of 52, then find it in SHOW
# PROCESSLIST to know its thread id for KILL later.
SET debug_sync='now WAIT_FOR t2_query';
--let $thd_id= `SELECT ID FROM INFORMATION_SCHEMA.PROCESSLIST WHERE INFO LIKE '%foo(52%' AND INFO NOT LIKE '%LIKE%'`
SET debug_sync='now SIGNAL t2_cont';

# Wait until T2 has entered its wait for T1 to commit, and T1 has
# progressed into its commit phase.
SET debug_sync='now WAIT_FOR t1_ready';

# Now kill the transaction T2.
--replace_result $thd_id THD_ID
eval KILL $thd_id;

# Wait until T2 has reacted on the kill.
SET debug_sync='now WAIT_FOR t2_killed';

# Now we can allow T1 to proceed.
SET debug_sync='now SIGNAL t1_cont';

--let $slave_sql_errno= 1317,1927,1964
--source include/wait_for_slave_sql_error.inc
SELECT * FROM t3 WHERE a >= 50 ORDER BY a;

# Now we have to disable the debug_sync statements, so they do not trigger
# when the events are retried.
SET debug_sync='RESET';
SET GLOBAL slave_parallel_threads=0;
SET GLOBAL slave_parallel_threads=10;
SET sql_log_bin=0;
DROP FUNCTION foo;
--delimiter ||
CREATE FUNCTION foo(x INT, d1 VARCHAR(500), d2 VARCHAR(500))
  RETURNS INT DETERMINISTIC
  BEGIN
    RETURN x;
  END
||
--delimiter ;
SET sql_log_bin=1;

--connection server_1
INSERT INTO t3 VALUES (59,0);
--save_master_pos

--connection server_2
START SLAVE SQL_THREAD;
--sync_with_master
SELECT * FROM t3 WHERE a >= 50 ORDER BY a;
# Restore the foo() function.
SET sql_log_bin=0;
DROP FUNCTION foo;
--delimiter ||
CREATE FUNCTION foo(x INT, d1 VARCHAR(500), d2 VARCHAR(500))
  RETURNS INT DETERMINISTIC
  BEGIN
    IF d1 != '' THEN
      SET debug_sync = d1;
    END IF;
    IF d2 != '' THEN
      SET debug_sync = d2;
    END IF;
    RETURN x;
  END
||
--delimiter ;
SET sql_log_bin=1;


--source include/stop_slave.inc
CHANGE MASTER TO master_use_gtid=slave_pos;
--source include/start_slave.inc

--connection server_2
# Respawn all worker threads to clear any left-over debug_sync or other stuff.
--source include/stop_slave.inc
SET GLOBAL binlog_format=@old_format;
SET GLOBAL slave_parallel_threads=0;
SET GLOBAL slave_parallel_threads=4;
--source include/start_slave.inc


--echo *** 4. Test killing thread that is waiting to start transaction until previous transaction commits ***

# We set up four transactions T1, T2, T3, and T4 on the master. T2, T3, and T4
# can run in parallel with each other (same group commit and commit id),
# but not in parallel with T1.
#
# We use four worker threads, each Ti will be queued on each their own
# worker thread. We will delay T1 commit, T3 will wait for T1 to begin
# commit before it can start. We will kill T3 during this wait, and
# check that everything works correctly.
#
# It is rather tricky to get the correct thread id of the worker to kill.
# We start by injecting four dummy transactions in a debug_sync-controlled
# manner to be able to get known thread ids for the workers in a pool with
# just 4 worker threads. Then we let in each of the real test transactions
# T1-T4 one at a time in a way which allows us to know which transaction
# ends up with which thread id.

--connection server_1
SET binlog_format=statement;
SET gtid_domain_id=2;
BEGIN;
# This debug_sync will linger on and be used to control T4 later.
INSERT INTO t3 VALUES (70, foo(70,
       'rpl_parallel_start_waiting_for_prior SIGNAL t4_waiting', ''));
INSERT INTO t3 VALUES (60, foo(60,
       'ha_write_row_end SIGNAL d2_query WAIT_FOR d2_cont2',
       'rpl_parallel_end_of_group SIGNAL d2_done WAIT_FOR d2_cont'));
COMMIT;
SET gtid_domain_id=0;

--connection server_2
SET debug_sync='now WAIT_FOR d2_query';
--let $d2_thd_id= `SELECT ID FROM INFORMATION_SCHEMA.PROCESSLIST WHERE INFO LIKE '%foo(60%' AND INFO NOT LIKE '%LIKE%'`

--connection server_1
SET gtid_domain_id=1;
BEGIN;
# These debug_sync's will linger on and be used to control T3 later.
INSERT INTO t3 VALUES (61, foo(61,
       'rpl_parallel_start_waiting_for_prior SIGNAL t3_waiting',
       'rpl_parallel_start_waiting_for_prior_killed SIGNAL t3_killed'));
INSERT INTO t3 VALUES (62, foo(62,
       'ha_write_row_end SIGNAL d1_query WAIT_FOR d1_cont2',
       'rpl_parallel_end_of_group SIGNAL d1_done WAIT_FOR d1_cont'));
COMMIT;
SET gtid_domain_id=0;

--connection server_2
SET debug_sync='now WAIT_FOR d1_query';
--let $d1_thd_id= `SELECT ID FROM INFORMATION_SCHEMA.PROCESSLIST WHERE INFO LIKE '%foo(62%' AND INFO NOT LIKE '%LIKE%'`

--connection server_1
SET gtid_domain_id=0;
INSERT INTO t3 VALUES (63, foo(63,
       'ha_write_row_end SIGNAL d0_query WAIT_FOR d0_cont2',
       'rpl_parallel_end_of_group SIGNAL d0_done WAIT_FOR d0_cont'));

--connection server_2
SET debug_sync='now WAIT_FOR d0_query';
--let $d0_thd_id= `SELECT ID FROM INFORMATION_SCHEMA.PROCESSLIST WHERE INFO LIKE '%foo(63%' AND INFO NOT LIKE '%LIKE%'`

--connection server_1
SET gtid_domain_id=3;
BEGIN;
# These debug_sync's will linger on and be used to control T2 later.
INSERT INTO t3 VALUES (68, foo(68,
       'rpl_parallel_start_waiting_for_prior SIGNAL t2_waiting', ''));
INSERT INTO t3 VALUES (69, foo(69,
       'ha_write_row_end SIGNAL d3_query WAIT_FOR d3_cont2',
       'rpl_parallel_end_of_group SIGNAL d3_done WAIT_FOR d3_cont'));
COMMIT;
SET gtid_domain_id=0;

--connection server_2
SET debug_sync='now WAIT_FOR d3_query';
--let $d3_thd_id= `SELECT ID FROM INFORMATION_SCHEMA.PROCESSLIST WHERE INFO LIKE '%foo(69%' AND INFO NOT LIKE '%LIKE%'`

SET debug_sync='now SIGNAL d2_cont2';
SET debug_sync='now WAIT_FOR d2_done';
SET debug_sync='now SIGNAL d1_cont2';
SET debug_sync='now WAIT_FOR d1_done';
SET debug_sync='now SIGNAL d0_cont2';
SET debug_sync='now WAIT_FOR d0_done';
SET debug_sync='now SIGNAL d3_cont2';
SET debug_sync='now WAIT_FOR d3_done';

# Now prepare the real transactions T1, T2, T3, T4 on the master.

--connection con_temp3
# Create transaction T1.
SET binlog_format=statement;
INSERT INTO t3 VALUES (64, foo(64,
       'rpl_parallel_before_mark_start_commit SIGNAL t1_waiting WAIT_FOR t1_cont', ''));

# Create transaction T2, as a group commit leader on the master.
SET debug_sync='commit_after_release_LOCK_prepare_ordered SIGNAL master_queued2 WAIT_FOR master_cont2';
send INSERT INTO t3 VALUES (65, foo(65, '', ''));

--connection server_1
SET debug_sync='now WAIT_FOR master_queued2';

--connection con_temp4
# Create transaction T3, participating in T2's group commit.
SET debug_sync='commit_after_release_LOCK_prepare_ordered SIGNAL master_queued3';
send INSERT INTO t3 VALUES (66, foo(66, '', ''));

--connection server_1
SET debug_sync='now WAIT_FOR master_queued3';

--connection con_temp5
# Create transaction T4, participating in group commit with T2 and T3.
SET debug_sync='commit_after_release_LOCK_prepare_ordered SIGNAL master_queued4';
send INSERT INTO t3 VALUES (67, foo(67, '', ''));

--connection server_1
SET debug_sync='now WAIT_FOR master_queued4';
SET debug_sync='now SIGNAL master_cont2';

--connection con_temp3
REAP;
--connection con_temp4
REAP;
--connection con_temp5
REAP;

--connection server_1
SELECT * FROM t3 WHERE a >= 60 ORDER BY a;
SET debug_sync='RESET';

--connection server_2
# Now we have the four transactions pending for replication on the slave.
# Let them be queued for our three worker threads in a controlled fashion.
# We put them at a stage where T1 is delayed and T3 is waiting for T1 to
# commit before T3 can start. Then we kill T3.

# Make the worker D0 free, and wait for T1 to be queued in it.
SET debug_sync='now SIGNAL d0_cont';
SET debug_sync='now WAIT_FOR t1_waiting';

# Make the worker D3 free, and wait for T2 to be queued in it.
SET debug_sync='now SIGNAL d3_cont';
SET debug_sync='now WAIT_FOR t2_waiting';

# Now release worker D1, and wait for T3 to be queued in it.
# T3 will wait for T1 to commit before it can start.
SET debug_sync='now SIGNAL d1_cont';
SET debug_sync='now WAIT_FOR t3_waiting';

# Release worker D2. Wait for T4 to be queued, so we are sure it has
# received the debug_sync signal (else we might overwrite it with the
# next debug_sync).
SET debug_sync='now SIGNAL d2_cont';
SET debug_sync='now WAIT_FOR t4_waiting';

# Now we kill the waiting transaction T3 in worker D1.
--replace_result $d1_thd_id THD_ID
eval KILL $d1_thd_id;

# Wait until T3 has reacted on the kill.
SET debug_sync='now WAIT_FOR t3_killed';

# Now we can allow T1 to proceed.
SET debug_sync='now SIGNAL t1_cont';

--let $slave_sql_errno= 1317,1927,1964
--source include/wait_for_slave_sql_error.inc
STOP SLAVE IO_THREAD;
# Since T2, T3, and T4 run in parallel, we can not be sure if T2 will have time
# to commit or not before the stop. However, T1 should commit, and T3/T4 may
# not have committed. (After slave restart we check that all become committed
# eventually).
SELECT * FROM t3 WHERE a >= 60 AND a != 65 ORDER BY a;

# Now we have to disable the debug_sync statements, so they do not trigger
# when the events are retried.
SET debug_sync='RESET';
SET GLOBAL slave_parallel_threads=0;
SET GLOBAL slave_parallel_threads=10;
SET sql_log_bin=0;
DROP FUNCTION foo;
--delimiter ||
CREATE FUNCTION foo(x INT, d1 VARCHAR(500), d2 VARCHAR(500))
  RETURNS INT DETERMINISTIC
  BEGIN
    RETURN x;
  END
||
--delimiter ;
SET sql_log_bin=1;

--connection server_1
UPDATE t3 SET b=b+1 WHERE a=60;
--save_master_pos

--connection server_2
--source include/start_slave.inc
--sync_with_master
SELECT * FROM t3 WHERE a >= 60 ORDER BY a;
# Restore the foo() function.
SET sql_log_bin=0;
DROP FUNCTION foo;
--delimiter ||
CREATE FUNCTION foo(x INT, d1 VARCHAR(500), d2 VARCHAR(500))
  RETURNS INT DETERMINISTIC
  BEGIN
    IF d1 != '' THEN
      SET debug_sync = d1;
    END IF;
    IF d2 != '' THEN
      SET debug_sync = d2;
    END IF;
    RETURN x;
  END
||
--delimiter ;
SET sql_log_bin=1;

--connection server_2
# Respawn all worker threads to clear any left-over debug_sync or other stuff.
--source include/stop_slave.inc
SET GLOBAL binlog_format=@old_format;
SET GLOBAL slave_parallel_threads=0;
SET GLOBAL slave_parallel_threads=10;
--source include/start_slave.inc


--echo *** 5. Test killing thread that is waiting for queue of max length to shorten ***

# Find the thread id of the driver SQL thread that we want to kill.
--let $wait_condition= SELECT COUNT(*) = 1 FROM INFORMATION_SCHEMA.PROCESSLIST WHERE STATE LIKE '%Slave has read all relay log%'
--source include/wait_condition.inc
--let $thd_id= `SELECT ID FROM INFORMATION_SCHEMA.PROCESSLIST WHERE STATE LIKE '%Slave has read all relay log%'`
SET @old_max_queued= @@GLOBAL.slave_parallel_max_queued;
SET GLOBAL slave_parallel_max_queued=9000;

--connection server_1
--let bigstring= `SELECT REPEAT('x', 10000)`
SET binlog_format=statement;
# Create an event that will wait to be signalled.
INSERT INTO t3 VALUES (80, foo(0,
       'ha_write_row_end SIGNAL query_waiting WAIT_FOR query_cont', ''));

--connection server_2
SET debug_sync='now WAIT_FOR query_waiting';
# Inject that the SQL driver thread will signal `wait_queue_ready' to debug_sync
# as it goes to wait for the event queue to become smaller than the value of
# @@slave_parallel_max_queued.
SET @old_dbug= @@GLOBAL.debug_dbug;
SET GLOBAL debug_dbug="+d,rpl_parallel_wait_queue_max";

--connection server_1
--disable_query_log
# Create an event that will fill up the queue.
# The Xid event at the end of the event group will have to wait for the Query
# event with the INSERT to drain so the queue becomes shorter. However that in
# turn waits for the prior event group to continue.
eval INSERT INTO t3 VALUES (81, LENGTH('$bigstring'));
--enable_query_log
SELECT * FROM t3 WHERE a >= 80 ORDER BY a;

--connection server_2
SET debug_sync='now WAIT_FOR wait_queue_ready';

--replace_result $thd_id THD_ID
eval KILL $thd_id;

SET debug_sync='now WAIT_FOR wait_queue_killed';
SET debug_sync='now SIGNAL query_cont';

--let $slave_sql_errno= 1317,1927,1964
--source include/wait_for_slave_sql_error.inc
STOP SLAVE IO_THREAD;

SET GLOBAL debug_dbug=@old_dbug;
SET GLOBAL slave_parallel_max_queued= @old_max_queued;

--connection server_1
INSERT INTO t3 VALUES (82,0);
SET binlog_format=@old_format;
--save_master_pos

--connection server_2
SET debug_sync='RESET';
--source include/start_slave.inc
--sync_with_master
SELECT * FROM t3 WHERE a >= 80 ORDER BY a;


--connection server_2
--source include/stop_slave.inc
SET GLOBAL binlog_format=@old_format;
SET GLOBAL slave_parallel_threads=0;
SET GLOBAL slave_parallel_threads=10;
--source include/start_slave.inc

--echo *** MDEV-5788 Incorrect free of rgi->deferred_events in parallel replication  ***

--connection server_2
# Use just two worker threads, so we are sure to get the rpl_group_info added
# to the free list, which is what triggered the bug.
--source include/stop_slave.inc
SET GLOBAL replicate_ignore_table="test.t3";
SET GLOBAL slave_parallel_threads=2;
--source include/start_slave.inc

--connection server_1
INSERT INTO t3 VALUES (100, rand());
INSERT INTO t3 VALUES (101, rand());

--save_master_pos

--connection server_2
--sync_with_master

--connection server_1
INSERT INTO t3 VALUES (102, rand());
INSERT INTO t3 VALUES (103, rand());
INSERT INTO t3 VALUES (104, rand());
INSERT INTO t3 VALUES (105, rand());

--save_master_pos

--connection server_2
--sync_with_master
--source include/stop_slave.inc
SET GLOBAL replicate_ignore_table="";
--source include/start_slave.inc

--connection server_1
INSERT INTO t3 VALUES (106, rand());
INSERT INTO t3 VALUES (107, rand());
--save_master_pos

--connection server_2
--sync_with_master
--replace_column 2 #
SELECT * FROM t3 WHERE a >= 100 ORDER BY a;


--echo *** MDEV-5921: In parallel replication, an error is not correctly signalled to the next transaction ***

--connection server_2
--source include/stop_slave.inc
SET GLOBAL slave_parallel_threads=10;
--source include/start_slave.inc

--connection server_1
INSERT INTO t3 VALUES (110, 1);
--save_master_pos

--connection server_2
--sync_with_master
SELECT * FROM t3 WHERE a >= 110 ORDER BY a;
# Inject a duplicate key error.
SET sql_log_bin=0;
INSERT INTO t3 VALUES (111, 666);
SET sql_log_bin=1;

--connection server_1

# Create a group commit with two inserts, the first one conflicts with a row on the slave
--connect (con1,127.0.0.1,root,,test,$SERVER_MYPORT_1,)
SET debug_sync='commit_after_release_LOCK_prepare_ordered SIGNAL master_queued1 WAIT_FOR master_cont1';
send INSERT INTO t3 VALUES (111, 2);
--connection server_1
SET debug_sync='now WAIT_FOR master_queued1';

--connect (con2,127.0.0.1,root,,test,$SERVER_MYPORT_1,)
SET debug_sync='commit_after_release_LOCK_prepare_ordered SIGNAL master_queued2';
send INSERT INTO t3 VALUES (112, 3);

--connection server_1
SET debug_sync='now WAIT_FOR master_queued2';
SET debug_sync='now SIGNAL master_cont1';

--connection con1
REAP;
--connection con2
REAP;
SET debug_sync='RESET';
--save_master_pos

--connection server_2
--let $slave_sql_errno= 1062
--source include/wait_for_slave_sql_error.inc
--source include/wait_for_slave_sql_to_stop.inc
# We should not see the row (112,3) here, it should be rolled back due to
# error signal from the prior transaction.
SELECT * FROM t3 WHERE a >= 110 ORDER BY a;
SET sql_log_bin=0;
DELETE FROM t3 WHERE a=111 AND b=666;
SET sql_log_bin=1;
START SLAVE SQL_THREAD;
--sync_with_master
SELECT * FROM t3 WHERE a >= 110 ORDER BY a;


--echo ***MDEV-5914: Parallel replication deadlock due to InnoDB lock conflicts ***
--connection server_2
--source include/stop_slave.inc

--connection server_1
CREATE TABLE t4 (a INT PRIMARY KEY, b INT, KEY b_idx(b)) ENGINE=InnoDB;
INSERT INTO t4 VALUES (1,NULL), (2,2), (3,NULL), (4,4), (5, NULL), (6, 6);

# Create a group commit with UPDATE and DELETE, in that order.
# The bug was that while the UPDATE's row lock does not block the DELETE, the
# DELETE's gap lock _does_ block the UPDATE. This could cause a deadlock
# on the slave.
--connection con1
SET debug_sync='commit_after_release_LOCK_prepare_ordered SIGNAL master_queued1 WAIT_FOR master_cont1';
send UPDATE t4 SET b=NULL WHERE a=6;
--connection server_1
SET debug_sync='now WAIT_FOR master_queued1';

--connection con2
SET debug_sync='commit_after_release_LOCK_prepare_ordered SIGNAL master_queued2';
send DELETE FROM t4 WHERE b <= 3;

--connection server_1
SET debug_sync='now WAIT_FOR master_queued2';
SET debug_sync='now SIGNAL master_cont1';

--connection con1
REAP;
--connection con2
REAP;
SET debug_sync='RESET';
--save_master_pos

--connection server_2
--source include/start_slave.inc
--sync_with_master
--source include/stop_slave.inc

SELECT * FROM t4 ORDER BY a;


# Another example, this one with INSERT vs. DELETE
--connection server_1
DELETE FROM t4;
INSERT INTO t4 VALUES (1,NULL), (2,2), (3,NULL), (4,4), (5, NULL), (6, 6);

# Create a group commit with INSERT and DELETE, in that order.
# The bug was that while the INSERT's insert intention lock does not block
# the DELETE, the DELETE's gap lock _does_ block the INSERT. This could cause
# a deadlock on the slave.
--connection con1
SET debug_sync='commit_after_release_LOCK_prepare_ordered SIGNAL master_queued1 WAIT_FOR master_cont1';
send INSERT INTO t4 VALUES (7, NULL);
--connection server_1
SET debug_sync='now WAIT_FOR master_queued1';

--connection con2
SET debug_sync='commit_after_release_LOCK_prepare_ordered SIGNAL master_queued2';
send DELETE FROM t4 WHERE b <= 3;

--connection server_1
SET debug_sync='now WAIT_FOR master_queued2';
SET debug_sync='now SIGNAL master_cont1';

--connection con1
REAP;
--connection con2
REAP;
SET debug_sync='RESET';
--save_master_pos

--connection server_2
--source include/start_slave.inc
--sync_with_master
--source include/stop_slave.inc

SELECT * FROM t4 ORDER BY a;


# MDEV-6549, failing to update gtid_slave_pos for a transaction that was retried.
# The problem was that when a transaction updates the mysql.gtid_slave_pos
# table, it clears the flag that marks that there is a GTID position that
# needs to be updated. Then, if the transaction got killed after that due
# to a deadlock, the subsequent retry would fail to notice that the GTID needs
# to be recorded in gtid_slave_pos.
#
# (In the original bug report, the symptom was an assertion; this was however
# just a side effect of the missing update of gtid_slave_pos, which also
# happened to cause a missing clear of OPTION_GTID_BEGIN).
--connection server_1
DELETE FROM t4;
INSERT INTO t4 VALUES (1,NULL), (2,2), (3,NULL), (4,4), (5, NULL), (6, 6);

# Create two transactions that can run in parallel on the slave but cause
# a deadlock if the second runs before the first.
--connection con1
SET debug_sync='commit_after_release_LOCK_prepare_ordered SIGNAL master_queued1 WAIT_FOR master_cont1';
send UPDATE t4 SET b=NULL WHERE a=6;
--connection server_1
SET debug_sync='now WAIT_FOR master_queued1';

--connection con2
# Must use statement-based binlogging. Otherwise the transaction will not be
# binlogged at all, as it modifies no rows.
SET @old_format= @@SESSION.binlog_format;
SET binlog_format='statement';
SET debug_sync='commit_after_release_LOCK_prepare_ordered SIGNAL master_queued2';
send DELETE FROM t4 WHERE b <= 1;

--connection server_1
SET debug_sync='now WAIT_FOR master_queued2';
SET debug_sync='now SIGNAL master_cont1';

--connection con1
REAP;
--connection con2
REAP;
SET @old_format=@@GLOBAL.binlog_format;
SET debug_sync='RESET';
--save_master_pos
--let $last_gtid= `SELECT @@last_gtid`

--connection server_2
# Disable the usual skip of gap locks for transactions that are run in
# parallel, using DBUG. This allows the deadlock to occur, and this in turn
# triggers a retry of the second transaction, and the code that was buggy and
# caused the gtid_slave_pos update to be skipped in the retry.
SET @old_dbug= @@GLOBAL.debug_dbug;
SET GLOBAL debug_dbug="+d,disable_thd_need_ordering_with";
--source include/start_slave.inc
--sync_with_master
SET GLOBAL debug_dbug=@old_dbug;

SELECT * FROM t4 ORDER BY a;
# Check that the GTID of the second transaction was correctly recorded in
# gtid_slave_pos, in the variable as well as in the table.
--replace_result $last_gtid GTID
eval SET @last_gtid= '$last_gtid';
SELECT IF(@@gtid_slave_pos LIKE CONCAT('%',@last_gtid,'%'), "GTID found ok",
    CONCAT("GTID ", @last_gtid, " not found in gtid_slave_pos=", @@gtid_slave_pos))
    AS result;
SELECT "ROW FOUND" AS `Is the row found?`
  FROM mysql.gtid_slave_pos
 WHERE CONCAT(domain_id, "-", server_id, "-", seq_no) = @last_gtid;


--echo *** MDEV-5938: Exec_master_log_pos not updated at log rotate in parallel replication ***
--connection server_2
--source include/stop_slave.inc
SET GLOBAL slave_parallel_threads=1;
SET DEBUG_SYNC= 'RESET';
--source include/start_slave.inc

--connection server_1
CREATE TABLE t5 (a INT PRIMARY KEY, b INT);
INSERT INTO t5 VALUES (1,1);
INSERT INTO t5 VALUES (2,2), (3,8);
INSERT INTO t5 VALUES (4,16);
--save_master_pos

--connection server_2
--sync_with_master
let $io_file= query_get_value(SHOW SLAVE STATUS, Master_Log_File, 1);
let $io_pos= query_get_value(SHOW SLAVE STATUS, Read_Master_Log_Pos, 1);
let $sql_file= query_get_value(SHOW SLAVE STATUS, Relay_Master_Log_File, 1);
let $sql_pos= query_get_value(SHOW SLAVE STATUS, Exec_Master_Log_Pos, 1);
--disable_query_log
eval SELECT IF('$io_file' = '$sql_file', "OK", "Not ok, $io_file <> $sql_file") AS test_check;
eval SELECT IF('$io_pos' = '$sql_pos', "OK", "Not ok, $io_pos <> $sql_pos") AS test_check;
--enable_query_log

--connection server_1
FLUSH LOGS;
--source include/wait_for_binlog_checkpoint.inc
--save_master_pos

--connection server_2
--sync_with_master
let $io_file= query_get_value(SHOW SLAVE STATUS, Master_Log_File, 1);
let $io_pos= query_get_value(SHOW SLAVE STATUS, Read_Master_Log_Pos, 1);
let $sql_file= query_get_value(SHOW SLAVE STATUS, Relay_Master_Log_File, 1);
let $sql_pos= query_get_value(SHOW SLAVE STATUS, Exec_Master_Log_Pos, 1);
--disable_query_log
eval SELECT IF('$io_file' = '$sql_file', "OK", "Not ok, $io_file <> $sql_file") AS test_check;
eval SELECT IF('$io_pos' = '$sql_pos', "OK", "Not ok, $io_pos <> $sql_pos") AS test_check;
--enable_query_log


--echo *** MDEV_6435: Incorrect error handling when query binlogged partially on master with "killed" error ***

--connection server_1
CREATE TABLE t6 (a INT) ENGINE=MyISAM;
CREATE TRIGGER tr AFTER INSERT ON t6 FOR EACH ROW SET @a = 1;

--connection con1
SET @old_format= @@binlog_format;
SET binlog_format= statement;
--let $conid = `SELECT CONNECTION_ID()`
SET debug_sync='sp_head_execute_before_loop SIGNAL ready WAIT_FOR cont';
send INSERT INTO t6 VALUES (1), (2), (3);

--connection server_1
SET debug_sync='now WAIT_FOR ready';
--replace_result $conid CONID
eval KILL QUERY $conid;
SET debug_sync='now SIGNAL cont';

--connection con1
--error ER_QUERY_INTERRUPTED
--reap
SET binlog_format= @old_format;
SET debug_sync='RESET';
--let $after_error_gtid_pos= `SELECT @@gtid_binlog_pos`

--connection server_1
SET debug_sync='RESET';


--connection server_2
--let $slave_sql_errno= 1317
--source include/wait_for_slave_sql_error.inc
STOP SLAVE IO_THREAD;
--replace_result $after_error_gtid_pos AFTER_ERROR_GTID_POS
eval SET GLOBAL gtid_slave_pos= '$after_error_gtid_pos';
--source include/start_slave.inc

--connection server_1
INSERT INTO t6 VALUES (4);
SELECT * FROM t6 ORDER BY a;
--save_master_pos

--connection server_2
--sync_with_master
SELECT * FROM t6 ORDER BY a;


--echo *** MDEV-6551: Some replication errors are ignored if slave_parallel_threads > 0 ***

--connection server_1
INSERT INTO t2 VALUES (31);
--source include/save_master_gtid.inc

--connection server_2
--source include/sync_with_master_gtid.inc
--source include/stop_slave.inc
SET GLOBAL slave_parallel_threads= 0;
--source include/start_slave.inc

# Force a duplicate key error on the slave.
SET sql_log_bin= 0;
INSERT INTO t2 VALUES (32);
SET sql_log_bin= 1;

--connection server_1
INSERT INTO t2 VALUES (32);
# Rotate the binlog; the bug is triggered when the master binlog file changes
# after the event group that causes the duplicate key error.
FLUSH LOGS;
INSERT INTO t2 VALUES (33);
INSERT INTO t2 VALUES (34);
SELECT * FROM t2 WHERE a >= 30 ORDER BY a;
--source include/save_master_gtid.inc

--connection server_2
--let $slave_sql_errno= 1062
--source include/wait_for_slave_sql_error.inc

--connection server_2
--source include/stop_slave_io.inc
SET GLOBAL slave_parallel_threads=10;
START SLAVE;

--let $slave_sql_errno= 1062
--source include/wait_for_slave_sql_error.inc

# Note: IO thread is still running at this point.
# The bug seems to have been that restarting the SQL thread after an error with
# the IO thread still running, somehow picks up a later relay log position and
# thus ends up skipping the failing event, rather than re-executing.

START SLAVE SQL_THREAD;
--let $slave_sql_errno= 1062
--source include/wait_for_slave_sql_error.inc

SELECT * FROM t2 WHERE a >= 30 ORDER BY a;

# Skip the duplicate error, so we can proceed.
SET sql_slave_skip_counter= 1;
--source include/start_slave.inc
--source include/sync_with_master_gtid.inc

SELECT * FROM t2 WHERE a >= 30 ORDER BY a;


--echo *** MDEV-6775: Wrong binlog order in parallel replication ***
--connection server_1
# A bit tricky bug to reproduce. On the master, we binlog in statement-mode
# two transactions, an UPDATE followed by a DELETE. On the slave, we replicate
# with binlog-mode set to ROW, which means the DELETE, which modifies no rows,
# is not binlogged. Then we inject a wait in the group commit code on the
# slave, shortly before the actual commit of the UPDATE. The bug was that the
# DELETE could wake up from wait_for_prior_commit() before the commit of the
# UPDATE. So the test could see the slave position updated to after DELETE,
# while the UPDATE was still not visible.
DELETE FROM t4;
INSERT INTO t4 VALUES (1,NULL), (3,NULL), (4,4), (5, NULL), (6, 6);
--source include/save_master_gtid.inc

--connection server_2
--source include/sync_with_master_gtid.inc
--source include/stop_slave.inc
SET @old_dbug= @@GLOBAL.debug_dbug;
SET GLOBAL debug_dbug="+d,inject_binlog_commit_before_get_LOCK_log";
SET @old_format=@@GLOBAL.binlog_format;
SET GLOBAL binlog_format=ROW;
# Re-spawn the worker threads to be sure they pick up the new binlog format
SET GLOBAL slave_parallel_threads=0;
SET GLOBAL slave_parallel_threads=10;

--connection con1
SET @old_format= @@binlog_format;
SET binlog_format= statement;
SET debug_sync='commit_after_release_LOCK_prepare_ordered SIGNAL master_queued1 WAIT_FOR master_cont1';
send UPDATE t4 SET b=NULL WHERE a=6;
--connection server_1
SET debug_sync='now WAIT_FOR master_queued1';

--connection con2
SET @old_format= @@binlog_format;
SET binlog_format= statement;
SET debug_sync='commit_after_release_LOCK_prepare_ordered SIGNAL master_queued2';
send DELETE FROM t4 WHERE b <= 3;

--connection server_1
SET debug_sync='now WAIT_FOR master_queued2';
SET debug_sync='now SIGNAL master_cont1';

--connection con1
REAP;
SET binlog_format= @old_format;
--connection con2
REAP;
SET binlog_format= @old_format;
SET debug_sync='RESET';
--save_master_pos
SELECT * FROM t4 ORDER BY a;

--connection server_2
--source include/start_slave.inc
SET debug_sync= 'now WAIT_FOR waiting';
--sync_with_master
SELECT * FROM t4 ORDER BY a;
SET debug_sync= 'now SIGNAL cont';

# Re-spawn the worker threads to remove any DBUG injections or DEBUG_SYNC.
--source include/stop_slave.inc
SET GLOBAL debug_dbug=@old_dbug;
SET GLOBAL binlog_format= @old_format;
SET GLOBAL slave_parallel_threads=0;
SET GLOBAL slave_parallel_threads=10;
--source include/start_slave.inc


--echo *** MDEV-7237: Parallel replication: incorrect relaylog position after stop/start the slave ***
--connection server_1
INSERT INTO t2 VALUES (40);
--save_master_pos

--connection server_2
--sync_with_master
--source include/stop_slave.inc
CHANGE MASTER TO master_use_gtid=no;
SET @old_dbug= @@GLOBAL.debug_dbug;
# This DBUG injection causes a DEBUG_SYNC signal "scheduled_gtid_0_x_100" when
# GTID 0-1-100 has been scheduled for and fetched by a worker thread.
SET GLOBAL debug_dbug="+d,rpl_parallel_scheduled_gtid_0_x_100";
# This DBUG injection causes a DEBUG_SYNC signal "wait_for_done_waiting" when
# STOP SLAVE has signalled all worker threads to stop.
SET GLOBAL debug_dbug="+d,rpl_parallel_wait_for_done_trigger";
# Reset worker threads to make DBUG setting catch on.
SET GLOBAL slave_parallel_threads=0;
SET GLOBAL slave_parallel_threads=10;


--connection server_1
# Setup some transaction for the slave to replicate.
INSERT INTO t2 VALUES (41);
INSERT INTO t2 VALUES (42);
# Need to log the DELETE in statement format, so we can see it in processlist.
SET @old_format= @@binlog_format;
SET binlog_format= statement;
DELETE FROM t2 WHERE a=40;
SET binlog_format= @old_format;
INSERT INTO t2 VALUES (43);
INSERT INTO t2 VALUES (44);
# Force the slave to switch to a new relay log file.
FLUSH LOGS;
INSERT INTO t2 VALUES (45);
# Inject a GTID 0-1-100, which will trigger a DEBUG_SYNC signal when this
# transaction has been fetched by a worker thread.
SET gtid_seq_no=100;
INSERT INTO t2 VALUES (46);
--save_master_pos

--connection con_temp2
# Temporarily block the DELETE on a=40 from completing.
BEGIN;
SELECT * FROM t2 WHERE a=40 FOR UPDATE;


--connection server_2
--source include/start_slave.inc

# Wait for a worker thread to start on the DELETE that will be blocked
# temporarily by the SELECT FOR UPDATE.
--let $wait_condition= SELECT count(*) > 0 FROM information_schema.processlist WHERE state='updating' and info LIKE '%DELETE FROM t2 WHERE a=40%'
--source include/wait_condition.inc

# The DBUG injection set above will make the worker thread signal the following
# debug_sync when the GTID 0-1-100 has been reached by a worker thread.
# Thus, at this point, the SQL driver thread has reached the next
# relay log file name, while a worker thread is still processing a
# transaction in the previous relay log file, blocked on the SELECT FOR
# UPDATE.
SET debug_sync= 'now WAIT_FOR scheduled_gtid_0_x_100';
# At this point, the SQL driver thread is in the new relay log file, while
# the DELETE from the old relay log file is not yet complete. We will stop
# the slave at this point. The bug was that the DELETE statement would
# update the slave position to the _new_ relay log file name instead of
# its own old file name. Thus, by stoping and restarting the slave at this
# point, we would get an error at restart due to incorrect position. (If
# we would let the slave catch up before stopping, the incorrect position
# would be corrected by a later transaction).

send STOP SLAVE;

--connection con_temp2
# Wait for STOP SLAVE to have proceeded sufficiently that it has signalled
# all worker threads to stop; this ensures that we will stop after the DELETE
# transaction (and not after a later transaction that might have been able
# to set a fixed position).
SET debug_sync= 'now WAIT_FOR wait_for_done_waiting';
# Now release the row lock that was blocking the replication of DELETE.
ROLLBACK;

--connection server_2
reap;
--source include/wait_for_slave_sql_to_stop.inc
SELECT * FROM t2 WHERE a >= 40 ORDER BY a;
# Now restart the slave. With the bug present, this would start at an
# incorrect relay log position, causing relay log read error (or if unlucky,
# silently skip a number of events).
--source include/start_slave.inc
--sync_with_master
SELECT * FROM t2 WHERE a >= 40 ORDER BY a;
--source include/stop_slave.inc
SET GLOBAL debug_dbug=@old_dbug;
SET DEBUG_SYNC= 'RESET';
SET GLOBAL slave_parallel_threads=0;
SET GLOBAL slave_parallel_threads=10;
CHANGE MASTER TO master_use_gtid=slave_pos;
--source include/start_slave.inc


--echo *** MDEV-7326 Server deadlock in connection with parallel replication ***
# We use three transactions, each in a separate group commit.
#   T1 does mark_start_commit(), then gets a deadlock error.
#   T2 wakes up and starts running
#   T1 does unmark_start_commit()
#   T3 goes to wait for T2 to start its commit
#   T2 does mark_start_commit()
# The bug was that at this point, T3 got deadlocked. Because T1 has unmarked(),
# T3 did not yet see the count_committing_event_groups reach its target value
# yet. But when T1 later re-did mark_start_commit(), it failed to send a wakeup
# to T3.

--connection server_2
--source include/stop_slave.inc
SET GLOBAL slave_parallel_threads=0;
SET GLOBAL slave_parallel_threads=3;
SET GLOBAL debug_dbug="+d,rpl_parallel_simulate_temp_err_xid";
--source include/start_slave.inc

--connection server_1
SET @old_format= @@SESSION.binlog_format;
SET binlog_format= STATEMENT;
# This debug_sync will linger on and be used to control T3 later.
INSERT INTO t1 VALUES (foo(50,
   "rpl_parallel_start_waiting_for_prior SIGNAL t3_ready",
   "rpl_parallel_end_of_group SIGNAL prep_ready WAIT_FOR prep_cont"));
--save_master_pos
--connection  server_2
# Wait for the debug_sync point for T3 to be set. But let the preparation
# transaction remain hanging, so that T1 and T2 will be scheduled for the
# remaining two worker threads.
SET DEBUG_SYNC= "now WAIT_FOR prep_ready";

--connection server_1
INSERT INTO t2 VALUES (foo(50,
   "rpl_parallel_simulate_temp_err_xid SIGNAL t1_ready1 WAIT_FOR t1_cont1",
   "rpl_parallel_retry_after_unmark SIGNAL t1_ready2 WAIT_FOR t1_cont2"));
--save_master_pos

--connection server_2
SET DEBUG_SYNC= "now WAIT_FOR t1_ready1";
# T1 has now done mark_start_commit(). It will later do a rollback and retry.

--connection server_1
# Use a MyISAM table for T2 and T3, so they do not trigger the 
# rpl_parallel_simulate_temp_err_xid DBUG insertion on XID event.
INSERT INTO t1 VALUES (foo(51,
   "rpl_parallel_before_mark_start_commit SIGNAL t2_ready1 WAIT_FOR t2_cont1",
   "rpl_parallel_after_mark_start_commit SIGNAL t2_ready2"));

--connection server_2
SET DEBUG_SYNC= "now WAIT_FOR t2_ready1";
# T2 has now started running, but has not yet done mark_start_commit()
SET DEBUG_SYNC= "now SIGNAL t1_cont1";
SET DEBUG_SYNC= "now WAIT_FOR t1_ready2";
# T1 has now done unmark_start_commit() in preparation for its retry.

--connection server_1
INSERT INTO t1 VALUES (52);
SET BINLOG_FORMAT= @old_format;
SELECT * FROM t2 WHERE a>=50 ORDER BY a;
SELECT * FROM t1 WHERE a>=50 ORDER BY a;

--connection server_2
# Let the preparation transaction complete, so that the same worker thread
# can continue with the transaction T3.
SET DEBUG_SYNC= "now SIGNAL prep_cont";
SET DEBUG_SYNC= "now WAIT_FOR t3_ready";
# T3 has now gone to wait for T2 to start committing
SET DEBUG_SYNC= "now SIGNAL t2_cont1";
SET DEBUG_SYNC= "now WAIT_FOR t2_ready2";
# T2 has now done mark_start_commit().
# Let things run, and check that T3 does not get deadlocked.
SET DEBUG_SYNC= "now SIGNAL t1_cont2";
--sync_with_master

--connection server_1
--save_master_pos
--connection server_2
--sync_with_master
SELECT * FROM t2 WHERE a>=50 ORDER BY a;
SELECT * FROM t1 WHERE a>=50 ORDER BY a;
SET DEBUG_SYNC="reset";

# Re-spawn the worker threads to remove any DBUG injections or DEBUG_SYNC.
--source include/stop_slave.inc
SET GLOBAL debug_dbug=@old_dbug;
SET GLOBAL slave_parallel_threads=0;
SET GLOBAL slave_parallel_threads=10;
--source include/start_slave.inc


--echo *** MDEV-7326 Server deadlock in connection with parallel replication ***
# Similar to the previous test, but with T2 and T3 in the same GCO.
# We use three transactions, T1 in one group commit and T2/T3 in another.
#   T1 does mark_start_commit(), then gets a deadlock error.
#   T2 wakes up and starts running
#   T1 does unmark_start_commit()
#   T3 goes to wait for T1 to start its commit
#   T2 does mark_start_commit()
# The bug was that at this point, T3 got deadlocked. T2 increments the
# count_committing_event_groups but does not signal T3, as they are in
# the same GCO. Then later when T1 increments, it would also not signal
# T3, because now the count_committing_event_groups is not equal to the
# wait_count of T3 (it is one larger).

--connection server_2
--source include/stop_slave.inc
SET GLOBAL slave_parallel_threads=0;
SET GLOBAL slave_parallel_threads=3;
SET GLOBAL debug_dbug="+d,rpl_parallel_simulate_temp_err_xid";
--source include/start_slave.inc

--connection server_1
SET @old_format= @@SESSION.binlog_format;
SET binlog_format= STATEMENT;
# This debug_sync will linger on and be used to control T3 later.
INSERT INTO t1 VALUES (foo(60,
   "rpl_parallel_start_waiting_for_prior SIGNAL t3_ready",
   "rpl_parallel_end_of_group SIGNAL prep_ready WAIT_FOR prep_cont"));
--save_master_pos
--connection  server_2
# Wait for the debug_sync point for T3 to be set. But let the preparation
# transaction remain hanging, so that T1 and T2 will be scheduled for the
# remaining two worker threads.
SET DEBUG_SYNC= "now WAIT_FOR prep_ready";

--connection server_1
INSERT INTO t2 VALUES (foo(60,
   "rpl_parallel_simulate_temp_err_xid SIGNAL t1_ready1 WAIT_FOR t1_cont1",
   "rpl_parallel_retry_after_unmark SIGNAL t1_ready2 WAIT_FOR t1_cont2"));
--save_master_pos

--connection server_2
SET DEBUG_SYNC= "now WAIT_FOR t1_ready1";
# T1 has now done mark_start_commit(). It will later do a rollback and retry.

# Do T2 and T3 in a single group commit.
# Use a MyISAM table for T2 and T3, so they do not trigger the 
# rpl_parallel_simulate_temp_err_xid DBUG insertion on XID event.
--connection con_temp3
SET debug_sync='commit_after_release_LOCK_prepare_ordered SIGNAL master_queued1 WAIT_FOR master_cont1';
SET binlog_format=statement;
send INSERT INTO t1 VALUES (foo(61,
   "rpl_parallel_before_mark_start_commit SIGNAL t2_ready1 WAIT_FOR t2_cont1",
   "rpl_parallel_after_mark_start_commit SIGNAL t2_ready2"));

--connection server_1
SET debug_sync='now WAIT_FOR master_queued1';

--connection con_temp4
SET debug_sync='commit_after_release_LOCK_prepare_ordered SIGNAL master_queued2';
send INSERT INTO t6 VALUES (62);

--connection server_1
SET debug_sync='now WAIT_FOR master_queued2';
SET debug_sync='now SIGNAL master_cont1';

--connection con_temp3
REAP;
--connection con_temp4
REAP;

--connection server_1
SET debug_sync='RESET';
SET BINLOG_FORMAT= @old_format;
SELECT * FROM t2 WHERE a>=60 ORDER BY a;
SELECT * FROM t1 WHERE a>=60 ORDER BY a;
SELECT * FROM t6 WHERE a>=60 ORDER BY a;

--connection server_2
SET DEBUG_SYNC= "now WAIT_FOR t2_ready1";
# T2 has now started running, but has not yet done mark_start_commit()
SET DEBUG_SYNC= "now SIGNAL t1_cont1";
SET DEBUG_SYNC= "now WAIT_FOR t1_ready2";
# T1 has now done unmark_start_commit() in preparation for its retry.

--connection server_2
# Let the preparation transaction complete, so that the same worker thread
# can continue with the transaction T3.
SET DEBUG_SYNC= "now SIGNAL prep_cont";
SET DEBUG_SYNC= "now WAIT_FOR t3_ready";
# T3 has now gone to wait for T2 to start committing
SET DEBUG_SYNC= "now SIGNAL t2_cont1";
SET DEBUG_SYNC= "now WAIT_FOR t2_ready2";
# T2 has now done mark_start_commit().
# Let things run, and check that T3 does not get deadlocked.
SET DEBUG_SYNC= "now SIGNAL t1_cont2";
--sync_with_master

--connection server_1
--save_master_pos
--connection server_2
--sync_with_master
SELECT * FROM t2 WHERE a>=60 ORDER BY a;
SELECT * FROM t1 WHERE a>=60 ORDER BY a;
SELECT * FROM t6 WHERE a>=60 ORDER BY a;
SET DEBUG_SYNC="reset";

# Re-spawn the worker threads to remove any DBUG injections or DEBUG_SYNC.
--source include/stop_slave.inc
SET GLOBAL debug_dbug=@old_dbug;
SET GLOBAL slave_parallel_threads=0;
SET GLOBAL slave_parallel_threads=10;
--source include/start_slave.inc


<<<<<<< HEAD
--echo *** MDEV-7335: Potential parallel slave deadlock with specific binlog corruption ***

--connection server_2
--source include/stop_slave.inc
SET GLOBAL slave_parallel_threads=1;
SET @old_dbug= @@GLOBAL.debug_dbug;
SET GLOBAL debug_dbug="+d,slave_discard_xid_for_gtid_0_x_1000";

--connection server_1
INSERT INTO t2 VALUES (101);
INSERT INTO t2 VALUES (102);
INSERT INTO t2 VALUES (103);
INSERT INTO t2 VALUES (104);
INSERT INTO t2 VALUES (105);
# Inject a partial event group (missing XID at the end). The bug was that such
# partial group was not handled appropriately, leading to server deadlock.
SET gtid_seq_no=1000;
INSERT INTO t2 VALUES (106);
INSERT INTO t2 VALUES (107);
INSERT INTO t2 VALUES (108);
INSERT INTO t2 VALUES (109);
INSERT INTO t2 VALUES (110);
INSERT INTO t2 VALUES (111);
INSERT INTO t2 VALUES (112);
INSERT INTO t2 VALUES (113);
INSERT INTO t2 VALUES (114);
INSERT INTO t2 VALUES (115);
INSERT INTO t2 VALUES (116);
INSERT INTO t2 VALUES (117);
INSERT INTO t2 VALUES (118);
INSERT INTO t2 VALUES (119);
INSERT INTO t2 VALUES (120);
INSERT INTO t2 VALUES (121);
INSERT INTO t2 VALUES (122);
INSERT INTO t2 VALUES (123);
INSERT INTO t2 VALUES (124);
INSERT INTO t2 VALUES (125);
INSERT INTO t2 VALUES (126);
INSERT INTO t2 VALUES (127);
INSERT INTO t2 VALUES (128);
INSERT INTO t2 VALUES (129);
INSERT INTO t2 VALUES (130);
--source include/save_master_gtid.inc

--connection server_2
--source include/start_slave.inc
--source include/sync_with_master_gtid.inc
# The partial event group (a=106) should be rolled back and thus missing.
SELECT * FROM t2 WHERE a >= 100 ORDER BY a;

--source include/stop_slave.inc
SET GLOBAL debug_dbug=@old_dbug;
SET GLOBAL slave_parallel_threads=10;
=======
--echo *** MDEV-7847: "Slave worker thread retried transaction 10 time(s) in vain, giving up", followed by replication hanging ***
--echo *** MDEV-7882: Excessive transaction retry in parallel replication ***

--connection server_1
CREATE TABLE t7 (a int PRIMARY KEY, b INT) ENGINE=InnoDB;
CREATE TABLE t8 (a int PRIMARY KEY, b INT) ENGINE=InnoDB;
--save_master_pos

--connection server_2
--sync_with_master
--source include/stop_slave.inc
SET GLOBAL slave_parallel_threads=40;
SELECT @old_retries:=@@GLOBAL.slave_transaction_retries;
SET GLOBAL slave_transaction_retries= 5;


# Using dbug error injection, we artificially create event groups with a lot of
# conflicting transactions in each event group. The bugs were originally seen
# "in the wild" with transactions that did not conflict on the master, and only
# conflicted very rarely on the slave (maybe some edge case with InnoDB btree
# page splits or something like that). The event groups here loosely reflect
# the structure of the original failure's group commits.


--connection server_1
INSERT INTO t7 VALUES (1,1), (2,2), (3,3), (4,4), (5,5);
SET @old_dbug= @@SESSION.debug_dbug;
SET @commit_id= 42;
SET SESSION debug_dbug="+d,binlog_force_commit_id";
INSERT INTO t8 VALUES (1,1);
INSERT INTO t8 VALUES (2,2);
INSERT INTO t8 VALUES (3,3);
INSERT INTO t8 VALUES (4,4);
INSERT INTO t8 VALUES (5,5);
INSERT INTO t8 VALUES (6,6);
INSERT INTO t8 VALUES (7,7);
INSERT INTO t8 VALUES (8,8);

UPDATE t7 SET b=9 WHERE a=3;
UPDATE t7 SET b=10 WHERE a=3;
UPDATE t7 SET b=11 WHERE a=3;

INSERT INTO t8 VALUES (12,12);
INSERT INTO t8 VALUES (13,13);

UPDATE t7 SET b=14 WHERE a=3;
UPDATE t7 SET b=15 WHERE a=3;

INSERT INTO t8 VALUES (16,16);

UPDATE t7 SET b=17 WHERE a=3;

INSERT INTO t8 VALUES (18,18);
INSERT INTO t8 VALUES (19,19);

UPDATE t7 SET b=20 WHERE a=3;

INSERT INTO t8 VALUES (21,21);

UPDATE t7 SET b=22 WHERE a=3;

INSERT INTO t8 VALUES (23,24);
INSERT INTO t8 VALUES (24,24);

UPDATE t7 SET b=25 WHERE a=3;

INSERT INTO t8 VALUES (26,26);

UPDATE t7 SET b=27 WHERE a=3;

BEGIN;
INSERT INTO t8 VALUES (28,28);
INSERT INTO t8 VALUES (29,28), (30,28);
INSERT INTO t8 VALUES (31,28);
INSERT INTO t8 VALUES (32,28);
INSERT INTO t8 VALUES (33,28);
INSERT INTO t8 VALUES (34,28);
INSERT INTO t8 VALUES (35,28);
INSERT INTO t8 VALUES (36,28);
INSERT INTO t8 VALUES (37,28);
INSERT INTO t8 VALUES (38,28);
INSERT INTO t8 VALUES (39,28);
INSERT INTO t8 VALUES (40,28);
INSERT INTO t8 VALUES (41,28);
INSERT INTO t8 VALUES (42,28);
COMMIT;


SET @commit_id=43;
INSERT INTO t8 VALUES (43,43);
INSERT INTO t8 VALUES (44,44);

UPDATE t7 SET b=45 WHERE a=3;

INSERT INTO t8 VALUES (46,46);
INSERT INTO t8 VALUES (47,47);

UPDATE t7 SET b=48 WHERE a=3;

INSERT INTO t8 VALUES (49,49);
INSERT INTO t8 VALUES (50,50);


SET @commit_id=44;
INSERT INTO t8 VALUES (51,51);
INSERT INTO t8 VALUES (52,52);

UPDATE t7 SET b=53 WHERE a=3;

INSERT INTO t8 VALUES (54,54);
INSERT INTO t8 VALUES (55,55);

UPDATE t7 SET b=56 WHERE a=3;

INSERT INTO t8 VALUES (57,57);

UPDATE t7 SET b=58 WHERE a=3;

INSERT INTO t8 VALUES (58,58);
INSERT INTO t8 VALUES (59,59);
INSERT INTO t8 VALUES (60,60);
INSERT INTO t8 VALUES (61,61);

UPDATE t7 SET b=62 WHERE a=3;

INSERT INTO t8 VALUES (63,63);
INSERT INTO t8 VALUES (64,64);
INSERT INTO t8 VALUES (65,65);
INSERT INTO t8 VALUES (66,66);

UPDATE t7 SET b=67 WHERE a=3;

INSERT INTO t8 VALUES (68,68);

UPDATE t7 SET b=69 WHERE a=3;
UPDATE t7 SET b=70 WHERE a=3;
UPDATE t7 SET b=71 WHERE a=3;

INSERT INTO t8 VALUES (72,72);

UPDATE t7 SET b=73 WHERE a=3;
UPDATE t7 SET b=74 WHERE a=3;
UPDATE t7 SET b=75 WHERE a=3;
UPDATE t7 SET b=76 WHERE a=3;

INSERT INTO t8 VALUES (77,77);

UPDATE t7 SET b=78 WHERE a=3;

INSERT INTO t8 VALUES (79,79);

UPDATE t7 SET b=80 WHERE a=3;

INSERT INTO t8 VALUES (81,81);

UPDATE t7 SET b=82 WHERE a=3;

INSERT INTO t8 VALUES (83,83);

UPDATE t7 SET b=84 WHERE a=3;


SET @commit_id=45;
INSERT INTO t8 VALUES (85,85);
UPDATE t7 SET b=86 WHERE a=3;
INSERT INTO t8 VALUES (87,87);


SET @commit_id=46;
INSERT INTO t8 VALUES (88,88);
INSERT INTO t8 VALUES (89,89);
INSERT INTO t8 VALUES (90,90);

SET SESSION debug_dbug=@old_dbug;

INSERT INTO t8 VALUES (91,91);
INSERT INTO t8 VALUES (92,92);
INSERT INTO t8 VALUES (93,93);
INSERT INTO t8 VALUES (94,94);
INSERT INTO t8 VALUES (95,95);
INSERT INTO t8 VALUES (96,96);
INSERT INTO t8 VALUES (97,97);
INSERT INTO t8 VALUES (98,98);
INSERT INTO t8 VALUES (99,99);


SELECT * FROM t7 ORDER BY a;
SELECT * FROM t8 ORDER BY a;
--source include/save_master_gtid.inc


--connection server_2
--source include/start_slave.inc
--source include/sync_with_master_gtid.inc
SELECT * FROM t7 ORDER BY a;
SELECT * FROM t8 ORDER BY a;

--source include/stop_slave.inc
SET GLOBAL slave_transaction_retries= @old_retries;
>>>>>>> 880f2273
--source include/start_slave.inc


# Clean up.
--connection server_2
--source include/stop_slave.inc
SET GLOBAL slave_parallel_threads=@old_parallel_threads;
--source include/start_slave.inc
SET DEBUG_SYNC= 'RESET';

--connection server_1
DROP function foo;
DROP TABLE t1,t2,t3,t4,t5,t6,t7,t8;
SET DEBUG_SYNC= 'RESET';

--source include/rpl_end.inc<|MERGE_RESOLUTION|>--- conflicted
+++ resolved
@@ -1854,7 +1854,6 @@
 --source include/start_slave.inc
 
 
-<<<<<<< HEAD
 --echo *** MDEV-7335: Potential parallel slave deadlock with specific binlog corruption ***
 
 --connection server_2
@@ -1908,7 +1907,9 @@
 --source include/stop_slave.inc
 SET GLOBAL debug_dbug=@old_dbug;
 SET GLOBAL slave_parallel_threads=10;
-=======
+--source include/start_slave.inc
+
+
 --echo *** MDEV-7847: "Slave worker thread retried transaction 10 time(s) in vain, giving up", followed by replication hanging ***
 --echo *** MDEV-7882: Excessive transaction retry in parallel replication ***
 
@@ -2108,7 +2109,6 @@
 
 --source include/stop_slave.inc
 SET GLOBAL slave_transaction_retries= @old_retries;
->>>>>>> 880f2273
 --source include/start_slave.inc
 
 
