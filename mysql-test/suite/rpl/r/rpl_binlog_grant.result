stop slave;
drop table if exists t1,t2,t3,t4,t5,t6,t7,t8,t9;
reset master;
reset slave;
drop table if exists t1,t2,t3,t4,t5,t6,t7,t8,t9;
start slave;
drop database if exists d1;
create database d1;
use d1;
create table t (s1 int) engine=innodb;
set @@autocommit=0;
start transaction;
insert into t values (1);
grant select on t to x@y;
rollback;
show grants for x@y;
Grants for x@y
GRANT USAGE ON *.* TO 'x'@'y'
GRANT SELECT ON `d1`.`t` TO 'x'@'y'
<<<<<<< HEAD
show binlog events;
Log_name	Pos	Event_type	Server_id	End_log_pos	Info
master-bin.000001	4	Format_desc	1	107	Server ver: VERSION, Binlog ver: 4
master-bin.000001	107	Query	1	194	drop database if exists d1
master-bin.000001	194	Query	1	273	create database d1
master-bin.000001	273	Query	1	371	use `d1`; create table t (s1 int) engine=innodb
master-bin.000001	371	Query	1	437	BEGIN
master-bin.000001	437	Query	1	522	use `d1`; insert into t values (1)
master-bin.000001	522	Xid	1	549	COMMIT /* XID */
master-bin.000001	549	Query	1	634	use `d1`; grant select on t to x@y
=======
>>>>>>> 69c9dbab
start transaction;
insert into t values (2);
revoke select on t from x@y;
commit;
select * from t;
s1
1
2
show grants for x@y;
Grants for x@y
GRANT USAGE ON *.* TO 'x'@'y'
<<<<<<< HEAD
show binlog events;
Log_name	Pos	Event_type	Server_id	End_log_pos	Info
master-bin.000001	4	Format_desc	1	107	Server ver: VERSION, Binlog ver: 4
master-bin.000001	107	Query	1	194	drop database if exists d1
master-bin.000001	194	Query	1	273	create database d1
master-bin.000001	273	Query	1	371	use `d1`; create table t (s1 int) engine=innodb
master-bin.000001	371	Query	1	437	BEGIN
master-bin.000001	437	Query	1	522	use `d1`; insert into t values (1)
master-bin.000001	522	Xid	1	549	COMMIT /* XID */
master-bin.000001	549	Query	1	634	use `d1`; grant select on t to x@y
master-bin.000001	634	Query	1	700	BEGIN
master-bin.000001	700	Query	1	785	use `d1`; insert into t values (2)
master-bin.000001	785	Xid	1	812	COMMIT /* XID */
master-bin.000001	812	Query	1	900	use `d1`; revoke select on t from x@y
=======
>>>>>>> 69c9dbab
drop user x@y;
drop database d1;<|MERGE_RESOLUTION|>--- conflicted
+++ resolved
@@ -17,19 +17,6 @@
 Grants for x@y
 GRANT USAGE ON *.* TO 'x'@'y'
 GRANT SELECT ON `d1`.`t` TO 'x'@'y'
-<<<<<<< HEAD
-show binlog events;
-Log_name	Pos	Event_type	Server_id	End_log_pos	Info
-master-bin.000001	4	Format_desc	1	107	Server ver: VERSION, Binlog ver: 4
-master-bin.000001	107	Query	1	194	drop database if exists d1
-master-bin.000001	194	Query	1	273	create database d1
-master-bin.000001	273	Query	1	371	use `d1`; create table t (s1 int) engine=innodb
-master-bin.000001	371	Query	1	437	BEGIN
-master-bin.000001	437	Query	1	522	use `d1`; insert into t values (1)
-master-bin.000001	522	Xid	1	549	COMMIT /* XID */
-master-bin.000001	549	Query	1	634	use `d1`; grant select on t to x@y
-=======
->>>>>>> 69c9dbab
 start transaction;
 insert into t values (2);
 revoke select on t from x@y;
@@ -41,22 +28,5 @@
 show grants for x@y;
 Grants for x@y
 GRANT USAGE ON *.* TO 'x'@'y'
-<<<<<<< HEAD
-show binlog events;
-Log_name	Pos	Event_type	Server_id	End_log_pos	Info
-master-bin.000001	4	Format_desc	1	107	Server ver: VERSION, Binlog ver: 4
-master-bin.000001	107	Query	1	194	drop database if exists d1
-master-bin.000001	194	Query	1	273	create database d1
-master-bin.000001	273	Query	1	371	use `d1`; create table t (s1 int) engine=innodb
-master-bin.000001	371	Query	1	437	BEGIN
-master-bin.000001	437	Query	1	522	use `d1`; insert into t values (1)
-master-bin.000001	522	Xid	1	549	COMMIT /* XID */
-master-bin.000001	549	Query	1	634	use `d1`; grant select on t to x@y
-master-bin.000001	634	Query	1	700	BEGIN
-master-bin.000001	700	Query	1	785	use `d1`; insert into t values (2)
-master-bin.000001	785	Xid	1	812	COMMIT /* XID */
-master-bin.000001	812	Query	1	900	use `d1`; revoke select on t from x@y
-=======
->>>>>>> 69c9dbab
 drop user x@y;
 drop database d1;