--- conflicted
+++ resolved
@@ -24,17 +24,12 @@
 if ($do_file_tests)
 {
 # List the files belonging to the table t1
---exec ls $MYSQLTEST_VARDIR/mysqld.1/data/test/t1* > $MYSQLTEST_VARDIR/mysqld.1/data/test/tmp2 || true
+--exec ls $MYSQLTEST_VARDIR/master-data/test/t1* > $MYSQLTEST_VARDIR/master-data/test/tmp2 || true
 if ($with_directories)
 {
-<<<<<<< HEAD
---exec ls $MYSQLTEST_VARDIR/mysqld.1/data/test/data/t1* >> $MYSQLTEST_VARDIR/mysqld.1/data/test/tmp2 || true
---exec ls $MYSQLTEST_VARDIR/mysqld.1/data/test/index/t1* >> $MYSQLTEST_VARDIR/mysqld.1/data/test/tmp2 || true
-=======
 --exec ls $MYSQLTEST_VARDIR/tmp/t1* >> $MYSQLTEST_VARDIR/master-data/test/tmp2 || true
->>>>>>> 505b93e9
 }
-eval SET @aux = CONCAT('load_file(''$MYSQLTEST_VARDIR','/mysqld.1/data/test/tmp2'')');
+eval SET @aux = CONCAT('load_file(''$MYSQLTEST_VARDIR','/master-data/test/tmp2'')');
 let $file_list= `SELECT @aux`;
 }
 if (!$do_file_tests)
@@ -66,15 +61,10 @@
    }
    # Do a manual cleanup, because the following tests should not suffer from
    # remaining files
-   --exec rm -f $MYSQLTEST_VARDIR/mysqld.1/data/test/t1* || true
+   --exec rm -f $MYSQLTEST_VARDIR/master-data/test/t1* || true
    if ($with_directories)
    {
-<<<<<<< HEAD
-	   --exec rm -f $MYSQLTEST_VARDIR/mysqld.1/data/test/data/t1* || true
-	   --exec rm -f $MYSQLTEST_VARDIR/mysqld.1/data/test/index/t1* || true
-=======
 	   --exec rm -f $MYSQLTEST_VARDIR/tmp/t1* || true
->>>>>>> 505b93e9
    }
 }
 --enable_query_log