--- conflicted
+++ resolved
@@ -30,7 +30,13 @@
   return $basedir;
 }
 
-<<<<<<< HEAD
+sub get_testdir {
+  my ($self, $group)= @_;
+  my $testdir= $group->if_exist('testdir') ||
+    $self->{ARGS}->{testdir};
+  return $testdir;
+}
+
 # Retrive build directory (which is different from basedir in out-of-source build)
 sub get_bindir {
   if (defined $ENV{MTR_BINDIR})
@@ -40,15 +46,6 @@
   my ($self, $group)= @_;
   return $self->get_basedir($group);
 }
-=======
-sub get_testdir {
-  my ($self, $group)= @_;
-  my $testdir= $group->if_exist('testdir') ||
-    $self->{ARGS}->{testdir};
-  return $testdir;
-}
-
->>>>>>> 7e9232b2
 
 sub fix_charset_dir {
   my ($self, $config, $group_name, $group)= @_;
@@ -161,14 +158,8 @@
 
 sub fix_std_data {
   my ($self, $config, $group_name, $group)= @_;
-<<<<<<< HEAD
-  return my_find_dir($self->get_basedir($group),
-		     ["share/mysql-test", "mysql-test"],
-		     "std_data");
-=======
   my $testdir= $self->get_testdir($group);
   return "$testdir/std_data";
->>>>>>> 7e9232b2
 }
 
 sub ssl_supported {
