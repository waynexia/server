--- conflicted
+++ resolved
@@ -81,20 +81,13 @@
   OPT_SSL_CA, OPT_SSL_CAPATH, OPT_SSL_CIPHER, OPT_PS_PROTOCOL,
   OPT_SP_PROTOCOL, OPT_CURSOR_PROTOCOL, OPT_VIEW_PROTOCOL,
   OPT_SSL_VERIFY_SERVER_CERT, OPT_MAX_CONNECT_RETRIES,
-<<<<<<< HEAD
   OPT_MARK_PROGRESS, OPT_CHARSETS_DIR, OPT_LOG_DIR, OPT_DEBUG_INFO
-=======
-  OPT_MARK_PROGRESS, OPT_CHARSETS_DIR
->>>>>>> 429cf988
 };
 
 static int record= 0, opt_sleep= -1;
 static char *db= 0, *pass= 0;
 const char *user= 0, *host= 0, *unix_sock= 0, *opt_basedir= "./";
-<<<<<<< HEAD
 const char *opt_logdir= "";
-=======
->>>>>>> 429cf988
 const char *opt_include= 0, *opt_charsets_dir;
 static int port= 0;
 static int opt_max_connect_retries;
@@ -363,7 +356,6 @@
   "copy_file",
   "perl",
   "die",
-               
   /* Don't execute any more commands, compare result */
   "exit",
   "chmod",
@@ -728,20 +720,6 @@
     if (next_con->util_mysql)
       mysql_close(next_con->util_mysql);
     my_free(next_con->name, MYF(MY_ALLOW_ZERO_PTR));
-  }
-  DBUG_VOID_RETURN;
-}
-
-
-void close_statements()
-{
-  struct st_connection *con;
-  DBUG_ENTER("close_statements");
-  for (con= connections; con < next_con; con++)
-  {
-    if (con->stmt)
-      mysql_stmt_close(con->stmt);
-    con->stmt= 0;
   }
   DBUG_VOID_RETURN;
 }
@@ -2923,10 +2901,6 @@
 	}
       }
 #endif
-      if (next_con->stmt)
-        mysql_stmt_close(next_con->stmt);
-      next_con->stmt= 0;
-
       mysql_close(&con->mysql);
       if (con->util_mysql)
 	mysql_close(con->util_mysql);
@@ -5920,7 +5894,6 @@
 	break;
       case Q_DISABLE_PS_PROTOCOL:
         ps_protocol_enabled= 0;
-        close_statements();
         break;
       case Q_ENABLE_PS_PROTOCOL:
         ps_protocol_enabled= ps_protocol;
