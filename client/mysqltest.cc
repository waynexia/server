--- conflicted
+++ resolved
@@ -1,10 +1,5 @@
-<<<<<<< HEAD
 /* Copyright (c) 2000, 2011, Oracle and/or its affiliates.
    Copyright (c) 2009-2011 Monty Program Ab.
-=======
-/*
-   Copyright (c) 2000, 2011, Oracle and/or its affiliates. All rights reserved.
->>>>>>> fe8ef6a4
 
    This program is free software; you can redistribute it and/or modify
    it under the terms of the GNU General Public License as published by
@@ -29,6 +24,14 @@
   http://dev.mysql.com/doc/mysqltest/en/index.html
 
   Please keep the test framework tools identical in all versions!
+
+  Written by:
+  Sasha Pachev <sasha@mysql.com>
+  Matt Wagner  <matt@mysql.com>
+  Monty
+  Jani
+  Holyfoot
+  And many others
 */
 
 #define MTEST_VERSION "3.3"
@@ -50,8 +53,6 @@
 #endif
 #include <signal.h>
 #include <my_stacktrace.h>
-
-#include <welcome_copyright_notice.h> // ORACLE_WELCOME_COPYRIGHT_NOTICE
 
 #ifdef __WIN__
 #include <crtdbg.h>
@@ -6206,7 +6207,8 @@
 void usage()
 {
   print_version();
-  puts(ORACLE_WELCOME_COPYRIGHT_NOTICE("2000, 2011"));
+  printf("MySQL AB, by Sasha, Matt, Monty & Jani and others\n");
+  printf("This software comes with ABSOLUTELY NO WARRANTY\n\n");
   printf("Runs a test against the mysql server and compares output with a results file.\n\n");
   printf("Usage: %s [OPTIONS] [database] < test_file\n", my_progname);
   my_print_help(my_long_options);
