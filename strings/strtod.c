/*
  An alternative implementation of "strtod()" that is both
  simplier, and thread-safe.

  Original code from mit-threads as bundled with MySQL 3.23

  SQL:2003 specifies a number as

<signed numeric literal> ::= [ <sign> ] <unsigned numeric literal>

<unsigned numeric literal> ::=
                    <exact numeric literal>
                  | <approximate numeric literal>

<exact numeric literal> ::=
                    <unsigned integer> [ <period> [ <unsigned integer> ] ]
                  | <period> <unsigned integer>

<approximate numeric literal> ::= <mantissa> E <exponent>

<mantissa> ::= <exact numeric literal>

<exponent> ::= <signed integer>

  So do we.

 */

<<<<<<< HEAD
#include "my_base.h"            /* Defines EOVERFLOW on Windows */
#include "my_global.h"          /* Includes errno.h */
#include "m_ctype.h"
=======
#include <my_base.h>				/* Includes errno.h */
#include <m_ctype.h>
>>>>>>> 671019ef

#define MAX_DBL_EXP	308
#define MAX_RESULT_FOR_MAX_EXP 1.79769313486232
static double scaler10[] = {
  1.0, 1e10, 1e20, 1e30, 1e40, 1e50, 1e60, 1e70, 1e80, 1e90
};
static double scaler1[] = {
  1.0, 10.0, 1e2, 1e3, 1e4, 1e5, 1e6, 1e7, 1e8, 1e9
};


/*
  Convert string to double (string doesn't have to be null terminated)

  SYNOPSIS
    my_strtod()
    str		String to convert
    end_ptr	Pointer to pointer that points to end of string
		Will be updated to point to end of double.
    error	Will contain error number in case of error (else 0)

  RETURN
    value of str as double
*/

double my_strtod(const char *str, char **end_ptr, int *error)
{
  double result= 0.0;
  uint negative= 0, ndigits, dec_digits= 0, neg_exp= 0;
  int exp= 0, digits_after_dec_point= 0;
  const char *old_str, *end= *end_ptr, *start_of_number;
  char next_char;
  my_bool overflow=0;

  *error= 0;
  if (str >= end)
    goto done;

  while (my_isspace(&my_charset_latin1, *str))
  {
    if (++str == end)
      goto done;
  }

  start_of_number= str;
  if ((negative= (*str == '-')) || *str=='+')
  {
    if (++str == end)
      goto done;                                /* Could be changed to error */
  }

  /* Skip pre-zero for easier calculation of overflows */
  while (*str == '0')
  {
    if (++str == end)
      goto done;
    start_of_number= 0;                         /* Found digit */
  }

  old_str= str;
  while ((next_char= *str) >= '0' && next_char <= '9')
  {
    result= result*10.0 + (next_char - '0');
    if (++str == end)
    {
      next_char= 0;                             /* Found end of string */
      break;
    }
    start_of_number= 0;                         /* Found digit */
  }
  ndigits= (uint) (str-old_str);

  if (next_char == '.' && str < end-1)
  {
    /*
      Continue to add numbers after decimal point to the result, as if there
      was no decimal point. We will later (in the exponent handling) shift
      the number down with the required number of fractions.  We do it this
      way to be able to get maximum precision for numbers like 123.45E+02,
      which are normal for some ODBC applications.
    */
    old_str= ++str;
    while (my_isdigit(&my_charset_latin1, (next_char= *str)))
    {
      result= result*10.0 + (next_char - '0');
      digits_after_dec_point++;
      if (++str == end)
      {
        next_char= 0;
        break;
      }
    }
    /* If we found just '+.' or '.' then point at first character */
    if (!(dec_digits= (uint) (str-old_str)) && start_of_number)
      str= start_of_number;                     /* Point at '+' or '.' */
  }
  if ((next_char == 'e' || next_char == 'E') &&
      dec_digits + ndigits != 0 && str < end-1)
  {
    const char *old_str= str++;

    if ((neg_exp= (*str == '-')) || *str == '+')
      str++;

    if (str == end || !my_isdigit(&my_charset_latin1, *str))
      str= old_str;
    else
    {
      do
      {
        if (exp < 9999)                         /* prot. against exp overfl. */
          exp= exp*10 + (*str - '0');
        str++;
      } while (str < end && my_isdigit(&my_charset_latin1, *str));
    }
  }
  if ((exp= (neg_exp ? exp + digits_after_dec_point :
             exp - digits_after_dec_point)))
  {
    double scaler;
    if (exp < 0)
    {
      exp= -exp;
      neg_exp= 1;                               /* neg_exp was 0 before */
    }
    if (exp + ndigits >= MAX_DBL_EXP + 1 && result)
    {
      /*
        This is not 100 % as we actually will give an owerflow for
        17E307 but not for 1.7E308 but lets cut some corners to make life
        simpler
      */
      if (exp + ndigits > MAX_DBL_EXP + 1 ||
          result >= MAX_RESULT_FOR_MAX_EXP)
      {
        if (neg_exp)
          result= 0.0;
        else
          overflow= 1;
        goto done;
      }
    }
    scaler= 1.0;
    while (exp >= 100)
    {
      scaler*= 1.0e100;
      exp-= 100;
    }
    scaler*= scaler10[exp/10]*scaler1[exp%10];
    if (neg_exp)
      result/= scaler;
    else
      result*= scaler;
  }

done:
  *end_ptr= (char*) str;                        /* end of number */

  if (overflow || isinf(result))
  {
    result= DBL_MAX;
    *error= EOVERFLOW;
  }

  return negative ? -result : result;
}

double my_atof(const char *nptr)
{
  int error;
  const char *end= nptr+65535;                  /* Should be enough */
  return (my_strtod(nptr, (char**) &end, &error));
}<|MERGE_RESOLUTION|>--- conflicted
+++ resolved
@@ -26,14 +26,8 @@
 
  */
 
-<<<<<<< HEAD
-#include "my_base.h"            /* Defines EOVERFLOW on Windows */
-#include "my_global.h"          /* Includes errno.h */
+#include "my_base.h"			/* Includes errno.h + EOVERFLOW */
 #include "m_ctype.h"
-=======
-#include <my_base.h>				/* Includes errno.h */
-#include <m_ctype.h>
->>>>>>> 671019ef
 
 #define MAX_DBL_EXP	308
 #define MAX_RESULT_FOR_MAX_EXP 1.79769313486232
