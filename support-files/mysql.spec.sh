%define mysql_version		@VERSION@

# use "rpmbuild --with static" or "rpm --define '_with_static 1'" (for RPM 3.x)
# to enable static linking (off by default)
%{?_with_static:%define STATIC_BUILD 1}
%{!?_with_static:%define STATIC_BUILD 0}

# use "rpmbuild --with yassl" or "rpm --define '_with_yassl 1'" (for RPM 3.x)
# to build with yaSSL support (off by default)
%{?_with_yassl:%define YASSL_BUILD 1}
%{!?_with_yassl:%define YASSL_BUILD 0}

%if %{STATIC_BUILD}
%define release 0
%else
%define release 0.glibc23
%endif
%define license GPL
%define mysqld_user		mysql
%define mysqld_group	mysql
%define server_suffix -standard
%define mysqldatadir /var/lib/mysql

# We don't package all files installed into the build root by intention -
# See BUG#998 for details.
%define _unpackaged_files_terminate_build 0

%define see_base For a description of MySQL see the base MySQL RPM or http://www.mysql.com

Name: MySQL
Summary:	MySQL: a very fast and reliable SQL database server
Group:		Applications/Databases
Version:	@MYSQL_NO_DASH_VERSION@
Release:	%{release}
License:	%{license}
Source:		http://www.mysql.com/Downloads/MySQL-@MYSQL_BASE_VERSION@/mysql-%{mysql_version}.tar.gz
URL:		http://www.mysql.com/
Packager:	MySQL Production Engineering Team <build@mysql.com>
Vendor:		MySQL AB
Provides:	msqlormysql MySQL-server mysql
BuildRequires: ncurses-devel
Obsoletes:	mysql

# Think about what you use here since the first step is to
# run a rm -rf
BuildRoot:    %{_tmppath}/%{name}-%{version}-build

# From the manual
%description
The MySQL(TM) software delivers a very fast, multi-threaded, multi-user,
and robust SQL (Structured Query Language) database server. MySQL Server
is intended for mission-critical, heavy-load production systems as well
as for embedding into mass-deployed software. MySQL is a trademark of
MySQL AB.

The MySQL software has Dual Licensing, which means you can use the MySQL
software free of charge under the GNU General Public License
(http://www.gnu.org/licenses/). You can also purchase commercial MySQL
licenses from MySQL AB if you do not wish to be bound by the terms of
the GPL. See the chapter "Licensing and Support" in the manual for
further info.

The MySQL web site (http://www.mysql.com/) provides the latest
news and information about the MySQL software. Also please see the
documentation and the manual for more information.

%package server
Summary:	MySQL: a very fast and reliable SQL database server
Group:		Applications/Databases
Requires: coreutils grep procps /usr/sbin/useradd /usr/sbin/groupadd /sbin/chkconfig
Provides:	msqlormysql mysql-server mysql MySQL
Obsoletes:	MySQL mysql mysql-server

%description server
The MySQL(TM) software delivers a very fast, multi-threaded, multi-user,
and robust SQL (Structured Query Language) database server. MySQL Server
is intended for mission-critical, heavy-load production systems as well
as for embedding into mass-deployed software. MySQL is a trademark of
MySQL AB.

The MySQL software has Dual Licensing, which means you can use the MySQL
software free of charge under the GNU General Public License
(http://www.gnu.org/licenses/). You can also purchase commercial MySQL
licenses from MySQL AB if you do not wish to be bound by the terms of
the GPL. See the chapter "Licensing and Support" in the manual for
further info.

The MySQL web site (http://www.mysql.com/) provides the latest
news and information about the MySQL software. Also please see the
documentation and the manual for more information.

This package includes the MySQL server binary (incl. InnoDB) as well
as related utilities to run and administrate a MySQL server.

If you want to access and work with the database, you have to install
package "MySQL-client" as well!

%package client
Summary: MySQL - Client
Group: Applications/Databases
Obsoletes: mysql-client
Provides: mysql-client

%description client
This package contains the standard MySQL clients and administration tools. 

%{see_base}

%package ndb-storage
Summary:	MySQL - ndbcluster storage engine
Group:		Applications/Databases

%description ndb-storage
This package contains the ndbcluster storage engine. 
It is necessary to have this package installed on all 
computers that should store ndbcluster table data.
Note that this storage engine can only be used in conjunction
with the MySQL Max server.

%{see_base}

%package ndb-management
Summary:	MySQL - ndbcluster storage engine management
Group:		Applications/Databases

%description ndb-management
This package contains ndbcluster storage engine management.
It is necessary to have this package installed on at least 
one computer in the cluster.

%{see_base}

%package ndb-tools
Summary:	MySQL - ndbcluster storage engine basic tools
Group:		Applications/Databases

%description ndb-tools
This package contains ndbcluster storage engine basic tools.

%{see_base}

%package ndb-extra
Summary:	MySQL - ndbcluster storage engine extra tools
Group:		Applications/Databases

%description ndb-extra
This package contains some extra ndbcluster storage engine tools for the advanced user.
They should be used with caution.

%{see_base}

%package bench
Requires: %{name}-client perl-DBI perl
Summary: MySQL - Benchmarks and test system
Group: Applications/Databases
Provides: mysql-bench
Obsoletes: mysql-bench

%description bench
This package contains MySQL benchmark scripts and data.

%{see_base}

%package devel
Summary: MySQL - Development header files and libraries
Group: Applications/Databases
Provides: mysql-devel
Obsoletes: mysql-devel

%description devel
This package contains the development header files and libraries
necessary to develop MySQL client applications.

%{see_base}

%package shared
Summary: MySQL - Shared libraries
Group: Applications/Databases

%description shared
This package contains the shared libraries (*.so*) which certain
languages and applications need to dynamically load and use MySQL.

%package Max
Summary: MySQL - server with extended functionality
Group: Applications/Databases
Provides: mysql-Max
Obsoletes: mysql-Max
Requires: MySQL-server >= @MYSQL_BASE_VERSION@

%description Max 
Optional MySQL server binary that supports additional features like:

 - Berkeley DB Storage Engine
 - Ndbcluster Storage Engine interface
 - Archive Storage Engine
 - CSV Storage Engine
 - Example Storage Engine
 - Federated Storage Engine
 - User Defined Functions (UDFs).

To activate this binary, just install this package in addition to
the standard MySQL package.

Please note that this is a dynamically linked binary!

#%package embedded
#Requires: %{name}-devel
#Summary: MySQL - embedded library
#Group: Applications/Databases
#Obsoletes: mysql-embedded
#
#%description embedded
#This package contains the MySQL server as an embedded library.
#
#The embedded MySQL server library makes it possible to run a
#full-featured MySQL server inside the client application.
#The main benefits are increased speed and more simple management
#for embedded applications.
#
#The API is identical for the embedded MySQL version and the
#client/server version.
#
#%{see_base}

%prep
%setup -n mysql-%{mysql_version}

%build

BuildMySQL() {
# The --enable-assembler simply does nothing on systems that does not
# support assembler speedups.
sh -c  "PATH=\"${MYSQL_BUILD_PATH:-$PATH}\" \
	CC=\"${CC:-$MYSQL_BUILD_CC}\" \
	CXX=\"${CXX:-$MYSQL_BUILD_CXX}\" \
	CFLAGS=\"${MYSQL_BUILD_CFLAGS:-$RPM_OPT_FLAGS}\" \
	CXXFLAGS=\"${MYSQL_BUILD_CXXFLAGS:-$RPM_OPT_FLAGS \
	          -felide-constructors -fno-exceptions -fno-rtti \
		  }\" \
	LDFLAGS=\"$MYSQL_BUILD_LDFLAGS\" \
	./configure \
 	    $* \
	    --enable-assembler \
	    --enable-local-infile \
            --with-mysqld-user=%{mysqld_user} \
            --with-unix-socket-path=/var/lib/mysql/mysql.sock \
            --prefix=/ \
<<<<<<< HEAD
	    --with-extra-charsets=complex \
%if %{YASSL_BUILD}
	    --with-yassl \
%endif
=======
>>>>>>> 131e0434
            --exec-prefix=%{_exec_prefix} \
            --libexecdir=%{_sbindir} \
            --libdir=%{_libdir} \
            --sysconfdir=%{_sysconfdir} \
            --datadir=%{_datadir} \
            --localstatedir=%{mysqldatadir} \
            --infodir=%{_infodir} \
            --includedir=%{_includedir} \
            --mandir=%{_mandir} \
	    --enable-thread-safe-client \
	    --with-readline ; \
	    # Add this for more debugging support
	    # --with-debug
	    "

 # benchdir does not fit in above model. Maybe a separate bench distribution
 make benchdir_root=$RPM_BUILD_ROOT/usr/share/
}

# Use our own copy of glibc

OTHER_LIBC_DIR=/usr/local/mysql-glibc
USE_OTHER_LIBC_DIR=""
if test -d "$OTHER_LIBC_DIR"
then
  USE_OTHER_LIBC_DIR="--with-other-libc=$OTHER_LIBC_DIR"
fi

# Use the build root for temporary storage of the shared libraries.

RBR=$RPM_BUILD_ROOT
MBD=$RPM_BUILD_DIR/mysql-%{mysql_version}

# Clean up the BuildRoot first
[ "$RBR" != "/" ] && [ -d $RBR ] && rm -rf $RBR;
mkdir -p $RBR%{_libdir}/mysql

#
# Use MYSQL_BUILD_PATH so that we can use a dedicated version of gcc
#
PATH=${MYSQL_BUILD_PATH:-/bin:/usr/bin}
export PATH

# Build the Max binary (includes BDB and UDFs and therefore
# cannot be linked statically against the patched glibc)

# Use gcc for C and C++ code (to avoid a dependency on libstdc++ and
# including exceptions into the code
if [ -z "$CXX" -a -z "$CC" ]
then
	export CC="gcc"
	export CXX="gcc"
fi

BuildMySQL "--enable-shared \
		--with-extra-charsets=all \
		--with-berkeley-db \
		--with-innodb \
		--with-ndbcluster \
		--with-archive-storage-engine \
		--with-csv-storage-engine \
		--with-example-storage-engine \
		--with-blackhole-storage-engine \
		--with-federated-storage-engine \
	        --with-big-tables \
		--with-comment=\"MySQL Community Edition - Experimental (GPL)\" \
		--with-server-suffix='-max'"

# We might want to save the config log file
if test -n "$MYSQL_MAXCONFLOG_DEST"
then
  cp -fp config.log "$MYSQL_MAXCONFLOG_DEST"
fi

make -i test-force || true

# Save mysqld-max
./libtool --mode=execute cp sql/mysqld sql/mysqld-max
./libtool --mode=execute nm --numeric-sort sql/mysqld-max > sql/mysqld-max.sym

# Save the perror binary so it supports the NDB error codes (BUG#13740)
./libtool --mode=execute cp extra/perror extra/perror.ndb

# Install the ndb binaries
(cd ndb; make install DESTDIR=$RBR)

# Include libgcc.a in the devel subpackage (BUG 4921)
if expr "$CC" : ".*gcc.*" > /dev/null ;
then
  libgcc=`$CC --print-libgcc-file`
  if [ -f $libgcc ]
  then
    %define have_libgcc 1
    install -m 644 $libgcc $RBR%{_libdir}/mysql/libmygcc.a
  fi
fi

# Save libraries
(cd libmysql/.libs; tar cf $RBR/shared-libs.tar *.so*)
(cd libmysql_r/.libs; tar rf $RBR/shared-libs.tar *.so*)
(cd ndb/src/.libs; tar rf $RBR/shared-libs.tar *.so*)

# Now clean up
make clean

#
# Only link statically on our i386 build host (which has a specially
# patched static glibc installed) - ia64 and x86_64 run glibc-2.3 (unpatched)
# so don't link statically there
#
BuildMySQL "--disable-shared \
%if %{STATIC_BUILD}
		--with-mysqld-ldflags='-all-static' \
		--with-client-ldflags='-all-static' \
		$USE_OTHER_LIBC_DIR \
%else
		--with-zlib-dir=bundled \
%endif
		--with-extra-charsets=complex \
		--with-comment=\"MySQL Community Edition - Standard (GPL)\" \
		--with-server-suffix='%{server_suffix}' \
		--with-archive-storage-engine \
		--with-innodb \
		--with-big-tables"

./libtool --mode=execute nm --numeric-sort sql/mysqld > sql/mysqld.sym

# We might want to save the config log file
if test -n "$MYSQL_CONFLOG_DEST"
then
  cp -fp config.log "$MYSQL_CONFLOG_DEST"
fi

make -i test-force || true

%install
RBR=$RPM_BUILD_ROOT
MBD=$RPM_BUILD_DIR/mysql-%{mysql_version}

# Ensure that needed directories exists
install -d $RBR%{_sysconfdir}/{logrotate.d,init.d}
install -d $RBR%{mysqldatadir}/mysql
install -d $RBR%{_datadir}/{sql-bench,mysql-test}
install -d $RBR%{_includedir}
install -d $RBR%{_libdir}
install -d $RBR%{_mandir}
install -d $RBR%{_sbindir}


# Install all binaries stripped 
make install-strip DESTDIR=$RBR benchdir_root=%{_datadir}

# Install shared libraries (Disable for architectures that don't support it)
(cd $RBR%{_libdir}; tar xf $RBR/shared-libs.tar; rm -f $RBR/shared-libs.tar)

# install saved mysqld-max
install -s -m 755 $MBD/sql/mysqld-max $RBR%{_sbindir}/mysqld-max

# install saved perror binary with NDB support (BUG#13740)
install -s -m 755 $MBD/extra/perror.ndb $RBR%{_bindir}/perror

# install symbol files ( for stack trace resolution)
install -m 644 $MBD/sql/mysqld-max.sym $RBR%{_libdir}/mysql/mysqld-max.sym
install -m 644 $MBD/sql/mysqld.sym $RBR%{_libdir}/mysql/mysqld.sym

# Install logrotate and autostart
install -m 644 $MBD/support-files/mysql-log-rotate $RBR%{_sysconfdir}/logrotate.d/mysql
install -m 755 $MBD/support-files/mysql.server $RBR%{_sysconfdir}/init.d/mysql

# Install embedded server library in the build root
# FIXME No libmysqld on 5.0 yet
#install -m 644 libmysqld/libmysqld.a $RBR%{_libdir}/mysql/

# Create a symlink "rcmysql", pointing to the init.script. SuSE users
# will appreciate that, as all services usually offer this.
ln -s %{_sysconfdir}/init.d/mysql $RPM_BUILD_ROOT%{_sbindir}/rcmysql

# Create symbolic compatibility link safe_mysqld -> mysqld_safe
# (safe_mysqld will be gone in MySQL 4.1)
ln -sf ./mysqld_safe $RBR%{_bindir}/safe_mysqld

# Touch the place where the my.cnf config file and mysqlmanager.passwd
# (MySQL Instance Manager password file) might be located
# Just to make sure it's in the file list and marked as a config file
touch $RBR%{_sysconfdir}/my.cnf
touch $RBR%{_sysconfdir}/mysqlmanager.passwd

%pre server
# Shut down a previously installed server first
if test -x %{_sysconfdir}/init.d/mysql
then
  %{_sysconfdir}/init.d/mysql stop > /dev/null 2>&1
  echo "Giving mysqld a couple of seconds to exit nicely"
  sleep 5
elif test -x %{_sysconfdir}/rc.d/init.d/mysql
then
  %{_sysconfdir}/rc.d/init.d/mysql stop > /dev/null 2>&1
  echo "Giving mysqld a couple of seconds to exit nicely"
  sleep 5
fi

%post server
mysql_datadir=%{mysqldatadir}

# Create data directory if needed
if test ! -d $mysql_datadir; then mkdir -m 755 $mysql_datadir; fi
if test ! -d $mysql_datadir/mysql; then mkdir $mysql_datadir/mysql; fi
if test ! -d $mysql_datadir/test; then mkdir $mysql_datadir/test; fi

# Make MySQL start/shutdown automatically when the machine does it.
# use insserv for older SuSE Linux versions
if test -x /sbin/insserv
then
	/sbin/insserv %{_sysconfdir}/init.d/mysql
# use chkconfig on Red Hat and newer SuSE releases
elif test -x /sbin/chkconfig
then
	/sbin/chkconfig --add mysql
fi

# Create a MySQL user and group. Do not report any problems if it already
# exists.
groupadd -r %{mysqld_group} 2> /dev/null || true
useradd -M -r -d $mysql_datadir -s /bin/bash -c "MySQL server" -g %{mysqld_group} %{mysqld_user} 2> /dev/null || true 
# The user may already exist, make sure it has the proper group nevertheless (BUG#12823)
usermod -g %{mysqld_group} %{mysqld_user} 2> /dev/null || true

# Change permissions so that the user that will run the MySQL daemon
# owns all database files.
chown -R %{mysqld_user}:%{mysqld_group} $mysql_datadir

# Initiate databases if needed
%{_bindir}/mysql_install_db --rpm --user=%{mysqld_user}

# Upgrade databases if needed
%{_bindir}/mysql_upgrade --user=%{mysqld_user}

# Change permissions again to fix any new files.
chown -R %{mysqld_user}:%{mysqld_group} $mysql_datadir

# Fix permissions for the permission database so that only the user
# can read them.
chmod -R og-rw $mysql_datadir/mysql

# Restart in the same way that mysqld will be started normally.
%{_sysconfdir}/init.d/mysql start

# Allow safe_mysqld to start mysqld and print a message before we exit
sleep 2


%post ndb-storage
mysql_clusterdir=/var/lib/mysql-cluster

# Create cluster directory if needed
if test ! -d $mysql_clusterdir; then mkdir -m 755 $mysql_clusterdir; fi


%post Max
# Restart mysqld, to use the new binary.
echo "Restarting mysqld."
%{_sysconfdir}/init.d/mysql restart > /dev/null 2>&1

%preun server
if test $1 = 0
then
  # Stop MySQL before uninstalling it
  if test -x %{_sysconfdir}/init.d/mysql
  then
    %{_sysconfdir}/init.d/mysql stop > /dev/null

    # Remove autostart of mysql
    # for older SuSE Linux versions
    if test -x /sbin/insserv
    then
      /sbin/insserv -r %{_sysconfdir}/init.d/mysql
    # use chkconfig on Red Hat and newer SuSE releases
    elif test -x /sbin/chkconfig
    then
      /sbin/chkconfig --del mysql
    fi
  fi
fi

# We do not remove the mysql user since it may still own a lot of
# database files.

# Clean up the BuildRoot
%clean
[ "$RPM_BUILD_ROOT" != "/" ] && [ -d $RPM_BUILD_ROOT ] && rm -rf $RPM_BUILD_ROOT;

%files server
%defattr(-,root,root,0755)

%doc COPYING README 
%doc support-files/my-*.cnf
%doc support-files/ndb-*.ini

%doc %attr(644, root, root) %{_infodir}/mysql.info*

%doc %attr(644, root, man) %{_mandir}/man1/myisamchk.1*
%doc %attr(644, root, man) %{_mandir}/man1/myisamlog.1*
%doc %attr(644, root, man) %{_mandir}/man1/myisampack.1*
%doc %attr(644, root, man) %{_mandir}/man1/mysqld.1*
%doc %attr(644, root, man) %{_mandir}/man1/mysqld_multi.1*
%doc %attr(644, root, man) %{_mandir}/man1/mysqld_safe.1*
%doc %attr(644, root, man) %{_mandir}/man1/mysql_fix_privilege_tables.1*
%doc %attr(644, root, man) %{_mandir}/man1/mysql_upgrade.1*
%doc %attr(644, root, man) %{_mandir}/man1/mysqlhotcopy.1*
%doc %attr(644, root, man) %{_mandir}/man1/mysqlmanager.1*
%doc %attr(644, root, man) %{_mandir}/man1/mysql.server.1*
%doc %attr(644, root, man) %{_mandir}/man1/mysql_zap.1*
%doc %attr(644, root, man) %{_mandir}/man1/perror.1*
%doc %attr(644, root, man) %{_mandir}/man1/replace.1*
%doc %attr(644, root, man) %{_mandir}/man1/safe_mysqld.1*

%ghost %config(noreplace,missingok) %{_sysconfdir}/my.cnf
%ghost %config(noreplace,missingok) %{_sysconfdir}/mysqlmanager.passwd

%attr(755, root, root) %{_bindir}/my_print_defaults
%attr(755, root, root) %{_bindir}/myisam_ftdump
%attr(755, root, root) %{_bindir}/myisamchk
%attr(755, root, root) %{_bindir}/myisamlog
%attr(755, root, root) %{_bindir}/myisampack
%attr(755, root, root) %{_bindir}/mysql_convert_table_format
%attr(755, root, root) %{_bindir}/mysql_create_system_tables
%attr(755, root, root) %{_bindir}/mysql_explain_log
%attr(755, root, root) %{_bindir}/mysql_fix_extensions
%attr(755, root, root) %{_bindir}/mysql_fix_privilege_tables
%attr(755, root, root) %{_bindir}/mysql_install_db
%attr(755, root, root) %{_bindir}/mysql_secure_installation
%attr(755, root, root) %{_bindir}/mysql_setpermission
%attr(755, root, root) %{_bindir}/mysql_tzinfo_to_sql
%attr(755, root, root) %{_bindir}/mysql_upgrade
%attr(755, root, root) %{_bindir}/mysql_zap
%attr(755, root, root) %{_bindir}/mysqlbug
%attr(755, root, root) %{_bindir}/mysqld_multi
%attr(755, root, root) %{_bindir}/mysqld_safe
%attr(755, root, root) %{_bindir}/mysqlhotcopy
%attr(755, root, root) %{_bindir}/mysqltest
%attr(755, root, root) %{_bindir}/perror
%attr(755, root, root) %{_bindir}/replace
%attr(755, root, root) %{_bindir}/resolve_stack_dump
%attr(755, root, root) %{_bindir}/resolveip
%attr(755, root, root) %{_bindir}/safe_mysqld

%attr(755, root, root) %{_sbindir}/mysqld
%attr(755, root, root) %{_sbindir}/mysqlmanager
%attr(755, root, root) %{_sbindir}/rcmysql
%attr(644, root, root) %{_libdir}/mysql/mysqld.sym

%attr(644, root, root) %config(noreplace,missingok) %{_sysconfdir}/logrotate.d/mysql
%attr(755, root, root) %{_sysconfdir}/init.d/mysql

%attr(755, root, root) %{_datadir}/mysql/

%files client
%defattr(-, root, root, 0755)
%attr(755, root, root) %{_bindir}/msql2mysql
%attr(755, root, root) %{_bindir}/mysql
%attr(755, root, root) %{_bindir}/mysql_find_rows
%attr(755, root, root) %{_bindir}/mysql_tableinfo
%attr(755, root, root) %{_bindir}/mysql_waitpid
%attr(755, root, root) %{_bindir}/mysqlaccess
%attr(755, root, root) %{_bindir}/mysqladmin
%attr(755, root, root) %{_bindir}/mysqlbinlog
%attr(755, root, root) %{_bindir}/mysqlcheck
%attr(755, root, root) %{_bindir}/mysqldump
%attr(755, root, root) %{_bindir}/mysqldumpslow
%attr(755, root, root) %{_bindir}/mysqlimport
%attr(755, root, root) %{_bindir}/mysqlshow

%doc %attr(644, root, man) %{_mandir}/man1/msql2mysql.1*
%doc %attr(644, root, man) %{_mandir}/man1/mysql.1*
%doc %attr(644, root, man) %{_mandir}/man1/mysqlaccess.1*
%doc %attr(644, root, man) %{_mandir}/man1/mysqladmin.1*
%doc %attr(644, root, man) %{_mandir}/man1/mysqlbinlog.1*
%doc %attr(644, root, man) %{_mandir}/man1/mysqlcheck.1*
%doc %attr(644, root, man) %{_mandir}/man1/mysqldump.1*
%doc %attr(644, root, man) %{_mandir}/man1/mysqlimport.1*
%doc %attr(644, root, man) %{_mandir}/man1/mysqlshow.1*

%post shared
/sbin/ldconfig

%postun shared
/sbin/ldconfig

%files ndb-storage
%defattr(-,root,root,0755)
%attr(755, root, root) %{_sbindir}/ndbd

%files ndb-management
%defattr(-,root,root,0755)
%attr(755, root, root) %{_sbindir}/ndb_mgmd
%attr(755, root, root) %{_bindir}/ndb_mgm

%files ndb-tools
%defattr(-,root,root,0755)
%attr(755, root, root) %{_bindir}/ndb_mgm
%attr(755, root, root) %{_bindir}/ndb_restore
%attr(755, root, root) %{_bindir}/ndb_waiter
%attr(755, root, root) %{_bindir}/ndb_select_all
%attr(755, root, root) %{_bindir}/ndb_select_count
%attr(755, root, root) %{_bindir}/ndb_desc
%attr(755, root, root) %{_bindir}/ndb_show_tables
%attr(755, root, root) %{_bindir}/ndb_test_platform

%files ndb-extra
%defattr(-,root,root,0755)
%attr(755, root, root) %{_bindir}/ndb_drop_index
%attr(755, root, root) %{_bindir}/ndb_drop_table
%attr(755, root, root) %{_bindir}/ndb_delete_all

%files devel
%defattr(-, root, root, 0755)
%doc EXCEPTIONS-CLIENT
%doc %attr(644, root, man) %{_mandir}/man1/mysql_config.1*
%attr(755, root, root) %{_bindir}/comp_err
%attr(755, root, root) %{_bindir}/mysql_config
%dir %attr(755, root, root) %{_includedir}/mysql
%dir %attr(755, root, root) %{_libdir}/mysql
%{_includedir}/mysql/*
%{_libdir}/mysql/libdbug.a
%{_libdir}/mysql/libheap.a
%if %{have_libgcc}
%{_libdir}/mysql/libmygcc.a
%endif
%{_libdir}/mysql/libmyisam.a
%{_libdir}/mysql/libmyisammrg.a
%{_libdir}/mysql/libmysqlclient.a
%{_libdir}/mysql/libmysqlclient.la
%{_libdir}/mysql/libmysqlclient_r.a
%{_libdir}/mysql/libmysqlclient_r.la
%{_libdir}/mysql/libmystrings.a
%{_libdir}/mysql/libmysys.a
%{_libdir}/mysql/libndbclient.a
%{_libdir}/mysql/libndbclient.la
%{_libdir}/mysql/libvio.a
%if %{STATIC_BUILD}
%else
%{_libdir}/mysql/libz.a
%{_libdir}/mysql/libz.la
%endif

%files shared
%defattr(-, root, root, 0755)
# Shared libraries (omit for architectures that don't support them)
%{_libdir}/*.so*

%files bench
%defattr(-, root, root, 0755)
%attr(-, root, root) %{_datadir}/sql-bench
%attr(-, root, root) %{_datadir}/mysql-test
%attr(755, root, root) %{_bindir}/mysql_client_test
%attr(755, root, root) %{_bindir}/mysqltestmanager
%attr(755, root, root) %{_bindir}/mysqltestmanager-pwgen
%attr(755, root, root) %{_bindir}/mysqltestmanagerc

%files Max
%defattr(-, root, root, 0755)
%attr(755, root, root) %{_sbindir}/mysqld-max
%attr(644, root, root) %{_libdir}/mysql/mysqld-max.sym

#%files embedded
#%defattr(-, root, root, 0755)
# %attr(644, root, root) %{_libdir}/mysql/libmysqld.a

# The spec file changelog only includes changes made to the spec file
# itself - note that they must be ordered by date (important when
# merging BK trees)
%changelog 
* Wed May 10 2006 Kent Boortz <kent@mysql.com>

- Use character set "all" for the "max", to make Cluster nodes
  independent on the character set directory, and the problem that
  two RPM sub packages both wants to install this directory.

* Mon May 01 2006 Kent Boortz <kent@mysql.com>

- Use "./libtool --mode=execute" instead of searching for the
  executable in current directory and ".libs".

* Fri Apr 28 2006 Kent Boortz <kent@mysql.com>

- Install and run "mysql_upgrade"

* Sat Apr 01 2006 Kent Boortz <kent@mysql.com>

- Set $LDFLAGS from $MYSQL_BUILD_LDFLAGS

* Fri Mar 03 2006 Kent Boortz <kent@mysql.com>

- Don't output an embedded package as it is empty
- Can't use bundled zlib when doing static build. Might be a
  automake/libtool problem, having two .la files, "libmysqlclient.la"
  and "libz.la", on the same command line to link "thread_test"
  expands to too many "-lc", "-lpthread" and other libs giving hard
  to nail down duplicate symbol defintion problems.

* Fri Jan 10 2006 Joerg Bruehe <joerg@mysql.com>

- Use "-i" on "make test-force";
  this is essential for later evaluation of this log file.

* Fri Dec 12 2005 Rodrigo Novo <rodrigo@mysql.com>

- Added zlib to the list of (static) libraries installed
- Added check against libtool wierdness (WRT: sql/mysqld || sql/.libs/mysqld)
- Compile MySQL with bundled zlib
- Fixed %packager name to "MySQL Production Engineering Team"

* Mon Dec 05 2005 Joerg Bruehe <joerg@mysql.com>

- Avoid using the "bundled" zlib on "shared" builds: 
  As it is not installed (on the build system), this gives dependency 
  problems with "libtool" causing the build to fail.
  (Change was done on Nov 11, but left uncommented.)

* Tue Nov 22 2005 Joerg Bruehe <joerg@mysql.com>

- Extend the file existence check for "init.d/mysql" on un-install
  to also guard the call to "insserv"/"chkconfig".

* Thu Oct 27 2005 Lenz Grimmer <lenz@grimmer.com>

- added more man pages

* Wed Oct 19 2005 Kent Boortz <kent@mysql.com>

- Made yaSSL support an option (off by default)

* Wed Oct 19 2005 Kent Boortz <kent@mysql.com>

- Enabled yaSSL support

* Sat Oct 15 2005 Kent Boortz <kent@mysql.com>

- Give mode arguments the same way in all places
- Moved copy of mysqld.a to "standard" build, but
  disabled it as we don't do embedded yet in 5.0

* Fri Oct 14 2005 Kent Boortz <kent@mysql.com>

- For 5.x, always compile with --with-big-tables
- Copy the config.log file to location outside
  the build tree

* Fri Oct 14 2005 Kent Boortz <kent@mysql.com>

- Removed unneeded/obsolete configure options
- Added archive engine to standard server
- Removed the embedded server from experimental server
- Changed suffix "-Max" => "-max"
- Changed comment string "Max" => "Experimental"

* Thu Oct 13 2005 Lenz Grimmer <lenz@mysql.com>

- added a usermod call to assign a potential existing mysql user to the
  correct user group (BUG#12823)
- Save the perror binary built during Max build so it supports the NDB
  error codes (BUG#13740)
- added a separate macro "mysqld_group" to be able to define the
  user group of the mysql user seperately, if desired.

* Thu Sep 29 2005 Lenz Grimmer <lenz@mysql.com>

- fixed the removing of the RPM_BUILD_ROOT in the %clean section (the
  $RBR variable did not get expanded, thus leaving old build roots behind)

* Thu Aug 04 2005 Lenz Grimmer <lenz@mysql.com>

- Fixed the creation of the mysql user group account in the postinstall
  section (BUG 12348)
- Fixed enabling the Archive storage engine in the Max binary

* Tue Aug 02 2005 Lenz Grimmer <lenz@mysql.com>

- Fixed the Requires: tag for the server RPM (BUG 12233)

* Fri Jul 15 2005 Lenz Grimmer <lenz@mysql.com>

- create a "mysql" user group and assign the mysql user account to that group
  in the server postinstall section. (BUG 10984)

* Tue Jun 14 2005 Lenz Grimmer <lenz@mysql.com>

- Do not build statically on i386 by default, only when adding either "--with
  static" or "--define '_with_static 1'" to the RPM build options. Static
  linking really only makes sense when linking against the specially patched
  glibc 2.2.5.

* Mon Jun 06 2005 Lenz Grimmer <lenz@mysql.com>

- added mysql_client_test to the "bench" subpackage (BUG 10676)
- added the libndbclient static and shared libraries (BUG 10676)

* Wed Jun 01 2005 Lenz Grimmer <lenz@mysql.com>

- use "mysqldatadir" variable instead of hard-coding the path multiple times
- use the "mysqld_user" variable on all occasions a user name is referenced
- removed (incomplete) Brazilian translations
- removed redundant release tags from the subpackage descriptions

* Wed May 25 2005 Joerg Bruehe <joerg@mysql.com>

- Added a "make clean" between separate calls to "BuildMySQL".

* Wed Apr 20 2005 Lenz Grimmer <lenz@mysql.com>

- Enabled the "blackhole" storage engine for the Max RPM

* Wed Apr 13 2005 Lenz Grimmer <lenz@mysql.com>

- removed the MySQL manual files (html/ps/texi) - they have been removed
  from the MySQL sources and are now available seperately.

* Mon Apr 4 2005 Petr Chardin <petr@mysql.com>

- old mysqlmanager, mysqlmanagerc and mysqlmanager-pwger renamed into
  mysqltestmanager, mysqltestmanager and mysqltestmanager-pwgen respectively

* Fri Mar 18 2005 Lenz Grimmer <lenz@mysql.com>

- Disabled RAID in the Max binaries once and for all (it has finally been
  removed from the source tree)

* Sun Feb 20 2005 Petr Chardin <petr@mysql.com>

- Install MySQL Instance Manager together with mysqld, touch mysqlmanager
  password file

* Mon Feb 14 2005 Lenz Grimmer <lenz@mysql.com>

- Fixed the compilation comments and moved them into the separate build sections
  for Max and Standard

* Mon Feb 7 2005 Tomas Ulin <tomas@mysql.com>

- enabled the "Ndbcluster" storage engine for the max binary
- added extra make install in ndb subdir after Max build to get ndb binaries
- added packages for ndbcluster storage engine

* Fri Jan 14 2005 Lenz Grimmer <lenz@mysql.com>

- replaced obsoleted "BuildPrereq" with "BuildRequires" instead

* Thu Jan 13 2005 Lenz Grimmer <lenz@mysql.com>

- enabled the "Federated" storage engine for the max binary

* Tue Jan 04 2005 Petr Chardin <petr@mysql.com>

- ISAM and merge storage engines were purged. As well as appropriate
  tools and manpages (isamchk and isamlog)

* Thu Dec 31 2004 Lenz Grimmer <lenz@mysql.com>

- enabled the "Archive" storage engine for the max binary
- enabled the "CSV" storage engine for the max binary
- enabled the "Example" storage engine for the max binary

* Thu Aug 26 2004 Lenz Grimmer <lenz@mysql.com>

- MySQL-Max now requires MySQL-server instead of MySQL (BUG 3860)

* Fri Aug 20 2004 Lenz Grimmer <lenz@mysql.com>

- do not link statically on IA64/AMD64 as these systems do not have
  a patched glibc installed

* Tue Aug 10 2004 Lenz Grimmer <lenz@mysql.com>

- Added libmygcc.a to the devel subpackage (required to link applications
  against the the embedded server libmysqld.a) (BUG 4921)

* Mon Aug 09 2004 Lenz Grimmer <lenz@mysql.com>

- Added EXCEPTIONS-CLIENT to the "devel" package

* Thu Jul 29 2004 Lenz Grimmer <lenz@mysql.com>

- disabled OpenSSL in the Max binaries again (the RPM packages were the
  only exception to this anyway) (BUG 1043)

* Wed Jun 30 2004 Lenz Grimmer <lenz@mysql.com>

- fixed server postinstall (mysql_install_db was called with the wrong
  parameter)

* Thu Jun 24 2004 Lenz Grimmer <lenz@mysql.com>

- added mysql_tzinfo_to_sql to the server subpackage
- run "make clean" instead of "make distclean"

* Mon Apr 05 2004 Lenz Grimmer <lenz@mysql.com>

- added ncurses-devel to the build prerequisites (BUG 3377)

* Thu Feb 12 2004 Lenz Grimmer <lenz@mysql.com>

- when using gcc, _always_ use CXX=gcc 
- replaced Copyright with License field (Copyright is obsolete)

* Tue Feb 03 2004 Lenz Grimmer <lenz@mysql.com>

- added myisam_ftdump to the Server package

* Tue Jan 13 2004 Lenz Grimmer <lenz@mysql.com>

- link the mysql client against libreadline instead of libedit (BUG 2289)

* Mon Dec 22 2003 Lenz Grimmer <lenz@mysql.com>

- marked /etc/logrotate.d/mysql as a config file (BUG 2156)

* Fri Dec 13 2003 Lenz Grimmer <lenz@mysql.com>

- fixed file permissions (BUG 1672)

* Thu Dec 11 2003 Lenz Grimmer <lenz@mysql.com>

- made testing for gcc3 a bit more robust

* Fri Dec 05 2003 Lenz Grimmer <lenz@mysql.com>

- added missing file mysql_create_system_tables to the server subpackage

* Fri Nov 21 2003 Lenz Grimmer <lenz@mysql.com>

- removed dependency on MySQL-client from the MySQL-devel subpackage
  as it is not really required. (BUG 1610)

* Fri Aug 29 2003 Lenz Grimmer <lenz@mysql.com>

- Fixed BUG 1162 (removed macro names from the changelog)
- Really fixed BUG 998 (disable the checking for installed but
  unpackaged files)

* Tue Aug 05 2003 Lenz Grimmer <lenz@mysql.com>

- Fixed BUG 959 (libmysqld not being compiled properly)
- Fixed BUG 998 (RPM build errors): added missing files to the
  distribution (mysql_fix_extensions, mysql_tableinfo, mysqldumpslow,
  mysql_fix_privilege_tables.1), removed "-n" from install section.

* Wed Jul 09 2003 Lenz Grimmer <lenz@mysql.com>

- removed the GIF Icon (file was not included in the sources anyway)
- removed unused variable shared_lib_version
- do not run automake before building the standard binary
  (should not be necessary)
- add server suffix '-standard' to standard binary (to be in line
  with the binary tarball distributions)
- Use more RPM macros (_exec_prefix, _sbindir, _libdir, _sysconfdir,
  _datadir, _includedir) throughout the spec file.
- allow overriding CC and CXX (required when building with other compilers)

* Fri May 16 2003 Lenz Grimmer <lenz@mysql.com>

- re-enabled RAID again

* Wed Apr 30 2003 Lenz Grimmer <lenz@mysql.com>

- disabled MyISAM RAID (--with-raid) - it throws an assertion which
  needs to be investigated first.

* Mon Mar 10 2003 Lenz Grimmer <lenz@mysql.com>

- added missing file mysql_secure_installation to server subpackage
  (BUG 141)

* Tue Feb 11 2003 Lenz Grimmer <lenz@mysql.com>

- re-added missing pre- and post(un)install scripts to server subpackage
- added config file /etc/my.cnf to the file list (just for completeness)
- make sure to create the datadir with 755 permissions

* Mon Jan 27 2003 Lenz Grimmer <lenz@mysql.com>

- removed unused CC and CXX variables
- CFLAGS and CXXFLAGS should honor RPM_OPT_FLAGS

* Fri Jan 24 2003 Lenz Grimmer <lenz@mysql.com>

- renamed package "MySQL" to "MySQL-server"
- fixed Copyright tag
- added mysql_waitpid to client subpackage (required for mysql-test-run)

* Wed Nov 27 2002 Lenz Grimmer <lenz@mysql.com>

- moved init script from /etc/rc.d/init.d to /etc/init.d (the majority of 
  Linux distributions now support this scheme as proposed by the LSB either
  directly or via a compatibility symlink)
- Use new "restart" init script action instead of starting and stopping
  separately
- Be more flexible in activating the automatic bootup - use insserv (on
  older SuSE versions) or chkconfig (Red Hat, newer SuSE versions and
  others) to create the respective symlinks

* Wed Sep 25 2002 Lenz Grimmer <lenz@mysql.com>

- MySQL-Max now requires MySQL >= 4.0 to avoid version mismatches
  (mixing 3.23 and 4.0 packages)

* Fri Aug 09 2002 Lenz Grimmer <lenz@mysql.com>
 
- Turn off OpenSSL in MySQL-Max for now until it works properly again
- enable RAID for the Max binary instead
- added compatibility link: safe_mysqld -> mysqld_safe to ease the
  transition from 3.23

* Thu Jul 18 2002 Lenz Grimmer <lenz@mysql.com>

- Reworked the build steps a little bit: the Max binary is supposed
  to include OpenSSL, which cannot be linked statically, thus trying
	to statically link against a special glibc is futile anyway
- because of this, it is not required to make yet another build run
  just to compile the shared libs (saves a lot of time)
- updated package description of the Max subpackage
- clean up the BuildRoot directory afterwards

* Mon Jul 15 2002 Lenz Grimmer <lenz@mysql.com>

- Updated Packager information
- Fixed the build options: the regular package is supposed to
  include InnoDB and linked statically, while the Max package
	should include BDB and SSL support

* Fri May 03 2002 Lenz Grimmer <lenz@mysql.com>

- Use more RPM macros (e.g. infodir, mandir) to make the spec
  file more portable
- reorganized the installation of documentation files: let RPM
  take care of this
- reorganized the file list: actually install man pages along
  with the binaries of the respective subpackage
- do not include libmysqld.a in the devel subpackage as well, if we
  have a special "embedded" subpackage
- reworked the package descriptions

* Mon Oct  8 2001 Monty

- Added embedded server as a separate RPM

* Fri Apr 13 2001 Monty

- Added mysqld-max to the distribution

* Tue Jan 2  2001  Monty

- Added mysql-test to the bench package

* Fri Aug 18 2000 Tim Smith <tim@mysql.com>

- Added separate libmysql_r directory; now both a threaded
  and non-threaded library is shipped.

* Wed Sep 28 1999 David Axmark <davida@mysql.com>

- Added the support-files/my-example.cnf to the docs directory.

- Removed devel dependency on base since it is about client
  development.

* Wed Sep 8 1999 David Axmark <davida@mysql.com>

- Cleaned up some for 3.23.

* Thu Jul 1 1999 David Axmark <davida@mysql.com>

- Added support for shared libraries in a separate sub
  package. Original fix by David Fox (dsfox@cogsci.ucsd.edu)

- The --enable-assembler switch is now automatically disables on
  platforms there assembler code is unavailable. This should allow
  building this RPM on non i386 systems.

* Mon Feb 22 1999 David Axmark <david@detron.se>

- Removed unportable cc switches from the spec file. The defaults can
  now be overridden with environment variables. This feature is used
  to compile the official RPM with optimal (but compiler version
  specific) switches.

- Removed the repetitive description parts for the sub rpms. Maybe add
  again if RPM gets a multiline macro capability.

- Added support for a pt_BR translation. Translation contributed by
  Jorge Godoy <jorge@bestway.com.br>.

* Wed Nov 4 1998 David Axmark <david@detron.se>

- A lot of changes in all the rpm and install scripts. This may even
  be a working RPM :-)

* Sun Aug 16 1998 David Axmark <david@detron.se>

- A developers changelog for MySQL is available in the source RPM. And
  there is a history of major user visible changed in the Reference
  Manual.  Only RPM specific changes will be documented here.<|MERGE_RESOLUTION|>--- conflicted
+++ resolved
@@ -246,13 +246,9 @@
             --with-mysqld-user=%{mysqld_user} \
             --with-unix-socket-path=/var/lib/mysql/mysql.sock \
             --prefix=/ \
-<<<<<<< HEAD
-	    --with-extra-charsets=complex \
 %if %{YASSL_BUILD}
 	    --with-yassl \
 %endif
-=======
->>>>>>> 131e0434
             --exec-prefix=%{_exec_prefix} \
             --libexecdir=%{_sbindir} \
             --libdir=%{_libdir} \
