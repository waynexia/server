--- conflicted
+++ resolved
@@ -1,8 +1,4 @@
-<<<<<<< HEAD
 # Copyright (C) 2000-2008 MySQL AB, 2008-2010 Sun Microsystems, Inc.
-=======
-# Copyright 2000-2008 MySQL AB, 2008-2009 Sun Microsystems, Inc.
->>>>>>> b4193710
 # 
 # This program is free software; you can redistribute it and/or modify
 # it under the terms of the GNU General Public License as published by
@@ -899,9 +895,12 @@
 # itself - note that they must be ordered by date (important when
 # merging BK trees)
 %changelog
-<<<<<<< HEAD
 * Mon Jan 11 2010 Joerg Bruehe <joerg.bruehe@sun.com>
-=======
+
+- Change RPM file naming:
+  - Suffix like "-m2", "-rc" becomes part of version as "_m2", "_rc".
+  - Release counts from 1, not 0.
+
 * Wed Dec 23 2009 Joerg Bruehe <joerg.bruehe@sun.com>
 
 - The "semisync" plugin file name has lost its introductory "lib",
@@ -909,13 +908,6 @@
   This is a part missing from the fix for bug#48351.
 - Remove the "fix_privilege_tables" manual, it does not exist in 5.5
   (and likely, the whole script will go, too).
-
-* Tue Dec 22 2009 Joerg Bruehe <joerg.bruehe@sun.com>
->>>>>>> b4193710
-
-- Change RPM file naming:
-  - Suffix like "-m2", "-rc" becomes part of version as "_m2", "_rc".
-  - Release counts from 1, not 0.
 
 * Mon Nov 16 2009 Joerg Bruehe <joerg.bruehe@sun.com>
 
